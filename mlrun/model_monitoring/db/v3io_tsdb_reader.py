# Copyright 2024 Iguazio
#
# Licensed under the Apache License, Version 2.0 (the "License");
# you may not use this file except in compliance with the License.
# You may obtain a copy of the License at
#
#   http://www.apache.org/licenses/LICENSE-2.0
#
# Unless required by applicable law or agreed to in writing, software
# distributed under the License is distributed on an "AS IS" BASIS,
# WITHOUT WARRANTIES OR CONDITIONS OF ANY KIND, either express or implied.
# See the License for the specific language governing permissions and
# limitations under the License.

# TODO: Move this module into the TSDB abstraction:
# mlrun/model_monitoring/db/tsdb/v3io/v3io_connector.py

from datetime import datetime
from io import StringIO
from typing import Literal, Union

import pandas as pd

import mlrun
import mlrun.common.schemas.model_monitoring.constants as mm_constants
import mlrun.model_monitoring.writer as mm_writer
import mlrun.utils.v3io_clients
from mlrun.common.schemas.model_monitoring.model_endpoints import (
    ModelEndpointMonitoringMetric,
    ModelEndpointMonitoringMetricNoData,
    ModelEndpointMonitoringMetricType,
    ModelEndpointMonitoringMetricValues,
    ModelEndpointMonitoringResultValues,
    _compose_full_name,
)
from mlrun.model_monitoring.db.stores.v3io_kv.kv_store import KVStoreBase
from mlrun.model_monitoring.db.tsdb.v3io.v3io_connector import _TSDB_BE
from mlrun.utils import logger


def _get_sql_query(
    endpoint_id: str,
    names: list[tuple[str, str]],
    table_name: str = mm_constants.MonitoringTSDBTables.APP_RESULTS,
    name: str = mm_writer.ResultData.RESULT_NAME,
) -> str:
    with StringIO() as query:
        query.write(
<<<<<<< HEAD
            f"SELECT * FROM '{mm_constants.V3IOTSDBTables.APP_RESULTS}' "
=======
            f"SELECT * FROM '{table_name}' "
>>>>>>> ffda0522
            f"WHERE {mm_writer.WriterEvent.ENDPOINT_ID}='{endpoint_id}'"
        )
        if names:
            query.write(" AND (")

            for i, (app_name, result_name) in enumerate(names):
                sub_cond = (
                    f"({mm_writer.WriterEvent.APPLICATION_NAME}='{app_name}' "
                    f"AND {name}='{result_name}')"
                )
                if i != 0:  # not first sub condition
                    query.write(" OR ")
                query.write(sub_cond)

            query.write(")")

        query.write(";")
        return query.getvalue()


def _get_result_kind(result_df: pd.DataFrame) -> mm_constants.ResultKindApp:
    kind_series = result_df[mm_writer.ResultData.RESULT_KIND]
    unique_kinds = kind_series.unique()
    if len(unique_kinds) > 1:
        logger.warning(
            "The result has more than one kind",
            kinds=list(unique_kinds),
            application_name=result_df[mm_writer.WriterEvent.APPLICATION_NAME],
            result_name=result_df[mm_writer.ResultData.RESULT_NAME],
        )
    return unique_kinds[0]


def read_metrics_data(
    *,
    project: str,
    endpoint_id: str,
    start: datetime,
    end: datetime,
    metrics: list[ModelEndpointMonitoringMetric],
    type: Literal["metrics", "results"] = "results",
) -> Union[
    list[
        Union[
            ModelEndpointMonitoringResultValues,
            ModelEndpointMonitoringMetricNoData,
        ],
    ],
    list[
        Union[
            ModelEndpointMonitoringMetricValues,
            ModelEndpointMonitoringMetricNoData,
        ],
    ],
]:
    """
    Read metrics OR results from the TSDB and return as a list.
    Note: the type must match the actual metrics in the `metrics` parameter.
    If the type is "results", pass only results in the `metrics` parameter.
    """
    client = mlrun.utils.v3io_clients.get_frames_client(
        address=mlrun.mlconf.v3io_framesd,
        container=KVStoreBase.get_v3io_monitoring_apps_container(project),
    )

    if type == "metrics":
        table_name = mm_constants.MonitoringTSDBTables.METRICS
        name = mm_constants.MetricData.METRIC_NAME
        df_handler = df_to_metrics_values
    elif type == "results":
        table_name = mm_constants.MonitoringTSDBTables.APP_RESULTS
        name = mm_constants.ResultData.RESULT_NAME
        df_handler = df_to_results_values
    else:
        raise ValueError(f"Invalid {type = }")

    query = _get_sql_query(
        endpoint_id,
        [(metric.app, metric.name) for metric in metrics],
        table_name=table_name,
        name=name,
    )

    logger.debug("Querying V3IO TSDB", query=query)

    df: pd.DataFrame = client.read(
        backend=_TSDB_BE,
        query=query,
        start=start,
        end=end,
    )

    logger.debug(
        "Read a data-frame", project=project, endpoint_id=endpoint_id, is_empty=df.empty
    )

    return df_handler(df=df, metrics=metrics, project=project)


def df_to_results_values(
    *, df: pd.DataFrame, metrics: list[ModelEndpointMonitoringMetric], project: str
) -> list[
    Union[ModelEndpointMonitoringResultValues, ModelEndpointMonitoringMetricNoData]
]:
    """
    Parse a time-indexed data-frame of results from the TSDB into a list of
    results values per distinct results.
    When a result is not found in the data-frame, it is represented in no-data object.
    """
    metrics_without_data = {metric.full_name: metric for metric in metrics}

    metrics_values: list[
        Union[ModelEndpointMonitoringResultValues, ModelEndpointMonitoringMetricNoData]
    ] = []
    if not df.empty:
        grouped = df.groupby(
            [mm_writer.WriterEvent.APPLICATION_NAME, mm_writer.ResultData.RESULT_NAME],
            observed=False,
        )
    else:
        grouped = []
        logger.debug("No results", missing_results=metrics_without_data.keys())
    for (app_name, name), sub_df in grouped:
        result_kind = _get_result_kind(sub_df)
        full_name = _compose_full_name(project=project, app=app_name, name=name)
        metrics_values.append(
            ModelEndpointMonitoringResultValues(
                full_name=full_name,
                result_kind=result_kind,
                values=list(
                    zip(
                        sub_df.index,
                        sub_df[mm_writer.ResultData.RESULT_VALUE],
                        sub_df[mm_writer.ResultData.RESULT_STATUS],
                    )
                ),  # pyright: ignore[reportArgumentType]
            )
        )
        del metrics_without_data[full_name]

    for metric in metrics_without_data.values():
        metrics_values.append(
            ModelEndpointMonitoringMetricNoData(
                full_name=metric.full_name,
                type=ModelEndpointMonitoringMetricType.RESULT,
            )
        )

    return metrics_values


def df_to_metrics_values(
    *, df: pd.DataFrame, metrics: list[ModelEndpointMonitoringMetric], project: str
) -> list[
    Union[ModelEndpointMonitoringMetricValues, ModelEndpointMonitoringMetricNoData]
]:
    """
    Parse a time-indexed data-frame of metrics from the TSDB into a list of
    metrics values per distinct results.
    When a metric is not found in the data-frame, it is represented in no-data object.
    """
    metrics_without_data = {metric.full_name: metric for metric in metrics}

    metrics_values: list[
        Union[ModelEndpointMonitoringMetricValues, ModelEndpointMonitoringMetricNoData]
    ] = []
    if not df.empty:
        grouped = df.groupby(
            [mm_writer.WriterEvent.APPLICATION_NAME, mm_writer.MetricData.METRIC_NAME],
            observed=False,
        )
    else:
        logger.debug("No metrics", missing_metrics=metrics_without_data.keys())
        grouped = []
    for (app_name, name), sub_df in grouped:
        full_name = _compose_full_name(
            project=project,
            app=app_name,
            name=name,
            type=ModelEndpointMonitoringMetricType.METRIC,
        )
        metrics_values.append(
            ModelEndpointMonitoringMetricValues(
                full_name=full_name,
                values=list(
                    zip(
                        sub_df.index,
                        sub_df[mm_writer.MetricData.METRIC_VALUE],
                    )
                ),  # pyright: ignore[reportArgumentType]
            )
        )
        del metrics_without_data[full_name]

    for metric in metrics_without_data.values():
        metrics_values.append(
            ModelEndpointMonitoringMetricNoData(
                full_name=metric.full_name,
                type=ModelEndpointMonitoringMetricType.METRIC,
            )
        )

    return metrics_values<|MERGE_RESOLUTION|>--- conflicted
+++ resolved
@@ -46,11 +46,7 @@
 ) -> str:
     with StringIO() as query:
         query.write(
-<<<<<<< HEAD
-            f"SELECT * FROM '{mm_constants.V3IOTSDBTables.APP_RESULTS}' "
-=======
             f"SELECT * FROM '{table_name}' "
->>>>>>> ffda0522
             f"WHERE {mm_writer.WriterEvent.ENDPOINT_ID}='{endpoint_id}'"
         )
         if names:
