<<<<<<< HEAD
[tool.isort]
profile = "black"
multi_line_output = 3
extend_skip_glob = ["*venv*", "server/api/proto"]
=======
[tool.ruff]
select = [
    "F", # pyflakes
    "W", # pycodestyle
    "E", # pycodestyle
    "I", # isort
]
extend-exclude = [
    "server/api/proto",
    "playground",
]

[tool.ruff.lint.pycodestyle]
max-line-length = 120

[tool.ruff.per-file-ignores]
"__init__.py" = ["F401"]
>>>>>>> 24206157

[tool.pytest.ini_options]
addopts = "-v -rf --disable-warnings"
python_files = [
    "tests/*/test_*.py",
    "tests/test_*.py",
]

[tool.importlinter]
root_packages = [
    "mlrun",
    "server",
]
include_external_packages = true

[[tool.importlinter.contracts]]
name = "Common modules shouldn't import other mlrun utilities"
type = "forbidden"
source_modules = [
    "mlrun.common",
]
forbidden_modules = [
    "mlrun.artifacts",
    "mlrun.data_types",
    "mlrun.datastore",
    "mlrun.db",
    "mlrun.feature_store",
    "mlrun.frameworks",
    "mlrun.launcher",
    "mlrun.mlutils",
    "mlrun.model_monitoring",
    "mlrun.package",
    "mlrun.platforms",
    "mlrun.projects",
    "mlrun.runtimes",
    "mlrun.serving",
    "mlrun.execution",
    "mlrun.features",
    "mlrun.k8s_utils",
    "mlrun.kfpops",
    "mlrun.lists",
    "mlrun.model",
    "mlrun.render",
    "mlrun.run",
    "mlrun.secrets",
]
ignore_imports = [
    "mlrun.config -> mlrun.db",
    "mlrun.utils.clones -> mlrun",
    "mlrun.utils.helpers -> mlrun",
]

[[tool.importlinter.contracts]]
name = "MLRun modules shouldn't import MLRun API"
type = "layers"
layers = [
    "server",
    "mlrun",
]<|MERGE_RESOLUTION|>--- conflicted
+++ resolved
@@ -1,9 +1,3 @@
-<<<<<<< HEAD
-[tool.isort]
-profile = "black"
-multi_line_output = 3
-extend_skip_glob = ["*venv*", "server/api/proto"]
-=======
 [tool.ruff]
 select = [
     "F", # pyflakes
@@ -21,7 +15,6 @@
 
 [tool.ruff.per-file-ignores]
 "__init__.py" = ["F401"]
->>>>>>> 24206157
 
 [tool.pytest.ini_options]
 addopts = "-v -rf --disable-warnings"
