--- conflicted
+++ resolved
@@ -1535,33 +1535,6 @@
         )
 
 
-<<<<<<< HEAD
-def test_load_project_with_artifact_db_key(context):
-    project_name = "project-name"
-    project = mlrun.new_project(project_name, context=str(context), save=False)
-
-    # create an artifact with an explicit db_key
-    artifact_key = "my-artifact"
-    artifact_db_key = "my-artifact-db-key"
-    artifact = project.log_artifact(
-        artifact_key,
-        db_key=artifact_db_key,
-        body="123",
-        target_path="store://something",
-    )
-
-    # set the artifact and save the project, so we can load it
-    artifact_new_key = "my-artifact-new-key"
-    project.set_artifact(key=artifact_new_key, artifact=artifact)
-    project.save()
-
-    # load the project and verify that the artifact was loaded with the db_key
-    loaded_project = mlrun.load_project(context=str(context))
-    loaded_artifacts = loaded_project.to_dict()["spec"]["artifacts"]
-    assert len(loaded_artifacts) == 1
-    assert loaded_artifacts[0]["metadata"]["key"] == artifact_new_key
-    assert loaded_artifacts[0]["spec"]["db_key"] == artifact_db_key
-=======
 def test_project_create_remote():
     # test calling create_remote without git_init=True on project creation
 
@@ -1626,4 +1599,30 @@
     # If no base image was used, then mlrun/mlrun is expected
     assert build_config.base_image == base_image or "mlrun/mlrun"
     assert project.default_image == image_name
->>>>>>> a623e4f4
+
+
+def test_load_project_with_artifact_db_key(context):
+    project_name = "project-name"
+    project = mlrun.new_project(project_name, context=str(context), save=False)
+
+    # create an artifact with an explicit db_key
+    artifact_key = "my-artifact"
+    artifact_db_key = "my-artifact-db-key"
+    artifact = project.log_artifact(
+        artifact_key,
+        db_key=artifact_db_key,
+        body="123",
+        target_path="store://something",
+    )
+
+    # set the artifact and save the project, so we can load it
+    artifact_new_key = "my-artifact-new-key"
+    project.set_artifact(key=artifact_new_key, artifact=artifact)
+    project.save()
+
+    # load the project and verify that the artifact was loaded with the db_key
+    loaded_project = mlrun.load_project(context=str(context))
+    loaded_artifacts = loaded_project.to_dict()["spec"]["artifacts"]
+    assert len(loaded_artifacts) == 1
+    assert loaded_artifacts[0]["metadata"]["key"] == artifact_new_key
+    assert loaded_artifacts[0]["spec"]["db_key"] == artifact_db_key