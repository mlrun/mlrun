# Copyright 2018 Iguazio
#
# Licensed under the Apache License, Version 2.0 (the "License");
# you may not use this file except in compliance with the License.
# You may obtain a copy of the License at
#
#   http://www.apache.org/licenses/LICENSE-2.0
#
# Unless required by applicable law or agreed to in writing, software
# distributed under the License is distributed on an "AS IS" BASIS,
# WITHOUT WARRANTIES OR CONDITIONS OF ANY KIND, either express or implied.
# See the License for the specific language governing permissions and
# limitations under the License.
import threading
import time
import traceback
from typing import Dict

import mlrun
from mlrun.utils import now_date


class V2ModelServer:
    """base model serving class (v2), using similar API to KFServing v2 and Triton

    The class is initialized automatically by the model server and can run locally
    as part of a nuclio serverless function, or as part of a real-time pipeline
    default model url is: /v2/models/<model>[/versions/<ver>]/operation

    You need to implement two mandatory methods:
      load()     - download the model file(s) and load the model into memory
      predict()  - accept request payload and return prediction/inference results

    you can override additional methods : preprocess, validate, postprocess, explain
    you can add custom api endpoint by adding method op_xx(event), will be invoked by
    calling the <model-url>/xx (operation = xx)

    Example
    -------
    defining a class::

        class MyClass(V2ModelServer):
            def load(self):
                # load and initialize the model and/or other elements
                model_file, extra_data = self.get_model(suffix='.pkl')
                self.model = load(open(model_file, "rb"))

            def predict(self, request):
                events = np.array(request['inputs'])
                dmatrix = xgb.DMatrix(events)
                result: xgb.DMatrix = self.model.predict(dmatrix)
                return {"outputs": result.tolist()}

    """

    def __init__(
        self,
        context,
        name: str,
        model_path: str = None,
        model=None,
        protocol=None,
        **class_args,
    ):
        self.name = name
        self.version = ""
        if ":" in name:
            self.name, self.version = name.split(":", 1)
        self.context = context
        self.ready = False
        self.error = ""
        self.protocol = protocol or "v2"
        self.model_path = model_path
        self.model_spec: mlrun.artifacts.ModelArtifact = None
        self._params = class_args
        self._model_logger = (
            _ModelLogPusher(self, context) if context.stream.enabled else None
        )

        self.metrics = {}
        self.labels = {}
        if model:
            self.model = model
            self.ready = True

    def _load_and_update_state(self):
        try:
            self.load()
        except Exception as exc:
            self.error = exc
            self.context.logger.error(traceback.format_exc())
            raise RuntimeError(f"failed to load model {self.name}, {exc}")
        self.ready = True
        self.context.logger.info(f"model {self.name} was loaded")

    def post_init(self, mode="sync"):
        """sync/async model loading, for internal use"""
        if not self.ready:
            if mode == "async":
                t = threading.Thread(target=self._load_and_update_state)
                t.start()
                self.context.logger.info(f"started async model loading for {self.name}")
            else:
                self._load_and_update_state()

    def get_param(self, key: str, default=None):
        """get param by key (specified in the model or the function)"""
        if key in self._params:
            return self._params.get(key)
        return self.context.get_param(key, default=default)

    def set_metric(self, name: str, value):
        """set real time metric (for model monitoring)"""
        self.metrics[name] = value

    def get_model(self, suffix=""):
        """get the model file(s) and metadata from model store

    the method returns a path to the model file and the extra data (dict of dataitem objects)
    it also loads the model metadata into the self.model_spec attribute, allowing direct access
    to all the model metadata attributes.

    get_model is usually used in the model .load() method to init the model

    Examples
    --------
    ::

        def load(self):
            model_file, extra_data = self.get_model(suffix='.pkl')
            self.model = load(open(model_file, "rb"))
            categories = extra_data['categories'].as_df()

    Parameters
    ----------
    suffix : str
        optional, model file suffix (when the model_path is a directory)

    Returns
    -------
    str
        (local) model file
    dict
        extra dataitems dictionary

        """
        model_file, self.model_spec, extra_dataitems = mlrun.artifacts.get_model(
            self.model_path, suffix
        )
        if self.model_spec and self.model_spec.parameters:
            for key, value in self.model_spec.parameters.items():
                self._params[key] = value
        return model_file, extra_dataitems

    def load(self):
        """model loading function, see also .get_model() method"""
        if not self.ready and not self.model:
            raise ValueError("please specify a load method or a model object")

    def _check_readiness(self, event):
        if self.ready:
            return
        if not event.trigger or event.trigger == "http":
            raise RuntimeError(f"model {self.name} is not ready yet")
        self.context.logger.info(f"waiting for model {self.name} to load")
        for i in range(50):  # wait up to 4.5 minutes
            time.sleep(5)
            if self.ready:
                return
        raise RuntimeError(f"model {self.name} is not ready {self.error}")

    def _pre_event_processing_actions(self, event, op):
        self._check_readiness(event)
        request = self.preprocess(event.body, op)
        if "id" not in request:
            request["id"] = event.id
        return self.validate(request, op)

    def do_event(self, event, *args, **kwargs):
        """main model event handler method"""
        start = now_date()
        op = event.path.strip("/")

        if op == "predict" or op == "infer":
            # predict operation
            request = self._pre_event_processing_actions(event, op)
            try:
                outputs = self.predict(request)
            except Exception as exc:
                if self._model_logger:
                    self._model_logger.push(start, request, op=op, error=exc)
                raise exc

            response = {
                "id": request["id"],
                "model_name": self.name,
                "outputs": outputs,
            }
            if self.version:
                response["model_version"] = self.version

        elif op == "ready" and event.method == "GET":
            # get model health operation
            setattr(event, "terminated", True)
            if self.ready:
                event.body = self.context.Response()
            else:
                event.body = self.context.Response(
                    status_code=408, body=b"model not ready"
                )
            return event

        elif op == "" and event.method == "GET":
            # get model metadata operation
            setattr(event, "terminated", True)
            event.body = {
                "name": self.name,
                "version": self.version,
                "inputs": [],
                "outputs": [],
            }
            if self.model_spec:
                event.body["inputs"] = self.model_spec.inputs
                event.body["outputs"] = self.model_spec.outputs
            return event

        elif op == "explain":
            # explain operation
            request = self._pre_event_processing_actions(event, op)
            try:
                outputs = self.explain(request)
            except Exception as exc:
                if self._model_logger:
                    self._model_logger.push(start, request, op=op, error=exc)
                raise exc

            response = {
                "id": request["id"],
                "model_name": self.name,
                "outputs": outputs,
            }
            if self.version:
                response["model_version"] = self.version

        elif hasattr(self, "op_" + op):
            # custom operation (child methods starting with "op_")
            response = getattr(self, "op_" + op)(event)
            event.body = response
            return event

        else:
            raise ValueError(f"illegal model operation {op}, method={event.method}")

        response = self.postprocess(response)
        if self._model_logger:
            self._model_logger.push(start, request, response, op)
        event.body = response
        return event

    def validate(self, request, operation):
        """validate the event body (after preprocess)"""
        if self.protocol == "v2":
            if "inputs" not in request:
                raise Exception('Expected key "inputs" in request body')

            if not isinstance(request["inputs"], list):
                raise Exception('Expected "inputs" to be a list')

        return request

    def preprocess(self, request: Dict, operation) -> Dict:
        """preprocess the event body before validate and action"""
        return request

    def postprocess(self, request: Dict) -> Dict:
        """postprocess, before returning response"""
        return request

    def predict(self, request: Dict) -> Dict:
        """model prediction operation"""
        raise NotImplementedError()

    def explain(self, request: Dict) -> Dict:
        """model explain operation"""
        raise NotImplementedError()


class _ModelLogPusher:
    def __init__(self, model, context, output_stream=None):
        self.model = model
        self.verbose = context.verbose
        self.hostname = context.stream.hostname
        self.function_uri = context.stream.function_uri
        self.stream_path = context.stream.stream_uri
        self.stream_batch = int(context.get_param("log_stream_batch", 1))
        self.stream_sample = int(context.get_param("log_stream_sample", 1))
        self.output_stream = output_stream or context.stream.output_stream
        self._worker = context.worker_id
        self._sample_iter = 0
        self._batch_iter = 0
        self._batch = []

    def base_data(self):
        base_data = {
            "class": self.model.__class__.__name__,
            "worker": self._worker,
            "model": self.model.name,
            "version": self.model.version,
            "host": self.hostname,
            "function_uri": self.function_uri,
        }
        if getattr(self.model, "labels", None):
            base_data["labels"] = self.model.labels
        return base_data

    def push(self, start, request, resp=None, op=None, error=None):
        if error:
            data = self.base_data()
            data["request"] = request
            data["op"] = op
            data["when"] = str(start)
            message = str(error)
            if self.verbose:
                message = f"{message}\n{traceback.format_exc()}"
            data["error"] = message
            self.output_stream.push([data])
            return

        self._sample_iter = (self._sample_iter + 1) % self.stream_sample
        if self.output_stream and self._sample_iter == 0:
            microsec = (now_date() - start).microseconds

            if self.stream_batch > 1:
                if self._batch_iter == 0:
                    self._batch = []
                self._batch.append(
                    [request, op, resp, str(start), microsec, self.model.metrics]
                )
                self._batch_iter = (self._batch_iter + 1) % self.stream_batch

                if self._batch_iter == 0:
                    data = self.base_data()
                    data["headers"] = [
                        "request",
                        "op",
                        "resp",
                        "when",
                        "microsec",
                        "metrics",
                    ]
                    data["values"] = self._batch
                    self.output_stream.push([data])
            else:
                data = self.base_data()
                data["request"] = request
                data["op"] = op
                data["resp"] = resp
                data["when"] = str(start)
                data["microsec"] = microsec
                if getattr(self.model, "metrics", None):
                    data["metrics"] = self.model.metrics
<<<<<<< HEAD
                self.output_stream.push([data])
=======
                self.output_stream.push([data])


def _init_endpoint_record(context, model_logger: Optional[_ModelLogPusher]):
    if model_logger is None or isinstance(model_logger.output_stream, _DummyStream):
        return

    try:
        project, uri, tag, hash_key = parse_versioned_object_uri(
            model_logger.function_uri
        )

        if model_logger.model.version:
            model = f"{model_logger.model.name}:{model_logger.model.version}"
        else:
            model = model_logger.model.name

        model_endpoint = ModelEndpoint(
            metadata=ModelEndpointMetadata(
                project=project, labels=model_logger.model.labels
            ),
            spec=ModelEndpointSpec(
                function_uri=model_logger.function_uri,
                model=model,
                model_class=model_logger.model.__class__.__name__,
                model_uri=model_logger.model.model_path,
                stream_path=model_logger.stream_path,
                active=True,
            ),
            status=ModelEndpointStatus(),
        )

        db = mlrun.get_run_db()

        db.create_or_patch_model_endpoint(
            project=project,
            endpoint_id=model_endpoint.metadata.uid,
            model_endpoint=model_endpoint,
        )
    except Exception as e:
        logger.error("Failed to create endpoint record", exc=e)
>>>>>>> 4b0e01ff
<|MERGE_RESOLUTION|>--- conflicted
+++ resolved
@@ -14,10 +14,21 @@
 import threading
 import time
 import traceback
-from typing import Dict
+from os import path
+from typing import Dict, Optional
 
 import mlrun
-from mlrun.utils import now_date
+from mlrun.api.schemas import (
+    ModelEndpoint,
+    ModelEndpointMetadata,
+    ModelEndpointSpec,
+    ModelEndpointStatus,
+)
+from mlrun.artifacts import ModelArtifact
+from mlrun.config import config
+from mlrun.datastore import _DummyStream
+from mlrun.serving import GraphServer, RouterStep
+from mlrun.utils import logger, now_date, parse_versioned_object_uri
 
 
 class V2ModelServer:
@@ -103,6 +114,12 @@
             else:
                 self._load_and_update_state()
 
+        if not hasattr(self.context, "server"):
+            logger.warn("GraphServer not initialized for V2ModelServer instance")
+            return
+
+        _init_endpoint_record(self.context.server, self)
+
     def get_param(self, key: str, default=None):
         """get param by key (specified in the model or the function)"""
         if key in self._params:
@@ -121,7 +138,6 @@
     to all the model metadata attributes.
 
     get_model is usually used in the model .load() method to init the model
-
     Examples
     --------
     ::
@@ -359,36 +375,38 @@
                 data["microsec"] = microsec
                 if getattr(self.model, "metrics", None):
                     data["metrics"] = self.model.metrics
-<<<<<<< HEAD
                 self.output_stream.push([data])
-=======
-                self.output_stream.push([data])
-
-
-def _init_endpoint_record(context, model_logger: Optional[_ModelLogPusher]):
-    if model_logger is None or isinstance(model_logger.output_stream, _DummyStream):
-        return
+
+
+def _init_endpoint_record(graph_server: GraphServer, model: V2ModelServer):
+    # if model_logger is None or isinstance(model_logger.output_stream, _DummyStream):
+    #     return
+
+    if hasattr(graph_server.context, "root"):
+        root = graph_server.context.root
+        if type(root) == RouterStep:
+            logger.info("RouterStep detected, we should initialize router endpoint record")
 
     try:
         project, uri, tag, hash_key = parse_versioned_object_uri(
-            model_logger.function_uri
+            graph_server.function_uri
         )
 
-        if model_logger.model.version:
-            model = f"{model_logger.model.name}:{model_logger.model.version}"
+        if model.version:
+            versioned_model_name = f"{model.name}:{model.version}"
         else:
-            model = model_logger.model.name
+            versioned_model_name = f"{model.name}:latest"
 
         model_endpoint = ModelEndpoint(
-            metadata=ModelEndpointMetadata(
-                project=project, labels=model_logger.model.labels
-            ),
+            metadata=ModelEndpointMetadata(project=project, labels=model.labels),
             spec=ModelEndpointSpec(
-                function_uri=model_logger.function_uri,
-                model=model,
-                model_class=model_logger.model.__class__.__name__,
-                model_uri=model_logger.model.model_path,
-                stream_path=model_logger.stream_path,
+                function_uri=graph_server.function_uri,
+                model=versioned_model_name,
+                model_class=model.__class__.__name__,
+                model_uri=model.model_path,
+                stream_path=config.model_endpoint_monitoring.store_prefixes.default.format(
+                    project=project, kind="stream"
+                ),
                 active=True,
             ),
             status=ModelEndpointStatus(),
@@ -402,5 +420,4 @@
             model_endpoint=model_endpoint,
         )
     except Exception as e:
-        logger.error("Failed to create endpoint record", exc=e)
->>>>>>> 4b0e01ff
+        logger.error("Failed to create endpoint record", exc=e)