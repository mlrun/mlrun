--- conflicted
+++ resolved
@@ -856,10 +856,7 @@
         mlrun_version_specifier=None,
         builder_env: dict = None,
         show_on_failure: bool = False,
-<<<<<<< HEAD
-=======
         force_build: bool = False,
->>>>>>> c92ca752
     ):
         """deploy function, build container with dependencies
 
@@ -871,14 +868,9 @@
         :param builder_env:             Kaniko builder pod env vars dict (for config/credentials)
                                         e.g. builder_env={"GIT_TOKEN": token}
         :param show_on_failure:         show logs only in case of build failure
-<<<<<<< HEAD
-
-        :return True if the function is ready (deployed)
-=======
         :param force_build:             set True for force building the image, even when no changes were made
 
         :return: True if the function is ready (deployed)
->>>>>>> c92ca752
         """
         # connect will populate the config from the server config
         mlrun.db.get_run_db()
@@ -892,10 +884,7 @@
             mlrun_version_specifier=mlrun_version_specifier,
             builder_env=builder_env,
             show_on_failure=show_on_failure,
-<<<<<<< HEAD
-=======
             force_build=force_build,
->>>>>>> c92ca752
         )
 
     @staticmethod
