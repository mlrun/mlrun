# Copyright 2018 Iguazio
#
# Licensed under the Apache License, Version 2.0 (the "License");
# you may not use this file except in compliance with the License.
# You may obtain a copy of the License at
#
#   http://www.apache.org/licenses/LICENSE-2.0
#
# Unless required by applicable law or agreed to in writing, software
# distributed under the License is distributed on an "AS IS" BASIS,
# WITHOUT WARRANTIES OR CONDITIONS OF ANY KIND, either express or implied.
# See the License for the specific language governing permissions and
# limitations under the License.
#
from datetime import datetime, timezone
from typing import Dict, List, Optional

from pydantic import BaseModel, Extra, Field

import mlrun.api.utils.helpers
import mlrun.errors
from mlrun.api.schemas.object import ObjectKind, ObjectSpec, ObjectStatus
from mlrun.config import config


# Defining a different base class (not ObjectMetadata), as there's no project, and it differs enough to
# justify a new class
class MarketplaceObjectMetadata(BaseModel):
    name: str
    description: str = ""
    labels: Optional[dict] = {}
    updated: Optional[datetime]
    created: Optional[datetime]

    class Config:
        extra = Extra.allow


# Currently only functions are supported. Will add more in the future.
class MarketplaceSourceType(mlrun.api.utils.helpers.StrEnum):
    functions = "functions"


# Sources-related objects
class MarketplaceSourceSpec(ObjectSpec):
    path: str  # URL to base directory, should include schema (s3://, etc...)
    channel: str
<<<<<<< HEAD
    credentials: Optional[dict] = None
    object_type: MarketplaceSourceType = Field(
        MarketplaceSourceType.functions, const=True
    )
=======
    credentials: Optional[dict] = {}
>>>>>>> 03a48bef


class MarketplaceSource(BaseModel):
    kind: ObjectKind = Field(ObjectKind.marketplace_source, const=True)
    metadata: MarketplaceObjectMetadata
    spec: MarketplaceSourceSpec
    status: Optional[ObjectStatus] = ObjectStatus(state="created")

    def get_full_uri(self, relative_path):
        return "{base}/{object_type}/{channel}/{relative_path}".format(
            base=self.spec.path,
            object_type=self.spec.object_type,
            channel=self.spec.channel,
            relative_path=relative_path,
        )

    def get_catalog_uri(self):
        return self.get_full_uri(config.marketplace.catalog_filename)

    @classmethod
    def generate_default_source(cls):
        if not config.marketplace.default_source.create:
            return None

        now = datetime.now(timezone.utc)
        hub_metadata = MarketplaceObjectMetadata(
            name=config.marketplace.default_source.name,
            description=config.marketplace.default_source.description,
            created=now,
            updated=now,
        )
        return cls(
            metadata=hub_metadata,
            spec=MarketplaceSourceSpec(
                path=config.marketplace.default_source.url,
                channel=config.marketplace.default_source.channel,
                object_type=MarketplaceSourceType(
                    config.marketplace.default_source.object_type
                ),
            ),
            status=ObjectStatus(state="created"),
        )


last_source_index = -1


class IndexedMarketplaceSource(BaseModel):
    index: int = last_source_index  # Default last. Otherwise, must be > 0
    source: MarketplaceSource


# Item-related objects
class MarketplaceItemMetadata(MarketplaceObjectMetadata):
    source: MarketplaceSourceType = Field(MarketplaceSourceType.functions, const=True)
    version: str
    tag: Optional[str]

    def get_relative_path(self) -> str:
        if self.source == MarketplaceSourceType.functions:
            # This is needed since the marketplace deployment script modifies the paths to use _ instead of -.
            modified_name = self.name.replace("-", "_")
            # Prefer using the tag if exists. Otherwise, use version.
            version = self.tag or self.version
            return f"{modified_name}/{version}/"
        else:
            raise mlrun.errors.MLRunInvalidArgumentError(
                f"Bad source for marketplace item - {self.source}"
            )


class MarketplaceItemSpec(ObjectSpec):
    item_uri: str


class MarketplaceItem(BaseModel):
    kind: ObjectKind = Field(ObjectKind.marketplace_item, const=True)
    metadata: MarketplaceItemMetadata
    spec: MarketplaceItemSpec
    status: ObjectStatus
    assets: Dict[str, str] = {}


class MarketplaceCatalog(BaseModel):
    kind: ObjectKind = Field(ObjectKind.marketplace_catalog, const=True)
    channel: str
    catalog: List[MarketplaceItem]<|MERGE_RESOLUTION|>--- conflicted
+++ resolved
@@ -45,14 +45,10 @@
 class MarketplaceSourceSpec(ObjectSpec):
     path: str  # URL to base directory, should include schema (s3://, etc...)
     channel: str
-<<<<<<< HEAD
-    credentials: Optional[dict] = None
+    credentials: Optional[dict] = {}
     object_type: MarketplaceSourceType = Field(
         MarketplaceSourceType.functions, const=True
     )
-=======
-    credentials: Optional[dict] = {}
->>>>>>> 03a48bef
 
 
 class MarketplaceSource(BaseModel):
