# Copyright 2018 Iguazio
#
# Licensed under the Apache License, Version 2.0 (the "License");
# you may not use this file except in compliance with the License.
# You may obtain a copy of the License at
#
#   http://www.apache.org/licenses/LICENSE-2.0
#
# Unless required by applicable law or agreed to in writing, software
# distributed under the License is distributed on an "AS IS" BASIS,
# WITHOUT WARRANTIES OR CONDITIONS OF ANY KIND, either express or implied.
# See the License for the specific language governing permissions and
# limitations under the License.
import inspect
import sys
import uuid
from ast import literal_eval
from datetime import datetime
import getpass
from copy import deepcopy
<<<<<<< HEAD
import pandas as pd
from io import StringIO

from ..kfpops import write_kfpmeta, mlrun_op
from ..db import get_run_db
=======
from os import environ

import pandas as pd
from io import StringIO

from ..datastore import StoreManager
from ..kfpops import write_kfpmeta, mlrun_op
from ..db import get_run_db, default_dbpath
>>>>>>> 9cd19ec8
from ..model import RunObject, ModelObj, RunTemplate, BaseMetadata, ImageBuilder
from ..secrets import SecretsStore
from ..utils import get_in, update_in, logger, is_ipython
from ..execution import MLClientCtx
from ..artifacts import TableArtifact
from ..lists import RunList
<<<<<<< HEAD
from .generators import get_generator, GridGenerator, ListGenerator
from ..k8s_utils import k8s_helper
from ..builder import build_runtime
from ..config import config
=======
from .generators import get_generator
from ..k8s_utils import k8s_helper

>>>>>>> 9cd19ec8

class RunError(Exception):
    pass


<<<<<<< HEAD
class FunctionSpec(ModelObj):
    def __init__(self, command=None, args=None, image=None,
                 mode=None, workers=None, build=None):

=======
class EntrypointParam(ModelObj):
    def __init__(self, type=None, default=None, help=None):
        self.type = type
        self.default = default
        self.help = help


class FunctionEntrypoint(ModelObj):
    def __init__(self, doc=None, parameters=None, outputs=None):
        self.doc = doc
        self.parameters = parameters or {}  # todo: type verification, EntrypointParam dict
        self.outputs = outputs or {}


class FunctionSpec(ModelObj):
    def __init__(self, command=None, args=None, image=None, mode=None,
                 workers=None, build=None, entry_points=None, description=None):

>>>>>>> 9cd19ec8
        self.command = command or ''
        self.image = image or ''
        self.mode = mode or ''
        self.workers = workers
        self.args = args or []
<<<<<<< HEAD
        self.rundb = config.dbpath

        self._build = None
        self.build = build
=======
        self.rundb = default_dbpath()
        self.description = description or ''

        self._build = None
        self.build = build
        self.entry_points = entry_points or {}  # TODO: type verification (FunctionEntrypoint dict)
>>>>>>> 9cd19ec8

    @property
    def build(self) -> ImageBuilder:
        return self._build

    @build.setter
    def build(self, build):
        self._build = self._verify_dict(build, 'build', ImageBuilder)
<<<<<<< HEAD


=======


>>>>>>> 9cd19ec8
class BaseRuntime(ModelObj):
    kind = 'base'
    _is_nested = False
    _dict_fields = ['kind', 'metadata', 'spec']

    def __init__(self, metadata=None, spec=None, build=None):
        self._metadata = None
        self.metadata = metadata
        self.kfp = None
        self._spec = None
        self.spec = spec
        self._db_conn = None
        self._secrets = None
        self._k8s = None
        self._is_built = False
<<<<<<< HEAD
=======
        self.interactive = False
>>>>>>> 9cd19ec8

    @property
    def metadata(self) -> BaseMetadata:
        return self._metadata

    @metadata.setter
    def metadata(self, metadata):
        self._metadata = self._verify_dict(metadata, 'metadata', BaseMetadata)

    @property
    def spec(self) -> FunctionSpec:
        return self._spec

    @spec.setter
    def spec(self, spec):
        self._spec = self._verify_dict(spec, 'spec', FunctionSpec)

    def _get_k8s(self):
        if not self._k8s:
            self._k8s = k8s_helper()
        return self._k8s

    def set_label(self, key, value):
        self.metadata.labels[key] = str(value)
        return self

    def run(self, runspec: RunObject = None, handler=None, name: str = '',
            project: str = '', params: dict = None, inputs: dict = None,
<<<<<<< HEAD
            visible = True):
=======
            out_path: str = '', visible: bool = True):
>>>>>>> 9cd19ec8
        """Run a local or remote task.

        :param runspec:    run template object or dict (see RunTemplate)
        :param handler:    pointer or name of a function handler
        :param name:       execution name
        :param project:    project name
        :param params:     input parameters (dict)
        :param inputs:     input objects (dict of key: path)
        :param out_path:   default artifact output path
        :param visible:    show run results in Jupyter

        :return: run context object (dict) with run metadata, results and status
        """

        def show(resp):
            results = RunList()
            # show ipython/jupyter result table widget
            if resp:
                results.append(resp)
            else:
                logger.info('no returned result (job may still be in progress)')
                results.append(runspec.to_dict())
            if is_ipython and visible:
                results.show()
            print('type result.show() to see detailed results/progress or use CLI:')
            uid = runspec.metadata.uid
            project = '--project {}'.format(runspec.metadata.project) if runspec.metadata.project else ''
            print('!mlrun get run --uid {} {}'.format(uid, project))
            return resp

        if runspec:
            runspec = deepcopy(runspec)
            if isinstance(runspec, str):
                runspec = literal_eval(runspec)

        if isinstance(runspec, RunTemplate):
            runspec = RunObject.from_template(runspec)
        if isinstance(runspec, dict) or runspec is None:
            runspec = RunObject.from_dict(runspec)
        runspec.metadata.name = name or runspec.metadata.name or self.metadata.name
        runspec.metadata.project = project or runspec.metadata.project
        runspec.spec.parameters = params or runspec.spec.parameters
        runspec.spec.inputs = inputs or runspec.spec.inputs
        runspec.spec.output_path = out_path or runspec.spec.output_path

        if handler and self.kind not in ['handler', 'dask']:
            if inspect.isfunction(handler):
                handler = handler.__name__
            else:
                handler = str(handler)
        runspec.spec.handler = handler or runspec.spec.handler

        spec = runspec.spec
<<<<<<< HEAD
        if self.spec.mode in ['noctx', 'args']:
=======
        if self.spec.mode == 'noctx':
>>>>>>> 9cd19ec8
            params = spec.parameters or {}
            for k, v in params.items():
                self.spec.args += ['--{}'.format(k), str(v)]

        if spec.secret_sources:
            self._secrets = SecretsStore.from_dict(spec.to_dict())

        # update run metadata (uid, labels) and store in DB
        meta = runspec.metadata
        meta.uid = meta.uid or uuid.uuid4().hex
        logger.info('starting run {} uid={}  -> {}'.format(
            meta.name, meta.uid, self.spec.rundb))

        if self.spec.rundb:
            self._db_conn = get_run_db(self.spec.rundb).connect(self._secrets)

        meta.labels['kind'] = self.kind
        meta.labels['owner'] = meta.labels.get('owner', getpass.getuser())
        add_code_metadata(meta.labels)

        execution = MLClientCtx.from_dict(runspec.to_dict(),
                                          self._db_conn,
                                          autocommit=True)

        # form child run task generator from spec
        task_generator = None
        if not self._is_nested:
            task_generator = get_generator(spec, execution)

        if task_generator:
            # multiple runs (based on hyper params or params file)
            generator = task_generator.generate(runspec)
            results = self._run_many(generator, execution, runspec)
            self._results_to_iter(results, runspec, execution)
            resp = execution.to_dict()
            if resp and self.kfp:
                write_kfpmeta(resp)
            result = show(resp)
        else:
            # single run
            try:
                self.store_run(runspec)
                resp = self._run(runspec, execution)
<<<<<<< HEAD
                if resp and self.kfp:
                    write_kfpmeta(resp)
                result = show(self._post_run(resp, task=runspec))
=======
                result = show(self._post_run(resp, task=runspec))
                if result and self.kfp:
                    write_kfpmeta(result)
>>>>>>> 9cd19ec8
            except RunError as err:
                logger.error(f'run error - {err}')
                result = show(self._post_run(task=runspec, err=err))

        if result:
            run = RunObject.from_dict(result)
            logger.info('run executed, status={}'.format(run.status.state))
            if run.status.state == 'error':
                raise RunError(run.status.error)
            return run

        return None

    def _get_db_run(self, task: RunObject = None):
        if self._db_conn and task:
            project = task.metadata.project
            uid = task.metadata.uid
            iter = task.metadata.iteration
            if iter:
                uid = '{}-{}'.format(uid, iter)
            return self._db_conn.read_run(uid, project)
        if task:
            return task.to_dict()

    def _get_cmd_args(self, runobj, with_mlrun):
        extra_env = {'MLRUN_EXEC_CONFIG': runobj.to_json()}
        if self.spec.rundb:
            extra_env['MLRUN_DBPATH'] = self.spec.rundb
        args = []
        command = self.spec.command
        if hasattr(self.spec, 'build'):
<<<<<<< HEAD
            code = self.spec.build.inline_code
=======
            code = self.spec.build.functionSourceCode
>>>>>>> 9cd19ec8
            if code:
                extra_env['MLRUN_EXEC_CODE'] = code
                if with_mlrun:
                    command = 'mlrun'
                    args = ['run', '--from-env']
        elif with_mlrun:
            command = 'mlrun'
            args = ['run', '--from-env', command]
        if runobj.spec.handler:
            args += ['--handler', runobj.spec.handler]
        if self.spec.args:
            args += self.spec.args
        return command, args, extra_env

    def _run(self, runspec: RunObject, execution) -> dict:
        pass

    def _run_many(self, tasks, execution, runobj: RunObject) -> RunList:
        results = RunList()
        for task in tasks:
            try:
                self.store_run(task)
                resp = self._run(task, execution)
                resp = self._post_run(resp, task=task)
            except RunError as err:
                task.status.state = 'error'
                task.status.error = err
                resp = self._post_run(task=task, err=err)
            results.append(resp)
        return results

    def store_run(self, runobj: RunObject, commit=True):
        if self._db_conn and runobj:
            project = runobj.metadata.project
            uid = runobj.metadata.uid
            iter = runobj.metadata.iteration
            if iter:
                uid = '{}-{}'.format(uid, iter)
            self._db_conn.store_run(runobj.to_dict(), uid, project, commit)

    def _post_run(self, resp: dict = None, task: RunObject = None, err=None):
        """update the task state in the DB"""
        was_none = False
        if resp is None and task:
            was_none = True
            resp = self._get_db_run(task)

        if resp is None:
            return None

        if not isinstance(resp, dict):
            raise ValueError('post_run called with type {}'.format(type(resp)))

        updates = None
        if get_in(resp, 'status.state', '') == 'error' or err:
            updates = {'status.last_update': str(datetime.now())}
            updates['status.state'] = 'error'
            update_in(resp, 'status.state', 'error')
            if err:
                update_in(resp, 'status.error', err)
            err = get_in(resp, 'status.error')
            if err:
                updates['status.error'] = err
        elif not was_none:
            updates = {'status.last_update': str(datetime.now())}
            updates['status.state'] = 'completed'
            update_in(resp, 'status.state', 'completed')

        if self._db_conn and updates:
            project = get_in(resp, 'metadata.project')
            uid = get_in(resp, 'metadata.uid')
            iter = get_in(resp, 'metadata.iteration', 0)
            if iter:
                uid = '{}-{}'.format(uid, iter)
            self._db_conn.update_run(updates, uid, project)

        return resp

    def _results_to_iter(self, results, runspec, execution):
        if not results:
            logger.error('got an empty results list in to_iter')
            return

        iter = []
        failed = 0
        for task in results:
            state = get_in(task, ['status', 'state'])
            id = get_in(task, ['metadata', 'iteration'])
            struct = {'param': get_in(task, ['spec', 'parameters'], {}),
                      'output': get_in(task, ['status', 'results'], {}),
                      'state': state,
                      'iter': id,
                      }
            if state == 'error':
                failed += 1
                err = get_in(task, ['status', 'error'], '')
                logger.error('error in task  {}:{} - {}'.format(
                    runspec.metadata.uid, id, err))

            self._post_run(task)
            iter.append(struct)

        df = pd.io.json.json_normalize(iter).sort_values('iter')
        header = df.columns.values.tolist()
        summary = [header] + df.values.tolist()
        item, id = selector(results, runspec.spec.selector)
        task = results[item] if id and results else None
        execution.log_iteration_results(id, summary, task)

        csv_buffer = StringIO()
        df.to_csv(csv_buffer, index=False, line_terminator='\n', encoding='utf-8')
        execution.log_artifact(
            TableArtifact('iteration_results',
                          src_path='iteration_results.csv',
                          body=csv_buffer.getvalue(),
                          header=header,
                          viewer='table'))
        if failed:
            execution.set_state(error='{} tasks failed, check logs for db for details'.format(failed))
        else:
            execution.set_state('completed')

    def _force_handler(self, handler):
        if not handler:
            raise RunError('handler must be provided for {} runtime'.format(self.kind))

<<<<<<< HEAD
=======
    def _image_path(self):
        image = self.spec.image
        if not image.startswith('.'):
            return image
        if 'DEFAULT_DOCKER_REGISTRY' in environ:
            return '{}/{}'.format(environ.get('DEFAULT_DOCKER_REGISTRY'), image[1:])
        if 'IGZ_NAMESPACE_DOMAIN' in environ:
            return 'docker-registry.{}:80/{}'.format(environ.get('IGZ_NAMESPACE_DOMAIN'), image[1:])
        raise RunError('local container registry is not defined')

>>>>>>> 9cd19ec8
    def to_step(self, runspec: RunObject = None, handler=None, name: str = '',
                project: str = '', params: dict = None, hyperparams=None, selector='',
                inputs: dict = None, outputs: dict = None,
                in_path: str = '', out_path: str = ''):
        """Run a local or remote task.

        :param runspec:    run template object or dict (see RunTemplate)
        :param handler:    name of the function handler
        :param name:       execution name
        :param project:    project name
        :param params:     input parameters (dict)
        :param hyperparams: hyper parameters
        :param selector:   selection criteria for hyper params
        :param inputs:     input objects (dict of key: path)
        :param outputs:    list of outputs which can pass in the workflow

        :return: KubeFlow containerOp
        """
<<<<<<< HEAD
=======

        # expand local registry path, TODO: copy self to avoid modify the fn?
        self.spec.image = self._image_path()

>>>>>>> 9cd19ec8
        return mlrun_op(name, project, self,
                        runobj=runspec, handler=handler, params=params,
                        hyperparams=hyperparams, selector=selector,
                        inputs=inputs, outputs=outputs,
                        out_path=out_path, in_path=in_path)
<<<<<<< HEAD
=======

    def export(self, target, format='.yaml', secrets=None):
        if self.kind == 'handler':
            raise ValueError('cannot export local handler function, use ' +
                             'code_to_function() to serialize your function')
        if format == '.yaml':
            data = self.to_yaml()
        else:
            data = self.to_json()
        stores = StoreManager(secrets)
        datastore, subpath = stores.get_or_create_store(target)
        datastore.put(subpath, data)
>>>>>>> 9cd19ec8


def selector(results: list, criteria):
    if not criteria:
        return 0, 0

    idx = criteria.find('.')
    if idx < 0:
        op = 'max'
    else:
        op = criteria[:idx]
        criteria = criteria[idx + 1:]


    best_id = 0
    best_item = 0
    if op == 'max':
        best_val = sys.float_info.min
    elif op == 'min':
        best_val = sys.float_info.max
    else:
        logger.error('unsupported selector {}.{}'.format(op, criteria))
        return 0, 0

    i = 0
    for task in results:
        state = get_in(task, ['status', 'state'])
        id = get_in(task, ['metadata', 'iteration'])
        val = get_in(task, ['status', 'results', criteria])
        if isinstance(val, str):
            try:
                val = float(val)
            except:
                val = None
        if state != 'error' and val is not None:
            if (op == 'max' and val > best_val) \
                    or (op == 'min' and val < best_val):
                best_id, best_item, best_val = id, i, val
        i += 1

    return best_item, best_id


def add_code_metadata(labels):
    dirpath = './'
    try:
        from git import Repo
        from git.exc import GitCommandError, InvalidGitRepositoryError
    except ImportError:
        return

    try:
        repo = Repo(dirpath, search_parent_directories=True)
        remotes = [remote.url for remote in repo.remotes]
        if len(remotes) > 0:
            set_if_none(labels, 'repo', remotes[0])
            set_if_none(labels, 'commit', repo.head.commit.hexsha)
    except (GitCommandError, InvalidGitRepositoryError):
        pass


def set_if_none(struct, key, value):
    if not struct.get(key):
        struct[key] = value<|MERGE_RESOLUTION|>--- conflicted
+++ resolved
@@ -18,14 +18,6 @@
 from datetime import datetime
 import getpass
 from copy import deepcopy
-<<<<<<< HEAD
-import pandas as pd
-from io import StringIO
-
-from ..kfpops import write_kfpmeta, mlrun_op
-from ..db import get_run_db
-=======
-from os import environ
 
 import pandas as pd
 from io import StringIO
@@ -33,34 +25,21 @@
 from ..datastore import StoreManager
 from ..kfpops import write_kfpmeta, mlrun_op
 from ..db import get_run_db, default_dbpath
->>>>>>> 9cd19ec8
 from ..model import RunObject, ModelObj, RunTemplate, BaseMetadata, ImageBuilder
 from ..secrets import SecretsStore
 from ..utils import get_in, update_in, logger, is_ipython
 from ..execution import MLClientCtx
 from ..artifacts import TableArtifact
 from ..lists import RunList
-<<<<<<< HEAD
-from .generators import get_generator, GridGenerator, ListGenerator
+from .generators import get_generator
 from ..k8s_utils import k8s_helper
 from ..builder import build_runtime
 from ..config import config
-=======
-from .generators import get_generator
-from ..k8s_utils import k8s_helper
-
->>>>>>> 9cd19ec8
 
 class RunError(Exception):
     pass
 
 
-<<<<<<< HEAD
-class FunctionSpec(ModelObj):
-    def __init__(self, command=None, args=None, image=None,
-                 mode=None, workers=None, build=None):
-
-=======
 class EntrypointParam(ModelObj):
     def __init__(self, type=None, default=None, help=None):
         self.type = type
@@ -73,31 +52,21 @@
         self.doc = doc
         self.parameters = parameters or {}  # todo: type verification, EntrypointParam dict
         self.outputs = outputs or {}
-
-
 class FunctionSpec(ModelObj):
     def __init__(self, command=None, args=None, image=None, mode=None,
                  workers=None, build=None, entry_points=None, description=None):
 
->>>>>>> 9cd19ec8
         self.command = command or ''
         self.image = image or ''
         self.mode = mode or ''
         self.workers = workers
         self.args = args or []
-<<<<<<< HEAD
-        self.rundb = config.dbpath
-
-        self._build = None
-        self.build = build
-=======
         self.rundb = default_dbpath()
         self.description = description or ''
 
         self._build = None
         self.build = build
         self.entry_points = entry_points or {}  # TODO: type verification (FunctionEntrypoint dict)
->>>>>>> 9cd19ec8
 
     @property
     def build(self) -> ImageBuilder:
@@ -106,13 +75,8 @@
     @build.setter
     def build(self, build):
         self._build = self._verify_dict(build, 'build', ImageBuilder)
-<<<<<<< HEAD
-
-
-=======
-
-
->>>>>>> 9cd19ec8
+
+
 class BaseRuntime(ModelObj):
     kind = 'base'
     _is_nested = False
@@ -128,10 +92,7 @@
         self._secrets = None
         self._k8s = None
         self._is_built = False
-<<<<<<< HEAD
-=======
         self.interactive = False
->>>>>>> 9cd19ec8
 
     @property
     def metadata(self) -> BaseMetadata:
@@ -160,11 +121,7 @@
 
     def run(self, runspec: RunObject = None, handler=None, name: str = '',
             project: str = '', params: dict = None, inputs: dict = None,
-<<<<<<< HEAD
-            visible = True):
-=======
             out_path: str = '', visible: bool = True):
->>>>>>> 9cd19ec8
         """Run a local or remote task.
 
         :param runspec:    run template object or dict (see RunTemplate)
@@ -218,11 +175,7 @@
         runspec.spec.handler = handler or runspec.spec.handler
 
         spec = runspec.spec
-<<<<<<< HEAD
-        if self.spec.mode in ['noctx', 'args']:
-=======
         if self.spec.mode == 'noctx':
->>>>>>> 9cd19ec8
             params = spec.parameters or {}
             for k, v in params.items():
                 self.spec.args += ['--{}'.format(k), str(v)]
@@ -266,15 +219,10 @@
             try:
                 self.store_run(runspec)
                 resp = self._run(runspec, execution)
-<<<<<<< HEAD
-                if resp and self.kfp:
                     write_kfpmeta(resp)
-                result = show(self._post_run(resp, task=runspec))
-=======
                 result = show(self._post_run(resp, task=runspec))
                 if result and self.kfp:
                     write_kfpmeta(result)
->>>>>>> 9cd19ec8
             except RunError as err:
                 logger.error(f'run error - {err}')
                 result = show(self._post_run(task=runspec, err=err))
@@ -306,25 +254,8 @@
         args = []
         command = self.spec.command
         if hasattr(self.spec, 'build'):
-<<<<<<< HEAD
+            code = self.spec.build.functionSourceCode
             code = self.spec.build.inline_code
-=======
-            code = self.spec.build.functionSourceCode
->>>>>>> 9cd19ec8
-            if code:
-                extra_env['MLRUN_EXEC_CODE'] = code
-                if with_mlrun:
-                    command = 'mlrun'
-                    args = ['run', '--from-env']
-        elif with_mlrun:
-            command = 'mlrun'
-            args = ['run', '--from-env', command]
-        if runobj.spec.handler:
-            args += ['--handler', runobj.spec.handler]
-        if self.spec.args:
-            args += self.spec.args
-        return command, args, extra_env
-
     def _run(self, runspec: RunObject, execution) -> dict:
         pass
 
@@ -437,8 +368,6 @@
         if not handler:
             raise RunError('handler must be provided for {} runtime'.format(self.kind))
 
-<<<<<<< HEAD
-=======
     def _image_path(self):
         image = self.spec.image
         if not image.startswith('.'):
@@ -449,7 +378,6 @@
             return 'docker-registry.{}:80/{}'.format(environ.get('IGZ_NAMESPACE_DOMAIN'), image[1:])
         raise RunError('local container registry is not defined')
 
->>>>>>> 9cd19ec8
     def to_step(self, runspec: RunObject = None, handler=None, name: str = '',
                 project: str = '', params: dict = None, hyperparams=None, selector='',
                 inputs: dict = None, outputs: dict = None,
@@ -468,20 +396,13 @@
 
         :return: KubeFlow containerOp
         """
-<<<<<<< HEAD
-=======
-
         # expand local registry path, TODO: copy self to avoid modify the fn?
         self.spec.image = self._image_path()
-
->>>>>>> 9cd19ec8
         return mlrun_op(name, project, self,
                         runobj=runspec, handler=handler, params=params,
                         hyperparams=hyperparams, selector=selector,
                         inputs=inputs, outputs=outputs,
                         out_path=out_path, in_path=in_path)
-<<<<<<< HEAD
-=======
 
     def export(self, target, format='.yaml', secrets=None):
         if self.kind == 'handler':
@@ -494,7 +415,6 @@
         stores = StoreManager(secrets)
         datastore, subpath = stores.get_or_create_store(target)
         datastore.put(subpath, data)
->>>>>>> 9cd19ec8
 
 
 def selector(results: list, criteria):
