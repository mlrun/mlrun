# Copyright 2018 Iguazio
#
# Licensed under the Apache License, Version 2.0 (the "License");
# you may not use this file except in compliance with the License.
# You may obtain a copy of the License at
#
#   http://www.apache.org/licenses/LICENSE-2.0
#
# Unless required by applicable law or agreed to in writing, software
# distributed under the License is distributed on an "AS IS" BASIS,
# WITHOUT WARRANTIES OR CONDITIONS OF ANY KIND, either express or implied.
# See the License for the specific language governing permissions and
# limitations under the License.

import uuid
from copy import deepcopy

from kubernetes import client
from kfp.dsl import ContainerOp

from .utils import apply_kfp, set_named_item, get_item_name, get_resource_labels
from ..utils import normalize_name, update_in
from .base import BaseRuntime, FunctionSpec


class KubeResourceSpec(FunctionSpec):
    def __init__(
        self,
        command=None,
        args=None,
        image=None,
        mode=None,
        volumes=None,
        volume_mounts=None,
        env=None,
        resources=None,
        default_handler=None,
        entry_points=None,
        description=None,
        workdir=None,
        replicas=None,
        image_pull_policy=None,
        service_account=None,
        build=None,
        image_pull_secret=None,
    ):
        super().__init__(
            command=command,
            args=args,
            image=image,
            mode=mode,
            build=build,
            entry_points=entry_points,
            description=description,
            workdir=workdir,
            default_handler=default_handler,
        )
        self._volumes = {}
        self._volume_mounts = {}
        self.volumes = volumes or []
        self.volume_mounts = volume_mounts or []
        self.env = env or []
        self.resources = resources or {}
        self.replicas = replicas
        self.image_pull_policy = image_pull_policy
        self.service_account = service_account
        self.image_pull_secret = image_pull_secret

    @property
    def volumes(self) -> list:
        return list(self._volumes.values())

    @volumes.setter
    def volumes(self, volumes):
        self._volumes = {}
        if volumes:
            for vol in volumes:
                set_named_item(self._volumes, vol)

    @property
    def volume_mounts(self) -> list:
        return list(self._volume_mounts.values())

    @volume_mounts.setter
    def volume_mounts(self, volume_mounts):
        self._volume_mounts = {}
        if volume_mounts:
            for vol in volume_mounts:
                set_named_item(self._volume_mounts, vol)

    def update_vols_and_mounts(self, volumes, volume_mounts):
        if volumes:
            for vol in volumes:
                set_named_item(self._volumes, vol)

        if volume_mounts:
            for vol in volume_mounts:
                set_named_item(self._volume_mounts, vol)


class KubeResource(BaseRuntime):
    kind = 'job'
    _is_nested = True

    def __init__(self, spec=None, metadata=None):
        super().__init__(metadata, spec)
        self._cop = ContainerOp('name', 'image')
        self.verbose = False

    @property
    def spec(self) -> KubeResourceSpec:
        return self._spec

    @spec.setter
    def spec(self, spec):
        self._spec = self._verify_dict(spec, 'spec', KubeResourceSpec)

    def to_dict(self, fields=None, exclude=None, strip=False):
        struct = super().to_dict(fields, exclude, strip=strip)
        api = client.ApiClient()
        struct = api.sanitize_for_serialization(struct)
        if strip:
            spec = struct['spec']
            for attr in ['volumes', 'volume_mounts']:
                if attr in spec:
                    del spec[attr]
            if 'env' in spec and spec['env']:
                for ev in spec['env']:
                    if ev['name'].startswith('V3IO_'):
                        ev['value'] = ''
        return struct

    def apply(self, modify):
        return apply_kfp(modify, self._cop, self)

    def set_env(self, name, value):
        i = 0
        new_var = client.V1EnvVar(name=name, value=value)
        for v in self.spec.env:
            if get_item_name(v) == name:
                self.spec.env[i] = new_var
                return self
            i += 1
        self.spec.env.append(new_var)
        return self

    def set_envs(self, env_vars):
        for name, value in env_vars.items():
            self.set_env(name, value)
        return self

    def gpus(self, gpus, gpu_type='nvidia.com/gpu'):
        update_in(self.spec.resources, ['limits', gpu_type], gpus)

    def with_limits(self, mem=None, cpu=None, gpus=None, gpu_type='nvidia.com/gpu'):
        limits = {}
        if gpus:
            limits[gpu_type] = gpus
        if mem:
            limits['memory'] = mem
        if cpu:
            limits['cpu'] = cpu
        update_in(self.spec.resources, 'limits', limits)

    def with_requests(self, mem=None, cpu=None):
        requests = {}
        if mem:
            requests['memory'] = mem
        if cpu:
            requests['cpu'] = cpu
        update_in(self.spec.resources, 'requests', requests)

    def _get_meta(self, runobj, unique=False):
        namespace = self._get_k8s().resolve_namespace()
        uid = runobj.metadata.uid
<<<<<<< HEAD
        labels = get_resource_labels(self, uid)
        new_meta = client.V1ObjectMeta(namespace=namespace, labels=labels)
=======
        name = runobj.metadata.name
        labels = get_resource_labels(self, uid, name)
        new_meta = client.V1ObjectMeta(namespace=namespace,
                                       labels=labels)
>>>>>>> 2a6319b4

        name = runobj.metadata.name or 'mlrun'
        norm_name = '{}-'.format(normalize_name(name))
        if unique:
            norm_name += uuid.uuid4().hex[:8]
            new_meta.name = norm_name
            runobj.set_label('mlrun/job', norm_name)
        else:
            new_meta.generate_name = norm_name
        return new_meta

    def copy(self):
        self._cop = None
        fn = deepcopy(self)
        self._cop = ContainerOp('name', 'image')
        fn._cop = ContainerOp('name', 'image')
        return fn<|MERGE_RESOLUTION|>--- conflicted
+++ resolved
@@ -173,15 +173,9 @@
     def _get_meta(self, runobj, unique=False):
         namespace = self._get_k8s().resolve_namespace()
         uid = runobj.metadata.uid
-<<<<<<< HEAD
-        labels = get_resource_labels(self, uid)
-        new_meta = client.V1ObjectMeta(namespace=namespace, labels=labels)
-=======
         name = runobj.metadata.name
         labels = get_resource_labels(self, uid, name)
-        new_meta = client.V1ObjectMeta(namespace=namespace,
-                                       labels=labels)
->>>>>>> 2a6319b4
+        new_meta = client.V1ObjectMeta(namespace=namespace, labels=labels)
 
         name = runobj.metadata.name or 'mlrun'
         norm_name = '{}-'.format(normalize_name(name))
