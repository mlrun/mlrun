# Copyright 2023 Iguazio
#
# Licensed under the Apache License, Version 2.0 (the "License");
# you may not use this file except in compliance with the License.
# You may obtain a copy of the License at
#
#   http://www.apache.org/licenses/LICENSE-2.0
#
# Unless required by applicable law or agreed to in writing, software
# distributed under the License is distributed on an "AS IS" BASIS,
# WITHOUT WARRANTIES OR CONDITIONS OF ANY KIND, either express or implied.
# See the License for the specific language governing permissions and
# limitations under the License.
import datetime
import typing
import warnings
from abc import ABC, abstractmethod
from typing import Any, Dict, List, Optional, Tuple, Union

import mlrun.common.schemas
import mlrun.model


class DBError(Exception):
    pass


class DBInterface(ABC):
    @abstractmethod
    def initialize(self, session):
        pass

    @abstractmethod
    def store_log(
        self,
        session,
        uid,
        project="",
        body=None,
        append=False,
    ):
        pass

    @abstractmethod
    def get_log(self, session, uid, project="", offset=0, size=0):
        pass

    @abstractmethod
    def store_run(
        self,
        session,
        struct,
        uid,
        project="",
        iter=0,
    ):
        pass

    @abstractmethod
    def update_run(self, session, updates: dict, uid, project="", iter=0):
        pass

    @abstractmethod
    def list_distinct_runs_uids(
        self,
        session,
        project: str = None,
        requested_logs_modes: List[bool] = None,
        only_uids: bool = False,
        last_update_time_from: datetime.datetime = None,
        states: List[str] = None,
    ):
        pass

    @abstractmethod
    def update_runs_requested_logs(
        self, session, uids: List[str], requested_logs: bool = True
    ):
        pass

    @abstractmethod
    def read_run(self, session, uid, project="", iter=0):
        pass

    @abstractmethod
    def list_runs(
        self,
        session,
        name="",
        uid: Optional[Union[str, List[str]]] = None,
        project="",
        labels=None,
        states=None,
        sort=True,
        last=0,
        iter=False,
        start_time_from=None,
        start_time_to=None,
        last_update_time_from=None,
        last_update_time_to=None,
        partition_by: mlrun.common.schemas.RunPartitionByField = None,
        rows_per_partition: int = 1,
        partition_sort_by: mlrun.common.schemas.SortField = None,
        partition_order: mlrun.common.schemas.OrderType = mlrun.common.schemas.OrderType.desc,
        max_partitions: int = 0,
        requested_logs: bool = None,
        return_as_run_structs: bool = True,
        with_notifications: bool = False,
    ):
        pass

    @abstractmethod
    def del_run(self, session, uid, project="", iter=0):
        pass

    @abstractmethod
    def del_runs(self, session, name="", project="", labels=None, state="", days_ago=0):
        pass

    def overwrite_artifacts_with_tag(
        self,
        session,
        project: str,
        tag: str,
        identifiers: List[mlrun.common.schemas.ArtifactIdentifier],
    ):
        pass

    def append_tag_to_artifacts(
        self,
        session,
        project: str,
        tag: str,
        identifiers: List[mlrun.common.schemas.ArtifactIdentifier],
    ):
        pass

    def delete_tag_from_artifacts(
        self,
        session,
        project: str,
        tag: str,
        identifiers: List[mlrun.common.schemas.ArtifactIdentifier],
    ):
        pass

    @abstractmethod
    def store_artifact(
        self,
        session,
        key,
        artifact,
        uid,
        iter=None,
        tag="",
        project="",
        tree=None,
        best_iteration=False,
        always_overwrite=False,
    ):
        pass

    @abstractmethod
    def read_artifact(
        self,
        session,
        key,
        tag="",
        iter=None,
        project="",
        producer_id: str = None,
        uid: str = None,
        raise_on_not_found: bool = True,
    ):
        pass

    @abstractmethod
    def list_artifacts(
        self,
        session,
        name="",
        project="",
        tag="",
        labels=None,
        since=None,
        until=None,
        kind=None,
        category: mlrun.common.schemas.ArtifactCategories = None,
        iter: int = None,
        best_iteration: bool = False,
        as_records: bool = False,
        use_tag_as_uid: bool = None,
        uid=None,
        producer_id=None,
    ):
        pass

    @abstractmethod
    def del_artifact(
        self, session, key, tag="", project="", uid=None, producer_id=None
    ):
        pass

    @abstractmethod
    def del_artifacts(self, session, name="", project="", tag="", labels=None):
        pass

    # Artifact v2 APIs - Delete when v1 is deprecated!
<<<<<<< HEAD
    def store_artifact_v1(
=======
    def store_artifact_v2(
>>>>>>> cb3a1f28
        self,
        session,
        key,
        artifact,
        uid=None,
        iter=None,
        tag="",
        project="",
        best_iteration=False,
        always_overwrite=False,
    ):
        pass

<<<<<<< HEAD
    def list_artifacts_v1(
=======
    def list_artifacts_v2(
>>>>>>> cb3a1f28
        self,
        session,
        name=None,
        project=None,
        tag=None,
        uid=None,
        labels=None,
        since=None,
        until=None,
        kind=None,
        category: mlrun.common.schemas.ArtifactCategories = None,
        iter: int = None,
        best_iteration: bool = False,
        as_records: bool = False,
    ):
        pass

<<<<<<< HEAD
    def read_artifact_v1(
=======
    def read_artifact_v2(
>>>>>>> cb3a1f28
        self,
        session,
        key: str,
        project: str = None,
        iter: int = None,
        producer_id: str = None,
        tag: str = None,
        uid: str = None,
        raise_on_not_found: bool = True,
    ):
        pass

<<<<<<< HEAD
    def del_artifact_v1(
=======
    def del_artifact_v2(
>>>>>>> cb3a1f28
        self, session, key, tag="", project="", uid=None, producer_id=None
    ):
        pass

<<<<<<< HEAD
    def del_artifacts_v1(
        self, session, name="", project="", tag=None, labels=None, ids=None
    ):
        pass

    def list_artifact_tags_v1(
=======
    def del_artifacts_v2(
        self, session, name="", project="", tag=None, labels=None, ids=None, tree=None
    ):
        pass

    def list_artifact_tags_v2(
>>>>>>> cb3a1f28
        self, session, project, category: mlrun.common.schemas.ArtifactCategories = None
    ):
        pass

<<<<<<< HEAD
    def overwrite_artifacts_with_tag_v1(
=======
    def overwrite_artifacts_with_tag_v2(
>>>>>>> cb3a1f28
        self,
        session,
        project,
        tag,
        identifiers: typing.List[mlrun.common.schemas.ArtifactIdentifier],
    ):
        pass

<<<<<<< HEAD
    def append_tag_to_artifacts_v1(
=======
    def append_tag_to_artifacts_v2(
>>>>>>> cb3a1f28
        self,
        session,
        project: str,
        tag: str,
        identifiers: List[mlrun.common.schemas.ArtifactIdentifier],
    ):
        pass

    # TODO: Make these abstract once filedb implements them
    def store_metric(
        self, session, uid, project="", keyvals=None, timestamp=None, labels=None
    ):
        warnings.warn("store_metric not implemented yet")

    def read_metric(self, session, keys, project="", query=""):
        warnings.warn("store_metric not implemented yet")

    @abstractmethod
    def store_function(
        self,
        session,
        function,
        name,
        project="",
        tag="",
        versioned=False,
    ) -> str:
        pass

    @abstractmethod
    def get_function(self, session, name, project="", tag="", hash_key=""):
        pass

    @abstractmethod
    def delete_function(self, session, project: str, name: str):
        pass

    @abstractmethod
    def list_functions(
        self,
        session,
        name: str = None,
        project: str = None,
        tag: str = None,
        labels: List[str] = None,
        hash_key: str = None,
    ):
        pass

    @abstractmethod
    def create_schedule(
        self,
        session,
        project: str,
        name: str,
        kind: mlrun.common.schemas.ScheduleKinds,
        scheduled_object: Any,
        cron_trigger: mlrun.common.schemas.ScheduleCronTrigger,
        concurrency_limit: int,
        labels: Dict = None,
        next_run_time: datetime.datetime = None,
    ):
        pass

    @abstractmethod
    def update_schedule(
        self,
        session,
        project: str,
        name: str,
        scheduled_object: Any = None,
        cron_trigger: mlrun.common.schemas.ScheduleCronTrigger = None,
        labels: Dict = None,
        last_run_uri: str = None,
        concurrency_limit: int = None,
        next_run_time: datetime.datetime = None,
    ):
        pass

    def store_schedule(
        self,
        session,
        project: str,
        name: str,
        kind: mlrun.common.schemas.ScheduleKinds = None,
        scheduled_object: Any = None,
        cron_trigger: mlrun.common.schemas.ScheduleCronTrigger = None,
        labels: Dict = None,
        last_run_uri: str = None,
        concurrency_limit: int = None,
        next_run_time: datetime = None,
    ):
        pass

    @abstractmethod
    def list_schedules(
        self,
        session,
        project: str = None,
        name: str = None,
        labels: str = None,
        kind: mlrun.common.schemas.ScheduleKinds = None,
    ) -> List[mlrun.common.schemas.ScheduleRecord]:
        pass

    @abstractmethod
    def get_schedule(
        self, session, project: str, name: str, raise_on_not_found: bool = True
    ) -> mlrun.common.schemas.ScheduleRecord:
        pass

    @abstractmethod
    def delete_schedule(self, session, project: str, name: str):
        pass

    @abstractmethod
    def delete_schedules(self, session, project: str):
        pass

    @abstractmethod
    def generate_projects_summaries(
        self, session, projects: List[str]
    ) -> List[mlrun.common.schemas.ProjectSummary]:
        pass

    @abstractmethod
    def delete_project_related_resources(self, session, name: str):
        pass

    @abstractmethod
    def verify_project_has_no_related_resources(self, session, name: str):
        pass

    @abstractmethod
    def is_project_exists(self, session, name: str):
        pass

    @abstractmethod
    def list_projects(
        self,
        session,
        owner: str = None,
        format_: mlrun.common.schemas.ProjectsFormat = mlrun.common.schemas.ProjectsFormat.full,
        labels: List[str] = None,
        state: mlrun.common.schemas.ProjectState = None,
        names: Optional[List[str]] = None,
    ) -> mlrun.common.schemas.ProjectsOutput:
        pass

    @abstractmethod
    def get_project(
        self, session, name: str = None, project_id: int = None
    ) -> mlrun.common.schemas.Project:
        pass

    @abstractmethod
    async def get_project_resources_counters(
        self,
    ) -> Tuple[
        Dict[str, int],
        Dict[str, int],
        Dict[str, int],
        Dict[str, int],
        Dict[str, int],
        Dict[str, int],
    ]:
        pass

    @abstractmethod
    def create_project(self, session, project: mlrun.common.schemas.Project):
        pass

    @abstractmethod
    def store_project(self, session, name: str, project: mlrun.common.schemas.Project):
        pass

    @abstractmethod
    def patch_project(
        self,
        session,
        name: str,
        project: dict,
        patch_mode: mlrun.common.schemas.PatchMode = mlrun.common.schemas.PatchMode.replace,
    ):
        pass

    @abstractmethod
    def delete_project(
        self,
        session,
        name: str,
        deletion_strategy: mlrun.common.schemas.DeletionStrategy = mlrun.common.schemas.DeletionStrategy.default(),
    ):
        pass

    @abstractmethod
    def create_feature_set(
        self,
        session,
        project,
        feature_set: mlrun.common.schemas.FeatureSet,
        versioned=True,
    ) -> str:
        pass

    @abstractmethod
    def store_feature_set(
        self,
        session,
        project,
        name,
        feature_set: mlrun.common.schemas.FeatureSet,
        tag=None,
        uid=None,
        versioned=True,
        always_overwrite=False,
    ) -> str:
        pass

    @abstractmethod
    def get_feature_set(
        self, session, project: str, name: str, tag: str = None, uid: str = None
    ) -> mlrun.common.schemas.FeatureSet:
        pass

    @abstractmethod
    def list_features(
        self,
        session,
        project: str,
        name: str = None,
        tag: str = None,
        entities: List[str] = None,
        labels: List[str] = None,
    ) -> mlrun.common.schemas.FeaturesOutput:
        pass

    @abstractmethod
    def list_entities(
        self,
        session,
        project: str,
        name: str = None,
        tag: str = None,
        labels: List[str] = None,
    ) -> mlrun.common.schemas.EntitiesOutput:
        pass

    @abstractmethod
    def list_feature_sets(
        self,
        session,
        project: str,
        name: str = None,
        tag: str = None,
        state: str = None,
        entities: List[str] = None,
        features: List[str] = None,
        labels: List[str] = None,
        partition_by: mlrun.common.schemas.FeatureStorePartitionByField = None,
        rows_per_partition: int = 1,
        partition_sort_by: mlrun.common.schemas.SortField = None,
        partition_order: mlrun.common.schemas.OrderType = mlrun.common.schemas.OrderType.desc,
    ) -> mlrun.common.schemas.FeatureSetsOutput:
        pass

    @abstractmethod
    def list_feature_sets_tags(
        self,
        session,
        project: str,
    ) -> List[Tuple[str, str, str]]:
        """
        :return: a list of Tuple of (project, feature_set.name, tag)
        """
        pass

    @abstractmethod
    def patch_feature_set(
        self,
        session,
        project,
        name,
        feature_set_patch: dict,
        tag=None,
        uid=None,
        patch_mode: mlrun.common.schemas.PatchMode = mlrun.common.schemas.PatchMode.replace,
    ) -> str:
        pass

    @abstractmethod
    def delete_feature_set(self, session, project, name, tag=None, uid=None):
        pass

    @abstractmethod
    def create_feature_vector(
        self,
        session,
        project,
        feature_vector: mlrun.common.schemas.FeatureVector,
        versioned=True,
    ) -> str:
        pass

    @abstractmethod
    def get_feature_vector(
        self, session, project: str, name: str, tag: str = None, uid: str = None
    ) -> mlrun.common.schemas.FeatureVector:
        pass

    @abstractmethod
    def list_feature_vectors(
        self,
        session,
        project: str,
        name: str = None,
        tag: str = None,
        state: str = None,
        labels: List[str] = None,
        partition_by: mlrun.common.schemas.FeatureStorePartitionByField = None,
        rows_per_partition: int = 1,
        partition_sort_by: mlrun.common.schemas.SortField = None,
        partition_order: mlrun.common.schemas.OrderType = mlrun.common.schemas.OrderType.desc,
    ) -> mlrun.common.schemas.FeatureVectorsOutput:
        pass

    @abstractmethod
    def list_feature_vectors_tags(
        self,
        session,
        project: str,
    ) -> List[Tuple[str, str, str]]:
        """
        :return: a list of Tuple of (project, feature_vector.name, tag)
        """
        pass

    @abstractmethod
    def store_feature_vector(
        self,
        session,
        project,
        name,
        feature_vector: mlrun.common.schemas.FeatureVector,
        tag=None,
        uid=None,
        versioned=True,
        always_overwrite=False,
    ) -> str:
        pass

    @abstractmethod
    def patch_feature_vector(
        self,
        session,
        project,
        name,
        feature_vector_update: dict,
        tag=None,
        uid=None,
        patch_mode: mlrun.common.schemas.PatchMode = mlrun.common.schemas.PatchMode.replace,
    ) -> str:
        pass

    @abstractmethod
    def delete_feature_vector(
        self,
        session,
        project,
        name,
        tag=None,
        uid=None,
    ):
        pass

    def list_artifact_tags(
        self,
        session,
        project,
        category: Union[str, mlrun.common.schemas.ArtifactCategories] = None,
    ):
        return []

    def create_hub_source(
        self, session, ordered_source: mlrun.common.schemas.IndexedHubSource
    ):
        pass

    def store_hub_source(
        self,
        session,
        name,
        ordered_source: mlrun.common.schemas.IndexedHubSource,
    ):
        pass

    def list_hub_sources(self, session) -> List[mlrun.common.schemas.IndexedHubSource]:
        pass

    def delete_hub_source(self, session, name):
        pass

    def get_hub_source(self, session, name) -> mlrun.common.schemas.IndexedHubSource:
        pass

    def store_background_task(
        self,
        session,
        name: str,
        project: str,
        state: str = mlrun.common.schemas.BackgroundTaskState.running,
        timeout: int = None,
    ):
        pass

    def get_background_task(
        self, session, name: str, project: str
    ) -> mlrun.common.schemas.BackgroundTask:
        pass

    @abstractmethod
    def store_run_notifications(
        self,
        session,
        notification_objects: typing.List[mlrun.model.Notification],
        run_uid: str,
        project: str,
    ):
        pass

    @abstractmethod
    def list_run_notifications(
        self,
        session,
        run_uid: str,
        project: str,
    ) -> typing.List[mlrun.model.Notification]:
        pass

    def delete_run_notifications(
        self,
        session,
        name: str = None,
        run_uid: str = None,
        project: str = None,
        commit: bool = True,
    ):
        pass

    def set_run_notifications(
        self,
        session,
        project: str,
        notifications: typing.List[mlrun.model.Notification],
        identifiers: typing.List[mlrun.common.schemas.RunIdentifier],
        **kwargs,
    ):
        pass

    def store_datastore_profile(
        self,
        session,
        profile: mlrun.common.schemas.DatastoreProfile,
    ) -> str:
        pass

    def get_datastore_profile(
        self,
        session,
        profile: str,
        project: str,
    ) -> Optional[mlrun.common.schemas.DatastoreProfile]:
        pass

    def delete_datastore_profile(
        self,
        session,
        profile: str,
        project: str,
    ):
        pass

    def list_datastore_profiles(
        self,
        session,
        project: str,
    ) -> List[mlrun.common.schemas.DatastoreProfile]:
        pass<|MERGE_RESOLUTION|>--- conflicted
+++ resolved
@@ -205,12 +205,8 @@
     def del_artifacts(self, session, name="", project="", tag="", labels=None):
         pass
 
-    # Artifact v2 APIs - Delete when v1 is deprecated!
-<<<<<<< HEAD
+    # Artifact v1 APIs - Delete when v1 is deprecated!
     def store_artifact_v1(
-=======
-    def store_artifact_v2(
->>>>>>> cb3a1f28
         self,
         session,
         key,
@@ -224,11 +220,7 @@
     ):
         pass
 
-<<<<<<< HEAD
     def list_artifacts_v1(
-=======
-    def list_artifacts_v2(
->>>>>>> cb3a1f28
         self,
         session,
         name=None,
@@ -246,11 +238,7 @@
     ):
         pass
 
-<<<<<<< HEAD
     def read_artifact_v1(
-=======
-    def read_artifact_v2(
->>>>>>> cb3a1f28
         self,
         session,
         key: str,
@@ -263,39 +251,22 @@
     ):
         pass
 
-<<<<<<< HEAD
     def del_artifact_v1(
-=======
-    def del_artifact_v2(
->>>>>>> cb3a1f28
         self, session, key, tag="", project="", uid=None, producer_id=None
     ):
         pass
 
-<<<<<<< HEAD
     def del_artifacts_v1(
         self, session, name="", project="", tag=None, labels=None, ids=None
     ):
         pass
 
     def list_artifact_tags_v1(
-=======
-    def del_artifacts_v2(
-        self, session, name="", project="", tag=None, labels=None, ids=None, tree=None
-    ):
-        pass
-
-    def list_artifact_tags_v2(
->>>>>>> cb3a1f28
         self, session, project, category: mlrun.common.schemas.ArtifactCategories = None
     ):
         pass
 
-<<<<<<< HEAD
     def overwrite_artifacts_with_tag_v1(
-=======
-    def overwrite_artifacts_with_tag_v2(
->>>>>>> cb3a1f28
         self,
         session,
         project,
@@ -304,11 +275,7 @@
     ):
         pass
 
-<<<<<<< HEAD
     def append_tag_to_artifacts_v1(
-=======
-    def append_tag_to_artifacts_v2(
->>>>>>> cb3a1f28
         self,
         session,
         project: str,
