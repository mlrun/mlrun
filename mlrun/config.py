# Copyright 2018 Iguazio
#
# Licensed under the Apache License, Version 2.0 (the "License");
# you may not use this file except in compliance with the License.
# You may obtain a copy of the License at
#
#   http://www.apache.org/licenses/LICENSE-2.0
#
# Unless required by applicable law or agreed to in writing, software
# distributed under the License is distributed on an "AS IS" BASIS,
# WITHOUT WARRANTIES OR CONDITIONS OF ANY KIND, either express or implied.
# See the License for the specific language governing permissions and
# limitations under the License.
"""
Configuration system.

Configuration can be in either a configuration file specified by
MLRUN_CONFIG_FILE environment variable or by environment variables.

Environment variables are in the format "MLRUN_httpdb__port=8080". This will be
mapped to config.httpdb.port. Values should be in JSON format.
"""

import base64
import binascii
import copy
import json
import os
import typing
import urllib.parse
from collections.abc import Mapping
from distutils.util import strtobool
from os.path import expanduser
from threading import Lock

import dotenv
import semver
import yaml

import mlrun.errors
from mlrun.errors import err_to_str

env_prefix = "MLRUN_"
env_file_key = f"{env_prefix}CONFIG_FILE"
_load_lock = Lock()
_none_type = type(None)
default_env_file = os.getenv("MLRUN_DEFAULT_ENV_FILE", "~/.mlrun.env")

default_config = {
    "namespace": "",  # default kubernetes namespace
    "kubernetes": {
        "kubeconfig_path": "",  # local path to kubeconfig file (for development purposes),
        # empty by default as the API already running inside k8s cluster
    },
    "dbpath": "",  # db/api url
    # url to nuclio dashboard api (can be with user & token, e.g. https://username:password@dashboard-url.com)
    "nuclio_dashboard_url": "",
    "nuclio_version": "",
    "default_nuclio_runtime": "python:3.9",
    "nest_asyncio_enabled": "",  # enable import of nest_asyncio for corner cases with old jupyter, set "1"
    "ui_url": "",  # remote/external mlrun UI url (for hyperlinks) (This is deprecated in favor of the ui block)
    "remote_host": "",
    "api_base_version": "v1",
    "version": "",  # will be set to current version
    "images_tag": "",  # tag to use with mlrun images e.g. mlrun/mlrun (defaults to version)
    "images_registry": "",  # registry to use with mlrun images e.g. quay.io/ (defaults to empty, for dockerhub)
    # comma separated list of images that are in the specified images_registry, and therefore will be enriched with this
    # registry when used. default to mlrun/* which means any image which is of the mlrun repository (mlrun/mlrun,
    # mlrun/ml-base, etc...)
    "images_to_enrich_registry": "^mlrun/*",
    "kfp_url": "",
    "kfp_ttl": "14400",  # KFP ttl in sec, after that completed PODs will be deleted
    "kfp_image": "mlrun/mlrun",  # image to use for KFP runner (defaults to mlrun/mlrun)
    "dask_kfp_image": "mlrun/ml-base",  # image to use for dask KFP runner (defaults to mlrun/ml-base)
    "igz_version": "",  # the version of the iguazio system the API is running on
    "iguazio_api_url": "",  # the url to iguazio api
    "spark_app_image": "",  # image to use for spark operator app runtime
    "spark_app_image_tag": "",  # image tag to use for spark operator app runtime
    "spark_history_server_path": "",  # spark logs directory for spark history server
    "spark_operator_version": "spark-3",  # the version of the spark operator in use
    "package_path": "mlrun",  # mlrun pip package
    "default_base_image": "mlrun/mlrun",  # default base image when doing .deploy()
    # template for project default image name. Parameter {name} will be replaced with project name
    "default_project_image_name": ".mlrun-project-image-{name}",
    "default_project": "default",  # default project name
    "default_archive": "",  # default remote archive URL (for build tar.gz)
    "mpijob_crd_version": "",  # mpijob crd version (e.g: "v1alpha1". must be in: mlrun.runtime.MPIJobCRDVersions)
    "hub_url": "https://raw.githubusercontent.com/mlrun/functions/{tag}/{name}/function.yaml",
    "ipython_widget": True,
    "log_level": "INFO",
    # log formatter (options: human | json)
    "log_formatter": "human",
    "submit_timeout": "180",  # timeout when submitting a new k8s resource
    # runtimes cleanup interval in seconds
    "runtimes_cleanup_interval": "300",
    # runs monitoring interval in seconds
    "runs_monitoring_interval": "30",
    # runs monitoring debouncing interval in seconds for run with non-terminal state without corresponding k8s resource
    # by default the interval will be - (runs_monitoring_interval * 2 ), if set will override the default
    "runs_monitoring_missing_runtime_resources_debouncing_interval": None,
    # the grace period (in seconds) that will be given to runtime resources (after they're in terminal state)
    # before deleting them (4 hours)
    "runtime_resources_deletion_grace_period": "14400",
    "scrape_metrics": True,
    # sets the background color that is used in printed tables in jupyter
    "background_color": "#4EC64B",
    "artifact_path": "",  # default artifacts path/url
    # Add {{workflow.uid}} to artifact_path unless user specified a path manually
    "enrich_artifact_path_with_workflow_id": True,
    "artifacts": {
        "calculate_hash": True,
        # None is handled as False, reason we set None instead of False is that if the server have set the value to
        # some value while the client didn't change it, the server value will be applied.
        # But if both the server and the client set some value, we want the client to take precedence over the server.
        # By setting the default to None we are able to differentiate between the two cases.
        "generate_target_path_from_artifact_hash": None,
    },
    # FIXME: Adding these defaults here so we won't need to patch the "installing component" (provazio-controller) to
    #  configure this values on field systems, for newer system this will be configured correctly
    "v3io_api": "http://v3io-webapi:8081",
    "redis": {
        "url": "",
        "type": "standalone",  # deprecated.
    },
    "sql": {
        "url": "",
    },
    "v3io_framesd": "http://framesd:8080",
    "datastore": {"async_source_mode": "disabled"},
    # default node selector to be applied to all functions - json string base64 encoded format
    "default_function_node_selector": "e30=",
    # default priority class to be applied to functions running on k8s cluster
    "default_function_priority_class_name": "",
    # valid options for priority classes - separated by a comma
    "valid_function_priority_class_names": "",
    # default path prefix for demo data and models
    "default_samples_path": "https://s3.wasabisys.com/iguazio/",
    # default path for tensorboard logs
    "default_tensorboard_logs_path": "/User/.tensorboard/{{project}}",
    # ";" separated list of notebook cell tag names to ignore e.g. "ignore-this;ignore-that"
    "ignored_notebook_tags": "",
    # when set it will force the local=True in run_function(), set to "auto" will run local if there is no k8s
    "force_run_local": "auto",
    # when set (True or non empty str) it will force the mock=True in deploy_function(),
    # set to "auto" will use mock of Nuclio if not detected (no nuclio_version)
    "mock_nuclio_deployment": "",
    "background_tasks": {
        # enabled / disabled
        "timeout_mode": "enabled",
        # timeout in seconds to wait for background task to be updated / finished by the worker responsible for the task
        "default_timeouts": {
            "operations": {"migrations": "3600"},
            "runtimes": {"dask": "600"},
        },
    },
    "function": {
        "spec": {
            "image_pull_secret": {"default": None},
            "security_context": {
                # default security context to be applied to all functions - json string base64 encoded format
                # in camelCase format: {"runAsUser": 1000, "runAsGroup": 3000}
                "default": "e30=",  # encoded empty dict
                # see mlrun.common.schemas.function.SecurityContextEnrichmentModes for available options
                "enrichment_mode": "disabled",
                # default 65534 (nogroup), set to -1 to use the user unix id or
                # function.spec.security_context.pipelines.kfp_pod_user_unix_id for kfp pods
                "enrichment_group_id": 65534,
                "pipelines": {
                    # sets the user id to be used for kfp pods when enrichment mode is not disabled
                    "kfp_pod_user_unix_id": 5,
                },
            },
            "service_account": {"default": None},
        },
    },
    "function_defaults": {
        "image_by_kind": {
            "job": "mlrun/mlrun",
            "serving": "mlrun/mlrun",
            "nuclio": "mlrun/mlrun",
            "remote": "mlrun/mlrun",
            "dask": "mlrun/ml-base",
            "mpijob": "mlrun/ml-models",
        },
        # see enrich_function_preemption_spec for more info,
        # and mlrun.common.schemas.function.PreemptionModes for available options
        "preemption_mode": "prevent",
    },
    "httpdb": {
        "clusterization": {
            # one of chief/worker
            "role": "chief",
            "chief": {
                # when url is specified, it takes precedence over service and port
                "url": "",
                "service": "mlrun-api-chief",
                "port": 8080,
            },
            "worker": {
                "sync_with_chief": {
                    # enabled / disabled
                    "mode": "enabled",
                    "interval": 15,  # seconds
                },
                "request_timeout": 45,  # seconds
            },
            # see mlrun.api.utils.helpers.ensure_running_on_chief
            "ensure_function_running_on_chief_mode": "enabled",
        },
        "port": 8080,
        "dirpath": expanduser("~/.mlrun/db"),
        "dsn": "sqlite:///db/mlrun.db?check_same_thread=false",
        "old_dsn": "",
        "debug": False,
        "user": "",
        "password": "",
        "token": "",
        "logs_path": "./db/logs",
        # when set, these will replace references to the data_volume with the real_path
        "data_volume": "",
        "real_path": "",
        # comma delimited prefixes of paths allowed through the /files API (v3io & the real_path are always allowed).
        # These paths must be schemas (cannot be used for local files). For example "s3://mybucket,gcs://"
        "allowed_file_paths": "s3://,gcs://,gs://,az://",
        "db_type": "sqldb",
        "max_workers": 64,
        # See mlrun.common.schemas.APIStates for options
        "state": "online",
        "retry_api_call_on_exception": "enabled",
        "http_connection_timeout_keep_alive": 11,
        "db": {
            "commit_retry_timeout": 30,
            "commit_retry_interval": 3,
            "conflict_retry_timeout": 15,
            "conflict_retry_interval": None,
            # Whether to perform data migrations on initialization. enabled or disabled
            "data_migrations_mode": "enabled",
            # Whether to perform database migration from sqlite to mysql on initialization
            "database_migration_mode": "enabled",
            "backup": {
                # Whether to use db backups on initialization
                "mode": "enabled",
                "file_format": "db_backup_%Y%m%d%H%M.db",
                "use_rotation": True,
                "rotation_limit": 3,
                # default is 16MB, max 1G, for more info https://dev.mysql.com/doc/refman/8.0/en/packet-too-large.html
                "max_allowed_packet": 64000000,  # 64MB
            },
            # None will set this to be equal to the httpdb.max_workers
            "connections_pool_size": None,
            "connections_pool_max_overflow": None,
            # below is a db-specific configuration
            "mysql": {
                # comma separated mysql modes (globally) to set on runtime
                # optional values (as per https://dev.mysql.com/doc/refman/8.0/en/sql-mode.html#sql-mode-full):
                #
                # if set to "nil" or "none", nothing would be set
                "modes": "STRICT_TRANS_TABLES",
            },
        },
        "jobs": {
            # whether to allow to run local runtimes in the API - configurable to allow the scheduler testing to work
            "allow_local_run": False,
        },
        "authentication": {
            "mode": "none",  # one of none, basic, bearer, iguazio
            "basic": {"username": "", "password": ""},
            "bearer": {"token": ""},
            "iguazio": {
                "session_verification_endpoint": "data_sessions/verifications/app_service",
            },
        },
        "nuclio": {
            # One of ClusterIP | NodePort
            "default_service_type": "NodePort",
            # The following modes apply when user did not configure an ingress
            #
            #   name        |  description
            #  ---------------------------------------------------------------------
            #   never       |  never enrich with an ingress
            #   always      |  always enrich with an ingress, regardless the service type
            #   onClusterIP |  enrich with an ingress only when `mlrun.config.httpdb.nuclio.default_service_type`
            #                  is set to ClusterIP
            #  ---------------------------------------------------------------------
            # Note: adding a mode requires special handling on
            # - mlrun.runtimes.constants.NuclioIngressAddTemplatedIngressModes
            # - mlrun.runtimes.function.enrich_function_with_ingress
            "add_templated_ingress_host_mode": "never",
        },
        "logs": {
            "decode": {
                # Replace with a replacement marker. Uses � (U+FFFD, the official REPLACEMENT CHARACTER).
                # see https://docs.python.org/3/library/codecs.html#error-handlers for more info and options
                "errors": "replace",
            },
            "pipelines": {
                # pull state mode was introduced to have a way to pull the state of a run which was spawned by a
                # pipeline step instead of pulling the state by getting the run logs
                "pull_state": {
                    # enabled - pull state of a run every "pull_state_interval" seconds and pull logs every
                    # "pull_logs_interval" seconds
                    # disabled - pull logs every "pull_logs_default_interval" seconds
                    "mode": "disabled",
                    # those params are used when mode is enabled
                    "pull_logs_interval": 30,  # seconds
                    "pull_state_interval": 5,  # seconds
                },
            },
            "nuclio": {
                # setting interval to a higher interval than regular jobs / build, because pulling the retrieved logs
                # from nuclio for the deploy status doesn't include the actual live "builder" container logs, but
                # rather a high level status
                "pull_deploy_status_default_interval": 10  # seconds
            },
            # this is the default interval period for pulling logs, if not specified different timeout interval
            "pull_logs_default_interval": 3,  # seconds
            "pull_logs_backoff_no_logs_default_interval": 10,  # seconds
        },
        "authorization": {
            "mode": "none",  # one of none, opa
            "opa": {
                "address": "",
                "request_timeout": 10,
                "permission_query_path": "",
                "permission_filter_path": "",
                "log_level": 0,
            },
        },
        "scheduling": {
            # the minimum interval that will be allowed between two scheduled jobs - e.g. a job wouldn't be
            # allowed to be scheduled to run more than 2 times in X. Can't be less than 1 minute, "0" to disable
            "min_allowed_interval": "10 minutes",
            "default_concurrency_limit": 1,
            # Firing our jobs include things like creating pods which might not be instant, therefore in the case of
            # multiple schedules scheduled to the same time, there might be delays, the default of the scheduler for
            # misfire_grace_time is 1 second, we do not want jobs not being scheduled because of the delays so setting
            # it to None. the default for coalesce it True just adding it here to be explicit
            "scheduler_config": '{"job_defaults": {"misfire_grace_time": null, "coalesce": true}}',
        },
        "projects": {
            "leader": "mlrun",
            "retry_leader_request_on_exception": "enabled",
            "followers": "",
            # This is used as the interval for the sync loop both when mlrun is leader and follower
            "periodic_sync_interval": "1 minute",
            "counters_cache_ttl": "2 minutes",
            # access key to be used when the leader is iguazio and polling is done from it
            "iguazio_access_key": "",
            "iguazio_list_projects_default_page_size": 200,
            "project_owners_cache_ttl": "30 seconds",
        },
        # The API needs to know what is its k8s svc url so it could enrich it in the jobs it creates
        "api_url": "",
        "builder": {
            # setting the docker registry to be used for built images, can include the repository as well, e.g.
            # index.docker.io/<username>, if not included repository will default to mlrun
            "docker_registry": "",
            # dockerconfigjson type secret to attach to kaniko pod.
            # For amazon ECR, the secret is expected to provide AWS credentials. Leave empty to use EC2 IAM policy.
            # https://github.com/GoogleContainerTools/kaniko#pushing-to-amazon-ecr
            "docker_registry_secret": "",
            # whether to allow the docker registry we're pulling from to be insecure. "enabled", "disabled" or "auto"
            # which will resolve by the existence of secret
            "insecure_pull_registry_mode": "auto",
            # whether to allow the docker registry we're pushing to, to be insecure. "enabled", "disabled" or "auto"
            # which will resolve by the existence of secret
            "insecure_push_registry_mode": "auto",
            # the requirement specifier used by the builder when installing mlrun in images when it runs
            # pip install <requirement_specifier>, e.g. mlrun==0.5.4, mlrun~=0.5,
            # git+https://github.com/mlrun/mlrun@development. by default uses the version
            "mlrun_version_specifier": "",
            "kaniko_image": "gcr.io/kaniko-project/executor:v1.8.0",  # kaniko builder image
            "kaniko_init_container_image": "alpine:3.18",
            # image for kaniko init container when docker registry is ECR
            "kaniko_aws_cli_image": "amazon/aws-cli:2.7.10",
            # kaniko sometimes fails to get filesystem from image, this is a workaround to retry the process
            # a known issue in Kaniko - https://github.com/GoogleContainerTools/kaniko/issues/1717
            "kaniko_image_fs_extraction_retries": "3",
            # additional docker build args in json encoded base64 format
            "build_args": "",
            "pip_ca_secret_name": "",
            "pip_ca_secret_key": "",
            "pip_ca_path": "/etc/ssl/certs/mlrun/pip-ca-certificates.crt",
            # template for the prefix that the function target image will be enforced to have (as long as it's targeted
            # to be in the configured registry). Supported template values are: {project} {name}
            "function_target_image_name_prefix_template": "func-{project}-{name}",
            "pip_version": "~=23.0",
        },
        "v3io_api": "",
        "v3io_framesd": "",
        # If running from sdk and MLRUN_DBPATH is not set, the db will fallback to a nop db which will not preform any
        # run db operations.
        "nop_db": {
            # if set to true, will raise an error for trying to use run db functionality
            # if set to false, will use a nop db which will not preform any run db operations
            "raise_error": False,
            # if set to true, will log a warning for trying to use run db functionality while in nop db mode
            "verbose": True,
        },
    },
    "model_endpoint_monitoring": {
        "serving_stream_args": {"shard_count": 1, "retention_period_hours": 24},
        "drift_thresholds": {"default": {"possible_drift": 0.5, "drift_detected": 0.7}},
        # Store prefixes are used to handle model monitoring storing policies based on project and kind, such as events,
        # stream, and endpoints.
        "store_prefixes": {
            "default": "v3io:///users/pipelines/{project}/model-endpoints/{kind}",
            "user_space": "v3io:///projects/{project}/model-endpoints/{kind}",
            "stream": "",
        },
        # Offline storage path can be either relative or a full path. This path is used for general offline data
        # storage such as the parquet file which is generated from the monitoring stream function for the drift analysis
        "offline_storage_path": "model-endpoints/{kind}",
        # Default http path that points to the monitoring stream nuclio function. Will be used as a stream path
        # when the user is working in CE environment and has not provided any stream path.
        "default_http_sink": "http://nuclio-{project}-model-monitoring-stream.mlrun.svc.cluster.local:8080",
        "batch_processing_function_branch": "master",
        "parquet_batching_max_events": 10000,
        # See mlrun.common.schemas.ModelEndpointStoreType for available options
        "store_type": "v3io-nosql",
        "endpoint_store_connection": "",
    },
    "secret_stores": {
        "vault": {
            # URLs to access Vault. For example, in a local env (Minikube on Mac) these would be:
            # http://docker.for.mac.localhost:8200
            "url": "",
            "remote_url": "",
            "role": "",
            "token_path": "~/.mlrun/vault",
            "project_service_account_name": "mlrun-vault-{project}",
            "token_ttl": 180000,
            # This config is for debug/testing purposes only!
            "user_token": "",
        },
        "azure_vault": {
            "url": "https://{name}.vault.azure.net",
            "default_secret_name": None,
            "secret_path": "~/.mlrun/azure_vault",
        },
        "kubernetes": {
            # When this is True (the default), all project secrets will be automatically added to each job,
            # unless user asks for a specific list of secrets.
            "auto_add_project_secrets": True,
            "project_secret_name": "mlrun-project-secrets-{project}",
            "auth_secret_name": "mlrun-auth-secrets.{hashed_access_key}",
            "env_variable_prefix": "MLRUN_K8S_SECRET__",
            "global_function_env_secret_name": None,
        },
    },
    "feature_store": {
        "data_prefixes": {
            "default": "v3io:///projects/{project}/FeatureStore/{name}/{kind}",
            "nosql": "v3io:///projects/{project}/FeatureStore/{name}/{kind}",
            "redisnosql": "redis:///projects/{project}/FeatureStore/{name}/{kind}",
        },
        "default_targets": "parquet,nosql",
        "default_job_image": "mlrun/mlrun",
        "flush_interval": 300,
    },
    "ui": {
        "projects_prefix": "projects",  # The UI link prefix for projects
        "url": "",  # remote/external mlrun UI url (for hyperlinks)
    },
    "hub": {
        "k8s_secrets_project_name": "-hub-secrets",
        "catalog_filename": "catalog.json",
        "default_source": {
            # Set false to avoid creating a global source (for example in a dark site)
            "create": True,
            "name": "mlrun_global_hub",
            "description": "MLRun global function hub",
            "url": "https://raw.githubusercontent.com/mlrun/marketplace/master",
            "object_type": "functions",
            "channel": "master",
        },
    },
    "storage": {
        # What type of auto-mount to use for functions. One of: none, auto, v3io_credentials, v3io_fuse, pvc, s3, env.
        # Default is auto - which is v3io_credentials when running on Iguazio. If not Iguazio: pvc if the
        # MLRUN_PVC_MOUNT env is configured or auto_mount_params contain "pvc_name". Otherwise will do nothing (none).
        "auto_mount_type": "auto",
        # Extra parameters to pass to the mount call (will be passed as kwargs). Parameters can be either:
        # 1. A string of comma-separated parameters, using this format: "param1=value1,param2=value2"
        # 2. A base-64 encoded json dictionary containing the list of parameters
        "auto_mount_params": "",
        # map file data items starting with virtual path to the real path, used when consumers have different mounts
        # e.g. Windows client (on host) and Linux container (Jupyter, Nuclio..) need to access the same files/artifacts
        # need to map container path to host windows paths, e.g. "\data::c:\\mlrun_data" ("::" used as splitter)
        "item_to_real_path": "",
    },
    "default_function_pod_resources": {
        "requests": {"cpu": None, "memory": None, "gpu": None},
        "limits": {"cpu": None, "memory": None, "gpu": None},
    },
    # preemptible node selector and tolerations to be added when running on spot nodes
    "preemptible_nodes": {
        # encoded empty dict
        "node_selector": "e30=",
        # encoded empty list
        "tolerations": "W10=",
    },
    "http_retry_defaults": {
        "max_retries": 3,
        "backoff_factor": 1,
        "status_codes": [500, 502, 503, 504],
    },
    "ce": {
        # ce mode can be one of: "", lite, full
        "mode": "",
        # not possible to call this "version" because the Config class has a "version" property
        # which returns the version from the version.json file
        "release": "",
    },
    "debug": {
        "expose_internal_api_endpoints": False,
    },
    "default_workflow_runner_name": "workflow-runner-{}",
    "log_collector": {
        "address": "localhost:8282",
        # log collection mode can be one of: "sidecar", "legacy", "best-effort"
        # "sidecar" - use the sidecar to collect logs
        # "legacy" - use the legacy log collection method (logs are collected straight from the pod)
        # "best-effort" - use the sidecar, but if for some reason it's not available use the legacy method
        # note that this mode also effects the log querying method as well, meaning if the mode is "best-effort"
        # the log query will try to use the sidecar first and if it's not available it will use the legacy method
        # TODO: once this is changed to "sidecar" by default, also change in common_fixtures.py
        "mode": "legacy",
        # interval for collecting and sending runs which require their logs to be collected
        "periodic_start_log_interval": 10,
        "verbose": True,
        # the number of workers which will be used to trigger the start log collection
        "concurrent_start_logs_workers": 15,
        # the time in hours in which to start log collection from.
        # after upgrade, we might have runs which completed in the mean time or still in non-terminal state and
        # we want to collect their logs in the new log collection method (sidecar)
        # default is 4 hours = 4*60*60 = 14400 seconds
        "api_downtime_grace_period": 14400,
        "get_logs": {
            # the number of retries to get logs from the log collector
            "max_retries": 3,
        },
        # interval for stopping log collection for runs which are in a terminal state
        "stop_logs_interval": 3600,
    },
    # Configurations for the `mlrun.package` sub-package involving packagers - logging returned outputs and parsing
    # inputs data items:
    "packagers": {
        # Whether to enable packagers. True will wrap each run in the `mlrun.package.handler` decorator to log and parse
        # using packagers.
        "enabled": True,
        # Whether to treat returned tuples from functions as a tuple and not as multiple returned items. If True, all
        # returned values will be packaged together as the tuple they are returned in. Default is False to enable
        # logging multiple returned items.
        "pack_tuples": False,
    },
<<<<<<< HEAD
    "capabilities": {
        # declare what capabilities are enabled in this environment
        # resolved by the API and passes to the api clients (e.g. UI, SDK)
        # supported modes are "enabled", "disabled
        "k8s": {
            "mode": None,
        },
        "iguazio": {
            "mode": None,
        },
        "nuclio": {
            "mode": None,
        },
        "ce": {
            "mode": None,
        },
        "kfp": {
            "mode": None,
        },
=======
    # Events are currently (and only) used to audit changes and record access to MLRun entities (such as secrets)
    "events": {
        # supported modes "enabled", "disabled".
        # "enabled" - events are emitted.
        # "disabled" - a nop client is used (aka doing nothing).
        "mode": "enabled",
        "verbose": False,
        # used for igz client when emitting events
        "access_key": "",
>>>>>>> ca091a4a
    },
}

_is_running_as_api = None


def is_running_as_api():
    # MLRUN_IS_API_SERVER is set when running the api server which is being done through the CLI command mlrun db
    global _is_running_as_api

    if _is_running_as_api is None:
        _is_running_as_api = os.getenv("MLRUN_IS_API_SERVER", "false").lower() == "true"

    return _is_running_as_api


class Config:
    _missing = object()

    def __init__(self, cfg=None):
        cfg = {} if cfg is None else cfg

        # Can't use self._cfg = cfg → infinite recursion
        object.__setattr__(self, "_cfg", cfg)

    def __getattr__(self, attr):
        val = self._cfg.get(attr, self._missing)
        if val is self._missing:
            raise AttributeError(attr)

        if isinstance(val, Mapping):
            return self.__class__(val)
        return val

    def __setattr__(self, attr, value):
        # in order for the dbpath setter to work
        if attr == "dbpath":
            super().__setattr__(attr, value)
        else:
            self._cfg[attr] = value

    def __dir__(self):
        return list(self._cfg) + dir(self.__class__)

    def __repr__(self):
        name = self.__class__.__name__
        return f"{name}({self._cfg!r})"

    def update(self, cfg, skip_errors=False):
        for key, value in cfg.items():
            if hasattr(self, key):
                if isinstance(value, dict):
                    getattr(self, key).update(value)
                else:
                    try:
                        setattr(self, key, value)
                    except mlrun.errors.MLRunRuntimeError as exc:
                        if not skip_errors:
                            raise exc
                        print(
                            f"Warning, failed to set config key {key}={value}, {err_to_str(exc)}"
                        )

    def dump_yaml(self, stream=None):
        return yaml.dump(self._cfg, stream, default_flow_style=False)

    @classmethod
    def from_dict(cls, dict_):
        return cls(copy.deepcopy(dict_))

    @staticmethod
    def get_build_args():
        build_args = {}
        if config.httpdb.builder.build_args:
            build_args_json = base64.b64decode(
                config.httpdb.builder.build_args
            ).decode()
            build_args = json.loads(build_args_json)

        return build_args

    @staticmethod
    def is_pip_ca_configured():
        return (
            config.httpdb.builder.pip_ca_secret_name
            and config.httpdb.builder.pip_ca_secret_key
            and config.httpdb.builder.pip_ca_path
        )

    @staticmethod
    def get_hub_url():
        if not config.hub_url.endswith("function.yaml"):
            if config.hub_url.startswith("http"):
                return f"{config.hub_url}/{{tag}}/{{name}}/function.yaml"
            elif config.hub_url.startswith("v3io"):
                return f"{config.hub_url}/{{name}}/function.yaml"

        return config.hub_url

    @staticmethod
    def decode_base64_config_and_load_to_object(
        attribute_path: str, expected_type=dict
    ):
        """
        decodes and loads the config attribute to expected type
        :param attribute_path: the path in the default_config e.g. preemptible_nodes.node_selector
        :param expected_type: the object type valid values are : `dict`, `list` etc...
        :return: the expected type instance
        """
        attributes = attribute_path.split(".")
        raw_attribute_value = config
        for part in attributes:
            try:
                raw_attribute_value = raw_attribute_value.__getattr__(part)
            except AttributeError:
                raise mlrun.errors.MLRunNotFoundError(
                    "Attribute does not exist in config"
                )
        # There is a bug in the installer component in iguazio system that causes the configured value to be base64 of
        # null (without conditioning it we will end up returning None instead of empty dict)
        if raw_attribute_value and raw_attribute_value != "bnVsbA==":
            try:
                decoded_attribute_value = base64.b64decode(raw_attribute_value).decode()
            except Exception:
                raise mlrun.errors.MLRunInvalidArgumentTypeError(
                    f"Unable to decode {attribute_path}"
                )
            parsed_attribute_value = json.loads(decoded_attribute_value)
            if type(parsed_attribute_value) != expected_type:
                raise mlrun.errors.MLRunInvalidArgumentTypeError(
                    f"Expected type {expected_type}, got {type(parsed_attribute_value)}"
                )
            return parsed_attribute_value
        return expected_type()

    def get_default_function_node_selector(self) -> dict:
        return self.decode_base64_config_and_load_to_object(
            "default_function_node_selector", dict
        )

    def get_preemptible_node_selector(self) -> dict:
        return self.decode_base64_config_and_load_to_object(
            "preemptible_nodes.node_selector", dict
        )

    def get_preemptible_tolerations(self) -> list:
        return self.decode_base64_config_and_load_to_object(
            "preemptible_nodes.tolerations", list
        )

    def get_default_function_security_context(self) -> dict:
        return self.decode_base64_config_and_load_to_object(
            "function.spec.security_context.default", dict
        )

    def is_preemption_nodes_configured(self):
        if (
            not self.get_preemptible_tolerations()
            and not self.get_preemptible_node_selector()
        ):
            return False
        return True

    @staticmethod
    def get_valid_function_priority_class_names():
        valid_function_priority_class_names = []
        if not config.valid_function_priority_class_names:
            return valid_function_priority_class_names

        # Manually ensure we have only unique values because we want to keep the order and using a set would lose it
        for priority_class_name in config.valid_function_priority_class_names.split(
            ","
        ):
            if priority_class_name not in valid_function_priority_class_names:
                valid_function_priority_class_names.append(priority_class_name)
        return valid_function_priority_class_names

    @staticmethod
    def is_running_on_iguazio() -> bool:
        return config.igz_version is not None and config.igz_version != ""

    @staticmethod
    def get_security_context_enrichment_group_id(user_unix_id: int) -> int:
        enrichment_group_id = int(
            config.function.spec.security_context.enrichment_group_id
        )

        # if enrichment group id is -1 we set group id to user unix id
        if enrichment_group_id == -1:
            if user_unix_id is None:
                raise mlrun.errors.MLRunInvalidArgumentError(
                    "User unix id is required to populate group id when enrichment group id is -1."
                    "See mlrun.config.function.spec.security_context.enrichment_group_id for more details."
                )
            return user_unix_id

        return enrichment_group_id

    @staticmethod
    def get_parsed_igz_version() -> typing.Optional[semver.VersionInfo]:
        if not config.igz_version:
            return None
        try:
            parsed_version = semver.VersionInfo.parse(config.igz_version)
            return parsed_version
        except ValueError:
            # iguazio version is semver compatible only from 3.2, before that it will be something
            # like 3.0_b177_20210806003728
            semver_compatible_igz_version = config.igz_version.split("_")[0]
            return semver.VersionInfo.parse(f"{semver_compatible_igz_version}.0")

    def verify_security_context_enrichment_mode_is_allowed(self):

        # TODO: move SecurityContextEnrichmentModes to a different package so that we could use it here without
        #  importing mlrun.api
        if config.function.spec.security_context.enrichment_mode == "disabled":
            return

        igz_version = self.get_parsed_igz_version()
        if not igz_version:
            raise mlrun.errors.MLRunInvalidArgumentError(
                "Unable to determine if security context enrichment mode is allowed. Missing iguazio version"
            )

        if igz_version < semver.VersionInfo.parse("3.5.1-b1"):
            raise mlrun.errors.MLRunInvalidArgumentError(
                f"Security context enrichment mode enabled (override/retain) "
                f"is not allowed for iguazio version: {igz_version} < 3.5.1"
            )

    def resolve_kfp_url(self, namespace=None):
        if config.kfp_url:
            return config.kfp_url
        igz_version = self.get_parsed_igz_version()
        # TODO: When Iguazio 3.4 will deprecate we can remove this line
        if igz_version and igz_version <= semver.VersionInfo.parse("3.6.0-b1"):
            if namespace is None:
                if not config.namespace:
                    raise mlrun.errors.MLRunNotFoundError(
                        "For KubeFlow Pipelines to function, a namespace must be configured"
                    )
                namespace = config.namespace
            # When instead of host we provided namespace we tackled this issue
            # https://github.com/canonical/bundle-kubeflow/issues/412
            # TODO: When we'll move to kfp 1.4.0 (server side) it should be resolved
            return f"http://ml-pipeline.{namespace}.svc.cluster.local:8888"
        return None

    def resolve_chief_api_url(self) -> str:
        if self.httpdb.clusterization.chief.url:
            return self.httpdb.clusterization.chief.url
        if not self.httpdb.clusterization.chief.service:
            raise mlrun.errors.MLRunNotFoundError(
                "For resolving chief url, chief service name must be provided"
            )
        if self.namespace is None:
            raise mlrun.errors.MLRunNotFoundError(
                "For resolving chief url, namespace must be provided"
            )

        chief_api_url = f"http://{self.httpdb.clusterization.chief.service}.{self.namespace}.svc.cluster.local"
        if config.httpdb.clusterization.chief.port:
            chief_api_url = f"{chief_api_url}:{self.httpdb.clusterization.chief.port}"

        self.httpdb.clusterization.chief.url = chief_api_url
        return self.httpdb.clusterization.chief.url

    @staticmethod
    def get_storage_auto_mount_params():
        auto_mount_params = {}
        if config.storage.auto_mount_params:
            try:
                auto_mount_params = base64.b64decode(
                    config.storage.auto_mount_params, validate=True
                ).decode()
                auto_mount_params = json.loads(auto_mount_params)
            except binascii.Error:
                # Importing here to avoid circular dependencies
                from .utils import list2dict

                # String wasn't base64 encoded. Parse it using a 'p1=v1,p2=v2' format.
                mount_params = config.storage.auto_mount_params.split(",")
                auto_mount_params = list2dict(mount_params)
        if not isinstance(auto_mount_params, dict):
            raise TypeError(
                f"data in storage.auto_mount_params does not resolve to a dictionary: {auto_mount_params}"
            )

        return auto_mount_params

    def get_default_function_pod_resources(
        self, with_gpu_requests=False, with_gpu_limits=False
    ):
        resources = {}
        resource_requirements = ["requests", "limits"]
        for requirement in resource_requirements:
            with_gpu = (
                with_gpu_requests if requirement == "requests" else with_gpu_limits
            )
            resources[
                requirement
            ] = self.get_default_function_pod_requirement_resources(
                requirement, with_gpu
            )
        return resources

    def resolve_runs_monitoring_missing_runtime_resources_debouncing_interval(self):
        return (
            float(self.runs_monitoring_missing_runtime_resources_debouncing_interval)
            if self.runs_monitoring_missing_runtime_resources_debouncing_interval
            else float(config.runs_monitoring_interval) * 2.0
        )

    @staticmethod
    def get_default_function_pod_requirement_resources(
        requirement: str, with_gpu: bool = True
    ):
        """
        :param requirement: kubernetes requirement resource one of the following : requests, limits
        :param with_gpu: whether to return requirement resources with nvidia.com/gpu field (e.g. you cannot specify
         GPU requests without specifying GPU limits) https://kubernetes.io/docs/tasks/manage-gpus/scheduling-gpus/
        :return: a dict containing the defaults resources (cpu, memory, nvidia.com/gpu)
        """
        resources: dict = copy.deepcopy(config.default_function_pod_resources.to_dict())
        gpu_type = "nvidia.com/gpu"
        gpu = "gpu"
        resource_requirement = resources.get(requirement, {})
        resource_requirement.setdefault(gpu)
        if with_gpu:
            resource_requirement[gpu_type] = resource_requirement.pop(gpu)
        else:
            resource_requirement.pop(gpu)
        return resource_requirement

    def to_dict(self):
        return copy.copy(self._cfg)

    @staticmethod
    def reload():
        _populate()

    @property
    def version(self):
        # importing here to avoid circular dependency
        from mlrun.utils.version import Version

        return Version().get()["version"]

    @staticmethod
    def resolve_ui_url():
        # ui_url is deprecated in favor of the ui.url (we created the ui block)
        # since the config class is used in a "recursive" way, we can't use property like we used in other places
        # since the property will need to be url, which exists in other structs as well
        return config.ui.url or config.ui_url

    @property
    def dbpath(self):
        return self._dbpath

    @dbpath.setter
    def dbpath(self, value):
        self._dbpath = value
        if value:
            # importing here to avoid circular dependency
            import mlrun.db

            # when dbpath is set we want to connect to it which will sync configuration from it to the client
            mlrun.db.get_run_db(value, force_reconnect=True)

    @property
    def iguazio_api_url(self):
        """
        we want to be able to run with old versions of the service who runs the API (which doesn't configure this
        value) so we're doing best effort to try and resolve it from other configurations
        TODO: Remove this hack when 0.6.x is old enough
        """
        if not self._iguazio_api_url:
            if self.httpdb.builder.docker_registry and self.igz_version:
                return self._extract_iguazio_api_from_docker_registry_url()
        return self._iguazio_api_url

    def _extract_iguazio_api_from_docker_registry_url(self):
        docker_registry_url = self.httpdb.builder.docker_registry
        # add schema otherwise parsing go wrong
        if "://" not in docker_registry_url:
            docker_registry_url = f"http://{docker_registry_url}"
        parsed_registry_url = urllib.parse.urlparse(docker_registry_url)
        registry_hostname = parsed_registry_url.hostname
        # replace the first domain section (app service name) with dashboard
        first_dot_index = registry_hostname.find(".")
        if first_dot_index < 0:
            # if not found it's not the format we know - can't resolve the api url from the registry url
            return ""
        return f"https://dashboard{registry_hostname[first_dot_index:]}"

    @iguazio_api_url.setter
    def iguazio_api_url(self, value):
        self._iguazio_api_url = value

    def is_api_running_on_k8s(self):
        # determine if the API service is attached to K8s cluster
        # when there is a cluster the .namespace is set
        return bool(mlrun.mlconf.namespace)

    def is_nuclio_detected(self):
        # determine is Nuclio service is detected, when the nuclio_version is not set
        return bool(mlrun.mlconf.nuclio_version)

    def use_nuclio_mock(self, force_mock=None):
        # determine if to use Nuclio mock service
        mock_nuclio = mlrun.mlconf.mock_nuclio_deployment
        if mock_nuclio and mock_nuclio == "auto":
            mock_nuclio = not mlrun.mlconf.is_nuclio_detected()
        return True if mock_nuclio and force_mock is None else force_mock

    def get_v3io_access_key(self):
        # Get v3io access key from the environment
        return os.environ.get("V3IO_ACCESS_KEY")

    def get_model_monitoring_file_target_path(
        self,
        project: str = "",
        kind: str = "",
        target: str = "online",
        artifact_path: str = None,
    ) -> str:
        """Get the full path from the configuration based on the provided project and kind.

        :param project:        Project name.
        :param kind:           Kind of target path (e.g. events, log_stream, endpoints, etc.)
        :param target:         Can be either online or offline. If the target is online, then we try to get a specific
                               path for the provided kind. If it doesn't exist, use the default path.
                               If the target path is offline and the offline path is already a full path in the
                               configuration, then the result will be that path as-is. If the offline path is a
                               relative path, then the result will be based on the project artifact path and the offline
                               relative path. If project artifact path wasn't provided, then we use MLRun artifact
                               path instead.
        :param artifact_path:  Optional artifact path that will be used as a relative path. If not provided, the
                               relative artifact path will be taken from the global MLRun artifact path.

        :return: Full configured path for the provided kind.
        """

        if target != "offline":
            store_prefix_dict = (
                mlrun.mlconf.model_endpoint_monitoring.store_prefixes.to_dict()
            )
            if store_prefix_dict.get(kind):
                # Target exist in store prefix and has a valid string value
                return store_prefix_dict[kind].format(project=project)
            return mlrun.mlconf.model_endpoint_monitoring.store_prefixes.default.format(
                project=project, kind=kind
            )

        # Get the current offline path from the configuration
        file_path = mlrun.mlconf.model_endpoint_monitoring.offline_storage_path.format(
            project=project, kind=kind
        )

        # Absolute path
        if any(value in file_path for value in ["://", ":///"]) or os.path.isabs(
            file_path
        ):
            return file_path

        # Relative path
        else:
            artifact_path = artifact_path or config.artifact_path
            if artifact_path[-1] != "/":
                artifact_path += "/"

            return mlrun.utils.helpers.fill_artifact_path_template(
                artifact_path=artifact_path + file_path, project=project
            )

    def is_ce_mode(self) -> bool:
        # True if the setup is in CE environment
        return isinstance(mlrun.mlconf.ce, mlrun.config.Config) and any(
            ver in mlrun.mlconf.ce.mode for ver in ["lite", "full"]
        )


# Global configuration
config = Config.from_dict(default_config)


def _populate(skip_errors=False):
    """Populate configuration from config file (if exists in environment) and
    from environment variables.

    populate will run only once, after first call it does nothing.
    """
    global _loaded

    with _load_lock:
        _do_populate(skip_errors=skip_errors)


def _do_populate(env=None, skip_errors=False):
    global config

    if not os.environ.get("MLRUN_IGNORE_ENV_FILE"):
        if "MLRUN_ENV_FILE" in os.environ:
            env_file = os.path.expanduser(os.environ["MLRUN_ENV_FILE"])
            dotenv.load_dotenv(env_file, override=True)
        else:
            env_file = os.path.expanduser(default_env_file)
            if os.path.isfile(env_file):
                dotenv.load_dotenv(env_file, override=True)

    if not config:
        config = Config.from_dict(default_config)
    else:
        config.update(default_config)
    config_path = os.environ.get(env_file_key)
    if config_path:
        with open(config_path) as fp:
            data = yaml.safe_load(fp)

        if not isinstance(data, dict):
            raise TypeError(f"configuration in {config_path} not a dict")

        config.update(data, skip_errors=skip_errors)

    data = read_env(env)
    if data:
        config.update(data, skip_errors=skip_errors)

    # HACK to enable config property to both have dynamic default and to use the value from dict/env like other
    # configurations - we just need a key in the dict that is different than the property name, so simply adding prefix
    # underscore
    config._cfg["_iguazio_api_url"] = config._cfg["iguazio_api_url"]
    del config._cfg["iguazio_api_url"]

    _validate_config(config)


def _validate_config(config):
    try:
        limits_gpu = config.default_function_pod_resources.limits.gpu
        requests_gpu = config.default_function_pod_resources.requests.gpu
        _verify_gpu_requests_and_limits(
            requests_gpu=requests_gpu,
            limits_gpu=limits_gpu,
        )
    except AttributeError:
        pass

    config.verify_security_context_enrichment_mode_is_allowed()
    config.resolve_capabilities()


def _verify_gpu_requests_and_limits(requests_gpu: str = None, limits_gpu: str = None):
    # https://kubernetes.io/docs/tasks/manage-gpus/scheduling-gpus/
    if requests_gpu and not limits_gpu:
        raise mlrun.errors.MLRunConflictError(
            "You cannot specify GPU requests without specifying limits"
        )
    if requests_gpu and limits_gpu and requests_gpu != limits_gpu:
        raise mlrun.errors.MLRunConflictError(
            f"When specifying both GPU requests and limits these two values must be equal, "
            f"requests_gpu={requests_gpu}, limits_gpu={limits_gpu}"
        )


def _convert_resources_to_str(config: dict = None):
    resources_types = ["cpu", "memory", "gpu"]
    resource_requirements = ["requests", "limits"]
    if not config.get("default_function_pod_resources"):
        return
    for requirement in resource_requirements:
        resource_requirement = config.get("default_function_pod_resources").get(
            requirement
        )
        if not resource_requirement:
            continue
        for resource_type in resources_types:
            value = resource_requirement.setdefault(resource_type, None)
            if value is None:
                continue
            resource_requirement[resource_type] = str(value)


def _convert_str(value, typ):
    if typ in (str, _none_type):
        return value

    if typ is bool:
        return strtobool(value)

    # e.g. int('8080') → 8080
    return typ(value)


def read_env(env=None, prefix=env_prefix):
    """Read configuration from environment"""
    env = os.environ if env is None else env

    config = {}
    for key, value in env.items():
        if not key.startswith(env_prefix) or key == env_file_key:
            continue
        try:
            value = json.loads(value)  # values can be JSON encoded
        except ValueError:
            pass  # Leave as string
        key = key[len(env_prefix) :]  # Trim MLRUN_
        path = key.lower().split("__")  # 'A__B' → ['a', 'b']
        cfg = config
        while len(path) > 1:
            name, *path = path
            cfg = cfg.setdefault(name, {})
        cfg[path[0]] = value

    env_dbpath = env.get("MLRUN_DBPATH", "")
    # expected format: https://mlrun-api.tenant.default-tenant.app.some-system.some-namespace.com
    is_remote_mlrun = (
        env_dbpath.startswith("https://mlrun-api.") and "tenant." in env_dbpath
    )

    # It's already a standard to set this env var to configure the v3io api, so we're supporting it (instead
    # of MLRUN_V3IO_API), in remote usage this can be auto detected from the DBPATH
    v3io_api = env.get("V3IO_API")
    if v3io_api:
        config["v3io_api"] = v3io_api
    elif is_remote_mlrun:
        # in remote mlrun we can't use http, so we'll use https
        config["v3io_api"] = env_dbpath.replace("https://mlrun-api.", "https://webapi.")

    # It's already a standard to set this env var to configure the v3io framesd, so we're supporting it (instead
    # of MLRUN_V3IO_FRAMESD), in remote usage this can be auto detected from the DBPATH
    v3io_framesd = env.get("V3IO_FRAMESD")
    if v3io_framesd:
        config["v3io_framesd"] = v3io_framesd
    elif is_remote_mlrun:
        config["v3io_framesd"] = env_dbpath.replace(
            "https://mlrun-api.", "https://framesd."
        )

    uisvc = env.get("MLRUN_UI_SERVICE_HOST")
    igz_domain = env.get("IGZ_NAMESPACE_DOMAIN")

    # workaround to try and detect IGZ domain
    if not igz_domain and "MLRUN_HTTPDB__BUILDER__DOCKER_REGISTRY" in env:
        registry = env["MLRUN_HTTPDB__BUILDER__DOCKER_REGISTRY"]
        if registry.startswith("docker-registry.default-tenant"):
            igz_domain = registry[len("docker-registry.") :]
            if ":" in igz_domain:
                igz_domain = igz_domain[: igz_domain.rfind(":")]
            env["IGZ_NAMESPACE_DOMAIN"] = igz_domain

    # workaround wrongly sqldb dsn in 2.8
    if (
        config.get("httpdb", {}).get("dsn")
        == "sqlite:///mlrun.sqlite3?check_same_thread=false"
    ):
        config["httpdb"]["dsn"] = "sqlite:////mlrun/db/mlrun.db?check_same_thread=false"

    # "disabled" is the helm chart default value, we don't want that value to be set cause when this value is set we
    # use it in calls to the Nuclio package, and when the Nuclio package receives a value it simply uses it, and
    # obviously "disabled" is not the right address.. when the Nuclio package doesn't receive a value it doing "best
    # effort" to try and determine the URL, we want this "best effort" so overriding the "disabled" value
    if config.get("nuclio_dashboard_url") == "disabled":
        config["nuclio_dashboard_url"] = ""

    if uisvc and not config.get("ui_url"):
        if igz_domain:
            config["ui_url"] = f"https://mlrun-ui.{igz_domain}"

    if config.get("log_level"):
        import mlrun.utils.logger

        # logger created (because of imports mess) before the config is loaded (in tests), therefore we're changing its
        # level manually
        mlrun.utils.logger.set_logger_level(config["log_level"])
    # The default function pod resource values are of type str; however, when reading from environment variable numbers,
    # it converts them to type int if contains only number, so we want to convert them to str.
    _convert_resources_to_str(config)
    return config


# populate config, skip errors when setting the config attributes and issue warnings instead
# this is to avoid failure when doing `import mlrun` and the dbpath (API service) is incorrect or down
_populate(skip_errors=True)<|MERGE_RESOLUTION|>--- conflicted
+++ resolved
@@ -554,27 +554,6 @@
         # logging multiple returned items.
         "pack_tuples": False,
     },
-<<<<<<< HEAD
-    "capabilities": {
-        # declare what capabilities are enabled in this environment
-        # resolved by the API and passes to the api clients (e.g. UI, SDK)
-        # supported modes are "enabled", "disabled
-        "k8s": {
-            "mode": None,
-        },
-        "iguazio": {
-            "mode": None,
-        },
-        "nuclio": {
-            "mode": None,
-        },
-        "ce": {
-            "mode": None,
-        },
-        "kfp": {
-            "mode": None,
-        },
-=======
     # Events are currently (and only) used to audit changes and record access to MLRun entities (such as secrets)
     "events": {
         # supported modes "enabled", "disabled".
@@ -584,7 +563,26 @@
         "verbose": False,
         # used for igz client when emitting events
         "access_key": "",
->>>>>>> ca091a4a
+    },
+    "capabilities": {
+        # declare what capabilities are enabled in this environment
+        # resolved by the API and passes to the api clients (e.g. UI, SDK)
+        # supported modes are "enabled", "disabled
+        "k8s": {
+            "mode": None,
+        },
+        "iguazio": {
+            "mode": None,
+        },
+        "nuclio": {
+            "mode": None,
+        },
+        "ce": {
+            "mode": None,
+        },
+        "kfp": {
+            "mode": None,
+        },
     },
 }
 
@@ -1134,7 +1132,6 @@
         pass
 
     config.verify_security_context_enrichment_mode_is_allowed()
-    config.resolve_capabilities()
 
 
 def _verify_gpu_requests_and_limits(requests_gpu: str = None, limits_gpu: str = None):
