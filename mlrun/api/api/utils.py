import traceback
from os import environ
from pathlib import Path

from fastapi import HTTPException, Request, status
from sqlalchemy.orm import Session

from mlrun.api import schemas
from mlrun.api.db.sqldb.db import SQLDB
from mlrun.api.utils.singletons.db import get_db
from mlrun.api.utils.singletons.logs_dir import get_logs_dir
from mlrun.api.utils.singletons.scheduler import get_scheduler
from mlrun.config import config
from mlrun.db.sqldb import SQLDB as SQLRunDB
from mlrun.run import import_function, new_function
from mlrun.utils import get_in, logger, parse_function_uri


def log_and_raise(status=status.HTTP_400_BAD_REQUEST, **kw):
    logger.error(str(kw))
    raise HTTPException(status_code=status, detail=kw)


def log_path(project, uid) -> Path:
    return get_logs_dir() / project / uid


def get_obj_path(schema, path, user=""):
    if schema:
        return schema + "://" + path
    elif path.startswith("/User/"):
        user = user or environ.get("V3IO_USERNAME", "admin")
        return "v3io:///users/" + user + path[5:]
    elif config.httpdb.data_volume and path.startswith(config.httpdb.data_volume):
        if config.httpdb.real_path:
            path = config.httpdb.real_path + path[len(config.httpdb.data_volume) - 1 :]
        return path
    return None


def get_secrets(_request: Request):
    access_key = _request.headers.get("X-V3io-Session-Key")
    return {
        "V3IO_ACCESS_KEY": access_key,
    }


def get_run_db_instance(db_session: Session):
    db = get_db()
    if isinstance(db, SQLDB):
        run_db = SQLRunDB(db.dsn, db_session, db.get_projects_cache())
    else:
        run_db = db.db
    run_db.connect()
    return run_db


def submit(db_session: Session, data):
    task = data.get("task")
    function = data.get("function")
    url = data.get("functionUrl")
    if not url and task:
        url = get_in(task, "spec.function")
    if not (function or url) or not task:
        log_and_raise(
            status.HTTP_400_BAD_REQUEST,
            reason="bad JSON, need to include function/url and task objects",
        )

    # TODO: block exec for function["kind"] in ["", "local]  (must be a
    # remote/container runtime)

    response = None
    try:
        if function and not url:
            fn = new_function(runtime=function)
        else:
            if "://" in url:
                fn = import_function(url=url)
            else:
                project, name, tag, hash_key = parse_function_uri(url)
                runtime = get_db().get_function(
                    db_session, name, project, tag, hash_key
                )
                if not runtime:
                    log_and_raise(
<<<<<<< HEAD
                        status.HTTP_400_BAD_REQUEST,
=======
                        HTTPStatus.NOT_FOUND,
>>>>>>> de404ee9
                        reason="runtime error: function {} not found".format(url),
                    )
                fn = new_function(runtime=runtime)

            if function:
                fn2 = new_function(runtime=function)
                for attr in [
                    "volumes",
                    "volume_mounts",
                    "env",
                    "resources",
                    "image_pull_policy",
                    "replicas",
                ]:
                    val = getattr(fn2.spec, attr, None)
                    if val:
                        setattr(fn.spec, attr, val)

        run_db = get_run_db_instance(db_session)
        fn.set_db_connection(run_db, True)
        logger.info("func:\n{}".format(fn.to_yaml()))
        # fn.spec.rundb = "http://mlrun-api:8080"
        schedule = data.get("schedule")
        if schedule:
            cron_trigger = schedule
            if isinstance(cron_trigger, dict):
                cron_trigger = schemas.ScheduleCronTrigger(**cron_trigger)
            get_scheduler().create_schedule(
                db_session,
                task['metadata']['project'],
                task['metadata']['name'],
                schemas.ScheduleKinds.job,
                data,
                cron_trigger,
            )

            response = {
                "schedule": schedule,
                "project": fn.metadata.project,
                "name": fn.metadata.name,
            }
        else:
            run = fn.run(task, watch=False)
            if run:
                response = run.to_dict()

    except HTTPException:
        logger.error(traceback.format_exc())
        raise
    except Exception as err:
        logger.error(traceback.format_exc())
        log_and_raise(
            status.HTTP_400_BAD_REQUEST, reason="runtime error: {}".format(err)
        )

    logger.info("response: %s", response)
    return {
        "data": response,
    }<|MERGE_RESOLUTION|>--- conflicted
+++ resolved
@@ -84,11 +84,7 @@
                 )
                 if not runtime:
                     log_and_raise(
-<<<<<<< HEAD
-                        status.HTTP_400_BAD_REQUEST,
-=======
-                        HTTPStatus.NOT_FOUND,
->>>>>>> de404ee9
+                        status.HTTP_404_NOT_FOUND,
                         reason="runtime error: function {} not found".format(url),
                     )
                 fn = new_function(runtime=runtime)
