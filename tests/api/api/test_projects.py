# Copyright 2023 Iguazio
#
# Licensed under the Apache License, Version 2.0 (the "License");
# you may not use this file except in compliance with the License.
# You may obtain a copy of the License at
#
#   http://www.apache.org/licenses/LICENSE-2.0
#
# Unless required by applicable law or agreed to in writing, software
# distributed under the License is distributed on an "AS IS" BASIS,
# WITHOUT WARRANTIES OR CONDITIONS OF ANY KIND, either express or implied.
# See the License for the specific language governing permissions and
# limitations under the License.
#
import copy
import datetime
import http
import json.decoder
import os
import typing
import unittest.mock
from http import HTTPStatus
from uuid import uuid4

import deepdiff
import fastapi.testclient
import mergedeep
import pytest
import sqlalchemy.orm
from fastapi.testclient import TestClient
from sqlalchemy.orm import Session

import mlrun.api.api.utils
import mlrun.api.crud
import mlrun.api.main
import mlrun.api.utils.background_tasks
import mlrun.api.utils.clients.log_collector
import mlrun.api.utils.singletons.db
import mlrun.api.utils.singletons.k8s
import mlrun.api.utils.singletons.logs_dir
import mlrun.api.utils.singletons.project_member
import mlrun.api.utils.singletons.scheduler
import mlrun.artifacts.dataset
import mlrun.artifacts.model
import mlrun.common.schemas
import mlrun.errors
import tests.api.conftest
import tests.api.utils.clients.test_log_collector
from mlrun.api.db.sqldb.models import (
    ArtifactV2,
    Entity,
    Feature,
    FeatureSet,
    FeatureVector,
    Function,
    Project,
    Run,
    Schedule,
    _classes,
)

ORIGINAL_VERSIONED_API_PREFIX = mlrun.api.main.BASE_VERSIONED_API_PREFIX


@pytest.fixture(params=["leader", "follower"])
def project_member_mode(request, db: Session) -> str:
    if request.param == "follower":
        mlrun.config.config.httpdb.projects.leader = "nop"
        mlrun.api.utils.singletons.project_member.initialize_project_member()
        mlrun.api.utils.singletons.project_member.get_project_member()._leader_client.db_session = (
            db
        )
    elif request.param == "leader":
        mlrun.config.config.httpdb.projects.leader = "mlrun"
        mlrun.api.utils.singletons.project_member.initialize_project_member()
    else:
        raise NotImplementedError(
            f"Provided project member mode is not supported. mode={request.param}"
        )
    yield request.param


def test_redirection_from_worker_to_chief_delete_project(
    db: sqlalchemy.orm.Session, client: fastapi.testclient.TestClient, httpserver
):
    mlrun.mlconf.httpdb.clusterization.role = "worker"
    project = "test-project"
    endpoint = f"{ORIGINAL_VERSIONED_API_PREFIX}/projects/{project}"
    for strategy in mlrun.common.schemas.DeletionStrategy:
        headers = {"x-mlrun-deletion-strategy": strategy.value}
        for test_case in [
            # deleting schedule failed for unknown reason
            {
                "expected_status": http.HTTPStatus.INTERNAL_SERVER_ERROR.value,
                "expected_body": {"detail": {"reason": "Unknown error"}},
            },
            # deleting project accepted and is running in background (in follower mode, forwarding request to leader)
            {
                "expected_status": http.HTTPStatus.ACCEPTED.value,
                "expected_body": {},
            },
            # received request from leader and succeeded deleting
            {
                "expected_status": http.HTTPStatus.NO_CONTENT.value,
                "expected_body": "",
            },
            {
                "expected_status": http.HTTPStatus.PRECONDITION_FAILED.value,
                "expected_body": {
                    "detail": {
                        "reason": f"Project {project} can not be deleted since related resources found: x"
                    }
                },
            },
        ]:
            expected_status = test_case.get("expected_status")
            expected_response = test_case.get("expected_body")

            httpserver.expect_ordered_request(
                endpoint, method="DELETE"
            ).respond_with_json(expected_response, status=expected_status)
            url = httpserver.url_for("")
            mlrun.mlconf.httpdb.clusterization.chief.url = url
            response = client.delete(endpoint, headers=headers)
            assert response.status_code == expected_status
            try:
                assert response.json() == expected_response
            except json.decoder.JSONDecodeError:
                # NO_CONTENT response doesn't return json serializable response
                assert response.text == expected_response


def test_create_project_failure_already_exists(
    db: Session, client: TestClient, project_member_mode: str
) -> None:
    name1 = f"prj-{uuid4().hex}"
    project_1 = mlrun.common.schemas.Project(
        metadata=mlrun.common.schemas.ProjectMetadata(name=name1),
    )

    # create
    response = client.post("projects", json=project_1.dict())
    assert response.status_code == HTTPStatus.CREATED.value
    _assert_project_response(project_1, response)

    # create again
    response = client.post("projects", json=project_1.dict())
    assert response.status_code == HTTPStatus.CONFLICT.value


def test_get_non_existing_project(
    db: Session, client: TestClient, project_member_mode: str
) -> None:
    """
    At first we were doing auth before get - which caused get on non existing project to return unauthorized instead of
    not found - which "ruined" the `mlrun.get_or_create_project` logic - so adding a specific test to verify it works
    """
    project = "does-not-exist"
    mlrun.api.utils.auth.verifier.AuthVerifier().query_project_permissions = (
        unittest.mock.AsyncMock(side_effect=mlrun.errors.MLRunUnauthorizedError("bla"))
    )
    response = client.get(f"projects/{project}")
    assert response.status_code == HTTPStatus.NOT_FOUND.value


def test_delete_project_with_resources(
    db: Session,
    client: TestClient,
    project_member_mode: str,
    k8s_secrets_mock: tests.api.conftest.K8sSecretsMock,
):
    # need to set this to False, otherwise impl will try to delete k8s resources, and will need many more
    # mocks to overcome this.
    k8s_secrets_mock.set_is_running_in_k8s_cluster(False)
    mlrun.mlconf.namespace = "test-namespace"
    project_to_keep = "project-to-keep"
    project_to_remove = "project-to-remove"
    _create_resources_of_all_kinds(db, k8s_secrets_mock, project_to_keep)
    _create_resources_of_all_kinds(db, k8s_secrets_mock, project_to_remove)

    (
        project_to_keep_table_name_records_count_map_before_project_removal,
        project_to_keep_object_records_count_map_before_project_removal,
    ) = _assert_resources_in_project(
        db, k8s_secrets_mock, project_member_mode, project_to_keep
    )
    _assert_resources_in_project(
        db, k8s_secrets_mock, project_member_mode, project_to_remove
    )

    # deletion strategy - check - should fail because there are resources
    response = client.delete(
        f"projects/{project_to_remove}",
        headers={
            mlrun.common.schemas.HeaderNames.deletion_strategy: mlrun.common.schemas.DeletionStrategy.check.value
        },
    )
    assert response.status_code == HTTPStatus.PRECONDITION_FAILED.value

    # deletion strategy - restricted - should fail because there are resources
    response = client.delete(
        f"projects/{project_to_remove}",
        headers={
            mlrun.common.schemas.HeaderNames.deletion_strategy: mlrun.common.schemas.DeletionStrategy.restricted.value
        },
    )
    assert response.status_code == HTTPStatus.PRECONDITION_FAILED.value

    # deletion strategy - cascading - should succeed and remove all related resources
    response = client.delete(
        f"projects/{project_to_remove}",
        headers={
            mlrun.common.schemas.HeaderNames.deletion_strategy: mlrun.common.schemas.DeletionStrategy.cascading.value
        },
    )
    assert response.status_code == HTTPStatus.NO_CONTENT.value

    (
        project_to_keep_table_name_records_count_map_after_project_removal,
        project_to_keep_object_records_count_map_after_project_removal,
    ) = _assert_resources_in_project(
        db, k8s_secrets_mock, project_member_mode, project_to_keep
    )
    _assert_resources_in_project(
        db,
        k8s_secrets_mock,
        project_member_mode,
        project_to_remove,
        assert_no_resources=True,
    )
    assert (
        deepdiff.DeepDiff(
            project_to_keep_object_records_count_map_before_project_removal,
            project_to_keep_object_records_count_map_after_project_removal,
            ignore_order=True,
        )
        == {}
    )
    assert (
        deepdiff.DeepDiff(
            project_to_keep_table_name_records_count_map_before_project_removal,
            project_to_keep_table_name_records_count_map_after_project_removal,
            ignore_order=True,
        )
        == {}
    )

    # deletion strategy - check - should succeed cause no project
    response = client.delete(
        f"projects/{project_to_remove}",
        headers={
            mlrun.common.schemas.HeaderNames.deletion_strategy: mlrun.common.schemas.DeletionStrategy.check.value
        },
    )
    assert response.status_code == HTTPStatus.NO_CONTENT.value

    # deletion strategy - restricted - should succeed cause no project
    response = client.delete(
        f"projects/{project_to_remove}",
        headers={
            mlrun.common.schemas.HeaderNames.deletion_strategy: mlrun.common.schemas.DeletionStrategy.restricted.value
        },
    )
    assert response.status_code == HTTPStatus.NO_CONTENT.value


def test_list_and_get_project_summaries(
    db: Session, client: TestClient, project_member_mode: str
) -> None:
    # create empty project
    empty_project_name = "empty-project"
    empty_project = mlrun.common.schemas.Project(
        metadata=mlrun.common.schemas.ProjectMetadata(name=empty_project_name),
    )
    response = client.post("projects", json=empty_project.dict())
    assert response.status_code == HTTPStatus.CREATED.value

    # create project with resources
    project_name = "project-with-resources"
    project = mlrun.common.schemas.Project(
        metadata=mlrun.common.schemas.ProjectMetadata(name=project_name),
    )
    response = client.post("projects", json=project.dict())
    assert response.status_code == HTTPStatus.CREATED.value

    # create files for the project
    files_count = 5
    _create_artifacts(
        client, project_name, files_count, mlrun.artifacts.ChartArtifact.kind
    )

    # create feature sets for the project
    feature_sets_count = 9
    _create_feature_sets(client, project_name, feature_sets_count)

    # create model artifacts for the project
    models_count = 4
    _create_artifacts(
        client, project_name, models_count, mlrun.artifacts.model.ModelArtifact.kind
    )

    # create dataset artifacts for the project to make sure we're not mistakenly counting them
    _create_artifacts(
        client, project_name, 7, mlrun.artifacts.dataset.DatasetArtifact.kind
    )

    # create runs for the project
    running_runs_count = 5
    _create_runs(
        client,
        project_name,
        running_runs_count,
        mlrun.runtimes.constants.RunStates.running,
    )

    # create completed runs for the project to make sure we're not mistakenly counting them
    _create_runs(client, project_name, 2, mlrun.runtimes.constants.RunStates.completed)

    # create failed runs for the project for less than 24 hours ago
    recent_failed_runs_count = 6
    one_hour_ago = datetime.datetime.now() - datetime.timedelta(hours=1)
    _create_runs(
        client,
        project_name,
        recent_failed_runs_count,
        mlrun.runtimes.constants.RunStates.error,
        one_hour_ago,
    )

    # create aborted runs for the project for less than 24 hours ago - make sure we count them as well
    recent_aborted_runs_count = 6
    one_hour_ago = datetime.datetime.now() - datetime.timedelta(hours=1)
    _create_runs(
        client,
        project_name,
        recent_failed_runs_count,
        mlrun.runtimes.constants.RunStates.aborted,
        one_hour_ago,
    )

    # create failed runs for the project for more than 24 hours ago to make sure we're not mistakenly counting them
    two_days_ago = datetime.datetime.now() - datetime.timedelta(hours=48)
    _create_runs(
        client, project_name, 3, mlrun.runtimes.constants.RunStates.error, two_days_ago
    )

    # create schedules for the project
    schedules_count = 3
    _create_schedules(
        client,
        project_name,
        schedules_count,
    )

    # mock pipelines for the project
    running_pipelines_count = _mock_pipelines(
        project_name,
    )

    # list project summaries
    response = client.get("project-summaries")
    project_summaries_output = mlrun.common.schemas.ProjectSummariesOutput(
        **response.json()
    )
    for index, project_summary in enumerate(project_summaries_output.project_summaries):
        if project_summary.name == empty_project_name:
            _assert_project_summary(project_summary, 0, 0, 0, 0, 0, 0, 0)
        elif project_summary.name == project_name:
            _assert_project_summary(
                project_summary,
                files_count,
                feature_sets_count,
                models_count,
                recent_failed_runs_count + recent_aborted_runs_count,
                running_runs_count,
                schedules_count,
                running_pipelines_count,
            )
        else:
            pytest.fail(f"Unexpected project summary returned: {project_summary}")

    # get project summary
    response = client.get(f"project-summaries/{project_name}")
    project_summary = mlrun.common.schemas.ProjectSummary(**response.json())
    _assert_project_summary(
        project_summary,
        files_count,
        feature_sets_count,
        models_count,
        recent_failed_runs_count + recent_aborted_runs_count,
        running_runs_count,
        schedules_count,
        running_pipelines_count,
    )


def test_list_project_summaries_different_installation_modes(
    db: Session, client: TestClient, project_member_mode: str
) -> None:
    """
    The list project summaries endpoint is used in our projects screen and tend to break in different installation modes
    """
    # create empty project
    empty_project_name = "empty-project"
    empty_project = mlrun.common.schemas.Project(
        metadata=mlrun.common.schemas.ProjectMetadata(name=empty_project_name),
    )
    response = client.post("projects", json=empty_project.dict())
    assert response.status_code == HTTPStatus.CREATED.value

    mlrun.api.crud.Pipelines().list_pipelines = unittest.mock.Mock(
        return_value=(0, None, [])
    )
    # Enterprise installation configuration post 3.4.0
    mlrun.mlconf.igz_version = "3.6.0-b26.20210904121245"
    mlrun.mlconf.kfp_url = "https://somekfp-url.com"
    mlrun.mlconf.namespace = "default-tenant"

    response = client.get("project-summaries")
    assert response.status_code == HTTPStatus.OK.value
    project_summaries_output = mlrun.common.schemas.ProjectSummariesOutput(
        **response.json()
    )
    _assert_project_summary(
        # accessing the zero index as there's only one project
        project_summaries_output.project_summaries[0],
        0,
        0,
        0,
        0,
        0,
        0,
        0,
    )

    # Enterprise installation configuration pre 3.4.0
    mlrun.mlconf.igz_version = "3.2.0-b26.20210904121245"
    mlrun.mlconf.kfp_url = ""
    mlrun.mlconf.namespace = "default-tenant"

    response = client.get("project-summaries")
    assert response.status_code == HTTPStatus.OK.value
    project_summaries_output = mlrun.common.schemas.ProjectSummariesOutput(
        **response.json()
    )
    _assert_project_summary(
        # accessing the zero index as there's only one project
        project_summaries_output.project_summaries[0],
        0,
        0,
        0,
        0,
        0,
        0,
        0,
    )

    # Kubernetes installation configuration (mlrun-kit)
    mlrun.mlconf.igz_version = ""
    mlrun.mlconf.kfp_url = ""
    mlrun.mlconf.namespace = "mlrun"

    response = client.get("project-summaries")
    assert response.status_code == HTTPStatus.OK.value
    project_summaries_output = mlrun.common.schemas.ProjectSummariesOutput(
        **response.json()
    )
    _assert_project_summary(
        # accessing the zero index as there's only one project
        project_summaries_output.project_summaries[0],
        0,
        0,
        0,
        0,
        0,
        0,
        0,
    )

    # Docker installation configuration
    mlrun.mlconf.igz_version = ""
    mlrun.mlconf.kfp_url = ""
    mlrun.mlconf.namespace = ""

    response = client.get("project-summaries")
    assert response.status_code == HTTPStatus.OK.value
    project_summaries_output = mlrun.common.schemas.ProjectSummariesOutput(
        **response.json()
    )
    _assert_project_summary(
        # accessing the zero index as there's only one project
        project_summaries_output.project_summaries[0],
        0,
        0,
        0,
        0,
        0,
        0,
        0,
    )


def test_delete_project_deletion_strategy_check(
    db: Session,
    client: TestClient,
    project_member_mode: str,
    k8s_secrets_mock: tests.api.conftest.K8sSecretsMock,
) -> None:
    project = mlrun.common.schemas.Project(
        metadata=mlrun.common.schemas.ProjectMetadata(name="project-name"),
        spec=mlrun.common.schemas.ProjectSpec(),
    )

    # create
    response = client.post("projects", json=project.dict())
    assert response.status_code == HTTPStatus.CREATED.value
    _assert_project_response(project, response)

    # deletion strategy - check - should succeed because there are no resources
    response = client.delete(
        f"projects/{project.metadata.name}",
        headers={
            mlrun.common.schemas.HeaderNames.deletion_strategy: mlrun.common.schemas.DeletionStrategy.check.value
        },
    )
    assert response.status_code == HTTPStatus.NO_CONTENT.value

    # ensure project not deleted
    response = client.get(f"projects/{project.metadata.name}")
    assert response.status_code == HTTPStatus.OK.value
    _assert_project_response(project, response)

    # add function to project 1
    function_name = "function-name"
    function = {"metadata": {"name": function_name}}
    response = client.post(
        f"func/{project.metadata.name}/{function_name}", json=function
    )
    assert response.status_code == HTTPStatus.OK.value

    # deletion strategy - check - should fail because there are resources
    response = client.delete(
        f"projects/{project.metadata.name}",
        headers={
            mlrun.common.schemas.HeaderNames.deletion_strategy: mlrun.common.schemas.DeletionStrategy.check.value
        },
    )
    assert response.status_code == HTTPStatus.PRECONDITION_FAILED.value


def test_delete_project_not_deleting_versioned_objects_multiple_times(
    db: Session,
    client: TestClient,
    project_member_mode: str,
    k8s_secrets_mock: tests.api.conftest.K8sSecretsMock,
) -> None:

    # need to set this to False, otherwise impl will try to delete k8s resources, and will need many more
    # mocks to overcome this.
    k8s_secrets_mock.set_is_running_in_k8s_cluster(False)
    project_name = "project-name"
    _create_resources_of_all_kinds(db, k8s_secrets_mock, project_name)

    response = client.get("funcs", params={"project": project_name})
    assert response.status_code == HTTPStatus.OK.value
    distinct_function_names = {
        function["metadata"]["name"] for function in response.json()["funcs"]
    }
    # ensure there are indeed several versions of the same function name
    assert len(distinct_function_names) < len(response.json()["funcs"])

    response = client.get("artifacts", params={"project": project_name, "tag": "*"})
    assert response.status_code == HTTPStatus.OK.value
    # ensure there are indeed several versions of the same artifact key
    distinct_artifact_keys = {
        (artifact["spec"]["db_key"], artifact["metadata"]["iter"])
        for artifact in response.json()["artifacts"]
    }
    assert len(distinct_artifact_keys) < len(response.json()["artifacts"])

    response = client.get(
        f"projects/{project_name}/feature-sets",
    )
    assert response.status_code == HTTPStatus.OK.value
    distinct_feature_set_names = {
        feature_set["metadata"]["name"]
        for feature_set in response.json()["feature_sets"]
    }
    # ensure there are indeed several versions of the same feature_set name
    assert len(distinct_feature_set_names) < len(response.json()["feature_sets"])

    response = client.get(
        f"projects/{project_name}/feature-vectors",
    )
    assert response.status_code == HTTPStatus.OK.value
    distinct_feature_vector_names = {
        feature_vector["metadata"]["name"]
        for feature_vector in response.json()["feature_vectors"]
    }
    # ensure there are indeed several versions of the same feature_vector name
    assert len(distinct_feature_vector_names) < len(response.json()["feature_vectors"])

    mlrun.api.utils.singletons.db.get_db().delete_function = unittest.mock.Mock()
    mlrun.api.utils.singletons.db.get_db().delete_feature_set = unittest.mock.Mock()
    mlrun.api.utils.singletons.db.get_db().delete_feature_vector = unittest.mock.Mock()
    # deletion strategy - check - should fail because there are resources
    response = client.delete(
        f"projects/{project_name}",
        headers={
            mlrun.common.schemas.HeaderNames.deletion_strategy: mlrun.common.schemas.DeletionStrategy.cascading.value
        },
    )
    assert response.status_code == HTTPStatus.NO_CONTENT.value

    assert mlrun.api.utils.singletons.db.get_db().delete_function.call_count == len(
        distinct_function_names
    )
    assert mlrun.api.utils.singletons.db.get_db().delete_feature_set.call_count == len(
        distinct_feature_set_names
    )
    assert (
        mlrun.api.utils.singletons.db.get_db().delete_feature_vector.call_count
        == len(distinct_feature_vector_names)
    )


def test_delete_project_deletion_strategy_check_external_resource(
    db: Session,
    client: TestClient,
    project_member_mode: str,
    k8s_secrets_mock: tests.api.conftest.K8sSecretsMock,
) -> None:
    mlrun.mlconf.namespace = "test-namespace"
    project = mlrun.common.schemas.Project(
        metadata=mlrun.common.schemas.ProjectMetadata(name="project-name"),
        spec=mlrun.common.schemas.ProjectSpec(),
    )

    # create
    response = client.post("projects", json=project.dict())
    assert response.status_code == HTTPStatus.CREATED.value
    _assert_project_response(project, response)

    # Set a project secret
    k8s_secrets_mock.store_project_secrets("project-name", {"secret": "value"})

    # deletion strategy - check - should fail because there's a project secret
    response = client.delete(
        f"projects/{project.metadata.name}",
        headers={
            mlrun.common.schemas.HeaderNames.deletion_strategy: mlrun.common.schemas.DeletionStrategy.restricted.value
        },
    )
    assert response.status_code == HTTPStatus.PRECONDITION_FAILED.value
    assert "project secrets" in response.text

    k8s_secrets_mock.delete_project_secrets("project-name", None)
    response = client.delete(
        f"projects/{project.metadata.name}",
        headers={
            mlrun.common.schemas.HeaderNames.deletion_strategy: mlrun.common.schemas.DeletionStrategy.restricted.value
        },
    )
    assert response


def test_delete_project_with_stop_logs(
    db: Session,
    client: TestClient,
    project_member_mode: str,
    k8s_secrets_mock: tests.api.conftest.K8sSecretsMock,
):
    mlrun.config.config.log_collector.mode = (
        mlrun.common.schemas.LogsCollectorMode.sidecar
    )

    project_name = "project-name"

    mlrun.mlconf.namespace = "test-namespace"
    project = mlrun.common.schemas.Project(
        metadata=mlrun.common.schemas.ProjectMetadata(name=project_name),
        spec=mlrun.common.schemas.ProjectSpec(),
    )

    # create
    response = client.post("projects", json=project.dict())
    assert response.status_code == HTTPStatus.CREATED.value
    _assert_project_response(project, response)

    log_collector = mlrun.api.utils.clients.log_collector.LogCollectorClient()
    with unittest.mock.patch.object(
        mlrun.api.utils.clients.log_collector.LogCollectorClient,
        "_call",
        return_value=tests.api.utils.clients.test_log_collector.BaseLogCollectorResponse(
            True, ""
        ),
    ):
        # deletion strategy - cascading - should succeed and remove all related resources
        response = client.delete(
            f"projects/{project_name}",
        )
        assert response.status_code == HTTPStatus.NO_CONTENT.value

        # 2 calls - stop logs and delete logs
        assert log_collector._call.call_count == 2
        assert log_collector._call.call_args[0][0] == "DeleteLogs"


# leader format is only relevant to follower mode
@pytest.mark.parametrize("project_member_mode", ["follower"], indirect=True)
def test_list_projects_leader_format(
    db: Session, client: TestClient, project_member_mode: str
) -> None:
    """
    See list_projects in follower.py for explanation on the rationality behind the leader format
    """
    # create some projects in the db (mocking projects left there from before when leader format was used)
    project_names = []
    for _ in range(5):
        project_name = f"prj-{uuid4().hex}"
        project = mlrun.common.schemas.Project(
            metadata=mlrun.common.schemas.ProjectMetadata(name=project_name),
        )
        mlrun.api.utils.singletons.db.get_db().create_project(db, project)
        project_names.append(project_name)

    # list in leader format
    response = client.get(
        "projects",
        params={"format": mlrun.common.schemas.ProjectsFormat.leader},
        headers={
            mlrun.common.schemas.HeaderNames.projects_role: mlrun.mlconf.httpdb.projects.leader
        },
    )
    returned_project_names = [
        project["data"]["metadata"]["name"] for project in response.json()["projects"]
    ]
    assert (
        deepdiff.DeepDiff(
            project_names,
            returned_project_names,
            ignore_order=True,
        )
        == {}
    )


def test_projects_crud(
    db: Session,
    client: TestClient,
    project_member_mode: str,
    k8s_secrets_mock: tests.api.conftest.K8sSecretsMock,
) -> None:
    # need to set this to False, otherwise impl will try to delete k8s resources, and will need many more
    # mocks to overcome this.
    k8s_secrets_mock.set_is_running_in_k8s_cluster(False)

    name1 = f"prj-{uuid4().hex}"
    project_1 = mlrun.common.schemas.Project(
        metadata=mlrun.common.schemas.ProjectMetadata(name=name1),
        spec=mlrun.common.schemas.ProjectSpec(
            description="banana", source="source", goals="some goals"
        ),
    )

    # create
    response = client.post("projects", json=project_1.dict())
    assert response.status_code == HTTPStatus.CREATED.value
    _assert_project_response(project_1, response)

    # read
    response = client.get(f"projects/{name1}")
    _assert_project_response(project_1, response)

    # patch
    project_patch = {
        "spec": {
            "description": "lemon",
            "desired_state": mlrun.common.schemas.ProjectState.archived,
        }
    }
    response = client.patch(f"projects/{name1}", json=project_patch)
    assert response.status_code == HTTPStatus.OK.value
    _assert_project_response(
        project_1, response, extra_exclude={"spec": {"description", "desired_state"}}
    )
    assert (
        project_patch["spec"]["description"] == response.json()["spec"]["description"]
    )
    assert (
        project_patch["spec"]["desired_state"]
        == response.json()["spec"]["desired_state"]
    )
    assert project_patch["spec"]["desired_state"] == response.json()["status"]["state"]

    name2 = f"prj-{uuid4().hex}"
    labels_2 = {"key": "value"}
    project_2 = mlrun.common.schemas.Project(
        metadata=mlrun.common.schemas.ProjectMetadata(name=name2, labels=labels_2),
        spec=mlrun.common.schemas.ProjectSpec(description="banana2", source="source2"),
    )

    # store
    response = client.put(f"projects/{name2}", json=project_2.dict())
    assert response.status_code == HTTPStatus.OK.value
    _assert_project_response(project_2, response)

    # list - names only
    _list_project_names_and_assert(client, [name1, name2])

    # list - names only - filter by label existence
    _list_project_names_and_assert(
        client, [name2], params={"label": list(labels_2.keys())[0]}
    )

    # list - names only - filter by label match
    _list_project_names_and_assert(
        client,
        [name2],
        params={"label": f"{list(labels_2.keys())[0]}={list(labels_2.values())[0]}"},
    )

    # list - full
    response = client.get(
        "projects", params={"format": mlrun.common.schemas.ProjectsFormat.full}
    )
    projects_output = mlrun.common.schemas.ProjectsOutput(**response.json())
    expected = [project_1, project_2]
    for project in projects_output.projects:
        for _project in expected:
            if _project.metadata.name == project.metadata.name:
                _assert_project(
                    _project,
                    project,
                    extra_exclude={"spec": {"description", "desired_state"}},
                )
            expected.remove(_project)
            break

    # patch project 1 to have the labels as well
    labels_1 = copy.deepcopy(labels_2)
    labels_1.update({"another-label": "another-label-value"})
    project_patch = {"metadata": {"labels": labels_1}}
    response = client.patch(f"projects/{name1}", json=project_patch)
    assert response.status_code == HTTPStatus.OK.value
    _assert_project_response(
        project_1,
        response,
        extra_exclude={
            "spec": {"description", "desired_state"},
            "metadata": {"labels"},
        },
    )
    assert (
        deepdiff.DeepDiff(
            response.json()["metadata"]["labels"],
            labels_1,
            ignore_order=True,
        )
        == {}
    )

    # list - names only - filter by label existence
    _list_project_names_and_assert(
        client, [name1, name2], params={"label": list(labels_2.keys())[0]}
    )

    # list - names only - filter by label existence
    _list_project_names_and_assert(
        client, [name1], params={"label": list(labels_1.keys())[1]}
    )

    # list - names only - filter by state
    _list_project_names_and_assert(
        client, [name1], params={"state": mlrun.common.schemas.ProjectState.archived}
    )

    # add function to project 1
    function_name = "function-name"
    function = {"metadata": {"name": function_name}}
    response = client.post(f"func/{name1}/{function_name}", json=function)
    assert response.status_code == HTTPStatus.OK.value

    # delete - restricted strategy, will fail because function exists
    response = client.delete(
        f"projects/{name1}",
        headers={
            mlrun.common.schemas.HeaderNames.deletion_strategy: mlrun.common.schemas.DeletionStrategy.restricted.value
        },
    )
    assert response.status_code == HTTPStatus.PRECONDITION_FAILED.value

    # delete - cascading strategy, will succeed and delete function
    response = client.delete(
        f"projects/{name1}",
        headers={
            mlrun.common.schemas.HeaderNames.deletion_strategy: mlrun.common.schemas.DeletionStrategy.cascading.value
        },
    )
    assert response.status_code == HTTPStatus.NO_CONTENT.value

    # ensure function is gone
    response = client.get(f"func/{name1}/{function_name}")
    assert response.status_code == HTTPStatus.NOT_FOUND.value

    # list
    _list_project_names_and_assert(client, [name2])


def _create_resources_of_all_kinds(
    db_session: Session,
    k8s_secrets_mock: tests.api.conftest.K8sSecretsMock,
    project: str,
):
    db = mlrun.api.utils.singletons.db.get_db()
    # add labels to project
    project_schema = mlrun.common.schemas.Project(
        metadata=mlrun.common.schemas.ProjectMetadata(
            name=project, labels={"key": "value"}
        ),
        spec=mlrun.common.schemas.ProjectSpec(description="some desc"),
    )
    mlrun.api.utils.singletons.project_member.get_project_member().store_project(
        db_session, project, project_schema
    )

    # Create several functions with several tags
    labels = {
        "name": "value",
        "name2": "value2",
    }
    function = {
        "bla": "blabla",
        "metadata": {"labels": labels},
        "spec": {"asd": "asdasd"},
        "status": {"bla": "blabla"},
    }
    function_names = ["function_name_1", "function_name_2", "function_name_3"]
    function_tags = ["some_tag", "some_tag2", "some_tag3"]
    for function_name in function_names:
        for function_tag in function_tags:
            # change spec a bit so different (un-tagged) versions will be created
            for index in range(3):
                function["spec"]["index"] = index
                db.store_function(
                    db_session,
                    function,
                    function_name,
                    project,
                    tag=function_tag,
                    versioned=True,
                )

    # Create several artifacts with several tags
    artifact_template = {
        "metadata": {"labels": labels},
        "spec": {},
        "kind": "artifact",
        "status": {"bla": "blabla"},
    }
    artifact_keys = ["artifact_key_1", "artifact_key_2", "artifact_key_3"]
    artifact_trees = ["some_tree", "some_tree2", "some_tree3"]
    artifact_tags = ["some-tag", "some-tag2", "some-tag3"]
    for artifact_key in artifact_keys:
        for artifact_tree in artifact_trees:
            for artifact_tag in artifact_tags:
                for artifact_iter in range(3):
                    artifact = copy.deepcopy(artifact_template)
                    artifact["metadata"]["iter"] = artifact_iter
                    artifact["metadata"]["tag"] = artifact_tag
                    artifact["metadata"]["tree"] = artifact_tree

                    # pass a copy of the artifact to the store function, otherwise the store function will change the
                    # original artifact
                    db.store_artifact(
                        db_session,
                        artifact_key,
                        artifact,
                        iter=artifact_iter,
                        tag=artifact_tag,
                        project=project,
                        tree=artifact_tree,
                    )

    # Create several runs
    run = {
        "bla": "blabla",
        "metadata": {"name": "run-name", "labels": labels},
        "status": {"bla": "blabla"},
    }
    run_uids = ["some_uid", "some_uid2", "some_uid3"]
    for run_uid in run_uids:
        for run_iter in range(3):
            db.store_run(db_session, run, run_uid, project, run_iter)

    # Create several notifications
    for run_uid in run_uids:
        notification = mlrun.model.Notification(
            kind="slack",
            when=["completed", "error"],
            name=f"test-notification-{run_uid}",
            message="test-message",
            condition="",
            severity="info",
            params={"some-param": "some-value"},
        )
        db.store_run_notifications(db_session, [notification], run_uid, project)

    # Create several logs
    log = b"some random log"
    log_uids = ["some_uid", "some_uid2", "some_uid3"]
    for log_uid in log_uids:
        mlrun.api.crud.Logs().store_log(log, project, log_uid)

    # Create several schedule
    schedule = {
        "bla": "blabla",
        "status": {"bla": "blabla"},
    }
    schedule_cron_trigger = mlrun.common.schemas.ScheduleCronTrigger(year=1999)
    schedule_names = ["schedule_name_1", "schedule_name_2", "schedule_name_3"]
    for schedule_name in schedule_names:
        mlrun.api.utils.singletons.scheduler.get_scheduler().create_schedule(
            db_session,
            mlrun.common.schemas.AuthInfo(),
            project,
            schedule_name,
            mlrun.common.schemas.ScheduleKinds.job,
            schedule,
            schedule_cron_trigger,
            labels,
        )

    # Create several feature sets with several tags
    labels = {
        "owner": "nobody",
    }
    feature_set = mlrun.common.schemas.FeatureSet(
        metadata=mlrun.common.schemas.ObjectMetadata(
            name="dummy", tag="latest", labels=labels
        ),
        spec=mlrun.common.schemas.FeatureSetSpec(
            entities=[
                mlrun.common.schemas.Entity(
                    name="ent1", value_type="str", labels={"label": "1"}
                )
            ],
            features=[
                mlrun.common.schemas.Feature(
                    name="feat1", value_type="str", labels={"label": "1"}
                )
            ],
        ),
        status={},
    )
    feature_set_names = ["feature_set_1", "feature_set_2", "feature_set_3"]
    feature_set_tags = ["some_tag", "some_tag2", "some_tag3"]
    for feature_set_name in feature_set_names:
        for feature_set_tag in feature_set_tags:
            # change spec a bit so different (un-tagged) versions will be created
            for index in range(3):
                feature_set.metadata.name = feature_set_name
                feature_set.metadata.tag = feature_set_tag
                feature_set.spec.index = index
                db.store_feature_set(db_session, project, feature_set_name, feature_set)

    feature_vector = mlrun.common.schemas.FeatureVector(
        metadata=mlrun.common.schemas.ObjectMetadata(
            name="dummy", tag="latest", labels=labels
        ),
        spec=mlrun.common.schemas.ObjectSpec(),
        status=mlrun.common.schemas.ObjectStatus(state="created"),
    )
    feature_vector_names = ["feature_vector_1", "feature_vector_2", "feature_vector_3"]
    feature_vector_tags = ["some_tag", "some_tag2", "some_tag3"]
    for feature_vector_name in feature_vector_names:
        for feature_vector_tag in feature_vector_tags:
            # change spec a bit so different (un-tagged) versions will be created
            for index in range(3):
                feature_vector.metadata.name = feature_vector_name
                feature_vector.metadata.tag = feature_vector_tag
                feature_vector.spec.index = index
                db.store_feature_vector(
                    db_session, project, feature_vector_name, feature_vector
                )

    secrets = {f"secret_{i}": "a secret" for i in range(5)}
    k8s_secrets_mock.store_project_secrets(project, secrets)
    db.store_background_task(
        db_session,
        name="task",
        project=project,
        state=mlrun.common.schemas.BackgroundTaskState.running,
    )

    ds_profile = mlrun.common.schemas.DatastoreProfile(
        name="datastore_test_profile_name",
        type="datastore_test_profile_type",
        object="datastore_test_profile_body",
        project=project,
    )
    # create a datasource profile
    db.store_datastore_profile(db_session, ds_profile)


def _assert_resources_in_project(
    db_session: Session,
    k8s_secrets_mock: tests.api.conftest.K8sSecretsMock,
    project_member_mode: str,
    project: str,
    assert_no_resources: bool = False,
) -> typing.Tuple[typing.Dict, typing.Dict]:
    object_type_records_count_map = {
        "Logs": _assert_logs_in_project(project, assert_no_resources),
        "Schedules": _assert_schedules_in_project(project, assert_no_resources),
    }

    secrets = (
        {} if assert_no_resources else {f"secret_{i}": "a secret" for i in range(5)}
    )
    assert k8s_secrets_mock.get_project_secret_data(project) == secrets

    return (
        _assert_db_resources_in_project(
            db_session, project_member_mode, project, assert_no_resources
        ),
        object_type_records_count_map,
    )


def _assert_schedules_in_project(
    project: str,
    assert_no_resources: bool = False,
) -> int:
    number_of_schedules = len(
        mlrun.api.utils.singletons.scheduler.get_scheduler()._list_schedules_from_scheduler(
            project
        )
    )
    if assert_no_resources:
        assert number_of_schedules == 0
    else:
        assert number_of_schedules > 0
    return number_of_schedules


def _assert_logs_in_project(
    project: str,
    assert_no_resources: bool = False,
) -> int:
    logs_path = mlrun.api.api.utils.project_logs_path(project)
    number_of_log_files = 0
    if logs_path.exists():
        number_of_log_files = len(
            [
                file
                for file in os.listdir(str(logs_path))
                if os.path.isfile(os.path.join(str(logs_path), file))
            ]
        )
    if assert_no_resources:
        assert number_of_log_files == 0
    else:
        assert number_of_log_files > 0
    return number_of_log_files


def _assert_db_resources_in_project(
    db_session: Session,
    project_member_mode: str,
    project: str,
    assert_no_resources: bool = False,
) -> typing.Dict:
    table_name_records_count_map = {}
    for cls in _classes:
        # User support is not really implemented or in use
        # Run tags support is not really implemented or in use
        # Hub sources is not a project-level table, and hence is not relevant here.
        # Version is not a project-level table, and hence is not relevant here.
        # Features and Entities are not directly linked to project since they are sub-entity of feature-sets
        # Logs are saved as files, the DB table is not really in use
        # in follower mode the DB project tables are irrelevant
        if (
            cls.__name__ == "User"
            or cls.__tablename__ == "runs_tags"
            or cls.__tablename__ == "hub_sources"
            or cls.__tablename__ == "data_versions"
            or cls.__name__ == "Feature"
            or cls.__name__ == "Entity"
<<<<<<< HEAD
            or cls.__name__ == "Artifact"
=======
>>>>>>> 84795d98
            or cls.__name__ == "Log"
            or cls.__name__ == "ArtifactV2"
            or (
                cls.__tablename__ == "projects_labels"
                and project_member_mode == "follower"
            )
            or (cls.__tablename__ == "projects" and project_member_mode == "follower")
        ):
            continue
        number_of_cls_records = 0
        # Label doesn't have project attribute
        # Project (obviously) doesn't have project attribute
        if cls.__name__ != "Label" and cls.__name__ != "Project":
            if cls.__name__ == "Tag" and cls.__tablename__ == "artifacts_tags":
                # Artifact table is deprecated, we are using ArtifactV2 instead
                continue
            number_of_cls_records = (
                db_session.query(cls).filter_by(project=project).count()
            )
        elif cls.__name__ == "Label":
            if cls.__tablename__ == "functions_labels":
                number_of_cls_records = (
                    db_session.query(Function)
                    .join(cls)
                    .filter(Function.project == project)
                    .count()
                )
            if cls.__tablename__ == "runs_labels":
                number_of_cls_records = (
                    db_session.query(Run)
                    .join(cls)
                    .filter(Run.project == project)
                    .count()
                )
            if cls.__tablename__ == "artifacts_v2_labels":
                number_of_cls_records = (
                    db_session.query(ArtifactV2)
                    .join(cls)
                    .filter(ArtifactV2.project == project)
                    .count()
                )
            if cls.__tablename__ == "feature_sets_labels":
                number_of_cls_records = (
                    db_session.query(FeatureSet)
                    .join(cls)
                    .filter(FeatureSet.project == project)
                    .count()
                )
            if cls.__tablename__ == "features_labels":
                number_of_cls_records = (
                    db_session.query(FeatureSet)
                    .join(Feature)
                    .join(cls)
                    .filter(FeatureSet.project == project)
                    .count()
                )
            if cls.__tablename__ == "entities_labels":
                number_of_cls_records = (
                    db_session.query(FeatureSet)
                    .join(Entity)
                    .join(cls)
                    .filter(FeatureSet.project == project)
                    .count()
                )
            if cls.__tablename__ == "schedules_v2_labels":
                number_of_cls_records = (
                    db_session.query(Schedule)
                    .join(cls)
                    .filter(Schedule.project == project)
                    .count()
                )
            if cls.__tablename__ == "feature_vectors_labels":
                number_of_cls_records = (
                    db_session.query(FeatureVector)
                    .join(cls)
                    .filter(FeatureVector.project == project)
                    .count()
                )
            if cls.__tablename__ == "projects_labels":
                number_of_cls_records = (
                    db_session.query(Project)
                    .join(cls)
                    .filter(Project.name == project)
                    .count()
                )
            if cls.__tablename__ == "artifacts_labels":
                # Artifact table is deprecated, we are using ArtifactV2 instead
                continue
        elif cls.__name__ == "Project":
            number_of_cls_records = (
                db_session.query(Project).filter(Project.name == project).count()
            )
        else:
            raise NotImplementedError(
                "You excluded an object from the regular handling but forgot to add special handling"
            )
        print(
            "class_name",
            cls.__name__,
            "class_table",
            cls.__tablename__,
            "number_of_cls_records",
            number_of_cls_records,
        )
        if assert_no_resources:
            assert (
                number_of_cls_records == 0
            ), f"Table {cls.__tablename__} records were found"
        else:
            assert (
                number_of_cls_records > 0
            ), f"Table {cls.__tablename__} records were not found"
        table_name_records_count_map[cls.__tablename__] = number_of_cls_records
    return table_name_records_count_map


def _list_project_names_and_assert(
    client: TestClient, expected_names: typing.List[str], params: typing.Dict = None
):
    params = params or {}
    params["format"] = mlrun.common.schemas.ProjectsFormat.name_only
    # list - names only - filter by state
    response = client.get(
        "projects",
        params=params,
    )
    assert (
        deepdiff.DeepDiff(
            expected_names,
            response.json()["projects"],
            ignore_order=True,
        )
        == {}
    )


def _assert_project_response(
    expected_project: mlrun.common.schemas.Project, response, extra_exclude: dict = None
):
    project = mlrun.common.schemas.Project(**response.json())
    _assert_project(expected_project, project, extra_exclude)


def _assert_project_summary(
    project_summary: mlrun.common.schemas.ProjectSummary,
    files_count: int,
    feature_sets_count: int,
    models_count: int,
    runs_failed_recent_count: int,
    runs_running_count: int,
    schedules_count: int,
    pipelines_running_count: int,
):
    assert project_summary.files_count == files_count
    assert project_summary.feature_sets_count == feature_sets_count
    assert project_summary.models_count == models_count
    assert project_summary.runs_failed_recent_count == runs_failed_recent_count
    assert project_summary.runs_running_count == runs_running_count
    assert project_summary.schedules_count == schedules_count
    assert project_summary.pipelines_running_count == pipelines_running_count


def _assert_project(
    expected_project: mlrun.common.schemas.Project,
    project: mlrun.common.schemas.Project,
    extra_exclude: dict = None,
):
    exclude = {"id": ..., "metadata": {"created"}, "status": {"state"}}
    if extra_exclude:
        mergedeep.merge(exclude, extra_exclude, strategy=mergedeep.Strategy.ADDITIVE)
    assert (
        deepdiff.DeepDiff(
            expected_project.dict(exclude=exclude),
            project.dict(exclude=exclude),
            ignore_order=True,
        )
        == {}
    )


def _create_artifacts(client: TestClient, project_name, artifacts_count, kind):
    for index in range(artifacts_count):
        key = f"{kind}-name-{index}"
        # create several versions of the same artifact to verify we're not counting all versions, just all artifacts
        # (unique key)
        for _ in range(3):
            uid = str(uuid4())
            artifact = {
                "kind": kind,
                "metadata": {"key": key, "project": project_name},
                "spec": {"src_path": "/some/local/path"},
            }
            response = client.post(
                f"artifact/{project_name}/{uid}/{key}", json=artifact
            )
            assert response.status_code == HTTPStatus.OK.value, response.json()


def _create_feature_sets(client: TestClient, project_name, feature_sets_count):
    for index in range(feature_sets_count):
        feature_set_name = f"feature-set-name-{index}"
        # create several versions of the same feature set to verify we're not counting all versions, just all feature
        # sets (unique name)
        for _ in range(3):
            feature_set = {
                "metadata": {"name": feature_set_name, "project": project_name},
                "spec": {"entities": [], "features": [], "some_field": str(uuid4())},
                "status": {},
            }
            response = client.post(
                f"projects/{project_name}/feature-sets", json=feature_set
            )
            assert response.status_code == HTTPStatus.OK.value, response.json()


def _create_functions(client: TestClient, project_name, functions_count):
    for index in range(functions_count):
        function_name = f"function-name-{index}"
        # create several versions of the same function to verify we're not counting all versions, just all functions
        # (unique name)
        for _ in range(3):
            function = {
                "metadata": {"name": function_name, "project": project_name},
                "spec": {"some_field": str(uuid4())},
            }
            response = client.post(
                f"func/{project_name}/{function_name}",
                json=function,
                params={"versioned": True},
            )
            assert response.status_code == HTTPStatus.OK.value, response.json()


def _create_runs(
    client: TestClient, project_name, runs_count, state=None, start_time=None
):
    for index in range(runs_count):
        run_name = f"run-name-{str(uuid4())}"
        # create several runs of the same name to verify we're not counting all instances, just all unique run names
        for _ in range(3):
            run_uid = str(uuid4())
            run = {
                "kind": mlrun.artifacts.model.ModelArtifact.kind,
                "metadata": {
                    "name": run_name,
                    "uid": run_uid,
                    "project": project_name,
                },
            }
            if state:
                run["status"] = {
                    "state": state,
                }
            if start_time:
                run.setdefault("status", {})["start_time"] = start_time.isoformat()
            response = client.post(f"run/{project_name}/{run_uid}", json=run)
            assert response.status_code == HTTPStatus.OK.value, response.json()


def _create_schedules(client: TestClient, project_name, schedules_count):
    for index in range(schedules_count):
        schedule_name = f"schedule-name-{str(uuid4())}"
        schedule = mlrun.common.schemas.ScheduleInput(
            name=schedule_name,
            kind=mlrun.common.schemas.ScheduleKinds.job,
            scheduled_object={"metadata": {"name": "something"}},
            cron_trigger=mlrun.common.schemas.ScheduleCronTrigger(year=1999),
        )
        response = client.post(
            f"projects/{project_name}/schedules", json=schedule.dict()
        )
        assert response.status_code == HTTPStatus.CREATED.value, response.json()


def _mock_pipelines(project_name):
    mlrun.mlconf.kfp_url = "http://some-random-url:8888"
    status_count_map = {
        mlrun.run.RunStatuses.running: 4,
        mlrun.run.RunStatuses.succeeded: 3,
        mlrun.run.RunStatuses.failed: 2,
    }
    pipelines = []
    for status, count in status_count_map.items():
        for index in range(count):
            pipelines.append({"status": status, "project": project_name})
    mlrun.api.crud.Pipelines().list_pipelines = unittest.mock.Mock(
        return_value=(None, None, pipelines)
    )
    return status_count_map[mlrun.run.RunStatuses.running]<|MERGE_RESOLUTION|>--- conflicted
+++ resolved
@@ -1187,12 +1187,8 @@
             or cls.__tablename__ == "data_versions"
             or cls.__name__ == "Feature"
             or cls.__name__ == "Entity"
-<<<<<<< HEAD
             or cls.__name__ == "Artifact"
-=======
->>>>>>> 84795d98
             or cls.__name__ == "Log"
-            or cls.__name__ == "ArtifactV2"
             or (
                 cls.__tablename__ == "projects_labels"
                 and project_member_mode == "follower"
@@ -1287,14 +1283,6 @@
             raise NotImplementedError(
                 "You excluded an object from the regular handling but forgot to add special handling"
             )
-        print(
-            "class_name",
-            cls.__name__,
-            "class_table",
-            cls.__tablename__,
-            "number_of_cls_records",
-            number_of_cls_records,
-        )
         if assert_no_resources:
             assert (
                 number_of_cls_records == 0
