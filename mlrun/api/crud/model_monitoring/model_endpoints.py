# Copyright 2018 Iguazio
#
# Licensed under the Apache License, Version 2.0 (the "License");
# you may not use this file except in compliance with the License.
# You may obtain a copy of the License at
#
#   http://www.apache.org/licenses/LICENSE-2.0
#
# Unless required by applicable law or agreed to in writing, software
# distributed under the License is distributed on an "AS IS" BASIS,
# WITHOUT WARRANTIES OR CONDITIONS OF ANY KIND, either express or implied.
# See the License for the specific language governing permissions and
# limitations under the License.
#
import json
import os
import typing
import warnings

import sqlalchemy.orm

import mlrun.api.api.endpoints.functions
import mlrun.api.api.utils
import mlrun.api.utils.singletons.k8s
import mlrun.artifacts
import mlrun.common.schemas
import mlrun.common.schemas.model_endpoints
import mlrun.config
import mlrun.datastore.store_resources
import mlrun.errors
import mlrun.feature_store
import mlrun.model_monitoring.constants as model_monitoring_constants
import mlrun.model_monitoring.helpers
import mlrun.runtimes.function
import mlrun.utils.helpers
import mlrun.utils.model_monitoring
import mlrun.utils.v3io_clients
from mlrun.model_monitoring.stores import get_model_endpoint_store
from mlrun.utils import logger


class ModelEndpoints:
    """Provide different methods for handling model endpoints such as listing, writing and deleting"""

    def create_or_patch(
        self,
        db_session: sqlalchemy.orm.Session,
        access_key: str,
        model_endpoint: mlrun.common.schemas.ModelEndpoint,
        auth_info: mlrun.common.schemas.AuthInfo = mlrun.common.schemas.AuthInfo(),
    ) -> mlrun.common.schemas.ModelEndpoint:
        # TODO: deprecated in 1.3.0, remove in 1.5.0.
        warnings.warn(
            "This is deprecated in 1.3.0, and will be removed in 1.5.0."
            "Please use create_model_endpoint() for create or patch_model_endpoint() for update",
            FutureWarning,
        )
        """
        Either create or updates the record of a given `ModelEndpoint` object.
        Leaving here for backwards compatibility, remove in 1.5.0.

        :param db_session:             A session that manages the current dialog with the database
        :param access_key:             Access key with permission to write to KV table
        :param model_endpoint:         Model endpoint object to update
        :param auth_info:              The auth info of the request

        :return: `ModelEndpoint` object.
        """

        return self.create_model_endpoint(
            db_session=db_session, model_endpoint=model_endpoint
        )

    def create_model_endpoint(
        self,
        db_session: sqlalchemy.orm.Session,
        model_endpoint: mlrun.common.schemas.ModelEndpoint,
    ) -> mlrun.common.schemas.ModelEndpoint:
        """
        Creates model endpoint record in DB. The DB target type is defined under
        `mlrun.config.model_endpoint_monitoring.store_type` (V3IO-NOSQL by default).

        :param db_session:             A session that manages the current dialog with the database.
        :param model_endpoint:         Model endpoint object to update.

        :return: `ModelEndpoint` object.
        """

        if model_endpoint.spec.model_uri or model_endpoint.status.feature_stats:
            logger.info(
                "Getting feature metadata",
                project=model_endpoint.metadata.project,
                model=model_endpoint.spec.model,
                function=model_endpoint.spec.function_uri,
                model_uri=model_endpoint.spec.model_uri,
            )

        # If model artifact was supplied, grab model metadata from artifact
        if model_endpoint.spec.model_uri:
            logger.info(
                "Getting model object, inferring column names and collecting feature stats"
            )
            run_db = mlrun.api.api.utils.get_run_db_instance(db_session)
            model_obj: mlrun.artifacts.ModelArtifact = (
                mlrun.datastore.store_resources.get_store_resource(
                    model_endpoint.spec.model_uri, db=run_db
                )
            )

            # Get stats from model object if not found in model endpoint object
            if not model_endpoint.status.feature_stats and hasattr(
                model_obj, "feature_stats"
            ):
                model_endpoint.status.feature_stats = model_obj.spec.feature_stats
            # Get labels from model object if not found in model endpoint object
            if not model_endpoint.spec.label_names and model_obj.spec.outputs:
                model_label_names = [
                    self._clean_feature_name(f.name) for f in model_obj.spec.outputs
                ]
                model_endpoint.spec.label_names = model_label_names

            # Get algorithm from model object if not found in model endpoint object
            if not model_endpoint.spec.algorithm and model_obj.spec.algorithm:
                model_endpoint.spec.algorithm = model_obj.spec.algorithm

            # Create monitoring feature set if monitoring found in model endpoint object
            if (
                model_endpoint.spec.monitoring_mode
                == mlrun.model_monitoring.ModelMonitoringMode.enabled.value
            ):
                monitoring_feature_set = self.create_monitoring_feature_set(
                    model_endpoint, model_obj, db_session, run_db
                )
                # Link model endpoint object to feature set URI
                model_endpoint.status.monitoring_feature_set_uri = (
                    monitoring_feature_set.uri
                )

        # If feature_stats was either populated by model_uri or by manual input, make sure to keep the names
        # of the features. If feature_names was supplied, replace the names set in feature_stats, otherwise - make
        # sure to keep a clean version of the names
        if model_endpoint.status.feature_stats:
            logger.info("Feature stats found, cleaning feature names")
            if model_endpoint.spec.feature_names:
                # Validate that the length of feature_stats is equal to the length of feature_names and label_names
                self._validate_length_features_and_labels(model_endpoint)

                # Clean feature names in both feature_stats and feature_names
            (
                model_endpoint.status.feature_stats,
                model_endpoint.spec.feature_names,
            ) = self._adjust_feature_names_and_stats(model_endpoint=model_endpoint)

            logger.info(
                "Done preparing feature names and stats",
                feature_names=model_endpoint.spec.feature_names,
            )

        # If none of the above was supplied, feature names will be assigned on first contact with the model monitoring
        # system
        logger.info("Creating model endpoint", endpoint_id=model_endpoint.metadata.uid)

        # Write the new model endpoint
        model_endpoint_store = get_model_endpoint_store(
            project=model_endpoint.metadata.project,
        )
        model_endpoint_store.write_model_endpoint(endpoint=model_endpoint.flat_dict())

        logger.info("Model endpoint created", endpoint_id=model_endpoint.metadata.uid)

        return model_endpoint

    def create_monitoring_feature_set(
<<<<<<< HEAD
        model_endpoint: mlrun.common.schemas.ModelEndpoint,
=======
        self,
        model_endpoint: mlrun.api.schemas.ModelEndpoint,
>>>>>>> c55501fe
        model_obj: mlrun.artifacts.ModelArtifact,
        db_session: sqlalchemy.orm.Session,
        run_db: mlrun.db.sqldb.SQLDB,
    ):
        """
        Create monitoring feature set with the relevant parquet target.

        :param model_endpoint:    An object representing the model endpoint.
        :param model_obj:         An object representing the deployed model.
        :param db_session:        A session that manages the current dialog with the database.
        :param run_db:            A run db instance which will be used for retrieving the feature vector in case
                                  the features are not found in the model object.

        :return:                  Feature set object for the monitoring of the current model endpoint.
        """

        # Define a new feature set
        _, serving_function_name, _, _ = mlrun.utils.helpers.parse_versioned_object_uri(
            model_endpoint.spec.function_uri
        )

        model_name = model_endpoint.spec.model.replace(":", "-")

        feature_set = mlrun.feature_store.FeatureSet(
            f"monitoring-{serving_function_name}-{model_name}",
            entities=[model_monitoring_constants.EventFieldType.ENDPOINT_ID],
            timestamp_key=model_monitoring_constants.EventFieldType.TIMESTAMP,
            description=f"Monitoring feature set for endpoint: {model_endpoint.spec.model}",
        )
        feature_set.metadata.project = model_endpoint.metadata.project

        feature_set.metadata.labels = {
            model_monitoring_constants.EventFieldType.ENDPOINT_ID: model_endpoint.metadata.uid,
            model_monitoring_constants.EventFieldType.MODEL_CLASS: model_endpoint.spec.model_class,
        }

        # Add features to the feature set according to the model object
        if model_obj.spec.inputs:
            for feature in model_obj.spec.inputs:
                feature_set.add_feature(
                    mlrun.feature_store.Feature(
                        name=feature.name, value_type=feature.value_type
                    )
                )
        # Check if features can be found within the feature vector
        elif model_obj.spec.feature_vector:
            _, name, _, tag, _ = mlrun.utils.helpers.parse_artifact_uri(
                model_obj.spec.feature_vector
            )
            fv = run_db.get_feature_vector(
                name=name, project=model_endpoint.metadata.project, tag=tag
            )
            for feature in fv.status.features:
                if feature["name"] != fv.status.label_column:
                    feature_set.add_feature(
                        mlrun.feature_store.Feature(
                            name=feature["name"], value_type=feature["value_type"]
                        )
                    )
        else:
            logger.warn(
                "Could not find any features in the model object and in the Feature Vector"
            )

        # Define parquet target for this feature set
        parquet_path = (
            self._get_monitoring_parquet_path(
                db_session=db_session, project=model_endpoint.metadata.project
            )
            + f"/key={model_endpoint.metadata.uid}"
        )

        parquet_target = mlrun.datastore.targets.ParquetTarget(
            model_monitoring_constants.FileTargetKind.PARQUET, parquet_path
        )
        driver = mlrun.datastore.targets.get_target_driver(parquet_target, feature_set)

        feature_set.set_targets(
            [mlrun.datastore.targets.ParquetTarget(path=parquet_path)],
            with_defaults=False,
        )
        driver.update_resource_status("created")

        # Save the new feature set
        feature_set._override_run_db(db_session)
        feature_set.save()
        logger.info(
            "Monitoring feature set created",
            model_endpoint=model_endpoint.spec.model,
            parquet_target=parquet_path,
        )

        return feature_set

    @staticmethod
    def _get_monitoring_parquet_path(
        db_session: sqlalchemy.orm.Session, project: str
    ) -> str:
        """Getting model monitoring parquet target for the current project. The parquet target path is based on the
        project artifact path. If project artifact path is not defined, the parquet target path will be based on MLRun
        artifact path.

        :param db_session: A session that manages the current dialog with the database. Will be used in this function
                           to get the project record from DB.
        :param project:    Project name.

        :return:           Monitoring parquet target path.
        """

        # Get the artifact path from the project record that was stored in the DB
        project_obj = mlrun.api.crud.projects.Projects().get_project(
            session=db_session, name=project
        )
        artifact_path = project_obj.spec.artifact_path
        # Generate monitoring parquet path value
        parquet_path = mlrun.mlconf.get_model_monitoring_file_target_path(
            project=project,
            kind=model_monitoring_constants.FileTargetKind.PARQUET,
            target="offline",
            artifact_path=artifact_path,
        )
        return parquet_path

    @staticmethod
    def _validate_length_features_and_labels(model_endpoint):
        """
        Validate that the length of feature_stats is equal to the length of `feature_names` and `label_names`

        :param model_endpoint:    An object representing the model endpoint.
        """

        # Getting the length of label names, feature_names and feature_stats
        len_of_label_names = (
            0
            if not model_endpoint.spec.label_names
            else len(model_endpoint.spec.label_names)
        )
        len_of_feature_names = len(model_endpoint.spec.feature_names)
        len_of_feature_stats = len(model_endpoint.status.feature_stats)

        if len_of_feature_stats != len_of_feature_names + len_of_label_names:
            raise mlrun.errors.MLRunInvalidArgumentError(
                f"The length of model endpoint feature_stats is not equal to the "
                f"length of model endpoint feature names and labels "
                f"feature_stats({len_of_feature_stats}), "
                f"feature_names({len_of_feature_names}),"
                f"label_names({len_of_label_names}"
            )

    def _adjust_feature_names_and_stats(
        self, model_endpoint
    ) -> typing.Tuple[typing.Dict, typing.List]:
        """
        Create a clean matching version of feature names for both `feature_stats` and `feature_names`. Please note that
        label names exist only in `feature_stats` and `label_names`.

        :param model_endpoint:    An object representing the model endpoint.
        :return: A tuple of:
             [0] = Dictionary of feature stats with cleaned names
             [1] = List of cleaned feature names
        """
        clean_feature_stats = {}
        clean_feature_names = []
        for i, (feature, stats) in enumerate(
            model_endpoint.status.feature_stats.items()
        ):
            clean_name = self._clean_feature_name(feature)
            clean_feature_stats[clean_name] = stats
            # Exclude the label columns from the feature names
            if (
                model_endpoint.spec.label_names
                and clean_name in model_endpoint.spec.label_names
            ):
                continue
            clean_feature_names.append(clean_name)
        return clean_feature_stats, clean_feature_names

    def patch_model_endpoint(
        self,
        project: str,
        endpoint_id: str,
        attributes: dict,
    ) -> mlrun.common.schemas.ModelEndpoint:
        """
        Update a model endpoint record with a given attributes.

        :param project: The name of the project.
        :param endpoint_id: The unique id of the model endpoint.
        :param attributes: Dictionary of attributes that will be used for update the model endpoint. Note that the keys
                           of the attributes dictionary should exist in the DB table. More details about the model
                           endpoint available attributes can be found under
                           :py:class:`~mlrun.common.schemas.ModelEndpoint`.

        :return: A patched `ModelEndpoint` object.
        """

        # Generate a model endpoint store object and apply the update process
        model_endpoint_store = get_model_endpoint_store(
            project=project,
        )
        model_endpoint_store.update_model_endpoint(
            endpoint_id=endpoint_id, attributes=attributes
        )

        logger.info("Model endpoint table updated", endpoint_id=endpoint_id)

        # Get the patched model endpoint record
        model_endpoint_record = model_endpoint_store.get_model_endpoint(
            endpoint_id=endpoint_id,
        )

        return self._convert_into_model_endpoint_object(endpoint=model_endpoint_record)

    @staticmethod
    def delete_model_endpoint(
        project: str,
        endpoint_id: str,
    ):
        """
        Delete the record of a given model endpoint based on endpoint id.

        :param project:     The name of the project.
        :param endpoint_id: The id of the endpoint.
        """
        model_endpoint_store = get_model_endpoint_store(
            project=project,
        )

        model_endpoint_store.delete_model_endpoint(endpoint_id=endpoint_id)

        logger.info("Model endpoint table cleared", endpoint_id=endpoint_id)

    def get_model_endpoint(
        self,
        auth_info: mlrun.common.schemas.AuthInfo,
        project: str,
        endpoint_id: str,
        metrics: typing.List[str] = None,
        start: str = "now-1h",
        end: str = "now",
        feature_analysis: bool = False,
    ) -> mlrun.common.schemas.ModelEndpoint:
        """Get a single model endpoint object. You can apply different time series metrics that will be added to the
           result.

        :param auth_info:                  The auth info of the request
        :param project:                    The name of the project
        :param endpoint_id:                The unique id of the model endpoint.
        :param metrics:                    A list of metrics to return for the model endpoint. There are pre-defined
                                           metrics for model endpoints such as predictions_per_second and
                                           latency_avg_5m but also custom metrics defined by the user. Please note that
                                           these metrics are stored in the time series DB and the results will be
                                           appeared under `model_endpoint.spec.metrics`.
        :param start:                      The start time of the metrics. Can be represented by a string containing an
                                           RFC 3339 time, a Unix timestamp in milliseconds, a relative time (`'now'` or
                                           `'now-[0-9]+[mhd]'`, where `m` = minutes, `h` = hours, and `'d'` = days), or
                                           0 for the earliest time.
        :param end:                        The end time of the metrics. Can be represented by a string containing an
                                           RFC 3339 time, a Unix timestamp in milliseconds, a relative time (`'now'` or
                                           `'now-[0-9]+[mhd]'`, where `m` = minutes, `h` = hours, and `'d'` = days), or
                                           0 for the earliest time.
        :param feature_analysis:           When True, the base feature statistics and current feature statistics will
                                           be added to the output of the resulting object.

        :return: A `ModelEndpoint` object.
        """

        logger.info(
            "Getting model endpoint record from DB",
            endpoint_id=endpoint_id,
        )

        # Generate a model endpoint store object and get the model endpoint record as a dictionary
        model_endpoint_store = get_model_endpoint_store(
            project=project, access_key=auth_info.data_session
        )

        model_endpoint_record = model_endpoint_store.get_model_endpoint(
            endpoint_id=endpoint_id,
        )

        # Convert to `ModelEndpoint` object
        model_endpoint_object = self._convert_into_model_endpoint_object(
            endpoint=model_endpoint_record, feature_analysis=feature_analysis
        )

        # If time metrics were provided, retrieve the results from the time series DB
        if metrics:
            self._add_real_time_metrics(
                model_endpoint_store=model_endpoint_store,
                model_endpoint_object=model_endpoint_object,
                metrics=metrics,
                start=start,
                end=end,
            )

        return model_endpoint_object

    def list_model_endpoints(
        self,
        auth_info: mlrun.common.schemas.AuthInfo,
        project: str,
        model: str = None,
        function: str = None,
        labels: typing.List[str] = None,
        metrics: typing.List[str] = None,
        start: str = "now-1h",
        end: str = "now",
        top_level: bool = False,
        uids: typing.List[str] = None,
    ) -> mlrun.common.schemas.ModelEndpointList:
        """
        Returns a list of `ModelEndpoint` objects, wrapped in `ModelEndpointList` object. Each `ModelEndpoint`
        object represents the current state of a model endpoint. This functions supports filtering by the following
        parameters:
        1) model
        2) function
        3) labels
        4) top level
        5) uids
        By default, when no filters are applied, all available endpoints for the given project will be listed.

        In addition, this functions provides a facade for listing endpoint related metrics. This facade is time-based
        and depends on the 'start' and 'end' parameters. By default, when the metrics parameter is None, no metrics are
        added to the output of this function.

        :param auth_info: The auth info of the request.
        :param project:   The name of the project.
        :param model:     The name of the model to filter by.
        :param function:  The name of the function to filter by.
        :param labels:    A list of labels to filter by. Label filters work by either filtering a specific value of a
                          label (i.e. list("key=value")) or by looking for the existence of a given key (i.e. "key").
        :param metrics:   A list of metrics to return for each endpoint. There are pre-defined metrics for model
                          endpoints such as `predictions_per_second` and `latency_avg_5m` but also custom metrics
                          defined by the user. Please note that these metrics are stored in the time series DB and the
                          results will be appeared under model_endpoint.spec.metrics of each endpoint.
        :param start:     The start time of the metrics. Can be represented by a string containing an RFC 3339 time,
                          a Unix timestamp in milliseconds, a relative time (`'now'` or `'now-[0-9]+[mhd]'`, where `m`
                          = minutes, `h` = hours, and `'d'` = days), or 0 for the earliest time.
        :param end:       The end time of the metrics. Can be represented by a string containing an RFC 3339 time,
                          a Unix timestamp in milliseconds, a relative time (`'now'` or `'now-[0-9]+[mhd]'`, where `m`
                          = minutes, `h` = hours, and `'d'` = days), or 0 for the earliest time.
        :param top_level: If True, return only routers and endpoints that are NOT children of any router.
        :param uids:      List of model endpoint unique ids to include in the result.

        :return: An object of `ModelEndpointList` which is literally a list of model endpoints along with some metadata.
                 To get a standard list of model endpoints use `ModelEndpointList.endpoints`.
        """

        logger.info(
            "Listing endpoints",
            project=project,
            model=model,
            function=function,
            labels=labels,
            metrics=metrics,
            start=start,
            end=end,
            top_level=top_level,
            uids=uids,
        )

        # Initialize an empty model endpoints list
        endpoint_list = mlrun.common.schemas.model_endpoints.ModelEndpointList(
            endpoints=[]
        )

        # Generate a model endpoint store object and get a list of model endpoint dictionaries
        endpoint_store = get_model_endpoint_store(
            access_key=auth_info.data_session, project=project
        )

        endpoint_dictionary_list = endpoint_store.list_model_endpoints(
            function=function,
            model=model,
            labels=labels,
            top_level=top_level,
            uids=uids,
        )

        for endpoint_dict in endpoint_dictionary_list:

            # Convert to `ModelEndpoint` object
            endpoint_obj = self._convert_into_model_endpoint_object(
                endpoint=endpoint_dict
            )

            # If time metrics were provided, retrieve the results from the time series DB
            if metrics:
                self._add_real_time_metrics(
                    model_endpoint_store=endpoint_store,
                    model_endpoint_object=endpoint_obj,
                    metrics=metrics,
                    start=start,
                    end=end,
                )

            # Add the `ModelEndpoint` object into the model endpoints list
            endpoint_list.endpoints.append(endpoint_obj)

        return endpoint_list

    @staticmethod
    def _add_real_time_metrics(
        model_endpoint_store: mlrun.model_monitoring.stores.ModelEndpointStore,
        model_endpoint_object: mlrun.common.schemas.ModelEndpoint,
        metrics: typing.List[str] = None,
        start: str = "now-1h",
        end: str = "now",
    ) -> mlrun.common.schemas.ModelEndpoint:
        """Add real time metrics from the time series DB to a provided `ModelEndpoint` object. The real time metrics
           will be stored under `ModelEndpoint.status.metrics.real_time`

        :param model_endpoint_store:  `ModelEndpointStore` object that will be used for communicating with the database
                                       and querying the required metrics.
        :param model_endpoint_object: `ModelEndpoint` object that will be filled with the relevant
                                       real time metrics.
        :param metrics:                A list of metrics to return for each endpoint. There are pre-defined metrics for
                                       model endpoints such as `predictions_per_second` and `latency_avg_5m` but also
                                       custom metrics defined by the user. Please note that these metrics are stored in
                                       the time series DB and the results will be appeared under
                                       model_endpoint.spec.metrics of each endpoint.
        :param start:                  The start time of the metrics. Can be represented by a string containing an RFC
                                       3339 time, a Unix timestamp in milliseconds, a relative time (`'now'` or
                                       `'now-[0-9]+[mhd]'`, where `m`= minutes, `h` = hours, and `'d'` = days), or 0
                                       for the earliest time.
        :param end:                    The end time of the metrics. Can be represented by a string containing an RFC
                                       3339 time, a Unix timestamp in milliseconds, a relative time (`'now'` or
                                       `'now-[0-9]+[mhd]'`, where `m`= minutes, `h` = hours, and `'d'` = days), or 0
                                       for the earliest time.

        """
        if model_endpoint_object.status.metrics is None:
            model_endpoint_object.status.metrics = {}

        endpoint_metrics = model_endpoint_store.get_endpoint_real_time_metrics(
            endpoint_id=model_endpoint_object.metadata.uid,
            start=start,
            end=end,
            metrics=metrics,
        )
        if endpoint_metrics:
            model_endpoint_object.status.metrics[
                model_monitoring_constants.EventKeyMetrics.REAL_TIME
            ] = endpoint_metrics
        return model_endpoint_object

    def _convert_into_model_endpoint_object(
        self, endpoint: typing.Dict[str, typing.Any], feature_analysis: bool = False
    ) -> mlrun.common.schemas.ModelEndpoint:
        """
        Create a `ModelEndpoint` object according to a provided model endpoint dictionary.

        :param endpoint:         Dictinoary that represents a DB record of a model endpoint which need to be converted
                                 into a valid `ModelEndpoint` object.
        :param feature_analysis: When True, the base feature statistics and current feature statistics will be added to
                                 the output of the resulting object.

        :return: A `ModelEndpoint` object.
        """

        # Convert into `ModelEndpoint` object
        endpoint_obj = mlrun.common.schemas.ModelEndpoint().from_flat_dict(endpoint)

        # If feature analysis was applied, add feature stats and current stats to the model endpoint result
        if feature_analysis and endpoint_obj.spec.feature_names:

            endpoint_features = self.get_endpoint_features(
                feature_names=endpoint_obj.spec.feature_names,
                feature_stats=endpoint_obj.status.feature_stats,
                current_stats=endpoint_obj.status.current_stats,
            )
            if endpoint_features:
                endpoint_obj.status.features = endpoint_features
                # Add the latest drift measures results (calculated by the model monitoring batch)
                drift_measures = self._json_loads_if_not_none(
                    endpoint.get(
                        model_monitoring_constants.EventFieldType.DRIFT_MEASURES
                    )
                )
                endpoint_obj.status.drift_measures = drift_measures

        return endpoint_obj

    @staticmethod
    def get_endpoint_features(
        feature_names: typing.List[str],
        feature_stats: dict = None,
        current_stats: dict = None,
    ) -> typing.List[mlrun.common.schemas.Features]:
        """
        Getting a new list of features that exist in feature_names along with their expected (feature_stats) and
        actual (current_stats) stats. The expected stats were calculated during the creation of the model endpoint,
        usually based on the data from the Model Artifact. The actual stats are based on the results from the latest
        model monitoring batch job.

        param feature_names: List of feature names.
        param feature_stats: Dictionary of feature stats that were stored during the creation of the model endpoint
                             object.
        param current_stats: Dictionary of the latest stats that were stored during the last run of the model monitoring
                             batch job.

        return: List of feature objects. Each feature has a name, weight, expected values, and actual values. More info
                can be found under `mlrun.common.schemas.Features`.
        """

        # Initialize feature and current stats dictionaries
        safe_feature_stats = feature_stats or {}
        safe_current_stats = current_stats or {}

        # Create feature object and add it to a general features list
        features = []
        for name in feature_names:
            if feature_stats is not None and name not in feature_stats:
                logger.warn("Feature missing from 'feature_stats'", name=name)
            if current_stats is not None and name not in current_stats:
                logger.warn("Feature missing from 'current_stats'", name=name)
            f = mlrun.common.schemas.Features.new(
                name, safe_feature_stats.get(name), safe_current_stats.get(name)
            )
            features.append(f)
        return features

    @staticmethod
    def _json_loads_if_not_none(field: typing.Any) -> typing.Any:
        return (
            json.loads(field)
            if field and field != "null" and field is not None
            else None
        )

    def deploy_monitoring_functions(
        self,
        project: str,
        model_monitoring_access_key: str,
        db_session: sqlalchemy.orm.Session,
        auth_info: mlrun.common.schemas.AuthInfo,
        tracking_policy: mlrun.utils.model_monitoring.TrackingPolicy,
    ):
        """
        Invoking monitoring deploying functions.

        :param project:                     The name of the project.
        :param model_monitoring_access_key: Access key to apply the model monitoring process.
        :param db_session:                  A session that manages the current dialog with the database.
        :param auth_info:                   The auth info of the request.
        :param tracking_policy:             Model monitoring configurations.
        """
        self.deploy_model_monitoring_stream_processing(
            project=project,
            model_monitoring_access_key=model_monitoring_access_key,
            db_session=db_session,
            auth_info=auth_info,
            tracking_policy=tracking_policy,
        )
        self.deploy_model_monitoring_batch_processing(
            project=project,
            model_monitoring_access_key=model_monitoring_access_key,
            db_session=db_session,
            auth_info=auth_info,
            tracking_policy=tracking_policy,
        )

    def verify_project_has_no_model_endpoints(self, project_name: str):
        auth_info = mlrun.common.schemas.AuthInfo(
            data_session=os.getenv("V3IO_ACCESS_KEY")
        )

        if not mlrun.mlconf.igz_version or not mlrun.mlconf.v3io_api:
            return

        endpoints = self.list_model_endpoints(auth_info, project_name)
        if endpoints.endpoints:
            raise mlrun.errors.MLRunPreconditionFailedError(
                f"Project {project_name} can not be deleted since related resources found: model endpoints"
            )

    @staticmethod
    def delete_model_endpoints_resources(project_name: str):
        """
        Delete all model endpoints resources.

        :param project_name: The name of the project.
        """
        auth_info = mlrun.common.schemas.AuthInfo(
            data_session=os.getenv("V3IO_ACCESS_KEY")
        )

        # We would ideally base on config.v3io_api but can't for backwards compatibility reasons,
        # we're using the igz version heuristic
        if not mlrun.mlconf.igz_version or not mlrun.mlconf.v3io_api:
            return

        # Generate a model endpoint store object and get a list of model endpoint dictionaries
        endpoint_store = get_model_endpoint_store(
            access_key=auth_info.data_session, project=project_name
        )
        endpoints = endpoint_store.list_model_endpoints()

        # Delete model endpoints resources from databases using the model endpoint store object
        endpoint_store.delete_model_endpoints_resources(endpoints)

    def deploy_model_monitoring_stream_processing(
        self,
        project: str,
        model_monitoring_access_key: str,
        db_session: sqlalchemy.orm.Session,
        auth_info: mlrun.common.schemas.AuthInfo,
        tracking_policy: mlrun.utils.model_monitoring.TrackingPolicy,
    ):
        """
        Deploying model monitoring stream real time nuclio function. The goal of this real time function is
        to monitor the log of the data stream. It is triggered when a new log entry is detected.
        It processes the new events into statistics that are then written to statistics databases.

        :param project:                     The name of the project.
        :param model_monitoring_access_key: Access key to apply the model monitoring process.
        :param db_session:                  A session that manages the current dialog with the database.
        :param auth_info:                   The auth info of the request.
        :param tracking_policy:             Model monitoring configurations.
        """

        logger.info(
            "Checking if model monitoring stream is already deployed",
            project=project,
        )
        try:
            # validate that the model monitoring stream has not yet been deployed
            mlrun.runtimes.function.get_nuclio_deploy_status(
                name="model-monitoring-stream",
                project=project,
                tag="",
                auth_info=auth_info,
            )
            logger.info(
                "Detected model monitoring stream processing function already deployed",
                project=project,
            )
            return
        except mlrun.errors.MLRunNotFoundError:
            logger.info(
                "Deploying model monitoring stream processing function", project=project
            )

        # Get parquet target value for model monitoring stream function
        parquet_target = self._get_monitoring_parquet_path(
            db_session=db_session, project=project
        )

        fn = mlrun.model_monitoring.helpers.initial_model_monitoring_stream_processing_function(
            project=project,
            model_monitoring_access_key=model_monitoring_access_key,
            tracking_policy=tracking_policy,
            auth_info=auth_info,
            parquet_target=parquet_target,
        )

        mlrun.api.api.endpoints.functions._build_function(
            db_session=db_session, auth_info=auth_info, function=fn
        )

    def deploy_model_monitoring_batch_processing(
        self,
        project: str,
        model_monitoring_access_key: str,
        db_session: sqlalchemy.orm.Session,
        auth_info: mlrun.common.schemas.AuthInfo,
        tracking_policy: mlrun.utils.model_monitoring.TrackingPolicy,
    ):
        """
        Deploying model monitoring batch job. The goal of this job is to identify drift in the data
        based on the latest batch of events. By default, this job is executed on the hour every hour.
        Note that if the monitoring batch job was already deployed then you will have to delete the
        old monitoring batch job before deploying a new one.

        :param project:                     The name of the project.
        :param model_monitoring_access_key: Access key to apply the model monitoring process.
        :param db_session:                  A session that manages the current dialog with the database.
        :param auth_info:                   The auth info of the request.
        :param tracking_policy:             Model monitoring configurations.
        """

        logger.info(
            "Checking if model monitoring batch processing function is already deployed",
            project=project,
        )

        # Try to list functions that named model monitoring batch
        # to make sure that this job has not yet been deployed
        function_list = mlrun.api.utils.singletons.db.get_db().list_functions(
            session=db_session, name="model-monitoring-batch", project=project
        )

        if function_list:
            logger.info(
                "Detected model monitoring batch processing function already deployed",
                project=project,
            )
            return

        # Create a monitoring batch job function object
        fn = mlrun.model_monitoring.helpers.get_model_monitoring_batch_function(
            project=project,
            model_monitoring_access_key=model_monitoring_access_key,
            db_session=db_session,
            auth_info=auth_info,
            tracking_policy=tracking_policy,
        )

        # Get the function uri
        function_uri = fn.save(versioned=True)
        function_uri = function_uri.replace("db://", "")

        task = mlrun.new_task(name="model-monitoring-batch", project=project)
        task.spec.function = function_uri

        # Apply batching interval params
        interval_list = [
            tracking_policy.default_batch_intervals.minute,
            tracking_policy.default_batch_intervals.hour,
            tracking_policy.default_batch_intervals.day,
        ]
        minutes, hours, days = self._get_batching_interval_param(interval_list)
        batch_dict = {"minutes": minutes, "hours": hours, "days": days}

        task.spec.parameters[
            model_monitoring_constants.EventFieldType.BATCH_INTERVALS_DICT
        ] = batch_dict

        data = {
            "task": task.to_dict(),
            "schedule": self._convert_to_cron_string(
                tracking_policy.default_batch_intervals
            ),
        }

        logger.info(
            "Deploying model monitoring batch processing function", project=project
        )

        # Add job schedule policy (every hour by default)
        mlrun.api.api.utils.submit_run_sync(
            db_session=db_session, auth_info=auth_info, data=data
        )

    @staticmethod
    def _clean_feature_name(feature_name):
        return feature_name.replace(" ", "_").replace("(", "").replace(")", "")

    @staticmethod
    def get_access_key(auth_info: mlrun.common.schemas.AuthInfo):
        """
        Getting access key from the current data session. This method is usually used to verify that the session
        is valid and contains an access key.

        param auth_info: The auth info of the request.

        :return: Access key as a string.
        """
        access_key = auth_info.data_session
        if not access_key:
            raise mlrun.errors.MLRunBadRequestError("Data session is missing")
        return access_key

    @staticmethod
    def _get_batching_interval_param(intervals_list: typing.List):
        """Converting each value in the intervals list into a float number. None
        Values will be converted into 0.0.

        param intervals_list: A list of values based on the ScheduleCronTrigger expression. Note that at the moment
                              it supports minutes, hours, and days. e.g. [0, '*/1', None] represents on the hour
                              every hour.

        :return: A tuple of:
                 [0] = minutes interval as a float
                 [1] = hours interval as a float
                 [2] = days interval as a float
        """
        return tuple(
            [
                0.0
                if isinstance(interval, (float, int)) or interval is None
                else float(f"0{interval.partition('/')[-1]}")
                for interval in intervals_list
            ]
        )

    @staticmethod
    def _convert_to_cron_string(
        cron_trigger: mlrun.common.schemas.schedule.ScheduleCronTrigger,
    ):
        """Converting the batch interval `ScheduleCronTrigger` into a cron trigger expression"""
        return "{} {} {} * *".format(
            cron_trigger.minute, cron_trigger.hour, cron_trigger.day
        ).replace("None", "*")<|MERGE_RESOLUTION|>--- conflicted
+++ resolved
@@ -171,12 +171,8 @@
         return model_endpoint
 
     def create_monitoring_feature_set(
-<<<<<<< HEAD
+        self,
         model_endpoint: mlrun.common.schemas.ModelEndpoint,
-=======
-        self,
-        model_endpoint: mlrun.api.schemas.ModelEndpoint,
->>>>>>> c55501fe
         model_obj: mlrun.artifacts.ModelArtifact,
         db_session: sqlalchemy.orm.Session,
         run_db: mlrun.db.sqldb.SQLDB,
