# Copyright 2023 Iguazio
#
# Licensed under the Apache License, Version 2.0 (the "License");
# you may not use this file except in compliance with the License.
# You may obtain a copy of the License at
#
#   http://www.apache.org/licenses/LICENSE-2.0
#
# Unless required by applicable law or agreed to in writing, software
# distributed under the License is distributed on an "AS IS" BASIS,
# WITHOUT WARRANTIES OR CONDITIONS OF ANY KIND, either express or implied.
# See the License for the specific language governing permissions and
# limitations under the License.
import ast
import datetime
import os
import random
import sys
import time
import warnings
from collections import Counter
from copy import copy
from typing import Any, Optional, Union
from urllib.parse import urlparse

import pandas as pd
from mergedeep import merge

import mlrun
import mlrun.utils.helpers
from mlrun.config import config
from mlrun.datastore.snowflake_utils import get_snowflake_spark_options
from mlrun.model import DataSource, DataTarget, DataTargetBase, TargetPathObject
from mlrun.utils import logger, now_date
from mlrun.utils.helpers import to_parquet
from mlrun.utils.v3io_clients import get_frames_client

from .. import errors
from ..data_types import ValueType
from ..platforms.iguazio import parse_path, split_path
from .datastore_profile import datastore_profile_read
from .spark_utils import spark_session_update_hadoop_options
from .utils import (
    _generate_sql_query_with_time_filter,
    filter_df_start_end_time,
    parse_kafka_url,
    select_columns_from_df,
)


class TargetTypes:
    csv = "csv"
    parquet = "parquet"
    nosql = "nosql"
    redisnosql = "redisnosql"
    tsdb = "tsdb"
    stream = "stream"
    kafka = "kafka"
    dataframe = "dataframe"
    custom = "custom"
    sql = "sql"
    snowflake = "snowflake"

    @staticmethod
    def all():
        return [
            TargetTypes.csv,
            TargetTypes.parquet,
            TargetTypes.nosql,
            TargetTypes.redisnosql,
            TargetTypes.tsdb,
            TargetTypes.stream,
            TargetTypes.kafka,
            TargetTypes.dataframe,
            TargetTypes.custom,
            TargetTypes.sql,
            TargetTypes.snowflake,
        ]


def generate_target_run_id():
    return f"{round(time.time() * 1000)}_{random.randint(0, 999)}"


def write_spark_dataframe_with_options(spark_options, df, mode, write_format=None):
    non_hadoop_spark_options = spark_session_update_hadoop_options(
        df.sql_ctx.sparkSession, spark_options
    )
    if write_format:
        df.write.format(write_format).mode(mode).save(**non_hadoop_spark_options)
    else:
        df.write.mode(mode).save(**non_hadoop_spark_options)


def default_target_names():
    targets = mlrun.mlconf.feature_store.default_targets
    return [target.strip() for target in targets.split(",")]


def get_default_targets(offline_only=False):
    """initialize the default feature set targets list"""
    return [
        DataTargetBase(target, name=str(target), partitioned=(target == "parquet"))
        for target in default_target_names()
        if not offline_only or not target == "nosql"
    ]


def update_targets_run_id_for_ingest(overwrite, targets, targets_in_status):
    run_id = generate_target_run_id()
    for target in targets:
        if overwrite or target.name not in targets_in_status.keys():
            target.run_id = run_id
        else:
            target.run_id = targets_in_status[target.name].run_id


def get_default_prefix_for_target(kind):
    data_prefixes = mlrun.mlconf.feature_store.data_prefixes
    data_prefix = getattr(data_prefixes, kind, None)
    if not data_prefix:
        data_prefix = data_prefixes.default
    return data_prefix


def get_default_prefix_for_source(kind):
    return get_default_prefix_for_target(kind)


def validate_target_paths_for_engine(
    targets, engine, source: Union[DataSource, pd.DataFrame]
):
    """Validating that target paths are suitable for the required engine.
    validate for single file targets only (parquet and csv).

    spark:
        cannot be a single file path (e.g - ends with .csv or .pq)

    storey:
        if csv - must be a single file.
        if parquet - in case of partitioned it must be a directory,
                     else can be both single file or directory

    pandas:
        if source contains chunksize attribute - path must be a directory
        else if parquet - if partitioned(=True) - path must be a directory
        else - path must be a single file


    :param targets:       list of data target objects
    :param engine:        name of the processing engine (storey, pandas, or spark), defaults to storey
    :param source:        source dataframe or other sources (e.g. parquet source see:
                          :py:class:`~mlrun.datastore.ParquetSource` and other classes in
                          mlrun.datastore with suffix Source)
    """
    for base_target in targets:
        if hasattr(base_target, "kind") and (
            base_target.kind == TargetTypes.parquet
            or base_target.kind == TargetTypes.csv
        ):
            target = get_target_driver(base_target)
            is_single_file = target.is_single_file()
            if engine == "spark" and is_single_file:
                raise mlrun.errors.MLRunInvalidArgumentError(
                    f"spark CSV/Parquet targets must be directories, got path:'{target.path}'"
                )
            elif engine == "pandas":
                # check if source is DataSource (not DataFrame) and if contains chunk size
                if isinstance(source, DataSource) and source.attributes.get(
                    "chunksize"
                ):
                    if is_single_file:
                        raise mlrun.errors.MLRunInvalidArgumentError(
                            "pandas CSV/Parquet targets must be a directory "
                            f"for a chunked source, got path:'{target.path}'"
                        )
                elif target.kind == TargetTypes.parquet and target.partitioned:
                    if is_single_file:
                        raise mlrun.errors.MLRunInvalidArgumentError(
                            "partitioned Parquet target for pandas engine must be a directory, "
                            f"got path:'{target.path}'"
                        )
                elif not is_single_file:
                    raise mlrun.errors.MLRunInvalidArgumentError(
                        "When using a non chunked source, "
                        f"pandas CSV/Parquet targets must be a single file, got path:'{target.path}'"
                    )
            elif not engine or engine == "storey":
                if target.kind == TargetTypes.csv and not is_single_file:
                    raise mlrun.errors.MLRunInvalidArgumentError(
                        f"CSV target for storey engine must be a single file, got path:'{target.path}'"
                    )
                elif (
                    target.kind == TargetTypes.parquet
                    and target.partitioned
                    and is_single_file
                ):
                    raise mlrun.errors.MLRunInvalidArgumentError(
                        f"partitioned Parquet target for storey engine must be a directory, got path:'{target.path}'"
                    )


def validate_target_list(targets):
    """Check that no target overrides another target in the list (name/path)"""

    if not targets:
        return
    targets_by_kind_name = [kind for kind in targets if isinstance(kind, str)]
    no_name_target_types_count = Counter(
        [
            target.kind
            for target in targets
            if hasattr(target, "name") and hasattr(target, "kind") and not target.name
        ]
        + targets_by_kind_name
    )
    target_types_requiring_name = [
        target_type
        for target_type, target_type_count in no_name_target_types_count.items()
        if target_type_count > 1
    ]
    if target_types_requiring_name:
        raise mlrun.errors.MLRunInvalidArgumentError(
            "Only one default name per target type is allowed (please "
            f"specify name for {target_types_requiring_name} target)"
        )

    target_names_count = Counter(
        [target.name for target in targets if hasattr(target, "name") and target.name]
    )

    targets_with_same_name = [
        target_name
        for target_name, target_name_count in target_names_count.items()
        if target_name_count > 1
    ]

    if targets_with_same_name:
        raise mlrun.errors.MLRunInvalidArgumentError(
            "Each target must have a unique name (more than one target with "
            f"those names found {targets_with_same_name})"
        )

    no_path_target_types_count = Counter(
        [
            target.kind
            for target in targets
            if hasattr(target, "path") and hasattr(target, "kind") and not target.path
        ]
        + targets_by_kind_name
    )
    target_types_requiring_path = [
        target_type
        for target_type, target_type_count in no_path_target_types_count.items()
        if target_type_count > 1
    ]
    if target_types_requiring_path:
        raise mlrun.errors.MLRunInvalidArgumentError(
            "Only one default path per target type is allowed (please specify "
            f"path for {target_types_requiring_path} target)"
        )

    target_paths_count = Counter(
        [target.path for target in targets if hasattr(target, "path") and target.path]
    )

    targets_with_same_path = [
        target_path
        for target_path, target_path_count in target_paths_count.items()
        if target_path_count > 1
    ]

    if targets_with_same_path:
        raise mlrun.errors.MLRunInvalidArgumentError(
            "Each target must have a unique path (more than one target "
            f"with those names found {targets_with_same_path})"
        )


def validate_target_placement(graph, final_step, targets):
    if final_step or graph.is_empty():
        return True
    for target in targets:
        if not target.after_step:
            raise mlrun.errors.MLRunInvalidArgumentError(
                "writer step location is undetermined due to graph branching"
                ", set the target .after_step attribute or the graph .final_step"
            )


def add_target_steps(graph, resource, targets, to_df=False, final_step=None):
    """add the target steps to the graph"""
    targets = targets or []
    key_columns = resource.spec.entities
    timestamp_key = resource.spec.timestamp_key
    features = resource.spec.features
    table = None

    for target in targets:
        # if fset is in passthrough mode, ingest skips writing the data to offline targets
        if resource.spec.passthrough and kind_to_driver[target.kind].is_offline:
            continue

        driver = get_target_driver(target, resource)
        table = driver.get_table_object() or table
        driver.update_resource_status()
        if target.after_step:
            target.attributes["infer_columns_from_data"] = True
        driver.add_writer_step(
            graph,
            target.after_step or final_step,
            features=features if not target.after_step else None,
            key_columns=key_columns,
            timestamp_key=timestamp_key,
            featureset_status=resource.status,
        )
    if to_df:
        # add dataframe target, will return a dataframe
        driver = DFTarget()

        driver.add_writer_step(
            graph,
            final_step,
            features=features,
            key_columns=key_columns,
            timestamp_key=timestamp_key,
        )

    return table


offline_lookup_order = [TargetTypes.parquet, TargetTypes.csv]
online_lookup_order = [TargetTypes.nosql]


def get_offline_target(featureset, name=None):
    """return an optimal offline feature set target"""
    # todo: take status, start_time and lookup order into account
    offline_targets = [
        target
        for target in featureset.status.targets
        if kind_to_driver[target.kind].is_offline
    ]
    target = None
    if name:
        target = next((t for t in offline_targets if t.name == name), None)
    else:
        for kind in offline_lookup_order:
            target = next((t for t in offline_targets if t.kind == kind), None)
            if target:
                break
        if target is None and offline_targets:
            target = offline_targets[0]

    if target:
        return get_target_driver(target, featureset)
    return None


def get_online_target(resource, name=None):
    """return an optimal online feature set target"""
    # todo: take lookup order into account
    for target in resource.status.targets:
        if name and target.name != name:
            continue
        driver = kind_to_driver[target.kind]
        if driver.is_online:
            return get_target_driver(target, resource)
    return None


def get_target_driver(target_spec, resource=None):
    if isinstance(target_spec, dict):
        target_spec = DataTargetBase.from_dict(target_spec)
    driver_class = kind_to_driver[target_spec.kind]
    return driver_class.from_spec(target_spec, resource)


class BaseStoreTarget(DataTargetBase):
    """base target storage driver, used to materialize feature set/vector data"""

    kind = ""
    is_table = False
    suffix = ""
    is_online = False
    is_offline = False
    support_spark = False
    support_storey = False
    support_append = False

    def __init__(
        self,
        name: str = "",
        path=None,
        attributes: dict[str, str] = None,
        after_step=None,
        columns=None,
        partitioned: bool = False,
        key_bucketing_number: Optional[int] = None,
        partition_cols: Optional[list[str]] = None,
        time_partitioning_granularity: Optional[str] = None,
        max_events: Optional[int] = None,
        flush_after_seconds: Optional[int] = None,
        storage_options: dict[str, str] = None,
        schema: dict[str, Any] = None,
        credentials_prefix=None,
    ):
        super().__init__(
            self.kind,
            name,
            path,
            attributes,
            after_step,
            partitioned,
            key_bucketing_number,
            partition_cols,
            time_partitioning_granularity,
            max_events,
            flush_after_seconds,
            schema=schema,
            credentials_prefix=credentials_prefix,
        )

        self.name = name or self.kind
        self.path = str(path) if path is not None else None
        self.after_step = after_step
        self.attributes = attributes or {}
        self.columns = columns or []
        self.partitioned = partitioned
        self.key_bucketing_number = key_bucketing_number
        self.partition_cols = partition_cols
        self.time_partitioning_granularity = time_partitioning_granularity
        self.max_events = max_events
        self.flush_after_seconds = flush_after_seconds
        self.storage_options = storage_options
        self.schema = schema or {}
        self.credentials_prefix = credentials_prefix

        self._target = None
        self._resource = None
        self._secrets = {}

    def _get_credential(self, key, default_value=None):
        return mlrun.get_secret_or_env(
            key,
            secret_provider=self._secrets,
            default=default_value,
            prefix=self.credentials_prefix,
        )

    def _get_store_and_path(self):
        credentials_prefix_secrets = (
            {"CREDENTIALS_PREFIX": self.credentials_prefix}
            if self.credentials_prefix
            else None
        )
        store, resolved_store_path, url = mlrun.store_manager.get_or_create_store(
            self.get_target_path(),
            credentials_prefix_secrets,
        )
<<<<<<< HEAD
        if self.get_target_path() and self.get_target_path().startswith("ds://"):
            return store, store.url + resolved_store_path
        else:
            return store, self.get_target_path()
=======
        return store, resolved_store_path, url
>>>>>>> 7034459d

    def _get_column_list(self, features, timestamp_key, key_columns, with_type=False):
        result = []
        if self.columns:
            if with_type:
                columns = set(self.columns)
                for feature in features:
                    if feature.name in columns:
                        result.append((feature.name, feature.value_type))
            else:
                result = self.columns
        elif features:
            if with_type:
                for feature in features:
                    result.append((feature.name, feature.value_type))
            else:
                result = list(features.keys())
            if key_columns:
                for key in reversed(key_columns):
                    if key not in result:
                        if with_type:
                            result.insert(0, (key, ValueType.STRING))
                        else:
                            result.insert(0, key)

        if timestamp_key:
            if with_type:
                result = [(timestamp_key, ValueType.DATETIME)] + result
            else:
                result = [timestamp_key] + result

        return result

    def write_dataframe(
        self,
        df,
        key_column=None,
        timestamp_key=None,
        chunk_id=0,
        **kwargs,
    ) -> Optional[int]:
        if hasattr(df, "rdd"):
            options = self.get_spark_options(key_column, timestamp_key)
            options.update(kwargs)
            df = self.prepare_spark_df(df, key_column, timestamp_key, options)
            write_format = options.pop("format", None)
            write_spark_dataframe_with_options(
                options, df, "overwrite", write_format=write_format
            )
        elif hasattr(df, "dask"):
            dask_options = self.get_dask_options()
            store, path_in_store, target_path = self._get_store_and_path()
            storage_options = store.get_storage_options()
            df = df.repartition(partition_size="100MB")
            try:
                if dask_options["format"] == "parquet":
                    df.to_parquet(
                        generate_path_with_chunk(self, chunk_id, target_path),
                        storage_options=storage_options,
                    )
                elif dask_options["format"] == "csv":
                    df.to_csv(
                        generate_path_with_chunk(self, chunk_id, target_path),
                        storage_options=storage_options,
                    )
                else:
                    raise NotImplementedError(
                        "Format for writing dask dataframe should be CSV or Parquet!"
                    )
            except Exception as exc:
                raise RuntimeError("Failed to write Dask Dataframe") from exc
        else:
            store, path_in_store, target_path = self._get_store_and_path()
            target_path = generate_path_with_chunk(self, chunk_id, target_path)
            file_system = store.filesystem
            if (
                file_system.protocol == "file"
                # fsspec 2023.10.0 changed protocol from "file" to ("file", "local")
                or isinstance(file_system.protocol, (tuple, list))
                and "file" in file_system.protocol
            ):
                dir = os.path.dirname(target_path)
                if dir:
                    os.makedirs(dir, exist_ok=True)
            target_df = df
            partition_cols = None  # single parquet file
            if not target_path.endswith(".parquet") and not target_path.endswith(
                ".pq"
            ):  # directory
                partition_cols = []
                if timestamp_key and (
                    self.partitioned or self.time_partitioning_granularity
                ):
                    target_df = df.copy(deep=False)
                    time_partitioning_granularity = self.time_partitioning_granularity
                    if not time_partitioning_granularity and self.partitioned:
                        time_partitioning_granularity = (
                            mlrun.utils.helpers.DEFAULT_TIME_PARTITIONING_GRANULARITY
                        )
                    for unit, fmt in [
                        ("year", "%Y"),
                        ("month", "%m"),
                        ("day", "%d"),
                        ("hour", "%H"),
                        ("minute", "%M"),
                    ]:
                        partition_cols.append(unit)
                        target_df[unit] = pd.DatetimeIndex(
                            target_df[timestamp_key]
                        ).format(date_format=fmt)
                        if unit == time_partitioning_granularity:
                            break
                # Partitioning will be performed on timestamp_key and then on self.partition_cols
                # (We might want to give the user control on this order as additional functionality)
                partition_cols += self.partition_cols or []

            storage_options = store.get_storage_options()
            if storage_options and self.storage_options:
                storage_options = merge(storage_options, self.storage_options)
            else:
                storage_options = storage_options or self.storage_options

            self._write_dataframe(
                target_df,
                storage_options,
                target_path,
                partition_cols=partition_cols,
                **kwargs,
            )
            try:
                return file_system.size(target_path)
            except Exception:
                return None

    @staticmethod
    def _write_dataframe(df, storage_options, target_path, partition_cols, **kwargs):
        raise NotImplementedError()

    def set_secrets(self, secrets):
        self._secrets = secrets

    def set_resource(self, resource):
        self._resource = resource

    @classmethod
    def from_spec(cls, spec: DataTargetBase, resource=None):
        """create target driver from target spec or other target driver"""
        driver = cls()
        driver.name = spec.name
        driver.path = spec.path
        driver.attributes = spec.attributes
        driver.schema = spec.schema
        driver.credentials_prefix = spec.credentials_prefix

        if hasattr(spec, "columns"):
            driver.columns = spec.columns

        if hasattr(spec, "_secrets"):
            driver._secrets = spec._secrets

        driver.partitioned = spec.partitioned

        driver.key_bucketing_number = spec.key_bucketing_number
        driver.partition_cols = spec.partition_cols

        driver.time_partitioning_granularity = spec.time_partitioning_granularity
        driver.max_events = spec.max_events
        driver.flush_after_seconds = spec.flush_after_seconds
        driver.storage_options = spec.storage_options
        driver.credentials_prefix = spec.credentials_prefix

        driver._resource = resource
        driver.run_id = spec.run_id
        driver.after_step = spec.after_step
        return driver

    def get_table_object(self):
        """get storey Table object"""
        return None

    def get_target_path(self):
        path_object = self._target_path_object
        project_name = self._resource.metadata.project if self._resource else None
        return (
            path_object.get_absolute_path(project_name=project_name)
            if path_object
            else None
        )

    def get_target_templated_path(self):
        path_object = self._target_path_object
        return path_object.get_templated_path() if path_object else None

    @property
    def _target_path_object(self):
        """return the actual/computed target path"""
        is_single_file = hasattr(self, "is_single_file") and self.is_single_file()

        if self._resource and self.path:
            parsed_url = urlparse(self.path)
            # When the URL consists only from scheme and endpoint and no path,
            # make a default path for DS and redis targets.
            # Also ignore KafkaTarget when it uses the ds scheme (no default path for KafkaTarget)
            if (
                not isinstance(self, KafkaTarget)
                and parsed_url.scheme in ["ds", "redis", "rediss"]
                and (not parsed_url.path or parsed_url.path == "/")
            ):
                return TargetPathObject(
                    _get_target_path(
                        self,
                        self._resource,
                        self.run_id is not None,
                        netloc=parsed_url.netloc,
                        scheme=parsed_url.scheme,
                    ),
                    self.run_id,
                    is_single_file,
                )

        return self.get_path() or (
            TargetPathObject(
                _get_target_path(self, self._resource, self.run_id is not None),
                self.run_id,
                is_single_file,
            )
            if self._resource
            else None
        )

    def update_resource_status(self, status="", producer=None, size=None):
        """update the data target status"""
        self._target = self._target or DataTarget(
            self.kind, self.name, self.get_target_templated_path()
        )
        target = self._target
        target.run_id = self.run_id
        target.status = status or target.status or "created"
        target.updated = now_date().isoformat()
        target.size = size
        target.producer = producer or target.producer
        # Copy partitioning-related fields to the status, since these are needed if reading the actual data that
        # is related to the specific target.
        # TODO - instead of adding more fields to the status targets, we should consider changing any functionality
        #       that depends on "spec-fields" to use a merge between the status and the spec targets. One such place
        #       is the fset.to_dataframe() function.
        target.partitioned = self.partitioned
        target.key_bucketing_number = self.key_bucketing_number
        target.partition_cols = self.partition_cols
        target.time_partitioning_granularity = self.time_partitioning_granularity
        target.credentials_prefix = self.credentials_prefix

        self._resource.status.update_target(target)
        return target

    def add_writer_step(
        self,
        graph,
        after,
        features,
        key_columns=None,
        timestamp_key=None,
        featureset_status=None,
    ):
        raise NotImplementedError()

    def purge(self):
        store, path_in_store, target_path = self._get_store_and_path()
        store.rm(target_path, recursive=True)

    def as_df(
        self,
        columns=None,
        df_module=None,
        entities=None,
        start_time=None,
        end_time=None,
        time_column=None,
        additional_filters=None,
        **kwargs,
    ):
        """return the target data as dataframe"""
        mlrun.utils.helpers.additional_filters_warning(
            additional_filters, self.__class__
        )
        return mlrun.get_dataitem(self.get_target_path()).as_df(
            columns=columns,
            df_module=df_module,
            start_time=start_time,
            end_time=end_time,
            time_column=time_column,
            **kwargs,
        )

    def get_spark_options(self, key_column=None, timestamp_key=None, overwrite=True):
        # options used in spark.read.load(**options)
        raise NotImplementedError()

    def prepare_spark_df(self, df, key_columns, timestamp_key=None, spark_options={}):
        return df

    def get_dask_options(self):
        raise NotImplementedError()


class ParquetTarget(BaseStoreTarget):
    """Parquet target storage driver, used to materialize feature set/vector data into parquet files.

    :param name:       optional, target name. By default will be called ParquetTarget
    :param path:       optional, Output path. Can be either a file or directory.
     This parameter is forwarded as-is to pandas.DataFrame.to_parquet().
     Default location v3io:///projects/{project}/FeatureStore/{name}/parquet/
    :param attributes: optional, extra attributes for storey.ParquetTarget
    :param after_step: optional, after what step in the graph to add the target
    :param columns:     optional, which columns from data to write
    :param partitioned: optional, whether to partition the file, False by default,
     if True without passing any other partition field, the data will be partitioned by /year/month/day/hour
    :param key_bucketing_number:      optional, None by default will not partition by key,
     0 will partition by the key as is, any other number X will create X partitions and hash the keys to one of them
    :param partition_cols:     optional, name of columns from the data to partition by
    :param time_partitioning_granularity: optional. the smallest time unit to partition the data by.
     For example "hour" will yield partitions of the format /year/month/day/hour
    :param max_events: optional. Maximum number of events to write at a time.
     All events will be written on flow termination,
     or after flush_after_seconds (if flush_after_seconds is set). Default 10k events
    :param flush_after_seconds: optional. Maximum number of seconds to hold events before they are written.
     All events will be written on flow termination, or after max_events are accumulated (if max_events is set).
     Default 15 minutes
    """

    kind = TargetTypes.parquet
    is_offline = True
    support_spark = True
    support_storey = True
    support_dask = True
    support_append = True

    def __init__(
        self,
        name: str = "",
        path=None,
        attributes: dict[str, str] = None,
        after_step=None,
        columns=None,
        partitioned: bool = None,
        key_bucketing_number: Optional[int] = None,
        partition_cols: Optional[list[str]] = None,
        time_partitioning_granularity: Optional[str] = None,
        max_events: Optional[int] = 10000,
        flush_after_seconds: Optional[int] = 900,
        storage_options: dict[str, str] = None,
    ):
        self.path = path
        if partitioned is None:
            partitioned = not self.is_single_file()

        super().__init__(
            name,
            path,
            attributes,
            after_step,
            columns,
            partitioned,
            key_bucketing_number,
            partition_cols,
            time_partitioning_granularity,
            max_events=max_events,
            flush_after_seconds=flush_after_seconds,
            storage_options=storage_options,
        )

        if (
            time_partitioning_granularity is not None
            and time_partitioning_granularity
            not in mlrun.utils.helpers.LEGAL_TIME_UNITS
        ):
            raise errors.MLRunInvalidArgumentError(
                f"time_partitioning_granularity parameter must be one of "
                f"{','.join(mlrun.utils.helpers.LEGAL_TIME_UNITS)}, "
                f"not {time_partitioning_granularity}."
            )

    @staticmethod
    def _write_dataframe(df, storage_options, target_path, partition_cols, **kwargs):
        # In order to save the DataFrame in parquet format, all of the column names must be strings:
        df.columns = [str(column) for column in df.columns.tolist()]
        to_parquet(
            df,
            target_path,
            partition_cols=partition_cols,
            storage_options=storage_options,
            **kwargs,
        )

    def add_writer_step(
        self,
        graph,
        after,
        features,
        key_columns=None,
        timestamp_key=None,
        featureset_status=None,
    ):
        if self.attributes.get("infer_columns_from_data"):
            column_list = None
        else:
            column_list = self._get_column_list(
                features=features,
                timestamp_key=timestamp_key,
                key_columns=None,
                with_type=True,
            )

        # need to extract types from features as part of column list

        partition_cols = None
        if self.key_bucketing_number is not None:
            partition_cols = [("$key", self.key_bucketing_number)]
        if self.partition_cols:
            partition_cols = partition_cols or []
            partition_cols.extend(self.partition_cols)
        time_partitioning_granularity = self.time_partitioning_granularity
        if self.partitioned and all(
            value is None
            for value in [
                time_partitioning_granularity,
                self.key_bucketing_number,
                self.partition_cols,
            ]
        ):
            time_partitioning_granularity = (
                mlrun.utils.helpers.DEFAULT_TIME_PARTITIONING_GRANULARITY
            )
        if time_partitioning_granularity is not None:
            partition_cols = partition_cols or []
            for time_unit in mlrun.utils.helpers.LEGAL_TIME_UNITS:
                partition_cols.append(f"${time_unit}")
                if time_unit == time_partitioning_granularity:
                    break

        if (
            not self.partitioned
            and not self.get_target_path().endswith(".parquet")
            and not self.get_target_path().endswith(".pq")
        ):
            partition_cols = []

        tuple_key_columns = []
        for key_column in key_columns:
            tuple_key_columns.append((key_column.name, key_column.value_type))

        store, path_in_store, target_path = self._get_store_and_path()

        storage_options = store.get_storage_options()
        if storage_options and self.storage_options:
            storage_options = merge(storage_options, self.storage_options)
        else:
            storage_options = storage_options or self.storage_options

        step = graph.add_step(
            name=self.name or "ParquetTarget",
            after=after,
            graph_shape="cylinder",
            class_name="storey.ParquetTarget",
            path=target_path,
            columns=column_list,
            index_cols=tuple_key_columns,
            partition_cols=partition_cols,
            time_field=timestamp_key,
            storage_options=storage_options,
            max_events=self.max_events,
            flush_after_seconds=self.flush_after_seconds,
            update_last_written=featureset_status.update_last_written_for_target,
            **self.attributes,
        )

        original_to_dict = step.to_dict

        def delete_update_last_written(*arg, **kargs):
            result = original_to_dict(*arg, **kargs)
            result["class_args"].pop("update_last_written", None)
            return result

        # update_last_written is not serializable (ML-5108)
        step.to_dict = delete_update_last_written

    def get_spark_options(self, key_column=None, timestamp_key=None, overwrite=True):
        partition_cols = []
        if timestamp_key:
            time_partitioning_granularity = self.time_partitioning_granularity
            if (
                not time_partitioning_granularity
                and self.partitioned
                and not self.partition_cols
            ):
                time_partitioning_granularity = (
                    mlrun.utils.helpers.DEFAULT_TIME_PARTITIONING_GRANULARITY
                )
            if time_partitioning_granularity:
                for unit in mlrun.utils.helpers.LEGAL_TIME_UNITS:
                    partition_cols.append(unit)
                    if unit == time_partitioning_granularity:
                        break

        store, path, url = self._get_store_and_path()
        spark_options = store.get_spark_options()
        spark_options.update(
            {
                "path": store.spark_url + path,
                "format": "parquet",
            }
        )
        for partition_col in self.partition_cols or []:
            partition_cols.append(partition_col)
        if partition_cols:
            spark_options["partitionBy"] = partition_cols
        return spark_options

    def get_dask_options(self):
        return {"format": "parquet"}

    def as_df(
        self,
        columns=None,
        df_module=None,
        entities=None,
        start_time=None,
        end_time=None,
        time_column=None,
        additional_filters=None,
        **kwargs,
    ):
        """return the target data as dataframe"""
        result = mlrun.get_dataitem(self.get_target_path()).as_df(
            columns=columns,
            df_module=df_module,
            format="parquet",
            start_time=start_time,
            end_time=end_time,
            time_column=time_column,
            additional_filters=additional_filters,
            **kwargs,
        )
        if not columns:
            drop_cols = []
            if self.time_partitioning_granularity:
                for col in mlrun.utils.helpers.LEGAL_TIME_UNITS:
                    drop_cols.append(col)
                    if col == self.time_partitioning_granularity:
                        break
            elif (
                self.partitioned
                and not self.partition_cols
                and not self.key_bucketing_number
            ):
                drop_cols = mlrun.utils.helpers.DEFAULT_TIME_PARTITIONS
            if drop_cols:
                # if these columns aren't present for some reason, that's no reason to fail
                result.drop(columns=drop_cols, inplace=True, errors="ignore")
        return result

    def is_single_file(self):
        if self.path:
            return self.path.endswith(".parquet") or self.path.endswith(".pq")
        return False

    def prepare_spark_df(self, df, key_columns, timestamp_key=None, spark_options=None):
        # If partitioning by time, add the necessary columns
        if (
            timestamp_key
            and isinstance(spark_options, dict)
            and "partitionBy" in spark_options
        ):
            from pyspark.sql.functions import (
                dayofmonth,
                hour,
                minute,
                month,
                second,
                year,
            )

            time_unit_to_op = {
                "year": year,
                "month": month,
                "day": dayofmonth,
                "hour": hour,
                "minute": minute,
                "second": second,
            }
            timestamp_col = df[timestamp_key]
            for partition in spark_options["partitionBy"]:
                if partition not in df.columns and partition in time_unit_to_op:
                    op = time_unit_to_op[partition]
                    df = df.withColumn(partition, op(timestamp_col))
        return df


class CSVTarget(BaseStoreTarget):
    kind = TargetTypes.csv
    suffix = ".csv"
    is_offline = True
    support_spark = True
    support_storey = True

    @staticmethod
    def _write_dataframe(df, storage_options, target_path, partition_cols, **kwargs):
        # avoid writing the range index unless explicitly specified via kwargs
        if isinstance(df.index, pd.RangeIndex):
            kwargs["index"] = kwargs.get("index", False)
        df.to_csv(target_path, storage_options=storage_options, **kwargs)

    def add_writer_step(
        self,
        graph,
        after,
        features,
        key_columns=None,
        timestamp_key=None,
        featureset_status=None,
    ):
        key_columns = list(key_columns.keys())
        column_list = self._get_column_list(
            features=features, timestamp_key=timestamp_key, key_columns=key_columns
        )
        store, path_in_store, target_path = self._get_store_and_path()
        graph.add_step(
            name=self.name or "CSVTarget",
            after=after,
            graph_shape="cylinder",
            class_name="storey.CSVTarget",
            path=target_path,
            columns=column_list,
            header=True,
            index_cols=key_columns,
            storage_options=store.get_storage_options(),
            **self.attributes,
        )

    def get_spark_options(self, key_column=None, timestamp_key=None, overwrite=True):
        store, path, url = self._get_store_and_path()
        spark_options = store.get_spark_options()
        spark_options.update(
            {
                "path": store.spark_url + path,
                "format": "csv",
                "header": "true",
            }
        )
        return spark_options

    def prepare_spark_df(self, df, key_columns, timestamp_key=None, spark_options=None):
        import pyspark.sql.functions as funcs

        for col_name, col_type in df.dtypes:
            if col_type == "timestamp":
                # df.write.csv saves timestamps with millisecond precision, but we want microsecond precision
                # for compatibility with storey.
                df = df.withColumn(
                    col_name, funcs.date_format(col_name, "yyyy-MM-dd HH:mm:ss.SSSSSS")
                )
        return df

    def as_df(
        self,
        columns=None,
        df_module=None,
        entities=None,
        start_time=None,
        end_time=None,
        time_column=None,
        additional_filters=None,
        **kwargs,
    ):
        mlrun.utils.helpers.additional_filters_warning(
            additional_filters, self.__class__
        )
        df = super().as_df(
            columns=columns,
            df_module=df_module,
            entities=entities,
            format="csv",
            start_time=start_time,
            end_time=end_time,
            time_column=time_column,
            **kwargs,
        )
        if entities:
            df.set_index(keys=entities, inplace=True)
        return df

    def is_single_file(self):
        if self.path:
            return self.path.endswith(".csv")
        return True


class SnowflakeTarget(BaseStoreTarget):
    """
    :param attributes: A dictionary of attributes for Snowflake connection; will be overridden by database parameters
                       if they exist.
    :param url: Snowflake hostname, in the format: <account_name>.<region>.snowflakecomputing.com
    :param user: Snowflake user for login
    :param db_schema: Database schema
    :param database: Database name
    :param warehouse: Snowflake warehouse name
    :param table_name: Snowflake table name
    """

    support_spark = True
    support_append = True
    is_offline = True
    kind = TargetTypes.snowflake

    def __init__(
        self,
        name: str = "",
        path=None,
        attributes: dict[str, str] = None,
        after_step=None,
        columns=None,
        partitioned: bool = False,
        key_bucketing_number: Optional[int] = None,
        partition_cols: Optional[list[str]] = None,
        time_partitioning_granularity: Optional[str] = None,
        max_events: Optional[int] = None,
        flush_after_seconds: Optional[int] = None,
        storage_options: dict[str, str] = None,
        schema: dict[str, Any] = None,
        credentials_prefix=None,
        url: str = None,
        user: str = None,
        db_schema: str = None,
        database: str = None,
        warehouse: str = None,
        table_name: str = None,
    ):
        attrs = {
            "url": url,
            "user": user,
            "database": database,
            "schema": db_schema,
            "warehouse": warehouse,
            "table": table_name,
        }
        extended_attrs = {
            key: value for key, value in attrs.items() if value is not None
        }
        attributes = {} if not attributes else attributes
        attributes.update(extended_attrs)
        super().__init__(
            name,
            path,
            attributes,
            after_step,
            list(schema.keys()) if schema else columns,
            partitioned,
            key_bucketing_number,
            partition_cols,
            time_partitioning_granularity,
            max_events=max_events,
            flush_after_seconds=flush_after_seconds,
            storage_options=storage_options,
            schema=schema,
            credentials_prefix=credentials_prefix,
        )

    def get_spark_options(self, key_column=None, timestamp_key=None, overwrite=True):
        spark_options = get_snowflake_spark_options(self.attributes)
        spark_options["dbtable"] = self.attributes.get("table")
        return spark_options

    def purge(self):
        pass

    def as_df(
        self,
        columns=None,
        df_module=None,
        entities=None,
        start_time=None,
        end_time=None,
        time_column=None,
        additional_filters=None,
        **kwargs,
    ):
        raise NotImplementedError()


class NoSqlBaseTarget(BaseStoreTarget):
    is_table = True
    is_online = True
    support_append = True
    support_storey = True
    writer_step_name = "base_name"

    def __new__(cls, *args, **kwargs):
        if cls is NoSqlBaseTarget:
            raise TypeError(f"only children of '{cls.__name__}' may be instantiated")
        return object.__new__(cls)

    def get_table_object(self):
        raise NotImplementedError()

    def add_writer_step(
        self,
        graph,
        after,
        features,
        key_columns=None,
        timestamp_key=None,
        featureset_status=None,
    ):
        key_columns = list(key_columns.keys())
        table = self._resource.uri
        column_list = self._get_column_list(
            features=features,
            timestamp_key=None,
            key_columns=key_columns,
            with_type=True,
        )
        if not self.columns:
            aggregate_features = (
                [key for key, feature in features.items() if feature.aggregate]
                if features
                else []
            )
            column_list = [
                col for col in column_list if col[0] not in aggregate_features
            ]

        graph.add_step(
            name=self.name or self.writer_step_name,
            after=after,
            graph_shape="cylinder",
            class_name="storey.NoSqlTarget",
            columns=column_list,
            table=table,
            **self.attributes,
        )

    def prepare_spark_df(self, df, key_columns, timestamp_key=None, spark_options=None):
        raise NotImplementedError()

    def get_spark_options(self, key_column=None, timestamp_key=None, overwrite=True):
        raise NotImplementedError()

    def get_dask_options(self):
        return {"format": "csv"}

    def as_df(
        self,
        columns=None,
        df_module=None,
        entities=None,
        start_time=None,
        end_time=None,
        time_column=None,
        additional_filters=None,
        **kwargs,
    ):
        raise NotImplementedError()

    def write_dataframe(
        self, df, key_column=None, timestamp_key=None, chunk_id=0, **kwargs
    ):
        if hasattr(df, "rdd"):
            options = self.get_spark_options(key_column, timestamp_key)
            options.update(kwargs)
            df = self.prepare_spark_df(df)
            write_format = options.pop("format", None)
            write_spark_dataframe_with_options(
                options, df, "overwrite", write_format=write_format
            )
        else:
            # To prevent modification of the original dataframe and make sure
            # that the last event of a key is the one being persisted
            if len(df.index.names) and df.index.names[0] is not None:
                df = df.groupby(df.index.names).last()
            else:
                df = df.copy(deep=False)
            access_key = self._get_credential("V3IO_ACCESS_KEY")

            store, path_in_store, target_path = self._get_store_and_path()
            storage_options = store.get_storage_options()
            access_key = storage_options.get("v3io_access_key", access_key)

            _, path_with_container = parse_path(target_path)
            container, path = split_path(path_with_container)

            frames_client = get_frames_client(
                token=access_key, address=config.v3io_framesd, container=container
            )

            frames_client.write("kv", path, df, index_cols=key_column, **kwargs)


class NoSqlTarget(NoSqlBaseTarget):
    kind = TargetTypes.nosql
    support_spark = True
    writer_step_name = "NoSqlTarget"

    def get_table_object(self):
        from storey import Table, V3ioDriver

        store, path_in_store, target_path = self._get_store_and_path()
        endpoint, uri = parse_path(target_path)
        storage_options = store.get_storage_options()
        access_key = storage_options.get("v3io_access_key")

        return Table(
            uri,
            V3ioDriver(webapi=endpoint or mlrun.mlconf.v3io_api, access_key=access_key),
            flush_interval_secs=mlrun.mlconf.feature_store.flush_interval,
        )

    def get_spark_options(self, key_column=None, timestamp_key=None, overwrite=True):
        store, path_in_store, target_path = self._get_store_and_path()
        storage_options = store.get_storage_options()
        store_access_key = storage_options.get("v3io_access_key")
        env_access_key = self._secrets.get(
            "V3IO_ACCESS_KEY", os.getenv("V3IO_ACCESS_KEY")
        )
        if store_access_key and env_access_key and store_access_key != env_access_key:
            logger.warning(
                "The Spark v3io connector does not support access_key parameterization."
                "Spark will disregard the store-provided key."
            )
        spark_options = {
            "path": store.spark_url + path_in_store,
            "format": "io.iguaz.v3io.spark.sql.kv",
        }
        if isinstance(key_column, list) and len(key_column) >= 1:
            spark_options["key"] = key_column[0]
            if len(key_column) > 2:
                spark_options["sorting-key"] = "_spark_object_name"
            if len(key_column) == 2:
                spark_options["sorting-key"] = key_column[1]
        else:
            spark_options["key"] = key_column
        if not overwrite:
            spark_options["columnUpdate"] = True
        return spark_options

    def prepare_spark_df(self, df, key_columns, timestamp_key=None, spark_options=None):
        from pyspark.sql.functions import col

        spark_udf_directory = os.path.dirname(os.path.abspath(__file__))
        sys.path.append(spark_udf_directory)
        try:
            import spark_udf

            df.rdd.context.addFile(spark_udf.__file__)

            for col_name, col_type in df.dtypes:
                if col_type.startswith("decimal("):
                    # V3IO does not support this level of precision
                    df = df.withColumn(col_name, col(col_name).cast("double"))
            if len(key_columns) > 2:
                return df.withColumn(
                    "_spark_object_name",
                    spark_udf.hash_and_concat_v3io_udf(
                        *[col(c) for c in key_columns[1:]]
                    ),
                )
        finally:
            sys.path.remove(spark_udf_directory)
        return df


class RedisNoSqlTarget(NoSqlBaseTarget):
    kind = TargetTypes.redisnosql
    support_spark = True
    writer_step_name = "RedisNoSqlTarget"

    # Fetch server url from the RedisNoSqlTarget::__init__() 'path' parameter.
    # If not set fetch it from 'mlrun.mlconf.redis.url' (MLRUN_REDIS__URL environment variable).
    # Then look for username and password at REDIS_xxx secrets
    def _get_server_endpoint(self):
        endpoint, uri = parse_path(self.get_target_path())
        endpoint = endpoint or mlrun.mlconf.redis.url
        if endpoint.startswith("ds://"):
            datastore_profile = datastore_profile_read(endpoint)
            if not datastore_profile:
                raise ValueError(f"Failed to load datastore profile '{endpoint}'")
            if datastore_profile.type != "redis":
                raise ValueError(
                    f"Trying to use profile of type '{datastore_profile.type}' as redis datastore"
                )
            endpoint = datastore_profile.url_with_credentials()
        else:
            parsed_endpoint = urlparse(endpoint)
            if parsed_endpoint.username or parsed_endpoint.password:
                raise mlrun.errors.MLRunInvalidArgumentError(
                    "Provide Redis username and password only via secrets"
                )
            user = self._get_credential("REDIS_USER", "")
            password = self._get_credential("REDIS_PASSWORD", "")
            host = parsed_endpoint.hostname
            port = parsed_endpoint.port if parsed_endpoint.port else "6379"
            scheme = parsed_endpoint.scheme
            if user or password:
                endpoint = f"{scheme}://{user}:{password}@{host}:{port}"
            else:
                endpoint = f"{scheme}://{host}:{port}"
        return endpoint, uri

    def get_table_object(self):
        from storey import Table
        from storey.redis_driver import RedisDriver

        endpoint, uri = self._get_server_endpoint()

        return Table(
            uri,
            RedisDriver(redis_url=endpoint, key_prefix="/"),
            flush_interval_secs=mlrun.mlconf.feature_store.flush_interval,
        )

    def get_spark_options(self, key_column=None, timestamp_key=None, overwrite=True):
        endpoint, uri = self._get_server_endpoint()
        parsed_endpoint = urlparse(endpoint)
        store, path_in_store, path = self._get_store_and_path()
        return {
            "key.column": "_spark_object_name",
            "table": "{" + path_in_store,
            "format": "org.apache.spark.sql.redis",
            "host": parsed_endpoint.hostname,
            "port": parsed_endpoint.port,
            "user": parsed_endpoint.username if parsed_endpoint.username else None,
            "auth": parsed_endpoint.password if parsed_endpoint.password else None,
        }

    def prepare_spark_df(self, df, key_columns, timestamp_key=None, spark_options=None):
        from pyspark.sql.functions import col

        spark_udf_directory = os.path.dirname(os.path.abspath(__file__))
        sys.path.append(spark_udf_directory)
        try:
            import spark_udf

            df.rdd.context.addFile(spark_udf.__file__)

            df = df.withColumn(
                "_spark_object_name",
                spark_udf.hash_and_concat_redis_udf(*[col(c) for c in key_columns]),
            )
        finally:
            sys.path.remove(spark_udf_directory)

        return df


class StreamTarget(BaseStoreTarget):
    kind = TargetTypes.stream
    is_table = False
    is_online = False
    support_spark = False
    support_storey = True
    support_append = True

    def add_writer_step(
        self,
        graph,
        after,
        features,
        key_columns=None,
        timestamp_key=None,
        featureset_status=None,
    ):
        from storey import V3ioDriver

        key_columns = list(key_columns.keys())
        store, path_in_store, path = self._get_store_and_path()
        if not path:
            raise mlrun.errors.MLRunInvalidArgumentError("StreamTarget requires a path")
        endpoint, uri = parse_path(path)
        storage_options = store.get_storage_options()
        access_key = storage_options.get("v3io_access_key")
        column_list = self._get_column_list(
            features=features, timestamp_key=timestamp_key, key_columns=key_columns
        )

        graph.add_step(
            name=self.name or "StreamTarget",
            after=after,
            graph_shape="cylinder",
            class_name="storey.StreamTarget",
            columns=column_list,
            storage=V3ioDriver(
                webapi=endpoint or mlrun.mlconf.v3io_api, access_key=access_key
            ),
            stream_path=uri,
            **self.attributes,
        )

    def as_df(
        self,
        columns=None,
        df_module=None,
        entities=None,
        start_time=None,
        end_time=None,
        time_column=None,
        additional_filters=None,
        **kwargs,
    ):
        raise NotImplementedError()


class KafkaTarget(BaseStoreTarget):
    """
    Kafka target storage driver, used to write data into kafka topics.
    example::
        # define target
        kafka_target = KafkaTarget(
            name="kafka", path="my_topic", brokers="localhost:9092"
        )
        # ingest
        stocks_set.ingest(stocks, [kafka_target])
    :param name:                target name
    :param path:                topic name e.g. "my_topic"
    :param after_step:          optional, after what step in the graph to add the target
    :param columns:             optional, which columns from data to write
    :param bootstrap_servers:   Deprecated. Use the brokers parameter instead
    :param producer_options:    additional configurations for kafka producer
    :param brokers:             kafka broker as represented by a host:port pair, or a list of kafka brokers, e.g.
        "localhost:9092", or ["kafka-broker-1:9092", "kafka-broker-2:9092"]
    """

    kind = TargetTypes.kafka
    is_table = False
    is_online = False
    support_spark = False
    support_storey = True
    support_append = True

    def __init__(
        self,
        *args,
        bootstrap_servers=None,
        producer_options=None,
        brokers=None,
        **kwargs,
    ):
        attrs = {}

        # TODO: Remove this in 1.9.0
        if bootstrap_servers:
            if brokers:
                raise mlrun.errors.MLRunInvalidArgumentError(
                    "KafkaTarget cannot be created with both the 'brokers' parameter and the deprecated "
                    "'bootstrap_servers' parameter. Please use 'brokers' only."
                )
            warnings.warn(
                "'bootstrap_servers' parameter is deprecated in 1.7.0 and will be removed in 1.9.0, "
                "use 'brokers' instead.",
                FutureWarning,
            )
            brokers = bootstrap_servers

        if brokers:
            attrs["brokers"] = brokers
        if producer_options is not None:
            attrs["producer_options"] = producer_options

        super().__init__(*args, attributes=attrs, **kwargs)

    def add_writer_step(
        self,
        graph,
        after,
        features,
        key_columns=None,
        timestamp_key=None,
        featureset_status=None,
    ):
        key_columns = list(key_columns.keys())
        column_list = self._get_column_list(
            features=features, timestamp_key=timestamp_key, key_columns=key_columns
        )
        if self.path and self.path.startswith("ds://"):
            datastore_profile = datastore_profile_read(self.path)
            attributes = datastore_profile.attributes()
            brokers = attributes.pop(
                "brokers", attributes.pop("bootstrap_servers", None)
            )
            topic = datastore_profile.topic
        else:
            attributes = copy(self.attributes)
            brokers = attributes.pop(
                "brokers", attributes.pop("bootstrap_servers", None)
            )
            topic, brokers = parse_kafka_url(self.get_target_path(), brokers)

        if not topic:
            raise mlrun.errors.MLRunInvalidArgumentError(
                "KafkaTarget requires a path (topic)"
            )

        graph.add_step(
            name=self.name or "KafkaTarget",
            after=after,
            graph_shape="cylinder",
            class_name="storey.KafkaTarget",
            columns=column_list,
            topic=topic,
            brokers=brokers,
            **attributes,
        )

    def as_df(
        self,
        columns=None,
        df_module=None,
        entities=None,
        start_time=None,
        end_time=None,
        time_column=None,
        additional_filters=None,
        **kwargs,
    ):
        raise NotImplementedError()

    def purge(self):
        pass


class TSDBTarget(BaseStoreTarget):
    kind = TargetTypes.tsdb
    is_table = False
    is_online = False
    support_spark = False
    support_storey = True
    support_append = True

    def add_writer_step(
        self,
        graph,
        after,
        features,
        key_columns=None,
        timestamp_key=None,
        featureset_status=None,
    ):
        key_columns = list(key_columns.keys())
        endpoint, uri = parse_path(self.get_target_path())
        if not timestamp_key:
            raise mlrun.errors.MLRunInvalidArgumentError(
                "feature set timestamp_key must be specified for TSDBTarget writer"
            )

        column_list = self._get_column_list(
            features=features, timestamp_key=None, key_columns=key_columns
        )

        graph.add_step(
            name=self.name or "TSDBTarget",
            class_name="storey.TSDBTarget",
            after=after,
            graph_shape="cylinder",
            path=uri,
            time_col=timestamp_key,
            index_cols=key_columns,
            columns=column_list,
            **self.attributes,
        )

    def as_df(
        self,
        columns=None,
        df_module=None,
        entities=None,
        start_time=None,
        end_time=None,
        time_column=None,
        additional_filters=None,
        **kwargs,
    ):
        raise NotImplementedError()

    def write_dataframe(
        self, df, key_column=None, timestamp_key=None, chunk_id=0, **kwargs
    ):
        access_key = self._secrets.get("V3IO_ACCESS_KEY", os.getenv("V3IO_ACCESS_KEY"))

        new_index = []
        if timestamp_key:
            new_index.append(timestamp_key)
        if key_column:
            if isinstance(key_column, str):
                key_column = [key_column]
            new_index.extend(key_column)

        store, path_in_store, target_path = self._get_store_and_path()
        storage_options = store.get_storage_options()
        access_key = storage_options.get("v3io_access_key", access_key)

        _, path_with_container = parse_path(target_path)
        container, path = split_path(path_with_container)

        frames_client = get_frames_client(
            token=access_key,
            address=config.v3io_framesd,
            container=container,
        )

        frames_client.write(
            "tsdb", path, df, index_cols=new_index if new_index else None, **kwargs
        )


class CustomTarget(BaseStoreTarget):
    kind = "custom"
    is_table = False
    is_online = False
    support_spark = False
    support_storey = True

    def __init__(
        self,
        class_name: str,
        name: str = "",
        after_step=None,
        **attributes,
    ):
        attributes = attributes or {}
        attributes["class_name"] = class_name
        super().__init__(name, "", attributes, after_step=after_step)

    def add_writer_step(
        self,
        graph,
        after,
        features,
        key_columns=None,
        timestamp_key=None,
        featureset_status=None,
    ):
        attributes = copy(self.attributes)
        class_name = attributes.pop("class_name")
        graph.add_step(
            name=self.name,
            after=after,
            graph_shape="cylinder",
            class_name=class_name,
            **attributes,
        )


class DFTarget(BaseStoreTarget):
    kind = TargetTypes.dataframe
    support_storey = True

    def __init__(self, *args, name="dataframe", **kwargs):
        self._df = None
        super().__init__(*args, name=name, **kwargs)

    def set_df(self, df):
        self._df = df

    def update_resource_status(self, status="", producer=None, size=None):
        pass

    def add_writer_step(
        self,
        graph,
        after,
        features,
        key_columns=None,
        timestamp_key=None,
        featureset_status=None,
    ):
        key_columns = list(key_columns.keys())
        # todo: column filter
        graph.add_step(
            name=self.name or "WriteToDataFrame",
            after=after,
            graph_shape="cylinder",
            class_name="storey.ReduceToDataFrame",
            index=key_columns,
            insert_key_column_as=key_columns,
            insert_time_column_as=timestamp_key,
        )

    def as_df(
        self,
        columns=None,
        df_module=None,
        entities=None,
        start_time=None,
        end_time=None,
        time_column=None,
        additional_filters=None,
        **kwargs,
    ):
        mlrun.utils.helpers.additional_filters_warning(
            additional_filters, self.__class__
        )
        return select_columns_from_df(
            filter_df_start_end_time(
                self._df,
                time_column=time_column,
                start_time=start_time,
                end_time=end_time,
            ),
            columns,
        )


class SQLTarget(BaseStoreTarget):
    kind = TargetTypes.sql
    is_online = True
    support_spark = False
    support_storey = True

    def __init__(
        self,
        name: str = "",
        path=None,
        attributes: dict[str, str] = None,
        after_step=None,
        partitioned: bool = False,
        key_bucketing_number: Optional[int] = None,
        partition_cols: Optional[list[str]] = None,
        time_partitioning_granularity: Optional[str] = None,
        max_events: Optional[int] = None,
        flush_after_seconds: Optional[int] = None,
        storage_options: dict[str, str] = None,
        db_url: str = None,
        table_name: str = None,
        schema: dict[str, Any] = None,
        primary_key_column: str = "",
        if_exists: str = "append",
        create_table: bool = False,
        # create_according_to_data: bool = False,
        varchar_len: int = 50,
        parse_dates: list[str] = None,
    ):
        """
        Write to SqlDB as output target for a flow.
        example::
             db_url = "sqlite:///stockmarket.db"
             schema = {'time': datetime.datetime, 'ticker': str,
                    'bid': float, 'ask': float, 'ind': int}
             target = SqlDBTarget(table_name=f'{name}-target', db_url=db_url, create_table=True,
                                   schema=schema, primary_key_column=key)
        :param name:
        :param path:
        :param attributes:
        :param after_step:
        :param partitioned:
        :param key_bucketing_number:
        :param partition_cols:
        :param time_partitioning_granularity:
        :param max_events:
        :param flush_after_seconds:
        :param storage_options:
        :param db_url:                     url string connection to sql database.
                                            If not set, the MLRUN_SQL__URL environment variable will
                                            be used.
        :param table_name:                  the name of the table to access,
                                            from the current database
        :param schema:                      the schema of the table (must pass when
                                            create_table=True)
        :param primary_key_column:          the primary key of the table (must pass always)
        :param if_exists:                   {'fail', 'replace', 'append'}, default 'append'
                                            - fail: If table exists, do nothing.
                                            - replace: If table exists, drop it, recreate it, and insert data.
                                            - append: If table exists, insert data. Create if does not exist.
        :param create_table:                pass True if you want to create new table named by
                                            table_name with schema on current database.
        :param create_according_to_data:    (not valid)
        :param varchar_len :    the defalut len of the all the varchar column (using if needed to create the table).
        :param parse_dates :    all the field to be parsed as timestamp.
        """

        create_according_to_data = False  # TODO: open for user
        db_url = db_url or mlrun.mlconf.sql.url
        if db_url is None or table_name is None:
            attr = {}
        else:
            # check for table existence and acts according to the user input
            self._primary_key_column = primary_key_column

            attr = {
                "table_name": table_name,
                "db_path": db_url,
                "create_according_to_data": create_according_to_data,
                "if_exists": if_exists,
                "parse_dates": parse_dates,
                "varchar_len": varchar_len,
            }
            path = (
                f"mlrunSql://@{db_url}//@{table_name}"
                f"//@{str(create_according_to_data)}//@{if_exists}//@{primary_key_column}//@{create_table}"
            )

        if attributes:
            attributes.update(attr)
        else:
            attributes = attr

        super().__init__(
            name,
            path,
            attributes,
            after_step,
            list(schema.keys()) if schema else None,
            partitioned,
            key_bucketing_number,
            partition_cols,
            time_partitioning_granularity,
            max_events=max_events,
            flush_after_seconds=flush_after_seconds,
            storage_options=storage_options,
            schema=schema,
        )

    def get_table_object(self):
        from storey import SQLDriver, Table

        (db_path, table_name, _, _, primary_key, _) = self._parse_url()
        try:
            primary_key = ast.literal_eval(primary_key)
        except Exception:
            pass
        return Table(
            f"{db_path}/{table_name}",
            SQLDriver(db_path=db_path, primary_key=primary_key),
            flush_interval_secs=mlrun.mlconf.feature_store.flush_interval,
        )

    def add_writer_step(
        self,
        graph,
        after,
        features,
        key_columns=None,
        timestamp_key=None,
        featureset_status=None,
    ):
        key_columns = list(key_columns.keys())
        column_list = self._get_column_list(
            features=features, timestamp_key=timestamp_key, key_columns=key_columns
        )
        table = self._resource.uri
        self._create_sql_table()
        for step in graph.steps.values():
            if step.class_name == "storey.AggregateByKey":
                raise mlrun.errors.MLRunRuntimeError(
                    "SQLTarget does not support aggregation step"
                )
        graph.add_step(
            name=self.name or "SqlTarget",
            after=after,
            graph_shape="cylinder",
            class_name="storey.NoSqlTarget",
            columns=column_list,
            header=True,
            table=table,
            index_cols=key_columns,
            **self.attributes,
        )

    def as_df(
        self,
        columns=None,
        df_module=None,
        entities=None,
        start_time=None,
        end_time=None,
        time_column=None,
        additional_filters=None,
        **kwargs,
    ):
        try:
            import sqlalchemy

        except (ModuleNotFoundError, ImportError) as exc:
            self._raise_sqlalchemy_import_error(exc)

        mlrun.utils.helpers.additional_filters_warning(
            additional_filters, self.__class__
        )

        db_path, table_name, _, _, _, _ = self._parse_url()
        engine = sqlalchemy.create_engine(db_path)
        parse_dates: Optional[list[str]] = self.attributes.get("parse_dates")
        with engine.connect() as conn:
            query, parse_dates = _generate_sql_query_with_time_filter(
                table_name=table_name,
                engine=engine,
                time_column=time_column,
                parse_dates=parse_dates,
                start_time=start_time,
                end_time=end_time,
            )
            df = pd.read_sql(
                query,
                con=conn,
                parse_dates=parse_dates,
                columns=columns,
            )
            if self._primary_key_column:
                df.set_index(self._primary_key_column, inplace=True)
        return df

    def write_dataframe(
        self, df, key_column=None, timestamp_key=None, chunk_id=0, **kwargs
    ):
        try:
            import sqlalchemy

        except (ModuleNotFoundError, ImportError) as exc:
            self._raise_sqlalchemy_import_error(exc)

        self._create_sql_table()

        if hasattr(df, "rdd"):
            raise ValueError("Spark is not supported")
        else:
            (
                db_path,
                table_name,
                create_according_to_data,
                if_exists,
                primary_key,
                _,
            ) = self._parse_url()
            create_according_to_data = bool(create_according_to_data)
            engine = sqlalchemy.create_engine(
                db_path,
            )
            connection = engine.connect()
            if create_according_to_data:
                # todo : create according to first row.
                pass
            df.to_sql(table_name, connection, if_exists=if_exists)

    def _parse_url(self):
        path = self.path[len("mlrunSql:///") :]
        return path.split("//@")

    def purge(self):
        pass

    def _create_sql_table(self):
        (
            db_path,
            table_name,
            create_according_to_data,
            if_exists,
            primary_key,
            create_table,
        ) = self._parse_url()
        try:
            import sqlalchemy

        except (ModuleNotFoundError, ImportError) as exc:
            self._raise_sqlalchemy_import_error(exc)

        try:
            primary_key = ast.literal_eval(primary_key)
            primary_key_for_check = primary_key
        except Exception:
            primary_key_for_check = [primary_key]
        engine = sqlalchemy.create_engine(db_path)
        with engine.connect() as conn:
            metadata = sqlalchemy.MetaData()
            table_exists = engine.dialect.has_table(conn, table_name)
            if not table_exists and not create_table:
                raise ValueError(f"Table named {table_name} is not exist")

            elif not table_exists and create_table:
                TYPE_TO_SQL_TYPE = {
                    int: sqlalchemy.Integer,
                    str: sqlalchemy.String(self.attributes.get("varchar_len")),
                    datetime.datetime: sqlalchemy.dialects.mysql.DATETIME(fsp=6),
                    pd.Timestamp: sqlalchemy.dialects.mysql.DATETIME(fsp=6),
                    bool: sqlalchemy.Boolean,
                    float: sqlalchemy.Float,
                    datetime.timedelta: sqlalchemy.Interval,
                    pd.Timedelta: sqlalchemy.Interval,
                }
                # creat new table with the given name
                columns = []
                for col, col_type in self.schema.items():
                    col_type_sql = TYPE_TO_SQL_TYPE.get(col_type)
                    if col_type_sql is None:
                        raise TypeError(
                            f"'{col_type}' unsupported type for column '{col}'"
                        )
                    columns.append(
                        sqlalchemy.Column(
                            col,
                            col_type_sql,
                            primary_key=(col in primary_key_for_check),
                        )
                    )

                sqlalchemy.Table(table_name, metadata, *columns)
                metadata.create_all(engine)
                if_exists = "append"
                self.path = (
                    f"mlrunSql://@{db_path}//@{table_name}"
                    f"//@{str(create_according_to_data)}//@{if_exists}//@{primary_key}//@{create_table}"
                )
                conn.close()

    @staticmethod
    def _raise_sqlalchemy_import_error(exc):
        raise mlrun.errors.MLRunMissingDependencyError(
            "Using 'SQLTarget' requires sqlalchemy package. Use pip install mlrun[sqlalchemy] to install it."
        ) from exc


kind_to_driver = {
    TargetTypes.parquet: ParquetTarget,
    TargetTypes.csv: CSVTarget,
    TargetTypes.nosql: NoSqlTarget,
    TargetTypes.redisnosql: RedisNoSqlTarget,
    TargetTypes.dataframe: DFTarget,
    TargetTypes.stream: StreamTarget,
    TargetTypes.kafka: KafkaTarget,
    TargetTypes.tsdb: TSDBTarget,
    TargetTypes.custom: CustomTarget,
    TargetTypes.sql: SQLTarget,
    TargetTypes.snowflake: SnowflakeTarget,
}


def _get_target_path(driver, resource, run_id_mode=False, netloc=None, scheme=""):
    """return the default target path given the resource and target kind"""
    kind = driver.kind
    suffix = driver.suffix
    if not suffix:
        if (
            kind == ParquetTarget.kind
            and resource.kind == mlrun.common.schemas.ObjectKind.feature_vector
        ):
            suffix = ".parquet"
    kind_prefix = (
        "sets"
        if resource.kind == mlrun.common.schemas.ObjectKind.feature_set
        else "vectors"
    )
    name = resource.metadata.name
    project = resource.metadata.project or mlrun.mlconf.default_project

    default_kind_name = kind
    if scheme == "ds":
        # "dsnosql" is not an actual target like Parquet or Redis; rather, it serves
        # as a placeholder that can be used in any specified target
        default_kind_name = "dsnosql"
    if scheme == "redis" or scheme == "rediss":
        default_kind_name = TargetTypes.redisnosql

    netloc = netloc or ""
    data_prefix = get_default_prefix_for_target(default_kind_name).format(
        ds_profile_name=netloc,  # In case of ds profile, set its the name
        authority=netloc,  # In case of redis, replace {authority} with netloc
        project=project,
        kind=kind,
        name=name,
    )

    if scheme == "rediss":
        data_prefix = data_prefix.replace("redis://", "rediss://", 1)

    # todo: handle ver tag changes, may need to copy files?
    if not run_id_mode:
        version = resource.metadata.tag
        name = f"{name}-{version or 'latest'}"
    return f"{data_prefix}/{kind_prefix}/{name}{suffix}"


def generate_path_with_chunk(target, chunk_id, path):
    if path is None:
        return ""
    prefix, suffix = os.path.splitext(path)
    if chunk_id and not target.partitioned and not target.time_partitioning_granularity:
        return f"{prefix}/{chunk_id:0>4}{suffix}"
    return path<|MERGE_RESOLUTION|>--- conflicted
+++ resolved
@@ -458,14 +458,7 @@
             self.get_target_path(),
             credentials_prefix_secrets,
         )
-<<<<<<< HEAD
-        if self.get_target_path() and self.get_target_path().startswith("ds://"):
-            return store, store.url + resolved_store_path
-        else:
-            return store, self.get_target_path()
-=======
         return store, resolved_store_path, url
->>>>>>> 7034459d
 
     def _get_column_list(self, features, timestamp_key, key_columns, with_type=False):
         result = []
