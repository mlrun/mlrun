# Copyright 2023 Iguazio
#
# Licensed under the Apache License, Version 2.0 (the "License");
# you may not use this file except in compliance with the License.
# You may obtain a copy of the License at
#
#   http://www.apache.org/licenses/LICENSE-2.0
#
# Unless required by applicable law or agreed to in writing, software
# distributed under the License is distributed on an "AS IS" BASIS,
# WITHOUT WARRANTIES OR CONDITIONS OF ANY KIND, either express or implied.
# See the License for the specific language governing permissions and
# limitations under the License.
#
import base64
import json
import os
import re
import unittest.mock
from contextlib import nullcontext as does_not_raise

import deepdiff
import pytest
from kubernetes import client

import mlrun
import mlrun.common.constants
import mlrun.common.schemas
import mlrun.k8s_utils
import mlrun.utils.version
import server.py.services.api.api.utils
import server.py.services.api.utils.builder
import server.py.services.api.utils.singletons.k8s
from mlrun.config import config


def test_build_runtime_use_base_image_when_no_build():
    fn = mlrun.new_function("some-function", "some-project", "some-tag", kind="job")
    base_image = "mlrun/mlrun"
    fn.build_config(base_image=base_image)
    assert fn.spec.image == ""
    ready = server.py.services.api.utils.builder.build_runtime(
        mlrun.common.schemas.AuthInfo(),
        fn,
    )
    assert ready is True
    assert fn.spec.image == base_image


def test_build_runtime_enrich_base_image(monkeypatch):
    _patch_k8s_helper(monkeypatch)
    with unittest.mock.patch(
        "server.py.services.api.utils.builder.make_kaniko_pod",
        new=unittest.mock.MagicMock(),
    ):
        docker_registry = "default.docker.registry/default-repository"
        config.httpdb.builder.docker_registry = docker_registry

        fn = mlrun.new_function("some-function", "some-project", "some-tag", kind="job")
        base_image = "some/image"
        fn.build_config(
            base_image=f"{mlrun.common.constants.IMAGE_NAME_ENRICH_REGISTRY_PREFIX}{base_image}"
        )
        assert fn.spec.image == ""
        server.py.services.api.utils.builder.build_runtime(
            mlrun.common.schemas.AuthInfo(),
            fn,
        )

        dockerfile = server.py.services.api.utils.builder.make_kaniko_pod.call_args[1][
            "dockertext"
        ]
        dockerfile_lines = dockerfile.splitlines()
        assert dockerfile_lines[0] == f"FROM {docker_registry}/{base_image}"

        # verify that the target image is populated properly
        target_image = server.py.services.api.utils.builder.make_kaniko_pod.call_args[
            0
        ][2]
        assert (
            target_image
            == f"{docker_registry}/func-{fn.metadata.project}-{fn.metadata.name}:{fn.metadata.tag}"
        )


def test_build_runtime_use_image_when_no_build():
    image = "mlrun/mlrun"
    fn = mlrun.new_function(
        "some-function", "some-project", "some-tag", image=image, kind="job"
    )
    assert fn.spec.image == image
    ready = server.py.services.api.utils.builder.build_runtime(
        mlrun.common.schemas.AuthInfo(),
        fn,
        with_mlrun=False,
    )
    assert ready is True
    assert fn.spec.image == image


@pytest.mark.parametrize(
    "pull_mode,push_mode,secret,flags_expected",
    [
        ("auto", "auto", "", True),
        ("auto", "auto", "some-secret-name", False),
        ("enabled", "enabled", "some-secret-name", True),
        ("enabled", "enabled", "", True),
        ("disabled", "disabled", "some-secret-name", False),
        ("disabled", "disabled", "", False),
    ],
)
def test_build_runtime_insecure_registries(
    monkeypatch, pull_mode, push_mode, secret, flags_expected
):
    _patch_k8s_helper(monkeypatch)
    mlrun.mlconf.httpdb.builder.docker_registry = "registry.hub.docker.com/username"
    function = mlrun.new_function(
        "some-function",
        "some-project",
        "some-tag",
        image="mlrun/mlrun",
        kind="job",
        requirements=["some-package"],
    )

    insecure_flags = {"--insecure", "--insecure-pull"}
    mlrun.mlconf.httpdb.builder.insecure_pull_registry_mode = pull_mode
    mlrun.mlconf.httpdb.builder.insecure_push_registry_mode = push_mode
    mlrun.mlconf.httpdb.builder.docker_registry_secret = secret
    server.py.services.api.utils.builder.build_runtime(
        mlrun.common.schemas.AuthInfo(),
        function,
    )
    assert (
        insecure_flags.issubset(
            set(
                server.py.services.api.utils.singletons.k8s.get_k8s_helper()
                .create_pod.call_args[0][0]
                .pod.spec.containers[0]
                .args
            )
        )
        == flags_expected
    )


def test_build_runtime_target_image(monkeypatch):
    _patch_k8s_helper(monkeypatch)
    registry = "registry.hub.docker.com/username"
    docker_registry_secret = "whatever"
    mlrun.mlconf.httpdb.builder.docker_registry = registry
    mlrun.mlconf.httpdb.builder.docker_registry_secret = docker_registry_secret
    mlrun.mlconf.httpdb.builder.function_target_image_name_prefix_template = (
        "my-cool-prefix-{project}-{name}"
    )
    function = mlrun.new_function(
        "some-function",
        "some-project",
        "some-tag",
        image="mlrun/mlrun",
        kind="job",
        requirements=["some-package"],
    )
    image_name_prefix = (
        mlrun.mlconf.httpdb.builder.function_target_image_name_prefix_template.format(
            project=function.metadata.project, name=function.metadata.name
        )
    )

    server.py.services.api.utils.builder.build_runtime(
        mlrun.common.schemas.AuthInfo(),
        function,
    )

    # assert the default target image
    target_image = _get_target_image_from_create_pod_mock()
    assert target_image == f"{registry}/{image_name_prefix}:{function.metadata.tag}"

    # verify the secret is populated to function spec build
    assert docker_registry_secret == function.spec.build.secret

    # assert we can override the target image as long as we stick to the prefix
    function.spec.build.image = (
        f"{registry}/{image_name_prefix}-some-addition:{function.metadata.tag}"
    )
    function.spec.build.secret = docker_registry_secret + "-other"
    server.py.services.api.utils.builder.build_runtime(
        mlrun.common.schemas.AuthInfo(),
        function,
    )
    target_image = _get_target_image_from_create_pod_mock()
    assert target_image == function.spec.build.image

    # verify function spec build secret overrides the default mlrun config
    assert docker_registry_secret + "-other" == function.spec.build.secret

    # assert the same with the registry enrich prefix
    # assert we can override the target image as long as we stick to the prefix
    function.spec.build.image = (
        f"{mlrun.common.constants.IMAGE_NAME_ENRICH_REGISTRY_PREFIX}username"
        f"/{image_name_prefix}-some-addition:{function.metadata.tag}"
    )
    server.py.services.api.utils.builder.build_runtime(
        mlrun.common.schemas.AuthInfo(),
        function,
    )
    target_image = _get_target_image_from_create_pod_mock()
    assert (
        target_image
        == f"{registry}/{image_name_prefix}-some-addition:{function.metadata.tag}"
    )

    # assert it raises if we don't stick to the prefix
    for invalid_image in [
        f"{mlrun.common.constants.IMAGE_NAME_ENRICH_REGISTRY_PREFIX}username/without-prefix:{function.metadata.tag}",
        f"{registry}/without-prefix:{function.metadata.tag}",
    ]:
        function.spec.build.image = invalid_image
        with pytest.raises(mlrun.errors.MLRunInvalidArgumentError):
            server.py.services.api.utils.builder.build_runtime(
                mlrun.common.schemas.AuthInfo(),
                function,
            )

    # assert if we can not-stick to the regex if it's a different registry
    function.spec.build.image = (
        f"registry.hub.docker.com/some-other-username/image-not-by-prefix"
        f":{function.metadata.tag}"
    )
    server.py.services.api.utils.builder.build_runtime(
        mlrun.common.schemas.AuthInfo(),
        function,
    )
    target_image = _get_target_image_from_create_pod_mock()
    assert target_image == function.spec.build.image


def test_build_runtime_use_default_node_selector(monkeypatch):
    _patch_k8s_helper(monkeypatch)
    mlrun.mlconf.httpdb.builder.docker_registry = "registry.hub.docker.com/username"
    node_selector = {
        "label-1": "val1",
        "label-2": "val2",
    }
    mlrun.mlconf.default_function_node_selector = base64.b64encode(
        json.dumps(node_selector).encode("utf-8")
    )
    function = mlrun.new_function(
        "some-function",
        "some-project",
        "some-tag",
        image="mlrun/mlrun",
        kind="job",
        requirements=["some-package"],
    )
    server.py.services.api.utils.builder.build_runtime(
        mlrun.common.schemas.AuthInfo(),
        function,
    )
    assert (
        deepdiff.DeepDiff(
            _create_pod_mock_pod_spec().node_selector, node_selector, ignore_order=True
        )
        == {}
    )


def test_function_build_with_attributes_from_spec(monkeypatch):
    _patch_k8s_helper(monkeypatch)
    mlrun.mlconf.httpdb.builder.docker_registry = "registry.hub.docker.com/username"
    function = mlrun.new_function(
        "some-function",
        "some-project",
        "some-tag",
        image="mlrun/mlrun",
        kind="job",
        requirements=["some-package"],
    )
    node_selector = {
        "label-1": "val1",
        "label-2": "val2",
    }
    node_name = "node_test"
    priority_class_name = "test-priority"

    function.spec.node_name = node_name
    function.spec.node_selector = node_selector
    function.spec.priority_class_name = priority_class_name
    server.py.services.api.utils.builder.build_runtime(
        mlrun.common.schemas.AuthInfo(),
        function,
    )
    assert (
        deepdiff.DeepDiff(
            _create_pod_mock_pod_spec().node_name, node_name, ignore_order=True
        )
        == {}
    )
    assert (
        deepdiff.DeepDiff(
            _create_pod_mock_pod_spec().node_selector, node_selector, ignore_order=True
        )
        == {}
    )
    assert (
        deepdiff.DeepDiff(
            _create_pod_mock_pod_spec().priority_class_name,
            priority_class_name,
            ignore_order=True,
        )
        == {}
    )


def test_function_build_with_default_requests(monkeypatch):
    _patch_k8s_helper(monkeypatch)
    mlrun.mlconf.httpdb.builder.docker_registry = "registry.hub.docker.com/username"
    function = mlrun.new_function(
        "some-function",
        "some-project",
        "some-tag",
        image="mlrun/mlrun",
        kind="job",
        requirements=["some-package"],
    )
    server.py.services.api.utils.builder.build_runtime(
        mlrun.common.schemas.AuthInfo(),
        function,
    )
    expected_resources = {"requests": {}}
    # assert that both limits requirements and gpu requests are not defined
    assert (
        deepdiff.DeepDiff(
            _create_pod_mock_pod_spec().containers[0].resources,
            expected_resources,
            ignore_order=True,
        )
        == {}
    )
    mlrun.mlconf.default_function_pod_resources.requests = {
        "cpu": "25m",
        "memory": "1m",
        "gpu": None,
    }
    expected_resources = {"requests": {"cpu": "25m", "memory": "1m"}}

    server.py.services.api.utils.builder.build_runtime(
        mlrun.common.schemas.AuthInfo(),
        function,
    )
    assert (
        deepdiff.DeepDiff(
            _create_pod_mock_pod_spec().containers[0].resources,
            expected_resources,
            ignore_order=True,
        )
        == {}
    )

    mlrun.mlconf.default_function_pod_resources = {
        "requests": {
            "cpu": "25m",
            "memory": "1m",
            "gpu": 2,
        },
        "limits": {
            "cpu": "1",
            "memory": "1G",
            "gpu": 2,
        },
    }
    expected_resources = {"requests": {"cpu": "25m", "memory": "1m"}}

    server.py.services.api.utils.builder.build_runtime(
        mlrun.common.schemas.AuthInfo(),
        function,
    )
    assert (
        deepdiff.DeepDiff(
            _create_pod_mock_pod_spec().containers[0].resources,
            expected_resources,
            ignore_order=True,
        )
        == {}
    )


def test_resolve_mlrun_install_command_version():
    cases = [
        {
            "test_description": "when mlrun_version_specifier configured, expected to install mlrun_version_specifier",
            "mlrun_version_specifier": "mlrun[complete] @ git+https://github.com/mlrun/mlrun@v0.10.0",
            "client_version": "0.9.3",
            "server_mlrun_version_specifier": None,
            "expected_mlrun_install_command_version": "mlrun[complete] @ git+https://github.com/mlrun/mlrun@v0.10.0",
        },
        {
            "test_description": "when mlrun_version_specifier is not configured and the server_mlrun_version_specifier"
            " is setup, expected to install the server_mlrun_version_specifier even if"
            " the client_version configured",
            "mlrun_version_specifier": None,
            "client_version": "0.9.3",
            "server_mlrun_version_specifier": "mlrun[complete]==0.10.0-server-version",
            "expected_mlrun_install_command_version": "mlrun[complete]==0.10.0-server-version",
        },
        {
            "test_description": "when client_version is specified and stable and mlrun_version_specifier and"
            " server_mlrun_version_specifier are not configured,"
            " expected to install stable client version",
            "mlrun_version_specifier": None,
            "client_version": "0.9.3",
            "server_mlrun_version_specifier": None,
            "expected_mlrun_install_command_version": "mlrun[complete]==0.9.3",
        },
        {
            "test_description": "when client_version is specified and unstable and mlrun_version_specifier and"
            " server_mlrun_version_specifier are not configured,"
            " expected to install mlrun/mlrun@development",
            "mlrun_version_specifier": None,
            "client_version": "unstable",
            "server_mlrun_version_specifier": None,
            "expected_mlrun_install_command_version": "mlrun[complete] @ "
            "git+https://github.com/mlrun/mlrun@development",
        },
        {
            "test_description": "when only the config.version is configured and unstable,"
            " expected to install mlrun/mlrun@development",
            "mlrun_version_specifier": None,
            "client_version": None,
            "server_mlrun_version_specifier": None,
            "version": "unstable",
            "expected_mlrun_install_command_version": "mlrun[complete] @ "
            "git+https://github.com/mlrun/mlrun@development",
        },
        {
            "test_description": "when only the config.version is configured and stable,"
            " expected to install config.version",
            "mlrun_version_specifier": None,
            "client_version": None,
            "server_mlrun_version_specifier": None,
            "version": "0.9.2",
            "expected_mlrun_install_command_version": "mlrun[complete]==0.9.2",
        },
    ]
    for case in cases:
        config.httpdb.builder.mlrun_version_specifier = case.get(
            "server_mlrun_version_specifier"
        )
        config.package_path = case.get("package_path", "mlrun")
        if case.get("version") is not None:
            mlrun.utils.version.Version().get = unittest.mock.Mock(
                return_value={"version": case["version"]}
            )

        mlrun_version_specifier = case.get("mlrun_version_specifier")
        client_version = case.get("client_version")
        expected_result = case.get("expected_mlrun_install_command_version")

        result = (
            server.py.services.api.utils.builder.resolve_mlrun_install_command_version(
                mlrun_version_specifier, client_version
            )
        )
        assert (
            result == expected_result
        ), f"Test supposed to pass {case.get('test_description')}"


def test_build_runtime_ecr_with_ec2_iam_policy(monkeypatch):
    _patch_k8s_helper(monkeypatch)
    mlrun.mlconf.httpdb.builder.docker_registry = (
        "aws_account_id.dkr.ecr.region.amazonaws.com"
    )
    project = mlrun.new_project("some-project")
    project.set_secrets(
        secrets={
            "AWS_ACCESS_KEY_ID": "test-a",
            "AWS_SECRET_ACCESS_KEY": "test-b",
        }
    )
    function = mlrun.new_function(
        "some-function",
        "some-project",
        kind="job",
    )
    function = project.set_function(function)
    server.py.services.api.utils.builder.build_runtime(
        mlrun.common.schemas.AuthInfo(),
        function,
        force_build=True,
    )
    pod_spec = _create_pod_mock_pod_spec()
    assert {"name": "AWS_SDK_LOAD_CONFIG", "value": "true", "value_from": None} in [
        env.to_dict() for env in pod_spec.containers[0].env
    ]

    # ensure both envvars are set without values, so they won't interfere with the iam policy
    for env_name in ["AWS_ACCESS_KEY_ID", "AWS_SECRET_ACCESS_KEY"]:
        assert {"name": env_name, "value": "", "value_from": None} in [
            env.to_dict() for env in pod_spec.containers[0].env
        ]

    # 1 for the AWS_SDK_LOAD_CONFIG=true
    # 2 for the AWS_ACCESS_KEY_ID="" and AWS_SECRET_ACCESS_KEY=""
    # 1 for the project secret
    # == 4
    assert len(pod_spec.containers[0].env) == 4, "expected 4 env items"

    assert len(pod_spec.init_containers) == 2
    for init_container in pod_spec.init_containers:
        if init_container.name == "create-repos":
            assert (
                "aws ecr create-repository --region region --repository-name mlrun/func-some-project-some-function"
                in init_container.args[1]
            )
            break
    else:
        pytest.fail("no create-repos init container")


def test_build_runtime_resolve_ecr_registry(monkeypatch):
    registry = "aws_account_id.dkr.ecr.us-east-2.amazonaws.com"
    for case in [
        {
            "name": "sanity",
            "repo": "some-repo",
            "tag": "latest",
        },
        {
            "name": "nested repo",
            "repo": "mlrun/some-repo",
            "tag": "1.2.3",
        },
        {
            "name": "no tag",
            "repo": "some-repo",
            "tag": None,
        },
    ]:
        _patch_k8s_helper(monkeypatch)
        mlrun.mlconf.httpdb.builder.docker_registry = ""
        function = mlrun.new_function(
            "some-function",
            "some-project",
            kind="job",
        )
        image = f"{registry}/{case.get('repo')}"
        if case.get("tag"):
            image += f":{case.get('tag')}"
        function.spec.build.image = image
        server.py.services.api.utils.builder.build_runtime(
            mlrun.common.schemas.AuthInfo(),
            function,
            force_build=True,
        )
        pod_spec = _create_pod_mock_pod_spec()
        for init_container in pod_spec.init_containers:
            if init_container.name == "create-repos":
                assert (
                    f"aws ecr create-repository --region us-east-2 --repository-name {case.get('repo')}"
                    in init_container.args[1]
                ), f"test case: {case.get('name')}"
                break
        else:
            pytest.fail(
                f"no create-repos init container, test case: {case.get('name')}"
            )


def test_build_runtime_ecr_with_aws_secret(monkeypatch):
    _patch_k8s_helper(monkeypatch)
    mlrun.mlconf.httpdb.builder.docker_registry = (
        "aws_account_id.dkr.ecr.region.amazonaws.com"
    )
    mlrun.mlconf.httpdb.builder.docker_registry_secret = "aws-secret"
    function = mlrun.new_function(
        "some-function",
        "some-project",
        "some-tag",
        image="mlrun/mlrun",
        kind="job",
        requirements=["some-package"],
    )
    server.py.services.api.utils.builder.build_runtime(
        mlrun.common.schemas.AuthInfo(),
        function,
    )
    pod_spec = _create_pod_mock_pod_spec()
    assert "aws-secret" in [
        volume.secret.to_dict()["secret_name"]
        for volume in pod_spec.volumes
        if volume.secret
    ]
    aws_mount = {
        "mount_path": "/tmp/aws",
        "mount_propagation": None,
        "name": "aws-secret",
        "read_only": None,
        "sub_path": None,
        "sub_path_expr": None,
    }
    assert aws_mount in [
        volume_mount.to_dict() for volume_mount in pod_spec.containers[0].volume_mounts
    ]

    aws_creds_location_env = {
        "name": "AWS_SHARED_CREDENTIALS_FILE",
        "value": "/tmp/aws/credentials",
        "value_from": None,
    }
    assert aws_creds_location_env in [
        env.to_dict() for env in pod_spec.containers[0].env
    ]
    for init_container in pod_spec.init_containers:
        if init_container.name == "create-repos":
            assert aws_mount in [
                volume_mount.to_dict() for volume_mount in init_container.volume_mounts
            ]
            assert aws_creds_location_env in [
                env.to_dict() for env in init_container.env
            ]
            break
    else:
        pytest.fail("no create-repos init container")


def test_build_runtime_ecr_with_repository(monkeypatch):
    _patch_k8s_helper(monkeypatch)
    repo_name = "my-repo"
    mlrun.mlconf.httpdb.builder.docker_registry = (
        f"aws_account_id.dkr.ecr.us-east-2.amazonaws.com/{repo_name}"
    )
    mlrun.mlconf.httpdb.builder.docker_registry_secret = "aws-secret"
    function = mlrun.new_function(
        "some-function",
        "some-project",
        "some-tag",
        image="mlrun/mlrun",
        kind="job",
        requirements=["some-package"],
    )
    server.py.services.api.utils.builder.build_runtime(
        mlrun.common.schemas.AuthInfo(),
        function,
    )
    pod_spec = _create_pod_mock_pod_spec()

    for init_container in pod_spec.init_containers:
        if init_container.name == "create-repos":
            assert (
                f"aws ecr create-repository --region us-east-2 --repository-name "
                f"{repo_name}/func-some-project-some-function" in init_container.args[1]
            )
            break
    else:
        pytest.fail("no create-repos init container")


@pytest.mark.parametrize(
    "image_target,registry,default_repository,expected_dest",
    [
        (
            "test-image",
            None,
            None,
            "test-image",
        ),
        (
            "test-image",
            "test-registry",
            None,
            "test-registry/test-image",
        ),
        (
            "test-image",
            "test-registry/test-repository",
            None,
            "test-registry/test-repository/test-image",
        ),
        (
            ".test-image",
            None,
            "default.docker.registry/default-repository",
            "default.docker.registry/default-repository/test-image",
        ),
        (
            ".default-repository/test-image",
            None,
            "default.docker.registry/default-repository",
            "default.docker.registry/default-repository/test-image",
        ),
        (
            ".test-image",
            None,
            "default.docker.registry",
            "default.docker.registry/test-image",
        ),
    ],
)
def test_resolve_image_dest(image_target, registry, default_repository, expected_dest):
    docker_registry_secret = "default-docker-registry-secret"
    config.httpdb.builder.docker_registry = default_repository
    config.httpdb.builder.docker_registry_secret = docker_registry_secret

    image_target = server.py.services.api.utils.builder.resolve_image_target(
        image_target, registry
    )
    assert image_target == expected_dest


def test_kaniko_pod_spec_default_service_account_enrichment(monkeypatch):
    _patch_k8s_helper(monkeypatch)
    docker_registry = "default.docker.registry/default-repository"
    config.httpdb.builder.docker_registry = docker_registry

    service_account = "my-service-account"
    _mock_default_service_account(monkeypatch, service_account)

    function = mlrun.new_function(
        "some-function",
        "some-project",
        "some-tag",
        image="mlrun/mlrun",
        kind="job",
    )
    server.py.services.api.utils.builder.build_runtime(
        mlrun.common.schemas.AuthInfo(),
        function,
        force_build=True,
    )
    pod_spec = _create_pod_mock_pod_spec()
    assert pod_spec.service_account == service_account


def test_kaniko_pod_spec_user_service_account_enrichment(monkeypatch):
    _patch_k8s_helper(monkeypatch)
    docker_registry = "default.docker.registry/default-repository"
    config.httpdb.builder.docker_registry = docker_registry

    _mock_default_service_account(monkeypatch, "my-default-service-account")

    function = mlrun.new_function(
        "some-function",
        "some-project",
        "some-tag",
        image="mlrun/mlrun",
        kind="job",
    )
    service_account = "my-actual-sa"
    function.spec.service_account = service_account
    server.py.services.api.utils.builder.build_runtime(
        mlrun.common.schemas.AuthInfo(),
        function,
        force_build=True,
    )
    pod_spec = _create_pod_mock_pod_spec()
    assert pod_spec.service_account == service_account


@pytest.mark.parametrize(
    "clone_target_dir,expected_source_dir",
    [
        (None, "ADD /path/some-source.tgz /home/mlrun_code/"),
        ("", "ADD /path/some-source.tgz /home/mlrun_code/"),
        ("./path/to/code", "ADD /path/some-source.tgz /home/mlrun_code/path/to/code"),
        ("rel_path", "ADD /path/some-source.tgz /home/mlrun_code/rel_path"),
        ("/some/workdir", "ADD /path/some-source.tgz /some/workdir"),
    ],
)
def test_builder_workdir(monkeypatch, clone_target_dir, expected_source_dir):
    _patch_k8s_helper(monkeypatch)
    with unittest.mock.patch(
        "server.py.services.api.utils.builder.make_kaniko_pod",
        new=unittest.mock.MagicMock(),
    ):
        docker_registry = "default.docker.registry/default-repository"
        config.httpdb.builder.docker_registry = docker_registry

        function = mlrun.new_function(
            "some-function",
            "some-project",
            "some-tag",
            image="mlrun/mlrun",
            kind="job",
        )
        if clone_target_dir is not None:
            function.spec.clone_target_dir = clone_target_dir
        function.spec.build.source = "/path/some-source.tgz"
        server.py.services.api.utils.builder.build_runtime(
            mlrun.common.schemas.AuthInfo(),
            function,
        )
        dockerfile = server.py.services.api.utils.builder.make_kaniko_pod.call_args[1][
            "dockertext"
        ]
        dockerfile_lines = dockerfile.splitlines()
        dockerfile_lines = [
            line
            for line in list(dockerfile_lines)
            if not line.startswith(("ARG", "ENV"))
        ]
        expected_source_dir_re = re.compile(expected_source_dir)
        assert expected_source_dir_re.match(dockerfile_lines[1])


@pytest.mark.parametrize(
    "source,expectation",
    [
        ("v3io://path/some-source.tar.gz", does_not_raise()),
        ("/path/some-source.tar.gz", does_not_raise()),
        ("/path/some-source.zip", does_not_raise()),
        (
            "./relative/some-source",
            pytest.raises(mlrun.errors.MLRunInvalidArgumentError),
        ),
        ("./", pytest.raises(mlrun.errors.MLRunInvalidArgumentError)),
    ],
)
def test_builder_source(monkeypatch, source, expectation):
    _patch_k8s_helper(monkeypatch)
    with unittest.mock.patch(
        "server.py.services.api.utils.builder.make_kaniko_pod",
        new=unittest.mock.MagicMock(),
    ):
        docker_registry = "default.docker.registry/default-repository"
        config.httpdb.builder.docker_registry = docker_registry

        function = mlrun.new_function(
            "some-function",
            "some-project",
            "some-tag",
            image="mlrun/mlrun",
            kind="job",
        )

        with expectation:
            function.spec.build.source = source
            server.py.services.api.utils.builder.build_runtime(
                mlrun.common.schemas.AuthInfo(),
                function,
            )

            dockerfile = server.py.services.api.utils.builder.make_kaniko_pod.call_args[
                1
            ]["dockertext"]
            dockerfile_lines = dockerfile.splitlines()
            dockerfile_lines = [
                line
                for line in list(dockerfile_lines)
                if not line.startswith(("ARG", "ENV"))
            ]

            expected_source = source
            if "://" in source:
                _, expected_source = os.path.split(source)

            if source.endswith(".zip"):
                expected_output_re = re.compile(
                    rf"COPY {expected_source} /home/mlrun_code/source"
                )
                expected_line_index = 3

            else:
                expected_output_re = re.compile(
                    rf"ADD {expected_source} /home/mlrun_code"
                )
                expected_line_index = 1

            assert expected_output_re.match(
                dockerfile_lines[expected_line_index].strip()
            )


@pytest.mark.parametrize(
    "requirements, commands, with_mlrun, mlrun_version_specifier, client_version, expected_commands, "
    "expected_requirements_list, expected_requirements_path",
    [
        ([], [], False, None, None, [], [], ""),
        (
            [],
            [],
            True,
            None,
            None,
            [
                f"python -m pip install --upgrade pip{mlrun.config.config.httpdb.builder.pip_version}"
            ],
            ["mlrun[complete] @ git+https://github.com/mlrun/mlrun@development"],
            "/empty/requirements.txt",
        ),
        (
            [],
            ["some command"],
            True,
            "mlrun~=1.4",
            None,
            [
                "some command",
                f"python -m pip install --upgrade pip{mlrun.config.config.httpdb.builder.pip_version}",
            ],
            ["mlrun~=1.4"],
            "/empty/requirements.txt",
        ),
        (
            [],
            [],
            True,
            "",
            "1.4.0",
            [
                f"python -m pip install --upgrade pip{mlrun.config.config.httpdb.builder.pip_version}"
            ],
            ["mlrun[complete]==1.4.0"],
            "/empty/requirements.txt",
        ),
        (
            ["pandas"],
            [],
            True,
            "",
            "1.4.0",
            [
                f"python -m pip install --upgrade pip{mlrun.config.config.httpdb.builder.pip_version}"
            ],
            ["mlrun[complete]==1.4.0", "pandas"],
            "/empty/requirements.txt",
        ),
        (["pandas"], [], False, "", "1.4.0", [], ["pandas"], "/empty/requirements.txt"),
    ],
)
def test_resolve_build_requirements(
    requirements,
    commands,
    with_mlrun,
    mlrun_version_specifier,
    client_version,
    expected_commands,
    expected_requirements_list,
    expected_requirements_path,
):
    (
        commands,
        requirements_list,
        requirements_path,
    ) = server.py.services.api.utils.builder._resolve_build_requirements(
        requirements, commands, with_mlrun, mlrun_version_specifier, client_version
    )
    assert commands == expected_commands
    assert requirements_list == expected_requirements_list
    assert requirements_path == expected_requirements_path


@pytest.mark.parametrize(
    "mlrun_version_specifier, base_image, client_version, expected_mlrun_version",
    [
        (
            None,
            "mlrun/mlrun",
            "1.4.0",
            "==1.4.0",
        ),
        (
            None,
            "registry:80/quay.io/mlrun/mlrun:1.6.0-rc7",
            "1.6.0-rc7",
            "==1.6.0-rc7",
        ),
        (
            None,
            "",
            "1.6.0-rc7",
            "==1.6.0-rc7",
        ),
        (
            None,
            "mlrun/mlrun:1.5.2",
            "1.4.0",
            "==1.5.2",
        ),
        (
            None,
            "mlrun/mlrun:1.5.2-rc10",
            None,
            "==1.5.2-rc10",
        ),
        (
            None,
            "mlrun/ml-base:1.5.1",
            "1.4.0",
            "==1.5.1",
        ),
        (
            None,
            "somewhere/mlrun/ml-base:1.5.1",
            "1.4.0",
            "==1.5.1",
        ),
        (
            None,
            "not-an-mlrun/image:1.5.1",
            "1.4.0",
            "==1.4.0",
        ),
        (
            "mlrun[complete]==1.6.0",
            "not-an-mlrun/image:1.5.1",
            "1.4.0",
            "",
        ),
        (
            None,
            "mlrun/mlrun:unstable",
            "1.4.0",
            None,
        ),
        (
            None,
            "mlrun/mlrun",
            "0.0.0+unstable",
            None,
        ),
        (
            None,
            "mlrun/mlrun:1.4.0-rc5-feature",
            "1.4.0",
            None,
        ),
        (
            "mlrun~=1.5.0",
            "mlrun/mlrun:1.6.0",
            "1.4.0",
            "",
        ),
        (
            "mlrun==1.5.0",
            "mlrun/mlrun:not-semver",
            "1.4.0",
            "",
        ),
        (
            "mlrun==1.5.0",
            "mlrun/mlrun",
            "1.4.0",
            "",
        ),
        (
            "mlrun==1.5.0",
            "mlrun/mlrun",
            None,
            "",
        ),
        (
            "mlrun==1.5.0",
            "",
            "1.4.0",
            "",
        ),
        (
            "mlrun==1.5.0",
            "mlrun/mlrun",
            "unstable",
            "",
        ),
        (
            "mlrun==1.5.0",
            "mlrun/mlrun:unstable",
            "unstable",
            "",
        ),
    ],
)
def test_mlrun_base_image_with_requirements(
    monkeypatch,
    mlrun_version_specifier,
    base_image,
    client_version,
    expected_mlrun_version,
):
    docker_registry = "default.docker.registry/default-repository"
    config.httpdb.builder.docker_registry = docker_registry
    _patch_k8s_helper(monkeypatch)

    with unittest.mock.patch(
        "server.py.services.api.utils.builder.make_kaniko_pod",
        new=unittest.mock.MagicMock(),
    ):
        function = mlrun.new_function(
            "some-function",
            "some-project",
            "some-tag",
            kind="job",
            requirements=["some-package"],
        )
        function.spec.build.base_image = base_image

        server.py.services.api.utils.builder.build_runtime(
            mlrun.common.schemas.AuthInfo(),
            function,
            client_version=client_version,
            mlrun_version_specifier=mlrun_version_specifier,
        )

        requirements = server.py.services.api.utils.builder.make_kaniko_pod.call_args[
            1
        ]["requirements"]
        if expected_mlrun_version is None:
            assert requirements == [
                "some-package",
            ]
        elif mlrun_version_specifier:
            assert requirements == [
                mlrun_version_specifier,
                "some-package",
            ]
        else:
            assert requirements == [
                f"mlrun[complete]{expected_mlrun_version}",
                "some-package",
            ]


def test_mlrun_base_image_no_requirements():
    with unittest.mock.patch(
        "server.py.services.api.utils.builder.build_image",
        new=unittest.mock.MagicMock(),
    ):
        function = mlrun.new_function(
            "some-function",
            "some-project",
            "some-tag",
            kind="job",
            source="some-source.zip",
        )
        function.spec.build.base_image = "mlrun/mlrun:1.6.0"

        server.py.services.api.utils.builder.build_runtime(
            mlrun.common.schemas.AuthInfo(),
            function,
        )

        requirements = server.py.services.api.utils.builder.build_image.call_args[1][
            "requirements"
        ]
        with_mlrun = server.py.services.api.utils.builder.build_image.call_args[1][
            "with_mlrun"
        ]
        assert requirements == []
        assert with_mlrun is False


<<<<<<< HEAD
def _get_target_image_from_create_pod_mock():
    return _create_pod_mock_pod_spec().containers[0].args[5]


def _create_pod_mock_pod_spec():
    return (
        server.py.services.api.utils.singletons.k8s.get_k8s_helper()
        .create_pod.call_args[0][0]
        .pod.spec
    )


def _patch_k8s_helper(monkeypatch):
    get_k8s_helper_mock = unittest.mock.Mock()
    get_k8s_helper_mock.create_pod = unittest.mock.Mock(
        side_effect=lambda pod: (pod, "some-namespace")
    )
    get_k8s_helper_mock.get_project_secret_name = unittest.mock.Mock(
        side_effect=lambda name: "name"
    )
    get_k8s_helper_mock.get_project_secret_keys = unittest.mock.Mock(
        side_effect=lambda project, filter_internal: ["KEY"]
    )
    get_k8s_helper_mock.get_project_secret_data = unittest.mock.Mock(
        side_effect=lambda project, keys: {"KEY": "val"}
    )
    monkeypatch.setattr(
        server.py.services.api.utils.singletons.k8s,
        "get_k8s_helper",
        lambda *args, **kwargs: get_k8s_helper_mock,
    )


def _mock_default_service_account(monkeypatch, service_account):
    resolve_project_default_service_account_mock = unittest.mock.MagicMock()
    resolve_project_default_service_account_mock.return_value = (
        [],
        service_account,
    )
    monkeypatch.setattr(
        server.py.services.api.api.utils,
        "resolve_project_default_service_account",
        resolve_project_default_service_account_mock,
    )


=======
>>>>>>> d6f2d52b
@pytest.mark.parametrize(
    "builder_env,source,commands,extra_args,expected_in_stage",
    [
        (
            [client.V1EnvVar(name="GIT_TOKEN", value="blakjhuy")],
            None,
            ["git+https://${GIT_TOKEN}@github.com/GiladShapira94/new-mlrun.git}"],
            "--build-arg A=b C=d --test",
            [
                "ARG GIT_TOKEN",
                "ARG A",
                "ARG C",
            ],
        ),
        (
            [client.V1EnvVar(name="GIT_TOKEN", value="blakjhuy")],
            "source.zip",
            ["echo bla"],
            [],
            [
                "ARG GIT_TOKEN",
            ],
        ),
        (
            [
                client.V1EnvVar(name="GIT_TOKEN", value="jfksjnflsfnhg"),
                client.V1EnvVar(name="Test", value="test"),
            ],
            "source.zip",
            [],
            [],
            [
                "ARG GIT_TOKEN",
                "ARG Test",
            ],
        ),
        (None, "source.zip", [], "", []),
    ],
)
def test_make_dockerfile_with_build_and_extra_args(
    builder_env,
    source,
    commands,
    extra_args,
    expected_in_stage,
):
    dock = server.py.services.api.utils.builder.make_dockerfile(
        base_image="mlrun/mlrun",
        builder_env=builder_env,
        source=source,
        commands=commands,
        extra_args=extra_args,
    )

    # Check that the ARGS and ENV vars are declared in each stage of the Dockerfile
    pattern = r"^FROM.*$"
    lines = dock.strip().split("\n")
    lines = [line.strip() for line in lines]

    for i, line in enumerate(lines):
        if re.match(pattern, line):
            assert lines[i + 1 : i + 1 + len(expected_in_stage)] == expected_in_stage


@pytest.mark.parametrize(
    "builder_env,extra_args,parsed_extra_args",
    [
        ([client.V1EnvVar(name="GIT_TOKEN", value="f1a2b3c4d5e6f7g8h9i")], "", []),
        (
            [
                client.V1EnvVar(name="GIT_TOKEN", value="f1a2b3c4d5e6f7g8h9i"),
                client.V1EnvVar(name="TEST", value="test"),
            ],
            "",
            [],
        ),
        (
            [client.V1EnvVar(name="GIT_TOKEN", value="f1a2b3c4d5e6f7g8h9i")],
            "--build-arg test1=val1",
            ["test1=val1"],
        ),
        ([], "", []),
        (
            [
                client.V1EnvVar(name="GIT_TOKEN", value="f1a2b3c4d5e6f7g8h9i"),
                client.V1EnvVar(name="TEST", value="test"),
            ],
            "--build-arg a=b c=d",
            ["a=b", "c=d"],
        ),
    ],
)
def test_make_kaniko_pod_command_using_build_args(
    builder_env, extra_args, parsed_extra_args
):
    with unittest.mock.patch(
        "server.py.services.api.api.utils.resolve_project_default_service_account",
        return_value=(None, None),
    ):
        kpod = server.py.services.api.utils.builder.make_kaniko_pod(
            project="test",
            context="/context",
            dest="docker-hub/",
            dockerfile="./Dockerfile",
            builder_env=builder_env,
            extra_args=extra_args,
        )

    expected_env_vars = [f"{env_var.name}={env_var.value}" for env_var in builder_env]
    if extra_args:
        expected_env_vars.extend(parsed_extra_args)

    args = kpod.args
    actual_env_vars = [
        args[i + 1] for i in range(len(args)) if args[i] == "--build-arg"
    ]
    assert expected_env_vars == actual_env_vars


@pytest.mark.parametrize(
    "extra_args,expected_result",
    [
        ("--arg1 value1", {"--arg1": ["value1"]}),
        ("--arg1 value1 --arg2 value2", {"--arg1": ["value1"], "--arg2": ["value2"]}),
        (
            "--arg1 value1 value2 value3 --arg2 value4 value5",
            {"--arg1": ["value1", "value2", "value3"], "--arg2": ["value4", "value5"]},
        ),
        ("--arg1 --arg2", {"--arg1": [], "--arg2": []}),
        ("--arg1 value1 --arg1 value2", {"--arg1": ["value1", "value2"]}),
        (
            "--arg1 value1 --arg2 value2 --arg1 value3",
            {"--arg1": ["value1", "value3"], "--arg2": ["value2"]},
        ),
        ("", {}),
    ],
)
def test_parse_extra_args(extra_args, expected_result):
    assert (
        server.py.services.api.utils.builder._parse_extra_args(extra_args)
        == expected_result
    )


@pytest.mark.parametrize(
    "extra_args,expected",
    [
        ("--build-arg KEY1=VALUE1 --build-arg KEY2=VALUE2", does_not_raise()),
        ("--build-arg KEY=VALUE", does_not_raise()),
        ("--build-arg KEY=VALUE key2=value2", does_not_raise()),
        ("--build-arg KEY=abc_ABC", does_not_raise()),
        (
            "--build-arg",
            pytest.raises(
                ValueError,
                match="Invalid '--build-arg' usage. It must be followed by a non-flag argument.",
            ),
        ),
        (
            "--build-arg KEY=VALUE invalid_argument",
            pytest.raises(
                ValueError,
                match="Invalid arguments format: 'invalid_argument'."
                " Please make sure all arguments are in a valid format",
            ),
        ),
        (
            "a5 --build-arg --tls --build-arg a=7 c",
            pytest.raises(
                ValueError,
                match="Invalid argument sequence. Value must be followed by a flag preceding it.",
            ),
        ),
        (
            "--build-arg a=3 b=4 --tls --build-arg a=7 c d",
            pytest.raises(
                ValueError,
                match="Invalid arguments format: 'c,d'. Please make sure all arguments are in a valid format",
            ),
        ),
    ],
)
def test_validate_extra_args(extra_args, expected):
    with expected:
        server.py.services.api.utils.builder._validate_extra_args(extra_args)


@pytest.mark.parametrize(
    "args, extra_args, expected_result",
    [
        # Test cases with different input arguments and expected results
        (
            ["--arg1", "--arg2", "value2"],
            "--build-arg KEY1=VALUE1 --build-arg KEY2=VALUE2",
            [
                "--arg1",
                "--arg2",
                "value2",
                "--build-arg",
                "KEY1=VALUE1",
                "--build-arg",
                "KEY2=VALUE2",
            ],
        ),
        (
            ["--arg1", "--arg2", "value2"],
            "--build-arg KEY1=VALUE1 --arg1 new_value1 --build-arg KEY2=new_value2",
            [
                "--arg1",
                "--arg2",
                "value2",
                "--build-arg",
                "KEY1=VALUE1",
                "--build-arg",
                "KEY2=new_value2",
            ],
        ),
        (
            ["--arg1", "value1"],
            "--build-arg KEY1=VALUE1 --build-arg KEY2=VALUE2",
            [
                "--arg1",
                "value1",
                "--build-arg",
                "KEY1=VALUE1",
                "--build-arg",
                "KEY2=VALUE2",
            ],
        ),
        (
            ["--arg1", "--build-arg", "KEY1=VALUE1"],
            "--build-arg KEY2=VALUE2",
            [
                "--arg1",
                "--build-arg",
                "KEY1=VALUE1",
                "--build-arg",
                "KEY2=VALUE2",
            ],
        ),
        (
            [],
            "--build-arg KEY1=VALUE1",
            ["--build-arg", "KEY1=VALUE1"],
        ),
        (
            ["--arg1"],
            "--build-arg KEY1=VALUE1",
            ["--arg1", "--build-arg", "KEY1=VALUE1"],
        ),
        (
            [],
            "",
            [],
        ),
    ],
)
def test_validate_and_merge_args_with_extra_args(args, extra_args, expected_result):
    assert (
        server.py.services.api.utils.builder._validate_and_merge_args_with_extra_args(
            args, extra_args
        )
        == expected_result
    )


@pytest.mark.parametrize(
    "extra_args, expected_result",
    [
        # Test cases with valid --build-arg values
        ("--build-arg KEY=VALUE --skip-tls-verify", {"KEY": "VALUE"}),
        (
            "--build-arg KEY=VALUE --build-arg ANOTHER=123 --context context",
            {"KEY": "VALUE", "ANOTHER": "123"},
        ),
        ("--build-arg name=Name30", {"name": "Name30"}),
        (
            "--build-arg _var=value1 --build-arg var2=val2",
            {"_var": "value1", "var2": "val2"},
        ),
        # Test cases with invalid --build-arg values
        (
            "--build-arg KEY",
            pytest.raises(ValueError, match=r"Invalid --build-arg value: KEY"),
        ),
        (
            "--build-arg =VALUE",
            pytest.raises(ValueError, match=r"Invalid --build-arg value: =VALUE"),
        ),
        (
            "--build-arg 123=456",
            pytest.raises(ValueError, match=r"Invalid --build-arg value: 123=456"),
        ),
        (
            "--build-arg KEY==VALUE",
            pytest.raises(ValueError, match=r"Invalid --build-arg value: KEY==VALUE"),
        ),
        (
            "--build-arg KEY=name=Name",
            pytest.raises(
                ValueError, match=r"Invalid --build-arg value: KEY=name=Name"
            ),
        ),
        (
            "--build-arg VALID=valid --build-arg invalid=inv=alid",
            pytest.raises(
                ValueError, match=r"Invalid --build-arg value: invalid=inv=alid"
            ),
        ),
    ],
)
def test_parse_extra_args_for_dockerfile(extra_args, expected_result):
    if isinstance(expected_result, dict):
        assert (
            server.py.services.api.utils.builder._parse_extra_args_for_dockerfile(
                extra_args
            )
            == expected_result
        )
    else:
        with expected_result:
            server.py.services.api.utils.builder._parse_extra_args_for_dockerfile(
                extra_args
            )


@pytest.mark.parametrize(
    "builder_env,source,extra_args",
    [
        (
            [client.V1EnvVar(name="GIT_TOKEN", value="blakjhuy")],
            None,
            "--build-arg A=b C=d --test",
        ),
        (
            [
                client.V1EnvVar(name="GIT_TOKEN", value="blakjhuy"),
                client.V1EnvVar(name="TETS", value="test"),
            ],
            None,
            "--build-arg A=b C=d --test --build-arg X=y",
        ),
    ],
)
def test_matching_args_dockerfile_and_kpod(builder_env, source, extra_args):
    dock = server.py.services.api.utils.builder.make_dockerfile(
        base_image="mlrun/mlrun",
        builder_env=builder_env,
        source=source,
        commands=None,
        extra_args=extra_args,
    )
    with unittest.mock.patch(
        "server.py.services.api.utils.builder.get_kaniko_spec_attributes_from_runtime",
        return_value=[],
    ):
        kpod = server.py.services.api.utils.builder.make_kaniko_pod(
            project="test",
            context="/context",
            dest="docker-hub/",
            dockerfile="./Dockerfile",
            builder_env=builder_env,
            extra_args=extra_args,
        )

    kpod_args = kpod.args
    kpod_build_args = [
        kpod_args[i + 1]
        for i in range(len(kpod.args) - 1)
        if kpod_args[i] == "--build-arg"
    ]

    dock_arg_lines = [line for line in dock.splitlines() if line.startswith("ARG")]
    for arg in kpod_build_args:
        arg_key, arg_val = arg.split("=")
        assert f"ARG {arg_key}" in dock_arg_lines


@pytest.mark.parametrize(
    "default_registry,resolved_image_target,secret_name,default_secret_name,expected_secret_name",
    [
        # no secret name is given and image is not auto-enrich-able or known as default registry
        # do not enrich secret
        (
            None,
            "test-image",
            None,
            "default-secret-name",
            None,
        ),
        # secret name is given, so it should be used
        (
            None,
            "test-image",
            "test-secret-name",
            "default-secret-name",
            "test-secret-name",
        ),
        # auto-enrich registry name is given without secret name, use default secret name
        (
            None,
            ".test-image",
            None,
            "default-secret-name",
            "default-secret-name",
        ),
        # auto-enrich registry name is given without secret name, use default secret name
        (
            "test-registry",
            "test-registry/test-image",
            None,
            "default-secret-name",
            "default-secret-name",
        ),
        # auto enrich registry name is given with secret name, use given secret name
        (
            None,
            ".test-image",
            "test-secret-name",
            "default-secret-name",
            "test-secret-name",
        ),
        # auto enrich registry is given but not secret name and no default secret name, leave as default
        (
            None,
            ".test-image",
            None,
            None,
            None,
        ),
    ],
)
def test_resolve_function_image_secret(
    default_registry,
    resolved_image_target,
    secret_name,
    default_secret_name,
    expected_secret_name,
):
    config.httpdb.builder.docker_registry = default_registry
    config.httpdb.builder.docker_registry_secret = default_secret_name
    assert (
        expected_secret_name
        == server.py.services.api.utils.builder._resolve_function_image_secret(
            resolved_image_target, secret_name
        )
    )


def _get_target_image_from_create_pod_mock():
    return _create_pod_mock_pod_spec().containers[0].args[5]


def _create_pod_mock_pod_spec():
    return (
        server.api.utils.singletons.k8s.get_k8s_helper()
        .create_pod.call_args[0][0]
        .pod.spec
    )


def _patch_k8s_helper(monkeypatch):
    get_k8s_helper_mock = unittest.mock.Mock()
    get_k8s_helper_mock.create_pod = unittest.mock.Mock(
        side_effect=lambda pod: (pod, "some-namespace")
    )
    get_k8s_helper_mock.get_project_secret_name = unittest.mock.Mock(
        side_effect=lambda name: "name"
    )
    get_k8s_helper_mock.get_project_secret_keys = unittest.mock.Mock(
        side_effect=lambda project, filter_internal: ["KEY"]
    )
    get_k8s_helper_mock.get_project_secret_data = unittest.mock.Mock(
        side_effect=lambda project, keys: {"KEY": "val"}
    )
    monkeypatch.setattr(
        server.api.utils.singletons.k8s,
        "get_k8s_helper",
        lambda *args, **kwargs: get_k8s_helper_mock,
    )


def _mock_default_service_account(monkeypatch, service_account):
    resolve_project_default_service_account_mock = unittest.mock.MagicMock()
    resolve_project_default_service_account_mock.return_value = (
        [],
        service_account,
    )
    monkeypatch.setattr(
        server.api.api.utils,
        "resolve_project_default_service_account",
        resolve_project_default_service_account_mock,
    )<|MERGE_RESOLUTION|>--- conflicted
+++ resolved
@@ -1148,55 +1148,6 @@
         assert with_mlrun is False
 
 
-<<<<<<< HEAD
-def _get_target_image_from_create_pod_mock():
-    return _create_pod_mock_pod_spec().containers[0].args[5]
-
-
-def _create_pod_mock_pod_spec():
-    return (
-        server.py.services.api.utils.singletons.k8s.get_k8s_helper()
-        .create_pod.call_args[0][0]
-        .pod.spec
-    )
-
-
-def _patch_k8s_helper(monkeypatch):
-    get_k8s_helper_mock = unittest.mock.Mock()
-    get_k8s_helper_mock.create_pod = unittest.mock.Mock(
-        side_effect=lambda pod: (pod, "some-namespace")
-    )
-    get_k8s_helper_mock.get_project_secret_name = unittest.mock.Mock(
-        side_effect=lambda name: "name"
-    )
-    get_k8s_helper_mock.get_project_secret_keys = unittest.mock.Mock(
-        side_effect=lambda project, filter_internal: ["KEY"]
-    )
-    get_k8s_helper_mock.get_project_secret_data = unittest.mock.Mock(
-        side_effect=lambda project, keys: {"KEY": "val"}
-    )
-    monkeypatch.setattr(
-        server.py.services.api.utils.singletons.k8s,
-        "get_k8s_helper",
-        lambda *args, **kwargs: get_k8s_helper_mock,
-    )
-
-
-def _mock_default_service_account(monkeypatch, service_account):
-    resolve_project_default_service_account_mock = unittest.mock.MagicMock()
-    resolve_project_default_service_account_mock.return_value = (
-        [],
-        service_account,
-    )
-    monkeypatch.setattr(
-        server.py.services.api.api.utils,
-        "resolve_project_default_service_account",
-        resolve_project_default_service_account_mock,
-    )
-
-
-=======
->>>>>>> d6f2d52b
 @pytest.mark.parametrize(
     "builder_env,source,commands,extra_args,expected_in_stage",
     [
