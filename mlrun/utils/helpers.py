--- conflicted
+++ resolved
@@ -65,13 +65,10 @@
 DEFAULT_TIME_PARTITIONING_GRANULARITY = "hour"
 
 
-<<<<<<< HEAD
-=======
 class OverwriteBuildParamsWarning(FutureWarning):
     pass
 
 
->>>>>>> 24206157
 # TODO: remove in 1.7.0
 @deprecated(
     version="1.5.0",
@@ -414,11 +411,7 @@
         if verbose:
             warnings.warn(
                 "Names with underscore '_' are about to be deprecated, use dashes '-' instead. "
-<<<<<<< HEAD
-                f"Replacing {name} underscores with dashes.",
-=======
                 f"Replacing '{name}' underscores with dashes.",
->>>>>>> 24206157
                 FutureWarning,
             )
         name = name.replace("_", "-")
@@ -716,15 +709,9 @@
 def extend_hub_uri_if_needed(uri) -> Tuple[str, bool]:
     """
     Retrieve the full uri of the item's yaml in the hub.
-<<<<<<< HEAD
 
     :param uri: structure: "hub://[<source>/]<item-name>[:<tag>]"
 
-=======
-
-    :param uri: structure: "hub://[<source>/]<item-name>[:<tag>]"
-
->>>>>>> 24206157
     :return: A tuple of:
                [0] = Extended URI of item
                [1] =  Is hub item (bool)
@@ -1555,7 +1542,6 @@
         "kafka-cluster",
         "kafka",
     ]
-<<<<<<< HEAD
 
 
 def line_terminator_kwargs():
@@ -1582,38 +1568,10 @@
     iterator = iter(iterable_list)
     while chunk := list(itertools.islice(iterator, chunk_size)):
         yield chunk
-=======
-
-
-def line_terminator_kwargs():
-    # pandas 1.5.0 renames line_terminator to lineterminator
-    line_terminator_parameter = (
-        "lineterminator"
-        if packaging.version.Version(pandas.__version__)
-        >= packaging.version.Version("1.5.0")
-        else "line_terminator"
-    )
-    return {line_terminator_parameter: "\n"}
-
-
-def iterate_list_by_chunks(
-    iterable_list: typing.Iterable, chunk_size: int
-) -> typing.Iterable:
-    """
-    Iterate over a list and yield chunks of the list in the given chunk size
-    e.g.: for list of [a,b,c,d,e,f] and chunk_size of 2, will yield [a,b], [c,d], [e,f]
-    """
-    if chunk_size <= 0 or not iterable_list:
-        yield iterable_list
-        return
-    iterator = iter(iterable_list)
-    while chunk := list(itertools.islice(iterator, chunk_size)):
-        yield chunk
 
 
 def to_parquet(df, *args, **kwargs):
     # version set for pyspark compatibility, and is needed as of pyarrow 13 due to timestamp incompatibility
     if "version" not in kwargs:
         kwargs["version"] = "2.4"
-    df.to_parquet(*args, **kwargs)
->>>>>>> 24206157
+    df.to_parquet(*args, **kwargs)