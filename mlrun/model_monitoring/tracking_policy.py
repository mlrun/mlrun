--- conflicted
+++ resolved
@@ -35,11 +35,7 @@
         ] = mlrun.common.schemas.schedule.ScheduleCronTrigger(minute="0", hour="*/1"),
         default_batch_image: str = "mlrun/mlrun",
         stream_image: str = "mlrun/mlrun",
-<<<<<<< HEAD
-        application_batch: bool = False,
-=======
         application_batch: bool = True,
->>>>>>> c92ca752
     ):
         """
         Initialize TrackingPolicy object.
