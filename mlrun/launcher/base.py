--- conflicted
+++ resolved
@@ -42,89 +42,6 @@
     def __init__(self, **kwargs):
         pass
 
-    @abc.abstractmethod
-    def launch(
-        self,
-        runtime: "mlrun.runtimes.BaseRuntime",
-        task: Optional[
-            Union["mlrun.run.RunTemplate", "mlrun.run.RunObject", dict]
-        ] = None,
-        handler: Optional[Union[str, Callable]] = None,
-        name: Optional[str] = "",
-        project: Optional[str] = "",
-        params: Optional[dict] = None,
-        inputs: Optional[Dict[str, str]] = None,
-        out_path: Optional[str] = "",
-        workdir: Optional[str] = "",
-        artifact_path: Optional[str] = "",
-        watch: Optional[bool] = True,
-        schedule: Optional[
-            Union[str, mlrun.common.schemas.schedule.ScheduleCronTrigger]
-        ] = None,
-        hyperparams: Dict[str, list] = None,
-        hyper_param_options: Optional[mlrun.model.HyperParamOptions] = None,
-        verbose: Optional[bool] = None,
-        scrape_metrics: Optional[bool] = None,
-        local_code_path: Optional[str] = None,
-        auto_build: Optional[bool] = None,
-        param_file_secrets: Optional[Dict[str, str]] = None,
-        notifications: Optional[List[mlrun.model.Notification]] = None,
-        returns: Optional[List[Union[str, Dict[str, str]]]] = None,
-    ) -> "mlrun.run.RunObject":
-        """run the function from the server/client[local/remote]"""
-        pass
-
-    @abc.abstractmethod
-    def enrich_runtime(
-        self,
-        runtime: "mlrun.runtimes.base.BaseRuntime",
-        project_name: Optional[str] = "",
-    ):
-        pass
-
-    @staticmethod
-    @abc.abstractmethod
-    def _store_function(
-        runtime: "mlrun.runtimes.BaseRuntime", run: "mlrun.run.RunObject"
-    ):
-        pass
-
-    def save_function(
-        self,
-        runtime: "mlrun.runtimes.BaseRuntime",
-        tag: str = "",
-        versioned: bool = False,
-        refresh: bool = False,
-    ) -> str:
-        """
-        store the function to the db
-        :param runtime:     runtime object
-        :param tag:         function tag to store
-        :param versioned:   whether we want to version this function object so that it will queryable by its hash key
-        :param refresh:     refresh function metadata
-
-        :return:            function uri
-        """
-        db = runtime._get_db()
-        if not db:
-            raise mlrun.errors.MLRunPreconditionFailedError(
-                "Database connection is not configured"
-            )
-
-        if refresh:
-            self._refresh_function_metadata(runtime)
-
-        tag = tag or runtime.metadata.tag
-
-        obj = runtime.to_dict()
-        logger.debug("Saving function", runtime_name=runtime.metadata.name, tag=tag)
-        hash_key = db.store_function(
-            obj, runtime.metadata.name, runtime.metadata.project, tag, versioned
-        )
-        hash_key = hash_key if versioned else None
-        return "db://" + runtime._function_uri(hash_key=hash_key, tag=tag)
-
-<<<<<<< HEAD
     @abc.abstractmethod
     def launch(
         self,
@@ -156,11 +73,61 @@
         builder_env: Optional[dict] = None,
     ) -> "mlrun.run.RunObject":
         """run the function from the server/client[local/remote]"""
-=======
+        pass
+
+    @abc.abstractmethod
+    def enrich_runtime(
+        self,
+        runtime: "mlrun.runtimes.base.BaseRuntime",
+        project_name: Optional[str] = "",
+    ):
+        pass
+
+    @staticmethod
+    @abc.abstractmethod
+    def _store_function(
+        runtime: "mlrun.runtimes.BaseRuntime", run: "mlrun.run.RunObject"
+    ):
+        pass
+
+    def save_function(
+        self,
+        runtime: "mlrun.runtimes.BaseRuntime",
+        tag: str = "",
+        versioned: bool = False,
+        refresh: bool = False,
+    ) -> str:
+        """
+        store the function to the db
+        :param runtime:     runtime object
+        :param tag:         function tag to store
+        :param versioned:   whether we want to version this function object so that it will queryable by its hash key
+        :param refresh:     refresh function metadata
+
+        :return:            function uri
+        """
+        db = runtime._get_db()
+        if not db:
+            raise mlrun.errors.MLRunPreconditionFailedError(
+                "Database connection is not configured"
+            )
+
+        if refresh:
+            self._refresh_function_metadata(runtime)
+
+        tag = tag or runtime.metadata.tag
+
+        obj = runtime.to_dict()
+        logger.debug("Saving function", runtime_name=runtime.metadata.name, tag=tag)
+        hash_key = db.store_function(
+            obj, runtime.metadata.name, runtime.metadata.project, tag, versioned
+        )
+        hash_key = hash_key if versioned else None
+        return "db://" + runtime._function_uri(hash_key=hash_key, tag=tag)
+
     @staticmethod
     def prepare_image_for_deploy(runtime: "mlrun.runtimes.BaseRuntime"):
         """Check if the runtime requires to build the image and updates the spec accordingly"""
->>>>>>> d23f89e3
         pass
 
     def _validate_runtime(
