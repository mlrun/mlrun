# Copyright 2018 Iguazio
#
# Licensed under the Apache License, Version 2.0 (the "License");
# you may not use this file except in compliance with the License.
# You may obtain a copy of the License at
#
#   http://www.apache.org/licenses/LICENSE-2.0
#
# Unless required by applicable law or agreed to in writing, software
# distributed under the License is distributed on an "AS IS" BASIS,
# WITHOUT WARRANTIES OR CONDITIONS OF ANY KIND, either express or implied.
# See the License for the specific language governing permissions and
# limitations under the License.
#
import asyncio
import collections
import functools
import re
import typing
from copy import deepcopy
from datetime import datetime, timedelta, timezone
from typing import Any, Dict, List, Tuple

import fastapi.concurrency
import mergedeep
import pytz
from sqlalchemy import and_, distinct, func, or_
from sqlalchemy.exc import SQLAlchemyError
from sqlalchemy.orm import Session, aliased

import mlrun
import mlrun.api.db.session
import mlrun.api.utils.projects.remotes.follower
import mlrun.errors
from mlrun.api import schemas
from mlrun.api.db.base import DBInterface
from mlrun.api.db.sqldb.helpers import (
    generate_query_predicate_for_name,
    label_set,
    run_labels,
    run_start_time,
    run_state,
    update_labels,
)
from mlrun.api.db.sqldb.models import (
    Artifact,
    BackgroundTask,
    DataVersion,
    Entity,
    Feature,
    FeatureSet,
    FeatureVector,
    Function,
    Log,
    MarketplaceSource,
    Project,
    Run,
    Schedule,
    User,
    _labeled,
    _tagged,
)
from mlrun.config import config
from mlrun.lists import ArtifactList, FunctionList, RunList
from mlrun.model import RunObject
from mlrun.utils import (
    fill_function_hash,
    fill_object_hash,
    generate_artifact_uri,
    generate_object_uri,
    get_in,
    is_legacy_artifact,
    logger,
    update_in,
)

NULL = None  # Avoid flake8 issuing warnings when comparing in filter
run_time_fmt = "%Y-%m-%dT%H:%M:%S.%fZ"
unversioned_tagged_object_uid_prefix = "unversioned-"

conflict_messages = [
    "(sqlite3.IntegrityError) UNIQUE constraint failed",
    "(pymysql.err.IntegrityError) (1062",
    "(pymysql.err.IntegrityError) (1586",
]


def retry_on_conflict(function):
    """
    Most of our store_x functions starting from doing get, then if nothing is found creating the object otherwise
    updating attributes on the existing object. On the SQL level this translates to either INSERT or UPDATE queries.
    Sometimes we have a race condition in which two requests do the get, find nothing, create a new object, but only the
    SQL query of the first one will succeed, the second will get a conflict error, in that case, a retry like we're
    doing on the bottom most layer (like the one for the database is locked error) won't help, cause the object does not
    hold a reference to the existing DB object, and therefore will always translate to an INSERT query, therefore, in
    order to make it work, we need to do the get again, and in other words, call the whole store_x function again
    This why we implemented this retry as a decorator that comes "around" the existing functions
    """

    @functools.wraps(function)
    def wrapper(*args, **kwargs):
        def _try_function():
            try:
                return function(*args, **kwargs)
            except Exception as exc:

                if mlrun.utils.helpers.are_strings_in_exception_chain_messages(
                    exc, conflict_messages
                ):
                    logger.warning("Got conflict error from DB. Retrying", err=str(exc))
                    raise mlrun.errors.MLRunRuntimeError(
                        "Got conflict error from DB"
                    ) from exc
                raise mlrun.errors.MLRunFatalFailureError(original_exception=exc)

        if config.httpdb.db.conflict_retry_timeout:
            interval = config.httpdb.db.conflict_retry_interval
            if interval is None:
                interval = mlrun.utils.create_step_backoff([[0.0001, 1], [3, None]])
            return mlrun.utils.helpers.retry_until_successful(
                interval,
                config.httpdb.db.conflict_retry_timeout,
                logger,
                False,
                _try_function,
            )
        else:
            return function(*args, **kwargs)

    return wrapper


class SQLDB(DBInterface):
    def __init__(self, dsn):
        self.dsn = dsn
        self._cache = {
            "project_resources_counters": {"value": None, "ttl": datetime.min}
        }
        self._name_with_iter_regex = re.compile("^[0-9]+-.+$")

    def initialize(self, session):
        pass

    def store_log(
        self,
        session,
        uid,
        project="",
        body=b"",
        append=False,
    ):
        raise NotImplementedError("DB should not be used for logs storage")

    def get_log(self, session, uid, project="", offset=0, size=0):
        raise NotImplementedError("DB should not be used for logs storage")

    def delete_log(self, session: Session, project: str, uid: str):
        project = project or config.default_project
        self._delete(session, Log, project=project, uid=uid)

    def _delete_logs(self, session: Session, project: str):
        logger.debug("Removing logs from db", project=project)
        for log in self._list_logs(session, project):
            self.delete_log(session, project, log.uid)

    def _list_logs(self, session: Session, project: str):
        return self._query(session, Log, project=project).all()

    @retry_on_conflict
    def store_run(
        self,
        session,
        run_data,
        uid,
        project="",
        iter=0,
    ):
        logger.debug(
            "Storing run to db", project=project, uid=uid, iter=iter, run=run_data
        )
        run = self._get_run(session, uid, project, iter)
        now = datetime.now(timezone.utc)
        if not run:
            run = Run(
                name=run_data["metadata"]["name"],
                uid=uid,
                project=project,
                iteration=iter,
                state=run_state(run_data),
                start_time=run_start_time(run_data) or now,
            )
        self._ensure_run_name_on_update(run, run_data)
        labels = run_labels(run_data)
        self._update_run_state(run, run_data)
        update_labels(run, labels)
        # Note that this code basically allowing anyone to override the run's start time after it was already set
        # This is done to enable the context initialization to set the start time to when the user's code actually
        # started running, and not when the run record was initially created (happening when triggering the job)
        # In the future we might want to limit who can actually do that
        start_time = run_start_time(run_data) or SQLDB._add_utc_timezone(run.start_time)
        run_data.setdefault("status", {})["start_time"] = start_time.isoformat()
        run.start_time = start_time
        self._update_run_updated_time(run, run_data, now=now)
        run.struct = run_data
        self._upsert(session, [run], ignore=True)

    def update_run(self, session, updates: dict, uid, project="", iter=0):
        project = project or config.default_project
        run = self._get_run(session, uid, project, iter)
        if not run:
            run_uri = RunObject.create_uri(project, uid, iter)
            raise mlrun.errors.MLRunNotFoundError(f"Run {run_uri} not found")
        struct = run.struct
        for key, val in updates.items():
            update_in(struct, key, val)
        self._ensure_run_name_on_update(run, struct)
        self._update_run_state(run, struct)
        start_time = run_start_time(struct)
        if start_time:
            run.start_time = start_time
        update_labels(run, run_labels(struct))
        self._update_run_updated_time(run, struct)
        run.struct = struct
        self._upsert(session, [run])
        self._delete_empty_labels(session, Run.Label)

    def read_run(self, session, uid, project=None, iter=0):
        project = project or config.default_project
        run = self._get_run(session, uid, project, iter)
        if not run:
            raise mlrun.errors.MLRunNotFoundError(f"Run {uid}:{project} not found")
        return run.struct

    def list_runs(
        self,
        session,
        name=None,
        uid=None,
        project=None,
        labels=None,
        states=None,
        sort=True,
        last=0,
        iter=False,
        start_time_from=None,
        start_time_to=None,
        last_update_time_from=None,
        last_update_time_to=None,
        partition_by: schemas.RunPartitionByField = None,
        rows_per_partition: int = 1,
        partition_sort_by: schemas.SortField = None,
        partition_order: schemas.OrderType = schemas.OrderType.desc,
        max_partitions: int = 0,
    ):
        project = project or config.default_project
        query = self._find_runs(session, uid, project, labels)
        if name is not None:
            query = self._add_run_name_query(query, name)
        if states is not None:
            query = query.filter(Run.state.in_(states))
        if start_time_from is not None:
            query = query.filter(Run.start_time >= start_time_from)
        if start_time_to is not None:
            query = query.filter(Run.start_time <= start_time_to)
        if last_update_time_from is not None:
            query = query.filter(Run.updated >= last_update_time_from)
        if last_update_time_to is not None:
            query = query.filter(Run.updated <= last_update_time_to)
        if sort:
            query = query.order_by(Run.start_time.desc())
        if last:
            if not sort:
                raise mlrun.errors.MLRunInvalidArgumentError(
                    "Limiting the number of returned records without sorting will provide non-deterministic results"
                )
            query = query.limit(last)
        if not iter:
            query = query.filter(Run.iteration == 0)

        if partition_by:
            self._assert_partition_by_parameters(
                schemas.RunPartitionByField, partition_by, partition_sort_by
            )
            query = self._create_partitioned_query(
                session,
                query,
                Run,
                partition_by,
                rows_per_partition,
                partition_sort_by,
                partition_order,
                max_partitions,
            )

        runs = RunList()
        for run in query:
            runs.append(run.struct)

        return runs

    def del_run(self, session, uid, project=None, iter=0):
        project = project or config.default_project
        # We currently delete *all* iterations
        self._delete(session, Run, uid=uid, project=project)

    def del_runs(
        self, session, name=None, project=None, labels=None, state=None, days_ago=0
    ):
        project = project or config.default_project
        query = self._find_runs(session, None, project, labels)
        if days_ago:
            since = datetime.now(timezone.utc) - timedelta(days=days_ago)
            query = query.filter(Run.start_time >= since)
        if name:
            query = self._add_run_name_query(query, name)
        if state:
            query = query.filter(Run.state == state)
        for run in query:  # Can not use query.delete with join
            session.delete(run)
        session.commit()

    def _add_run_name_query(self, query, name):
        exact_name = self._escape_characters_for_like_query(name)
        if name.startswith("~"):
            query = query.filter(Run.name.ilike(f"%{exact_name[1:]}%", escape="\\"))
        else:
            query = query.filter(Run.name == name)
        return query

    @staticmethod
    def _ensure_run_name_on_update(run_record: Run, run_dict: dict):
        body_name = run_dict["metadata"]["name"]
        if body_name != run_record.name:
            raise mlrun.errors.MLRunInvalidArgumentError(
                "Changing name for an existing run is invalid"
            )

    @staticmethod
    def _update_run_updated_time(
        run_record: Run, run_dict: dict, now: typing.Optional[datetime] = None
    ):
        if now is None:
            now = datetime.now(timezone.utc)
        run_record.updated = now
        run_dict.setdefault("status", {})["last_update"] = now.isoformat()

    @staticmethod
    def _update_run_state(run_record: Run, run_dict: dict):
        state = run_state(run_dict)
        run_record.state = state
        run_dict.setdefault("status", {})["state"] = state

    @retry_on_conflict
    def overwrite_artifacts_with_tag(
        self,
        session: Session,
        project: str,
        tag: str,
        identifiers: typing.List[mlrun.api.schemas.ArtifactIdentifier],
    ):
        # query all artifacts which match the identifiers
        artifacts = []
        for identifier in identifiers:
            artifacts += self._list_artifacts_for_tagging(
                session,
                project_name=project,
                identifier=identifier,
            )
        # TODO remove duplicates artifacts entries
        # delete related tags from artifacts identifiers
        # not committing the session here because we want to do it atomic with the next query
        self._delete_artifacts_tags(session, project, artifacts, commit=False)
        # tag artifacts with tag
        self.tag_artifacts(session, artifacts, project, name=tag)

    @retry_on_conflict
    def append_tag_to_artifacts(
        self,
        session: Session,
        project: str,
        tag: str,
        identifiers: typing.List[mlrun.api.schemas.ArtifactIdentifier],
    ):
        # query all artifacts which match the identifiers
        artifacts = []
        for identifier in identifiers:
            artifacts += self._list_artifacts_for_tagging(
                session,
                project_name=project,
                identifier=identifier,
            )
        self.tag_artifacts(session, artifacts, project, name=tag)

    def delete_tag_from_artifacts(
        self,
        session: Session,
        project: str,
        tag: str,
        identifiers: typing.List[mlrun.api.schemas.ArtifactIdentifier],
    ):
        # query all artifacts which match the identifiers
        artifacts = []
        for identifier in identifiers:
            artifacts += self._list_artifacts_for_tagging(
                session,
                project_name=project,
                identifier=identifier,
            )
        self._delete_artifacts_tags(session, project, artifacts, tags=[tag])

    def _list_artifacts_for_tagging(
        self,
        session: Session,
        project_name: str,
        identifier: mlrun.api.schemas.ArtifactIdentifier,
    ):
        return self.list_artifacts(
            session,
            project=project_name,
            name=identifier.key,
            kind=identifier.kind,
            iter=identifier.iter,
            # 1. will be changed to uid, after refactoring the code, currently to list artifacts by uid
            # we are passing it into the tag param and resolve whether it's a uid or a tag in the
            # list_artifacts method (_resolve_tag)
            # 2. if the identifier.uid is None, we want to list all artifacts, so we pass "*"
            tag=identifier.uid or "*",
            as_records=True,
            # 1. because of backwards compatible that list_artifacts is keeping, we want to pass the function
            # indication that the tag which is passed is uid
            # 2. if uid wasn't passed as part of the identifiers then
            # we will ask for tag "*" and in that case we don't want to use the tag as uid
            use_tag_as_uid=True if identifier.uid else False,
        )

    @retry_on_conflict
    def store_artifact(
        self,
        session,
        key,
        artifact,
        uid,
        iter=None,
        tag="",
        project="",
    ):
        self._store_artifact(
            session,
            key,
            artifact,
            uid,
            iter,
            tag,
            project,
        )

    @staticmethod
    def _process_artifact_dict_to_store(artifact, key, iter=None):
        updated = artifact["metadata"].get("updated")
        if not updated:
            updated = artifact["metadata"]["updated"] = datetime.now(timezone.utc)
        db_key = artifact["spec"].get("db_key")
        if db_key and db_key != key:
            raise mlrun.errors.MLRunInvalidArgumentError(
                "Conflict between requested key and key in artifact body"
            )
        if not db_key:
            artifact["spec"]["db_key"] = key
        if iter:
            key = f"{iter}-{key}"
        labels = artifact["metadata"].get("labels", {})

        # Ensure there is no "tag" field in the object, to avoid inconsistent situations between
        # body and tag parameter provided.
        artifact["metadata"].pop("tag", None)
        return updated, key, labels

    @staticmethod
    def _process_legacy_artifact_dict_to_store(artifact, key, iter=None):
        updated = artifact.get("updated")
        if not updated:
            updated = artifact["updated"] = datetime.now(timezone.utc)
        db_key = artifact.get("db_key")
        if db_key and db_key != key:
            raise mlrun.errors.MLRunInvalidArgumentError(
                "Conflict between requested key and key in artifact body"
            )
        if not db_key:
            artifact["db_key"] = key
        if iter:
            key = f"{iter}-{key}"
        labels = artifact.get("labels", {})

        # Ensure there is no "tag" field in the object, to avoid inconsistent situations between
        # body and tag parameter provided.
        artifact.pop("tag", None)
        return updated, key, labels

    def _store_artifact(
        self,
        session,
        key,
        artifact,
        uid,
        iter=None,
        tag="",
        project="",
        tag_artifact=True,
    ):
        project = project or config.default_project
        artifact = deepcopy(artifact)
        if is_legacy_artifact(artifact):
            updated, key, labels = self._process_legacy_artifact_dict_to_store(
                artifact, key, iter
            )
        else:
            updated, key, labels = self._process_artifact_dict_to_store(
                artifact, key, iter
            )
        existed = True
        art = self._get_artifact(session, uid, project, key)
        if not art:
            art = Artifact(key=key, uid=uid, updated=updated, project=project)
            existed = False

        update_labels(art, labels)

        art.struct = artifact
        self._upsert(session, [art])
        if tag_artifact:
            tag = tag or "latest"
            self.tag_artifacts(session, [art], project, tag)
            # we want to tag the artifact also as "latest" if it's the first time we store it, reason is that there are
            # updates we are doing to the metadata of the artifact (like updating the labels) and we don't want those
            # changes to be reflected in the "latest" tag, as this in not actual the "latest" version of the artifact
            # which was produced by the user
            if not existed and tag != "latest":
                self.tag_artifacts(session, [art], project, "latest")

    @staticmethod
    def _set_tag_in_artifact_struct(artifact, tag):
        if is_legacy_artifact(artifact):
            artifact["tag"] = tag
        else:
            artifact["metadata"]["tag"] = tag

    def _add_tags_to_artifact_struct(
        self, session, artifact_struct, artifact_id, tag=None
    ):
        artifacts = []
        if tag and tag != "*":
            self._set_tag_in_artifact_struct(artifact_struct, tag)
            artifacts.append(artifact_struct)
        else:
            tag_results = self._query(session, Artifact.Tag, obj_id=artifact_id).all()
            if not tag_results:
                return [artifact_struct]
            for tag_object in tag_results:
                artifact_with_tag = deepcopy(artifact_struct)
                self._set_tag_in_artifact_struct(artifact_with_tag, tag_object.name)
                artifacts.append(artifact_with_tag)
        return artifacts

    def read_artifact(self, session, key, tag="", iter=None, project=""):
        project = project or config.default_project
        ids = self._resolve_tag(session, Artifact, project, tag)
        if iter:
            key = f"{iter}-{key}"

        query = self._query(session, Artifact, key=key, project=project)

        # This will hold the real tag of the object (if exists). Will be placed in the artifact structure.
        db_tag = None

        # TODO: refactor this
        # tag has 2 meanings:
        # 1. tag - in this case _resolve_tag will find the relevant uids and will return a list
        # 2. uid - in this case _resolve_tag won't find anything and simply return what was given to it, which actually
        # represents the uid
        if isinstance(ids, list) and ids:
            query = query.filter(Artifact.id.in_(ids))
            db_tag = tag
        elif isinstance(ids, str) and ids:
            query = query.filter(Artifact.uid == ids)
        else:
            # Select by last updated
            max_updated = session.query(func.max(Artifact.updated)).filter(
                Artifact.project == project, Artifact.key == key
            )
            query = query.filter(Artifact.updated.in_(max_updated))

        art = query.one_or_none()
        if not art:
            artifact_uri = generate_artifact_uri(project, key, tag, iter)
            raise mlrun.errors.MLRunNotFoundError(f"Artifact {artifact_uri} not found")

        artifact_struct = art.struct
        # We only set a tag in the object if the user asked specifically for this tag.
        if db_tag:
            self._set_tag_in_artifact_struct(artifact_struct, db_tag)
        return artifact_struct

    def list_artifacts(
        self,
        session,
        name=None,
        project=None,
        tag=None,
        labels=None,
        since=None,
        until=None,
        kind=None,
        category: schemas.ArtifactCategories = None,
        iter: int = None,
        best_iteration: bool = False,
        as_records: bool = False,
        use_tag_as_uid: bool = None,
    ):
        project = project or config.default_project

        if best_iteration and iter is not None:
            raise mlrun.errors.MLRunInvalidArgumentError(
                "best-iteration cannot be used when iter is specified"
            )
        # TODO: Refactor this area
        # in case where tag is not given ids will be "latest" to mark to _find_artifacts to find the latest using the
        # old way - by the updated field
        ids = "latest"
        if tag:
            # use_tag_as_uid is used to catch old artifacts which were created when logging artifacts using the project
            # producer and not by context, this because when were logging artifacts using the project producer we were
            # setting the artifact uid to be the same as the producer tag which at the time was "latest", this becomes a
            # problem with uid="latest" because there are also "latest" tags in the system, which means we will get ids
            # response from the `_resolve_tag` above and then we will iterate over the wrong artifact
            # use_tag_as_uid==None is keeping the old behavior
            # use_tag_as_uid==False also keeps the old behavior for now, but left that option to be able to change later
            # use_tag_as_uid==True saying to the list artifacts that the tag is actually the uid
            if tag == "*" or use_tag_as_uid:
                ids = tag
            else:
                ids = self._resolve_tag(session, Artifact, project, tag)

        artifacts = ArtifactList()
        artifact_records = self._find_artifacts(
            session,
            project,
            ids,
            labels,
            since,
            until,
            name,
            kind,
            category,
            iter,
            use_tag_as_uid=use_tag_as_uid,
        )
        if as_records:
            if best_iteration:
                raise mlrun.errors.MLRunInvalidArgumentError(
                    "as_records is not supported with best_iteration=True"
                )
            return artifact_records
<<<<<<< HEAD

        # In case best_iteration is requested and filtering is done by tag, then we might have artifacts from the best
        # iteration (which is tagged) but not the link artifact (that is not tagged). This will cause the filtering
        # happening next to fail. Therefore, we need to add to the list of results the link artifacts from the given
        # keys + uids.
        if best_iteration:
            iteration_keys = set()
            link_keys = set()
            for artifact in artifact_records:
                if self._name_with_iter_regex.match(artifact.key):
                    key_without_iteration = artifact.key.split("-", maxsplit=1)[1]
                    iteration_keys.add((key_without_iteration, artifact.uid))
                else:
                    link_keys.add((artifact.key, artifact.uid))
            missing_link_keys = iteration_keys.difference(link_keys)
            artifact_records.extend(
                self._get_link_artifacts_by_keys_and_uids(
                    session, project, missing_link_keys
                )
            )

        indexed_artifacts = {artifact.key: artifact for artifact in artifact_records}
=======
        # concatenating <artifact.key> and <artifact.uid> to create a unique key for the artifacts
        indexed_artifacts = {
            f"{artifact.key}-{artifact.uid}": artifact for artifact in artifact_records
        }
>>>>>>> 6581610d
        for artifact in artifact_records:
            has_iteration = self._name_with_iter_regex.match(artifact.key)

            # Handle case of looking for best iteration. In that case if there's a linked iteration, we look
            # for it in the results and return the linked artifact if exists. If original iter is not 0 then
            # we skip this item.
            if best_iteration:
                if has_iteration:
                    continue
                if is_legacy_artifact(artifact.struct):
                    link_iteration = artifact.struct.get("link_iteration")
                else:
                    link_iteration = artifact.struct["spec"].get("link_iteration")

                if link_iteration:
                    # link artifact key is without the iteration so to pull the linked artifact we need to
                    # concatenate the <link-iteration>-<artifact.key>-<artifact.uid> together
                    linked_key = f"{link_iteration}-{artifact.key}-{artifact.uid}"
                    linked_artifact = indexed_artifacts.get(linked_key)
                    if linked_artifact:
                        artifact = linked_artifact
                    else:
                        continue

            # We need special handling for the case where iter==0, since in that case no iter prefix will exist.
            # Regex support is db-specific, and SQLAlchemy actually implements Python regex for SQLite anyway,
            # and even that only in SA 1.4. So doing this here rather than in the query.
            if iter == 0 and has_iteration:
                continue

            artifact_struct = artifact.struct
            # ids = "latest" and not tag means that it was not given by the user, so we will not set the tag in the
            # artifact struct
            if ids != "latest" or tag:
                artifacts_with_tag = self._add_tags_to_artifact_struct(
                    session, artifact_struct, artifact.id, tag
                )
                artifacts.extend(artifacts_with_tag)
            else:
                artifacts.append(artifact_struct)

        return artifacts

    def _get_link_artifacts_by_keys_and_uids(self, session, project, identifiers):
        # identifiers are tuples of (key, uid)
        if not identifiers:
            return []
        predicates = [
            and_(Artifact.key == key, Artifact.uid == uid) for (key, uid) in identifiers
        ]
        return (
            self._query(session, Artifact, project=project)
            .filter(or_(*predicates))
            .all()
        )

    def del_artifact(self, session, key, tag="", project=""):
        project = project or config.default_project

        query = session.query(Artifact).filter(
            Artifact.key == key, Artifact.project == project
        )
        if tag:
            query = query.join(Artifact.Tag).filter(Artifact.Tag.name == tag)

        # Cannot delete yet, because tag and label deletion queries join with the artifacts table, so the objects
        # still need to be there.
        artifacts = query.all()
        if not artifacts:
            return

        # deleting tags and labels, because in sqlite the relationships aren't necessarily cascading
        self._delete_artifact_tags(session, project, key, tag, commit=False)
        self._delete_class_labels(
            session, Artifact, project=project, key=key, commit=False
        )
        for artifact in artifacts:
            session.delete(artifact)
        session.commit()

    def _delete_artifacts_tags(
        self,
        session,
        project: str,
        artifacts: typing.List[Artifact],
        tags: typing.List[str] = None,
        commit: bool = True,
    ):
        artifacts_keys = [str(artifact.key) for artifact in artifacts]
        query = (
            session.query(Artifact.Tag)
            .join(Artifact)
            .filter(
                Artifact.project == project,
                Artifact.key.in_(artifacts_keys),
            )
        )
        if tags:
            query = query.filter(Artifact.Tag.name.in_(tags))
        for tag in query:
            session.delete(tag)
        if commit:
            session.commit()

    def _delete_artifact_tags(
        self, session, project, artifact_key, tag_name="", commit=True
    ):
        query = (
            session.query(Artifact.Tag)
            .join(Artifact)
            .filter(Artifact.project == project, Artifact.key == artifact_key)
        )
        if tag_name:
            query = query.filter(Artifact.Tag.name == tag_name)
        for tag in query:
            session.delete(tag)
        if commit:
            session.commit()

    def del_artifacts(self, session, name="", project="", tag="*", labels=None):
        project = project or config.default_project
        ids = "*"
        if tag and tag != "*":
            ids = self._resolve_tag(session, Artifact, project, tag)
        distinct_keys = {
            artifact.key
            for artifact in self._find_artifacts(
                session, project, ids, labels, name=name
            )
        }
        for key in distinct_keys:
            self.del_artifact(session, key, "", project)

    @retry_on_conflict
    def store_function(
        self,
        session,
        function,
        name,
        project="",
        tag="",
        versioned=False,
    ) -> str:
        logger.debug(
            "Storing function to DB",
            name=name,
            project=project,
            tag=tag,
            versioned=versioned,
            function=function,
        )
        function = deepcopy(function)
        project = project or config.default_project
        tag = tag or get_in(function, "metadata.tag") or "latest"
        hash_key = fill_function_hash(function, tag)

        # clear tag from object in case another function will "take" that tag
        update_in(function, "metadata.tag", "")

        # versioned means whether we want to version this function object so that it will queryable by its hash key
        # to enable that we set the uid to the hash key so it will have a unique record (Unique constraint of function
        # is the set (project, name, uid))
        # when it's not enabled it means we want to have one unique function object for the set (project, name, tag)
        # that will be reused on every store function (cause we don't want to version each version e.g. create a new
        # record) so we set the uid to be unversioned-{tag}
        if versioned:
            uid = hash_key
        else:
            uid = f"{unversioned_tagged_object_uid_prefix}{tag}"

        updated = datetime.now(timezone.utc)
        update_in(function, "metadata.updated", updated)
        body_name = function.get("metadata", {}).get("name")
        if body_name and body_name != name:
            raise mlrun.errors.MLRunInvalidArgumentError(
                "Conflict between requested name and name in function body"
            )
        if not body_name:
            function.setdefault("metadata", {})["name"] = name
        fn = self._get_class_instance_by_uid(session, Function, name, project, uid)
        if not fn:
            fn = Function(
                name=name,
                project=project,
                uid=uid,
            )
        fn.updated = updated
        labels = get_in(function, "metadata.labels", {})
        update_labels(fn, labels)
        fn.struct = function
        self._upsert(session, [fn])
        self.tag_objects_v2(session, [fn], project, tag)
        return hash_key

    def get_function(self, session, name, project="", tag="", hash_key=""):
        project = project or config.default_project
        query = self._query(session, Function, name=name, project=project)
        computed_tag = tag or "latest"
        tag_function_uid = None
        if not tag and hash_key:
            uid = hash_key
        else:
            tag_function_uid = self._resolve_class_tag_uid(
                session, Function, project, name, computed_tag
            )
            if tag_function_uid is None:
                function_uri = generate_object_uri(project, name, tag)
                raise mlrun.errors.MLRunNotFoundError(
                    f"Function tag not found {function_uri}"
                )
            uid = tag_function_uid
        if uid:
            query = query.filter(Function.uid == uid)
        obj = query.one_or_none()
        if obj:
            function = obj.struct

            # If queried by hash key and nuclio/serving function remove status
            is_nuclio = (
                function.get("kind", "")
                in mlrun.runtimes.RuntimeKinds.nuclio_runtimes()
            )
            if hash_key and is_nuclio:
                function["status"] = None

            # If connected to a tag add it to metadata
            if tag_function_uid:
                function["metadata"]["tag"] = computed_tag
            return function
        else:
            function_uri = generate_object_uri(project, name, tag, hash_key)
            raise mlrun.errors.MLRunNotFoundError(f"Function not found {function_uri}")

    def delete_function(self, session: Session, project: str, name: str):
        logger.debug("Removing function from db", project=project, name=name)

        # deleting tags and labels, because in sqlite the relationships aren't necessarily cascading
        self._delete_function_tags(session, project, name, commit=False)
        self._delete_class_labels(
            session, Function, project=project, name=name, commit=False
        )
        self._delete(session, Function, project=project, name=name)

    def _delete_functions(self, session: Session, project: str):
        for function_name in self._list_project_function_names(session, project):
            self.delete_function(session, project, function_name)

    def _list_project_function_names(
        self, session: Session, project: str
    ) -> typing.List[str]:
        return [
            name
            for name, in self._query(
                session, distinct(Function.name), project=project
            ).all()
        ]

    def _delete_resources_tags(self, session: Session, project: str):
        for tagged_class in _tagged:
            self._delete(session, tagged_class, project=project)

    def _delete_resources_labels(self, session: Session, project: str):
        for labeled_class in _labeled:
            if hasattr(labeled_class, "project"):
                self._delete(session, labeled_class, project=project)

    def list_functions(self, session, name=None, project=None, tag=None, labels=None):
        project = project or config.default_project
        uids = None
        if tag:
            uids = self._resolve_class_tag_uids(session, Function, project, tag, name)
        functions = FunctionList()
        for function in self._find_functions(session, name, project, uids, labels):
            function_dict = function.struct
            if not tag:
                function_tags = self._list_function_tags(session, project, function.id)
                if len(function_tags) == 0:

                    # function status should be added only to tagged functions
                    function_dict["status"] = None

                    # the unversioned uid is only a place holder for tagged instance that are is versioned
                    # if another instance "took" the tag, we're left with an unversioned untagged instance
                    # don't list it
                    if function.uid.startswith(unversioned_tagged_object_uid_prefix):
                        continue

                    functions.append(function_dict)
                elif len(function_tags) == 1:
                    function_dict["metadata"]["tag"] = function_tags[0]
                    functions.append(function_dict)
                else:
                    for function_tag in function_tags:
                        function_dict_copy = deepcopy(function_dict)
                        function_dict_copy["metadata"]["tag"] = function_tag
                        functions.append(function_dict_copy)
            else:
                function_dict["metadata"]["tag"] = tag
                functions.append(function_dict)
        return functions

    def _delete_function_tags(self, session, project, function_name, commit=True):
        query = session.query(Function.Tag).filter(
            Function.Tag.project == project, Function.Tag.obj_name == function_name
        )
        for obj in query:
            session.delete(obj)
        if commit:
            session.commit()

    def _list_function_tags(self, session, project, function_id):
        query = (
            session.query(Function.Tag.name)
            .filter(Function.Tag.project == project, Function.Tag.obj_id == function_id)
            .distinct()
        )
        return [row[0] for row in query]

    def list_artifact_tags(
        self, session, project, category: schemas.ArtifactCategories = None
    ) -> typing.List[typing.Tuple[str, str, str]]:
        """
        :return: a list of Tuple of (project, artifact.key, tag)
        """
        # TODO - refactor once we have the artifact kind as a field in the DB, the filtering on category can be done
        # as a simple SQL query, and don't need to use the extra processing of listing tags etc.

        artifacts = self.list_artifacts(
            session, project=project, tag="*", category=category
        )
        results = []
        for artifact in artifacts:
            if is_legacy_artifact(artifact):
                results.append((project, artifact.get("db_key"), artifact.get("tag")))
            else:
                results.append(
                    (
                        project,
                        artifact["spec"].get("db_key"),
                        artifact["metadata"].get("tag"),
                    )
                )

        return results

    def create_schedule(
        self,
        session: Session,
        project: str,
        name: str,
        kind: schemas.ScheduleKinds,
        scheduled_object: Any,
        cron_trigger: schemas.ScheduleCronTrigger,
        concurrency_limit: int,
        labels: Dict = None,
        next_run_time: datetime = None,
    ):
        if next_run_time is not None:
            # We receive the next_run_time with localized timezone info (e.g +03:00). All the timestamps should be
            # saved in the DB in UTC timezone, therefore we transform next_run_time to UTC as well.
            next_run_time = next_run_time.astimezone(pytz.utc)

        schedule = Schedule(
            project=project,
            name=name,
            kind=kind.value,
            creation_time=datetime.now(timezone.utc),
            concurrency_limit=concurrency_limit,
            next_run_time=next_run_time,
            # these are properties of the object that map manually (using getters and setters) to other column of the
            # table and therefore Pycharm yells that they're unexpected
            scheduled_object=scheduled_object,
            cron_trigger=cron_trigger,
        )

        labels = labels or {}
        update_labels(schedule, labels)

        logger.debug(
            "Saving schedule to db",
            project=project,
            name=name,
            kind=kind,
            cron_trigger=cron_trigger,
            concurrency_limit=concurrency_limit,
            next_run_time=next_run_time,
        )
        self._upsert(session, [schedule])

    def update_schedule(
        self,
        session: Session,
        project: str,
        name: str,
        scheduled_object: Any = None,
        cron_trigger: schemas.ScheduleCronTrigger = None,
        labels: Dict = None,
        last_run_uri: str = None,
        concurrency_limit: int = None,
        next_run_time: datetime = None,
    ):
        schedule = self._get_schedule_record(session, project, name)

        # explicitly ensure the updated fields are not None, as they can be empty strings/dictionaries etc.
        if scheduled_object is not None:
            schedule.scheduled_object = scheduled_object

        if cron_trigger is not None:
            schedule.cron_trigger = cron_trigger

        if labels is not None:
            update_labels(schedule, labels)

        if last_run_uri is not None:
            schedule.last_run_uri = last_run_uri

        if concurrency_limit is not None:
            schedule.concurrency_limit = concurrency_limit

        if next_run_time is not None:
            # We receive the next_run_time with localized timezone info (e.g +03:00). All the timestamps should be
            # saved in the DB in UTC timezone, therefore we transform next_run_time to UTC as well.
            schedule.next_run_time = next_run_time.astimezone(pytz.utc)

        logger.debug(
            "Updating schedule in db",
            project=project,
            name=name,
            cron_trigger=cron_trigger,
            labels=labels,
            concurrency_limit=concurrency_limit,
        )
        self._upsert(session, [schedule])

    def list_schedules(
        self,
        session: Session,
        project: str = None,
        name: str = None,
        labels: str = None,
        kind: schemas.ScheduleKinds = None,
    ) -> List[schemas.ScheduleRecord]:
        logger.debug("Getting schedules from db", project=project, name=name, kind=kind)
        query = self._query(session, Schedule, project=project, kind=kind)
        if name is not None:
            query = query.filter(generate_query_predicate_for_name(Schedule.name, name))
        labels = label_set(labels)
        query = self._add_labels_filter(session, query, Schedule, labels)

        schedules = [
            self._transform_schedule_record_to_scheme(db_schedule)
            for db_schedule in query
        ]
        return schedules

    def get_schedule(
        self, session: Session, project: str, name: str
    ) -> schemas.ScheduleRecord:
        logger.debug("Getting schedule from db", project=project, name=name)
        schedule_record = self._get_schedule_record(session, project, name)
        schedule = self._transform_schedule_record_to_scheme(schedule_record)
        return schedule

    def _get_schedule_record(
        self, session: Session, project: str, name: str
    ) -> schemas.ScheduleRecord:
        query = self._query(session, Schedule, project=project, name=name)
        schedule_record = query.one_or_none()
        if not schedule_record:
            raise mlrun.errors.MLRunNotFoundError(
                f"Schedule not found: project={project}, name={name}"
            )
        return schedule_record

    def delete_schedule(self, session: Session, project: str, name: str):
        logger.debug("Removing schedule from db", project=project, name=name)
        self._delete_class_labels(
            session, Schedule, project=project, name=name, commit=False
        )
        self._delete(session, Schedule, project=project, name=name)

    def delete_schedules(self, session: Session, project: str):
        logger.debug("Removing schedules from db", project=project)
        for schedule in self.list_schedules(session, project=project):
            self.delete_schedule(session, project, schedule.name)

    def _delete_feature_sets(self, session: Session, project: str):
        logger.debug("Removing feature-sets from db", project=project)
        for feature_set_name in self._list_project_feature_set_names(session, project):
            self.delete_feature_set(session, project, feature_set_name)

    def _list_project_feature_set_names(
        self, session: Session, project: str
    ) -> typing.List[str]:
        return [
            name
            for name, in self._query(
                session, distinct(FeatureSet.name), project=project
            ).all()
        ]

    def _delete_feature_vectors(self, session: Session, project: str):
        logger.debug("Removing feature-vectors from db", project=project)
        for feature_vector_name in self._list_project_feature_vector_names(
            session, project
        ):
            self.delete_feature_vector(session, project, feature_vector_name)

    def _list_project_feature_vector_names(
        self, session: Session, project: str
    ) -> typing.List[str]:
        return [
            name
            for name, in self._query(
                session, distinct(FeatureVector.name), project=project
            ).all()
        ]

    def tag_artifacts(self, session, artifacts, project: str, name: str):
        # found a bug in here, which is being exposed for when have multi-param execution, this because each
        # artifact key is being concatenated with the key and the iteration, this because problemtic in this query
        # because we are filtering by the key+iteration and not just the key ( which would require some regex )
        # this would be fixed as part of the refactoring of the new artifact table structure where we would have
        # column for iteration as well.
        for artifact in artifacts:
            query = (
                self._query(
                    session,
                    artifact.Tag,
                    project=project,
                    name=name,
                )
                .join(Artifact)
                .filter(Artifact.key == artifact.key)
            )
            tag = query.one_or_none()
            if not tag:
                tag = artifact.Tag(project=project, name=name)
            tag.obj_id = artifact.id
            self._upsert(session, [tag], ignore=True)

    def tag_objects_v2(self, session, objs, project: str, name: str):
        tags = []
        for obj in objs:
            query = self._query(
                session, obj.Tag, name=name, project=project, obj_name=obj.name
            )
            tag = query.one_or_none()
            if not tag:
                tag = obj.Tag(project=project, name=name, obj_name=obj.name)
            tag.obj_id = obj.id
            tags.append(tag)
        self._upsert(session, tags)

    def create_project(self, session: Session, project: schemas.Project):
        logger.debug("Creating project in DB", project=project)
        created = datetime.utcnow()
        project.metadata.created = created
        # TODO: handle taking out the functions/workflows/artifacts out of the project and save them separately
        project_record = Project(
            name=project.metadata.name,
            description=project.spec.description,
            source=project.spec.source,
            state=project.status.state,
            created=created,
            owner=project.spec.owner,
            full_object=project.dict(),
        )
        labels = project.metadata.labels or {}
        update_labels(project_record, labels)
        self._upsert(session, [project_record])

    @retry_on_conflict
    def store_project(self, session: Session, name: str, project: schemas.Project):
        logger.debug("Storing project in DB", name=name, project=project)
        project_record = self._get_project_record(
            session, name, raise_on_not_found=False
        )
        if not project_record:
            self.create_project(session, project)
        else:
            self._update_project_record_from_project(session, project_record, project)

    def patch_project(
        self,
        session: Session,
        name: str,
        project: dict,
        patch_mode: schemas.PatchMode = schemas.PatchMode.replace,
    ):
        logger.debug(
            "Patching project in DB", name=name, project=project, patch_mode=patch_mode
        )
        project_record = self._get_project_record(session, name)
        self._patch_project_record_from_project(
            session, name, project_record, project, patch_mode
        )

    def get_project(
        self, session: Session, name: str = None, project_id: int = None
    ) -> schemas.Project:
        project_record = self._get_project_record(session, name, project_id)

        return self._transform_project_record_to_schema(session, project_record)

    def delete_project(
        self,
        session: Session,
        name: str,
        deletion_strategy: schemas.DeletionStrategy = schemas.DeletionStrategy.default(),
    ):
        logger.debug(
            "Deleting project from DB", name=name, deletion_strategy=deletion_strategy
        )
        self._delete(session, Project, name=name)

    def list_projects(
        self,
        session: Session,
        owner: str = None,
        format_: mlrun.api.schemas.ProjectsFormat = mlrun.api.schemas.ProjectsFormat.full,
        labels: List[str] = None,
        state: mlrun.api.schemas.ProjectState = None,
        names: typing.Optional[typing.List[str]] = None,
    ) -> schemas.ProjectsOutput:
        query = self._query(session, Project, owner=owner, state=state)
        if labels:
            query = self._add_labels_filter(session, query, Project, labels)
        if names is not None:
            query = query.filter(Project.name.in_(names))
        project_records = query.all()
        projects = []
        for project_record in project_records:
            if format_ == mlrun.api.schemas.ProjectsFormat.name_only:
                projects = [project_record.name for project_record in project_records]
            # leader format is only for follower mode which will format the projects returned from here
            elif format_ in [
                mlrun.api.schemas.ProjectsFormat.full,
                mlrun.api.schemas.ProjectsFormat.leader,
            ]:
                projects.append(
                    self._transform_project_record_to_schema(session, project_record)
                )
            else:
                raise NotImplementedError(
                    f"Provided format is not supported. format={format_}"
                )
        return schemas.ProjectsOutput(projects=projects)

    async def get_project_resources_counters(
        self,
    ) -> Tuple[
        Dict[str, int],
        Dict[str, int],
        Dict[str, int],
        Dict[str, int],
        Dict[str, int],
        Dict[str, int],
    ]:
        results = await asyncio.gather(
            fastapi.concurrency.run_in_threadpool(
                mlrun.api.db.session.run_function_with_new_db_session,
                self._calculate_files_counters,
            ),
            fastapi.concurrency.run_in_threadpool(
                mlrun.api.db.session.run_function_with_new_db_session,
                self._calculate_schedules_counters,
            ),
            fastapi.concurrency.run_in_threadpool(
                mlrun.api.db.session.run_function_with_new_db_session,
                self._calculate_feature_sets_counters,
            ),
            fastapi.concurrency.run_in_threadpool(
                mlrun.api.db.session.run_function_with_new_db_session,
                self._calculate_models_counters,
            ),
            fastapi.concurrency.run_in_threadpool(
                mlrun.api.db.session.run_function_with_new_db_session,
                self._calculate_runs_counters,
            ),
        )
        (
            project_to_files_count,
            project_to_schedule_count,
            project_to_feature_set_count,
            project_to_models_count,
            (
                project_to_recent_failed_runs_count,
                project_to_running_runs_count,
            ),
        ) = results
        return (
            project_to_files_count,
            project_to_schedule_count,
            project_to_feature_set_count,
            project_to_models_count,
            project_to_recent_failed_runs_count,
            project_to_running_runs_count,
        )

    def _calculate_functions_counters(self, session) -> Dict[str, int]:
        functions_count_per_project = (
            session.query(Function.project, func.count(distinct(Function.name)))
            .group_by(Function.project)
            .all()
        )
        project_to_function_count = {
            result[0]: result[1] for result in functions_count_per_project
        }
        return project_to_function_count

    def _calculate_schedules_counters(self, session) -> Dict[str, int]:
        schedules_count_per_project = (
            session.query(Schedule.project, func.count(distinct(Schedule.name)))
            .group_by(Schedule.project)
            .all()
        )
        project_to_schedule_count = {
            result[0]: result[1] for result in schedules_count_per_project
        }
        return project_to_schedule_count

    def _calculate_feature_sets_counters(self, session) -> Dict[str, int]:
        feature_sets_count_per_project = (
            session.query(FeatureSet.project, func.count(distinct(FeatureSet.name)))
            .group_by(FeatureSet.project)
            .all()
        )
        project_to_feature_set_count = {
            result[0]: result[1] for result in feature_sets_count_per_project
        }
        return project_to_feature_set_count

    def _calculate_models_counters(self, session) -> Dict[str, int]:
        import mlrun.artifacts

        # The kind filter is applied post the query to the DB (manually in python code), so counting should be that
        # way as well, therefore we're doing it here, and can't do it with sql as the above
        # We're using the "latest" which gives us only one version of each artifact key, which is what we want to
        # count (artifact count, not artifact versions count)
        model_artifacts = self._find_artifacts(
            session, None, "latest", kind=mlrun.artifacts.model.ModelArtifact.kind
        )
        project_to_models_count = collections.defaultdict(int)
        for model_artifact in model_artifacts:
            project_to_models_count[model_artifact.project] += 1
        return project_to_models_count

    def _calculate_files_counters(self, session) -> Dict[str, int]:
        import mlrun.artifacts

        # The category filter is applied post the query to the DB (manually in python code), so counting should be that
        # way as well, therefore we're doing it here, and can't do it with sql as the above
        # We're using the "latest" which gives us only one version of each artifact key, which is what we want to
        # count (artifact count, not artifact versions count)
        file_artifacts = self._find_artifacts(
            session, None, "latest", category=mlrun.api.schemas.ArtifactCategories.other
        )
        project_to_files_count = collections.defaultdict(int)
        for file_artifact in file_artifacts:
            project_to_files_count[file_artifact.project] += 1
        return project_to_files_count

    def _calculate_runs_counters(
        self, session
    ) -> Tuple[Dict[str, int], Dict[str, int]]:
        running_runs_count_per_project = (
            session.query(Run.project, func.count(distinct(Run.name)))
            .filter(
                Run.state.in_(mlrun.runtimes.constants.RunStates.non_terminal_states())
            )
            .group_by(Run.project)
            .all()
        )
        project_to_running_runs_count = {
            result[0]: result[1] for result in running_runs_count_per_project
        }

        one_day_ago = datetime.now() - timedelta(hours=24)
        recent_failed_runs_count_per_project = (
            session.query(Run.project, func.count(distinct(Run.name)))
            .filter(
                Run.state.in_(
                    [
                        mlrun.runtimes.constants.RunStates.error,
                        mlrun.runtimes.constants.RunStates.aborted,
                    ]
                )
            )
            .filter(Run.start_time >= one_day_ago)
            .group_by(Run.project)
            .all()
        )
        project_to_recent_failed_runs_count = {
            result[0]: result[1] for result in recent_failed_runs_count_per_project
        }
        return project_to_recent_failed_runs_count, project_to_running_runs_count

    async def generate_projects_summaries(
        self, session: Session, projects: List[str]
    ) -> List[mlrun.api.schemas.ProjectSummary]:
        (
            project_to_function_count,
            project_to_schedule_count,
            project_to_feature_set_count,
            project_to_models_count,
            project_to_recent_failed_runs_count,
            project_to_running_runs_count,
        ) = await self._get_project_resources_counters(session)
        project_summaries = []
        for project in projects:
            project_summaries.append(
                mlrun.api.schemas.ProjectSummary(
                    name=project,
                    functions_count=project_to_function_count.get(project, 0),
                    schedules_count=project_to_schedule_count.get(project, 0),
                    feature_sets_count=project_to_feature_set_count.get(project, 0),
                    models_count=project_to_models_count.get(project, 0),
                    runs_failed_recent_count=project_to_recent_failed_runs_count.get(
                        project, 0
                    ),
                    runs_running_count=project_to_running_runs_count.get(project, 0),
                    # This is a mandatory field - filling here with 0, it will be filled with the real number in the
                    # crud layer
                    pipelines_running_count=0,
                )
            )
        return project_summaries

    def _update_project_record_from_project(
        self, session: Session, project_record: Project, project: schemas.Project
    ):
        project.metadata.created = project_record.created
        project_dict = project.dict()
        # TODO: handle taking out the functions/workflows/artifacts out of the project and save them separately
        project_record.full_object = project_dict
        project_record.description = project.spec.description
        project_record.source = project.spec.source
        project_record.owner = project.spec.owner
        project_record.state = project.status.state
        labels = project.metadata.labels or {}
        update_labels(project_record, labels)
        self._upsert(session, [project_record])

    def _patch_project_record_from_project(
        self,
        session: Session,
        name: str,
        project_record: Project,
        project: dict,
        patch_mode: schemas.PatchMode,
    ):
        project.setdefault("metadata", {})["created"] = project_record.created
        strategy = patch_mode.to_mergedeep_strategy()
        project_record_full_object = project_record.full_object
        mergedeep.merge(project_record_full_object, project, strategy=strategy)

        # If a bad kind value was passed, it will fail here (return 422 to caller)
        project = schemas.Project(**project_record_full_object)
        self.store_project(
            session,
            name,
            project,
        )

        project_record.full_object = project_record_full_object
        self._upsert(session, [project_record])

    def is_project_exists(self, session: Session, name: str):
        project_record = self._get_project_record(
            session, name, raise_on_not_found=False
        )
        if not project_record:
            return False
        return True

    def _get_project_record(
        self,
        session: Session,
        name: str = None,
        project_id: int = None,
        raise_on_not_found: bool = True,
    ) -> Project:
        if not any([project_id, name]):
            raise mlrun.errors.MLRunInvalidArgumentError(
                "One of 'name' or 'project_id' must be provided"
            )
        project_record = self._query(
            session, Project, name=name, id=project_id
        ).one_or_none()
        if not project_record:
            if not raise_on_not_found:
                return None
            raise mlrun.errors.MLRunNotFoundError(
                f"Project not found: name={name}, project_id={project_id}"
            )

        return project_record

    def verify_project_has_no_related_resources(self, session: Session, name: str):
        artifacts = self._find_artifacts(session, name, "*")
        self._verify_empty_list_of_project_related_resources(
            name, artifacts, "artifacts"
        )
        logs = self._list_logs(session, name)
        self._verify_empty_list_of_project_related_resources(name, logs, "logs")
        runs = self._find_runs(session, None, name, []).all()
        self._verify_empty_list_of_project_related_resources(name, runs, "runs")
        schedules = self.list_schedules(session, project=name)
        self._verify_empty_list_of_project_related_resources(
            name, schedules, "schedules"
        )
        functions = self._list_project_function_names(session, name)
        self._verify_empty_list_of_project_related_resources(
            name, functions, "functions"
        )
        feature_sets = self._list_project_feature_set_names(session, name)
        self._verify_empty_list_of_project_related_resources(
            name, feature_sets, "feature_sets"
        )
        feature_vectors = self._list_project_feature_vector_names(session, name)
        self._verify_empty_list_of_project_related_resources(
            name, feature_vectors, "feature_vectors"
        )

    def delete_project_related_resources(self, session: Session, name: str):
        self.del_artifacts(session, project=name)
        self._delete_logs(session, name)
        self.del_runs(session, project=name)
        self.delete_schedules(session, name)
        self._delete_functions(session, name)
        self._delete_feature_sets(session, name)
        self._delete_feature_vectors(session, name)
        self._delete_background_tasks(session, project=name)

        # resources deletion should remove their tags and labels as well, but doing another try in case there are
        # orphan resources
        self._delete_resources_tags(session, name)
        self._delete_resources_labels(session, name)

    @staticmethod
    def _verify_empty_list_of_project_related_resources(
        project: str, resources: List, resource_name: str
    ):
        if resources:
            raise mlrun.errors.MLRunPreconditionFailedError(
                f"Project {project} can not be deleted since related resources found: {resource_name}"
            )

    def _get_record_by_name_tag_and_uid(
        self,
        session,
        cls,
        project: str,
        name: str,
        tag: str = None,
        uid: str = None,
    ):
        query = self._query(session, cls, name=name, project=project)
        computed_tag = tag or "latest"
        object_tag_uid = None
        if tag or not uid:
            object_tag_uid = self._resolve_class_tag_uid(
                session, cls, project, name, computed_tag
            )
            if object_tag_uid is None:
                return None, None, None
            uid = object_tag_uid
        if uid:
            query = query.filter(cls.uid == uid)
        return computed_tag, object_tag_uid, query.one_or_none()

    def _get_feature_set(
        self,
        session,
        project: str,
        name: str,
        tag: str = None,
        uid: str = None,
    ):
        (
            computed_tag,
            feature_set_tag_uid,
            db_feature_set,
        ) = self._get_record_by_name_tag_and_uid(
            session, FeatureSet, project, name, tag, uid
        )
        if db_feature_set:
            feature_set = self._transform_feature_set_model_to_schema(db_feature_set)

            # If connected to a tag add it to metadata
            if feature_set_tag_uid:
                feature_set.metadata.tag = computed_tag
            return feature_set
        else:
            return None

    def get_feature_set(
        self,
        session,
        project: str,
        name: str,
        tag: str = None,
        uid: str = None,
    ) -> schemas.FeatureSet:
        feature_set = self._get_feature_set(session, project, name, tag, uid)
        if not feature_set:
            feature_set_uri = generate_object_uri(project, name, tag)
            raise mlrun.errors.MLRunNotFoundError(
                f"Feature-set not found {feature_set_uri}"
            )

        return feature_set

    def _get_records_to_tags_map(self, session, cls, project, tag, name=None):
        # Find object IDs by tag, project and feature-set-name (which is a like query)
        tag_query = self._query(session, cls.Tag, project=project, name=tag)
        if name:
            tag_query = tag_query.filter(
                generate_query_predicate_for_name(cls.Tag.obj_name, name)
            )

        # Generate a mapping from each object id (note: not uid, it's the DB ID) to its associated tags.
        obj_id_tags = {}
        for row in tag_query:
            if row.obj_id in obj_id_tags:
                obj_id_tags[row.obj_id].append(row.name)
            else:
                obj_id_tags[row.obj_id] = [row.name]
        return obj_id_tags

    def _generate_records_with_tags_assigned(
        self, object_record, transform_fn, obj_id_tags, default_tag=None
    ):
        # Using a similar mechanism here to assign tags to feature sets as is used in list_functions. Please refer
        # there for some comments explaining the logic.
        results = []
        if default_tag:
            results.append(transform_fn(object_record, default_tag))
        else:
            object_tags = obj_id_tags.get(object_record.id, [])
            if len(object_tags) == 0 and not object_record.uid.startswith(
                unversioned_tagged_object_uid_prefix
            ):
                new_object = transform_fn(object_record)
                results.append(new_object)
            else:
                for object_tag in object_tags:
                    results.append(transform_fn(object_record, object_tag))
        return results

    @staticmethod
    def _generate_feature_set_digest(feature_set: schemas.FeatureSet):
        return schemas.FeatureSetDigestOutput(
            metadata=feature_set.metadata,
            spec=schemas.FeatureSetDigestSpec(
                entities=feature_set.spec.entities,
                features=feature_set.spec.features,
            ),
        )

    def _generate_feature_or_entity_list_query(
        self,
        session,
        query_class,
        project: str,
        feature_set_keys,
        name: str = None,
        tag: str = None,
        labels: List[str] = None,
    ):
        # Query the actual objects to be returned
        query = (
            session.query(FeatureSet, query_class)
            .filter_by(project=project)
            .join(query_class)
        )

        if name:
            query = query.filter(
                generate_query_predicate_for_name(query_class.name, name)
            )
        if labels:
            query = self._add_labels_filter(session, query, query_class, labels)
        if tag:
            query = query.filter(FeatureSet.id.in_(feature_set_keys))

        return query

    def list_features(
        self,
        session,
        project: str,
        name: str = None,
        tag: str = None,
        entities: List[str] = None,
        labels: List[str] = None,
    ) -> schemas.FeaturesOutput:
        # We don't filter by feature-set name here, as the name parameter refers to features
        feature_set_id_tags = self._get_records_to_tags_map(
            session, FeatureSet, project, tag, name=None
        )

        query = self._generate_feature_or_entity_list_query(
            session, Feature, project, feature_set_id_tags.keys(), name, tag, labels
        )

        if entities:
            query = query.join(FeatureSet.entities).filter(Entity.name.in_(entities))

        features_results = []
        for row in query:
            feature_record = schemas.FeatureRecord.from_orm(row.Feature)
            feature_name = feature_record.name

            feature_sets = self._generate_records_with_tags_assigned(
                row.FeatureSet,
                self._transform_feature_set_model_to_schema,
                feature_set_id_tags,
                tag,
            )

            for feature_set in feature_sets:
                # Get the feature from the feature-set full structure, as it may contain extra fields (which are not
                # in the DB)
                feature = next(
                    (
                        feature
                        for feature in feature_set.spec.features
                        if feature.name == feature_name
                    ),
                    None,
                )
                if not feature:
                    raise mlrun.errors.MLRunInternalServerError(
                        "Inconsistent data in DB - features in DB not in feature-set document"
                    )

                features_results.append(
                    schemas.FeatureListOutput(
                        feature=feature,
                        feature_set_digest=self._generate_feature_set_digest(
                            feature_set
                        ),
                    )
                )
        return schemas.FeaturesOutput(features=features_results)

    def list_entities(
        self,
        session,
        project: str,
        name: str = None,
        tag: str = None,
        labels: List[str] = None,
    ) -> schemas.EntitiesOutput:
        feature_set_id_tags = self._get_records_to_tags_map(
            session, FeatureSet, project, tag, name=None
        )

        query = self._generate_feature_or_entity_list_query(
            session, Entity, project, feature_set_id_tags.keys(), name, tag, labels
        )

        entities_results = []
        for row in query:
            entity_record = schemas.FeatureRecord.from_orm(row.Entity)
            entity_name = entity_record.name

            feature_sets = self._generate_records_with_tags_assigned(
                row.FeatureSet,
                self._transform_feature_set_model_to_schema,
                feature_set_id_tags,
                tag,
            )

            for feature_set in feature_sets:
                # Get the feature from the feature-set full structure, as it may contain extra fields (which are not
                # in the DB)
                entity = next(
                    (
                        entity
                        for entity in feature_set.spec.entities
                        if entity.name == entity_name
                    ),
                    None,
                )
                if not entity:
                    raise mlrun.errors.MLRunInternalServerError(
                        "Inconsistent data in DB - entities in DB not in feature-set document"
                    )

                entities_results.append(
                    schemas.EntityListOutput(
                        entity=entity,
                        feature_set_digest=self._generate_feature_set_digest(
                            feature_set
                        ),
                    )
                )
        return schemas.EntitiesOutput(entities=entities_results)

    @staticmethod
    def _assert_partition_by_parameters(partition_by_enum_cls, partition_by, sort):
        if sort is None:
            raise mlrun.errors.MLRunInvalidArgumentError(
                "sort parameter must be provided when partition_by is used."
            )
        # For now, name is the only supported value. Remove once more fields are added.
        if partition_by not in partition_by_enum_cls:
            valid_enum_values = [
                enum_value.value for enum_value in partition_by_enum_cls
            ]
            raise mlrun.errors.MLRunInvalidArgumentError(
                f"Invalid partition_by given: '{partition_by.value}'. Must be one of {valid_enum_values}"
            )

    @staticmethod
    def _create_partitioned_query(
        session,
        query,
        cls,
        partition_by: typing.Union[
            schemas.FeatureStorePartitionByField, schemas.RunPartitionByField
        ],
        rows_per_partition: int,
        partition_sort_by: schemas.SortField,
        partition_order: schemas.OrderType,
        max_partitions: int = 0,
    ):

        partition_field = partition_by.to_partition_by_db_field(cls)
        sort_by_field = partition_sort_by.to_db_field(cls)

        row_number_column = (
            func.row_number()
            .over(
                partition_by=partition_field,
                order_by=partition_order.to_order_by_predicate(sort_by_field),
            )
            .label("row_number")
        )
        if max_partitions > 0:
            max_partition_value = (
                func.max(sort_by_field)
                .over(
                    partition_by=partition_field,
                )
                .label("max_partition_value")
            )
            query = query.add_column(max_partition_value)

        # Need to generate a subquery so we can filter based on the row_number, since it
        # is a window function using over().
        subquery = query.add_column(row_number_column).subquery()

        if max_partitions == 0:
            # If we don't query on max-partitions, we end here. Need to alias the subquery so that the ORM will
            # be able to properly map it to objects.
            result_query = session.query(aliased(cls, subquery)).filter(
                subquery.c.row_number <= rows_per_partition
            )
            return result_query

        # Otherwise no need for an alias, as this is an internal query and will be wrapped by another one where
        # alias will apply. We just apply the filter here.
        result_query = session.query(subquery).filter(
            subquery.c.row_number <= rows_per_partition
        )

        # We query on max-partitions, so need to do another sub-query and order per the latest updated time of
        # a run in the partition.
        partition_rank = (
            func.dense_rank()
            .over(order_by=subquery.c.max_partition_value.desc())
            .label("partition_rank")
        )
        result_query = result_query.add_column(partition_rank).subquery()
        result_query = session.query(aliased(cls, result_query)).filter(
            result_query.c.partition_rank <= max_partitions
        )
        return result_query

    def list_feature_sets(
        self,
        session,
        project: str,
        name: str = None,
        tag: str = None,
        state: str = None,
        entities: List[str] = None,
        features: List[str] = None,
        labels: List[str] = None,
        partition_by: schemas.FeatureStorePartitionByField = None,
        rows_per_partition: int = 1,
        partition_sort_by: schemas.SortField = None,
        partition_order: schemas.OrderType = schemas.OrderType.desc,
    ) -> schemas.FeatureSetsOutput:
        obj_id_tags = self._get_records_to_tags_map(
            session, FeatureSet, project, tag, name
        )

        # Query the actual objects to be returned
        query = self._query(session, FeatureSet, project=project, state=state)

        if name is not None:
            query = query.filter(
                generate_query_predicate_for_name(FeatureSet.name, name)
            )
        if tag:
            query = query.filter(FeatureSet.id.in_(obj_id_tags.keys()))
        if entities:
            query = query.join(FeatureSet.entities).filter(Entity.name.in_(entities))
        if features:
            query = query.join(FeatureSet.features).filter(Feature.name.in_(features))
        if labels:
            query = self._add_labels_filter(session, query, FeatureSet, labels)

        if partition_by:
            self._assert_partition_by_parameters(
                schemas.FeatureStorePartitionByField, partition_by, partition_sort_by
            )
            query = self._create_partitioned_query(
                session,
                query,
                FeatureSet,
                partition_by,
                rows_per_partition,
                partition_sort_by,
                partition_order,
            )

        feature_sets = []
        for feature_set_record in query:
            feature_sets.extend(
                self._generate_records_with_tags_assigned(
                    feature_set_record,
                    self._transform_feature_set_model_to_schema,
                    obj_id_tags,
                    tag,
                )
            )
        return schemas.FeatureSetsOutput(feature_sets=feature_sets)

    def list_feature_sets_tags(
        self,
        session,
        project: str,
    ):
        query = (
            session.query(FeatureSet.name, FeatureSet.Tag.name)
            .filter(FeatureSet.Tag.project == project)
            .join(FeatureSet, FeatureSet.Tag.obj_id == FeatureSet.id)
            .distinct()
        )
        return [(project, row[0], row[1]) for row in query]

    @staticmethod
    def _update_feature_set_features(
        feature_set: FeatureSet, feature_dicts: List[dict]
    ):
        new_features = set(feature_dict["name"] for feature_dict in feature_dicts)
        current_features = set(feature.name for feature in feature_set.features)

        features_to_remove = current_features.difference(new_features)
        features_to_add = new_features.difference(current_features)

        feature_set.features = [
            feature
            for feature in feature_set.features
            if feature.name not in features_to_remove
        ]

        for feature_dict in feature_dicts:
            if feature_dict["name"] in features_to_add:
                labels = feature_dict.get("labels") or {}
                feature = Feature(
                    name=feature_dict["name"],
                    value_type=feature_dict["value_type"],
                    labels=[],
                )
                update_labels(feature, labels)
                feature_set.features.append(feature)

    @staticmethod
    def _update_feature_set_entities(feature_set: FeatureSet, entity_dicts: List[dict]):
        new_entities = set(entity_dict["name"] for entity_dict in entity_dicts)
        current_entities = set(entity.name for entity in feature_set.entities)

        entities_to_remove = current_entities.difference(new_entities)
        entities_to_add = new_entities.difference(current_entities)

        feature_set.entities = [
            entity
            for entity in feature_set.entities
            if entity.name not in entities_to_remove
        ]

        for entity_dict in entity_dicts:
            if entity_dict["name"] in entities_to_add:
                labels = entity_dict.get("labels") or {}
                entity = Entity(
                    name=entity_dict["name"],
                    value_type=entity_dict["value_type"],
                    labels=[],
                )
                update_labels(entity, labels)
                feature_set.entities.append(entity)

    def _update_feature_set_spec(
        self, feature_set: FeatureSet, new_feature_set_dict: dict
    ):
        feature_set_spec = new_feature_set_dict.get("spec")
        features = feature_set_spec.pop("features", [])
        entities = feature_set_spec.pop("entities", [])

        self._update_feature_set_features(feature_set, features)
        self._update_feature_set_entities(feature_set, entities)

    @staticmethod
    def _common_object_validate_and_perform_uid_change(
        object_dict: dict,
        tag,
        versioned,
        existing_uid=None,
    ):
        uid = fill_object_hash(object_dict, "uid", tag)
        if not versioned:
            uid = f"{unversioned_tagged_object_uid_prefix}{tag}"
            object_dict["metadata"]["uid"] = uid

        # If object was referenced by UID, the request cannot modify it
        if existing_uid and uid != existing_uid:
            raise mlrun.errors.MLRunInvalidArgumentError(
                "Changing uid for an object referenced by its uid"
            )
        return uid

    @staticmethod
    def _update_db_record_from_object_dict(
        db_object,
        common_object_dict: dict,
        uid,
    ):
        db_object.name = common_object_dict["metadata"]["name"]
        updated_datetime = datetime.now(timezone.utc)
        db_object.updated = updated_datetime
        if not db_object.created:
            db_object.created = common_object_dict["metadata"].pop(
                "created", None
            ) or datetime.now(timezone.utc)
        db_object.state = common_object_dict.get("status", {}).get("state")
        db_object.uid = uid

        common_object_dict["metadata"]["updated"] = str(updated_datetime)
        common_object_dict["metadata"]["created"] = str(db_object.created)

        # In case of an unversioned object, we don't want to return uid to user queries. However,
        # the uid DB field has to be set, since it's used for uniqueness in the DB.
        if uid.startswith(unversioned_tagged_object_uid_prefix):
            common_object_dict["metadata"].pop("uid", None)

        db_object.full_object = common_object_dict

        labels = common_object_dict["metadata"].pop("labels", {}) or {}
        update_labels(db_object, labels)

    @retry_on_conflict
    def store_feature_set(
        self,
        session,
        project,
        name,
        feature_set: schemas.FeatureSet,
        tag=None,
        uid=None,
        versioned=True,
        always_overwrite=False,
    ) -> str:
        original_uid = uid

        # record with the given tag/uid
        _, _, existing_feature_set = self._get_record_by_name_tag_and_uid(
            session, FeatureSet, project, name, tag, uid
        )

        feature_set_dict = feature_set.dict(exclude_none=True)

        # get the computed uid
        uid = self._common_object_validate_and_perform_uid_change(
            feature_set_dict, tag, versioned, original_uid
        )

        if existing_feature_set:
            if uid == existing_feature_set.uid or always_overwrite:
                db_feature_set = existing_feature_set
            else:

                # In case an object with the given tag (or 'latest' which is the default) and name, but different uid
                # was found - Check If an object with the same computed uid but different tag already exists
                # and re-tag it.
                if self._re_tag_existing_object(
                    session, FeatureSet, project, name, tag, uid
                ):
                    return uid

                db_feature_set = FeatureSet(project=project)

            self._update_db_record_from_object_dict(
                db_feature_set, feature_set_dict, uid
            )

            self._update_feature_set_spec(db_feature_set, feature_set_dict)
            self._upsert(session, [db_feature_set])
            if tag:
                self.tag_objects_v2(session, [db_feature_set], project, tag)
            return uid

        # Object with the given tag/uid doesn't exist
        # Check if this is a re-tag of existing object - search by uid only
        if self._re_tag_existing_object(session, FeatureSet, project, name, tag, uid):
            return uid

        feature_set.metadata.tag = tag
        return self.create_feature_set(session, project, feature_set, versioned)

    def _re_tag_existing_object(self, session, cls, project, name, tag, uid):
        _, _, existing_object = self._get_record_by_name_tag_and_uid(
            session, cls, project, name, None, uid
        )
        if existing_object:
            self.tag_objects_v2(session, [existing_object], project, tag)
            return existing_object

        return None

    def _validate_and_enrich_record_for_creation(
        self,
        session,
        new_object,
        db_class,
        project,
        versioned,
    ):
        object_type = new_object.__class__.__name__

        object_dict = new_object.dict(exclude_none=True)
        hash_key = fill_object_hash(object_dict, "uid", new_object.metadata.tag)

        if versioned:
            uid = hash_key
        else:
            uid = f"{unversioned_tagged_object_uid_prefix}{new_object.metadata.tag}"
            object_dict["metadata"]["uid"] = uid

        existing_object = self._get_class_instance_by_uid(
            session, db_class, new_object.metadata.name, project, uid
        )
        if existing_object:
            object_uri = generate_object_uri(
                project, new_object.metadata.name, new_object.metadata.tag
            )
            raise mlrun.errors.MLRunConflictError(
                f"Adding an already-existing {object_type} - {object_uri}"
            )

        return uid, new_object.metadata.tag, object_dict

    def create_feature_set(
        self,
        session,
        project,
        feature_set: schemas.FeatureSet,
        versioned=True,
    ) -> str:
        (uid, tag, feature_set_dict,) = self._validate_and_enrich_record_for_creation(
            session, feature_set, FeatureSet, project, versioned
        )

        db_feature_set = FeatureSet(project=project)

        self._update_db_record_from_object_dict(db_feature_set, feature_set_dict, uid)
        self._update_feature_set_spec(db_feature_set, feature_set_dict)

        self._upsert(session, [db_feature_set])
        self.tag_objects_v2(session, [db_feature_set], project, tag)

        return uid

    def patch_feature_set(
        self,
        session,
        project,
        name,
        feature_set_patch: dict,
        tag=None,
        uid=None,
        patch_mode: schemas.PatchMode = schemas.PatchMode.replace,
    ) -> str:
        feature_set_record = self._get_feature_set(session, project, name, tag, uid)
        if not feature_set_record:
            feature_set_uri = generate_object_uri(project, name, tag)
            raise mlrun.errors.MLRunNotFoundError(
                f"Feature-set not found {feature_set_uri}"
            )

        feature_set_struct = feature_set_record.dict(exclude_none=True)
        # using mergedeep for merging the patch content into the existing dictionary
        strategy = patch_mode.to_mergedeep_strategy()
        mergedeep.merge(feature_set_struct, feature_set_patch, strategy=strategy)

        versioned = feature_set_record.metadata.uid is not None

        # If a bad kind value was passed, it will fail here (return 422 to caller)
        feature_set = schemas.FeatureSet(**feature_set_struct)
        return self.store_feature_set(
            session,
            project,
            name,
            feature_set,
            feature_set.metadata.tag,
            uid,
            versioned,
            always_overwrite=True,
        )

    def _delete_feature_store_object(self, session, cls, project, name, tag, uid):
        if tag and uid:
            raise mlrun.errors.MLRunInvalidArgumentError(
                "Both uid and tag specified when deleting an object."
            )

        object_id = None
        if uid:
            object_record = self._query(
                session, cls, project=project, name=name, uid=uid
            ).one_or_none()
            if object_record is None:
                return
            object_id = object_record.id
        elif tag:
            tag_record = self._query(
                session, cls.Tag, project=project, name=tag, obj_name=name
            ).one_or_none()
            if tag_record is None:
                return
            object_id = tag_record.obj_id

        if object_id:
            # deleting tags, because in sqlite the relationships aren't necessarily cascading
            self._delete(session, cls.Tag, obj_id=object_id)
            self._delete(session, cls, id=object_id)
        else:
            # If we got here, neither tag nor uid were provided - delete all references by name.
            # deleting tags, because in sqlite the relationships aren't necessarily cascading
            self._delete(session, cls.Tag, project=project, obj_name=name)
            self._delete(session, cls, project=project, name=name)

    def delete_feature_set(self, session, project, name, tag=None, uid=None):
        self._delete_feature_store_object(session, FeatureSet, project, name, tag, uid)

    def create_feature_vector(
        self,
        session,
        project,
        feature_vector: schemas.FeatureVector,
        versioned=True,
    ) -> str:
        (
            uid,
            tag,
            feature_vector_dict,
        ) = self._validate_and_enrich_record_for_creation(
            session, feature_vector, FeatureVector, project, versioned
        )

        db_feature_vector = FeatureVector(project=project)

        self._update_db_record_from_object_dict(
            db_feature_vector, feature_vector_dict, uid
        )

        self._upsert(session, [db_feature_vector])
        self.tag_objects_v2(session, [db_feature_vector], project, tag)

        return uid

    def _get_feature_vector(
        self,
        session,
        project: str,
        name: str,
        tag: str = None,
        uid: str = None,
    ):
        (
            computed_tag,
            feature_vector_tag_uid,
            db_feature_vector,
        ) = self._get_record_by_name_tag_and_uid(
            session, FeatureVector, project, name, tag, uid
        )
        if db_feature_vector:
            feature_vector = self._transform_feature_vector_model_to_schema(
                db_feature_vector
            )

            # If connected to a tag add it to metadata
            if feature_vector_tag_uid:
                feature_vector.metadata.tag = computed_tag
            return feature_vector
        else:
            return None

    def get_feature_vector(
        self, session, project: str, name: str, tag: str = None, uid: str = None
    ) -> schemas.FeatureVector:
        feature_vector = self._get_feature_vector(session, project, name, tag, uid)
        if not feature_vector:
            feature_vector_uri = generate_object_uri(project, name, tag)
            raise mlrun.errors.MLRunNotFoundError(
                f"Feature-vector not found {feature_vector_uri}"
            )

        return feature_vector

    def list_feature_vectors(
        self,
        session,
        project: str,
        name: str = None,
        tag: str = None,
        state: str = None,
        labels: List[str] = None,
        partition_by: schemas.FeatureStorePartitionByField = None,
        rows_per_partition: int = 1,
        partition_sort_by: schemas.SortField = None,
        partition_order: schemas.OrderType = schemas.OrderType.desc,
    ) -> schemas.FeatureVectorsOutput:
        obj_id_tags = self._get_records_to_tags_map(
            session, FeatureVector, project, tag, name
        )

        # Query the actual objects to be returned
        query = self._query(session, FeatureVector, project=project, state=state)

        if name is not None:
            query = query.filter(
                generate_query_predicate_for_name(FeatureVector.name, name)
            )
        if tag:
            query = query.filter(FeatureVector.id.in_(obj_id_tags.keys()))
        if labels:
            query = self._add_labels_filter(session, query, FeatureVector, labels)

        if partition_by:
            self._assert_partition_by_parameters(
                schemas.FeatureStorePartitionByField, partition_by, partition_sort_by
            )
            query = self._create_partitioned_query(
                session,
                query,
                FeatureVector,
                partition_by,
                rows_per_partition,
                partition_sort_by,
                partition_order,
            )

        feature_vectors = []
        for feature_vector_record in query:
            feature_vectors.extend(
                self._generate_records_with_tags_assigned(
                    feature_vector_record,
                    self._transform_feature_vector_model_to_schema,
                    obj_id_tags,
                    tag,
                )
            )
        return schemas.FeatureVectorsOutput(feature_vectors=feature_vectors)

    def list_feature_vectors_tags(
        self,
        session,
        project: str,
    ):
        query = (
            session.query(FeatureVector.name, FeatureVector.Tag.name)
            .filter(FeatureVector.Tag.project == project)
            .join(FeatureVector, FeatureVector.Tag.obj_id == FeatureVector.id)
            .distinct()
        )
        return [(project, row[0], row[1]) for row in query]

    @retry_on_conflict
    def store_feature_vector(
        self,
        session,
        project,
        name,
        feature_vector: schemas.FeatureVector,
        tag=None,
        uid=None,
        versioned=True,
        always_overwrite=False,
    ) -> str:
        original_uid = uid

        # record with the given tag/uid
        _, _, existing_feature_vector = self._get_record_by_name_tag_and_uid(
            session, FeatureVector, project, name, tag, uid
        )

        feature_vector_dict = feature_vector.dict(exclude_none=True)

        # get the computed uid
        uid = self._common_object_validate_and_perform_uid_change(
            feature_vector_dict, tag, versioned, original_uid
        )

        if existing_feature_vector:
            if uid == existing_feature_vector.uid or always_overwrite:
                db_feature_vector = existing_feature_vector
            else:

                # In case an object with the given tag (or 'latest' which is the default) and name, but different uid
                # was found - Check If an object with the same computed uid but different tag already exists
                # and re-tag it.
                if self._re_tag_existing_object(
                    session, FeatureVector, project, name, tag, uid
                ):
                    return uid

                db_feature_vector = FeatureVector(project=project)

            self._update_db_record_from_object_dict(
                db_feature_vector, feature_vector_dict, uid
            )

            self._upsert(session, [db_feature_vector])
            if tag:
                self.tag_objects_v2(session, [db_feature_vector], project, tag)

            return uid

        # Object with the given tag/uid doesn't exist
        # Check if this is a re-tag of existing object - search by uid only
        if self._re_tag_existing_object(
            session, FeatureVector, project, name, tag, uid
        ):
            return uid

        feature_vector.metadata.tag = tag
        return self.create_feature_vector(session, project, feature_vector, versioned)

    def patch_feature_vector(
        self,
        session,
        project,
        name,
        feature_vector_update: dict,
        tag=None,
        uid=None,
        patch_mode: schemas.PatchMode = schemas.PatchMode.replace,
    ) -> str:
        feature_vector_record = self._get_feature_vector(
            session, project, name, tag, uid
        )
        if not feature_vector_record:
            feature_vector_uri = generate_object_uri(project, name, tag)
            raise mlrun.errors.MLRunNotFoundError(
                f"Feature-vector not found {feature_vector_uri}"
            )

        feature_vector_struct = feature_vector_record.dict(exclude_none=True)
        # using mergedeep for merging the patch content into the existing dictionary
        strategy = patch_mode.to_mergedeep_strategy()
        mergedeep.merge(feature_vector_struct, feature_vector_update, strategy=strategy)

        versioned = feature_vector_record.metadata.uid is not None

        feature_vector = schemas.FeatureVector(**feature_vector_struct)
        return self.store_feature_vector(
            session,
            project,
            name,
            feature_vector,
            feature_vector.metadata.tag,
            uid,
            versioned,
            always_overwrite=True,
        )

    def delete_feature_vector(self, session, project, name, tag=None, uid=None):
        self._delete_feature_store_object(
            session, FeatureVector, project, name, tag, uid
        )

    def _resolve_tag(self, session, cls, project, name):
        ids = []
        for tag in self._query(session, cls.Tag, project=project, name=name):
            ids.append(tag.obj_id)
        if not ids:
            return name  # Not found, return original uid
        return ids

    def _resolve_class_tag_uid(self, session, cls, project, obj_name, tag_name):
        for tag in self._query(
            session, cls.Tag, project=project, obj_name=obj_name, name=tag_name
        ):
            return self._query(session, cls).get(tag.obj_id).uid
        return None

    def _resolve_class_tag_uids(
        self, session, cls, project, tag_name, obj_name=None
    ) -> List[str]:
        uids = []

        query = self._query(session, cls.Tag, project=project, name=tag_name)
        if obj_name:
            query = query.filter(
                generate_query_predicate_for_name(cls.Tag.obj_name, obj_name)
            )

        for tag in query:
            uids.append(self._query(session, cls).get(tag.obj_id).uid)
        return uids

    def _query(self, session, cls, **kw):
        kw = {k: v for k, v in kw.items() if v is not None}
        return session.query(cls).filter_by(**kw)

    def _function_latest_uid(self, session, project, name):
        # FIXME
        query = (
            self._query(session, Function.uid)
            .filter(Function.project == project, Function.name == name)
            .order_by(Function.updated.desc())
        ).limit(1)
        out = query.one_or_none()
        if out:
            return out[0]

    def _find_or_create_users(self, session, user_names):
        users = list(self._query(session, User).filter(User.name.in_(user_names)))
        new = set(user_names) - {user.name for user in users}
        if new:
            for name in new:
                user = User(name=name)
                session.add(user)
                users.append(user)
            try:
                session.commit()
            except SQLAlchemyError as err:
                session.rollback()
                raise mlrun.errors.MLRunConflictError(f"add user: {err}") from err
        return users

    def _get_class_instance_by_uid(self, session, cls, name, project, uid):
        query = self._query(session, cls, name=name, project=project, uid=uid)
        return query.one_or_none()

    def _get_artifact(self, session, uid, project, key):
        try:
            resp = self._query(
                session, Artifact, uid=uid, project=project, key=key
            ).one_or_none()
            return resp
        finally:
            pass

    def _get_run(self, session, uid, project, iteration):
        try:
            resp = self._query(
                session, Run, uid=uid, project=project, iteration=iteration
            ).one_or_none()
            return resp
        finally:
            pass

    def _delete_empty_labels(self, session, cls):
        session.query(cls).filter(cls.parent == NULL).delete()
        session.commit()

    def _upsert(self, session, objects, ignore=False):
        if not objects:
            return
        for object_ in objects:
            session.add(object_)
        self._commit(session, objects, ignore)

    def _commit(self, session, objects, ignore=False):
        def _try_commit_obj():
            try:
                session.commit()
            except SQLAlchemyError as err:
                session.rollback()
                cls = objects[0].__class__.__name__
                if "database is locked" in str(err):
                    logger.warning(
                        "Database is locked. Retrying", cls=cls, err=str(err)
                    )
                    raise mlrun.errors.MLRunRuntimeError(
                        "Failed committing changes, database is locked"
                    ) from err
                logger.warning("Failed committing changes to DB", cls=cls, err=str(err))
                if not ignore:
                    identifiers = ",".join(
                        object_.get_identifier_string() for object_ in objects
                    )
                    # We want to retry only when database is locked so for any other scenario escalate to fatal failure
                    try:
                        if any([message in str(err) for message in conflict_messages]):
                            raise mlrun.errors.MLRunConflictError(
                                f"Conflict - {cls} already exists: {identifiers}"
                            ) from err
                        raise mlrun.errors.MLRunRuntimeError(
                            f"Failed committing changes to DB. class={cls} objects={identifiers}"
                        ) from err
                    except (
                        mlrun.errors.MLRunRuntimeError,
                        mlrun.errors.MLRunConflictError,
                    ) as exc:
                        raise mlrun.errors.MLRunFatalFailureError(
                            original_exception=exc
                        )

        if config.httpdb.db.commit_retry_timeout:
            mlrun.utils.helpers.retry_until_successful(
                config.httpdb.db.commit_retry_interval,
                config.httpdb.db.commit_retry_timeout,
                logger,
                False,
                _try_commit_obj,
            )

    def _find_runs(self, session, uid, project, labels):
        labels = label_set(labels)
        if project == "*":
            project = None
        query = self._query(session, Run, uid=uid, project=project)
        return self._add_labels_filter(session, query, Run, labels)

    def _latest_uid_filter(self, session, query):
        # Create a sub query of latest uid (by updated) per (project,key)
        subq = (
            session.query(
                Artifact.uid,
                Artifact.project,
                Artifact.key,
                func.max(Artifact.updated),
            )
            .group_by(
                Artifact.project,
                Artifact.key.label("key"),
            )
            .subquery("max_key")
        )

        # Join current query with sub query on (project, key, uid)
        return query.join(
            subq,
            and_(
                Artifact.project == subq.c.project,
                Artifact.key == subq.c.key,
                Artifact.uid == subq.c.uid,
            ),
        )

    @staticmethod
    def _escape_characters_for_like_query(value: str) -> str:
        return (
            value.translate(value.maketrans({"_": r"\_", "%": r"\%"})) if value else ""
        )

    def _add_artifact_name_and_iter_query(self, query, name=None, iter=None):
        if not name and not iter:
            return query

        # Escape special chars (_,%) since we still need to do a like query because of the iter.
        # Also limit length to len(str) + 3, assuming iter is < 100 (two iter digits + hyphen)
        # this helps filter the situations where we match a suffix by mistake due to the like query.
        exact_name = self._escape_characters_for_like_query(name)

        if name and name.startswith("~"):
            # Like query
            iter_prefix = f"{iter}-" if iter else ""
            return query.filter(
                Artifact.key.ilike(f"{iter_prefix}%{exact_name[1:]}%", escape="\\")
            )

        # From here on, it's either exact name match or no name
        if iter:
            if name:
                return query.filter(Artifact.key == f"{iter}-{name}")
            return query.filter(Artifact.key.ilike(f"{iter}-%"))

        # Exact match, no iter specified
        return query.filter(
            or_(
                Artifact.key == name,
                and_(
                    Artifact.key.like(f"%-{exact_name}", escape="\\"),
                    func.length(Artifact.key) < len(name) + 4,
                ),
            )
        )

    def _find_artifacts(
        self,
        session,
        project,
        ids,
        labels=None,
        since=None,
        until=None,
        name=None,
        kind=None,
        category: schemas.ArtifactCategories = None,
        iter=None,
        use_tag_as_uid: bool = None,
    ):
        """
        TODO: refactor this method
        basically ids should be list of strings (representing ids), but we also handle 3 special cases (mainly for
        BC until we refactor the whole artifacts API):
        1. ids == "*" - in which we don't care about ids we just don't add any filter for this column
        2. ids == "latest":
        use_tag_as_uid==(None or False) we find the relevant uid by finding the latest artifact using the updated column
        use_tag_as_uid==True we are treating the ids as uid (for backwards compatibility where we have artifacts which
        were created with uid==latest when created using the project.log_artifact() method)
        3. ids is a string (different than "latest") - in which the meaning is actually a uid, so we add this filter
        """
        if category and kind:
            message = "Category and Kind filters can't be given together"
            logger.warning(message, kind=kind, category=category)
            raise ValueError(message)
        labels = label_set(labels)
        query = self._query(session, Artifact, project=project)
        if ids != "*":
            if ids == "latest" and not use_tag_as_uid:
                query = self._latest_uid_filter(session, query)
            elif isinstance(ids, str):
                query = query.filter(Artifact.uid == ids)
            else:
                query = query.filter(Artifact.id.in_(ids))
        query = self._add_labels_filter(session, query, Artifact, labels)

        if since or until:
            since = since or datetime.min
            until = until or datetime.max
            query = query.filter(
                and_(Artifact.updated >= since, Artifact.updated <= until)
            )

        query = self._add_artifact_name_and_iter_query(query, name, iter)

        if kind:
            return self._filter_artifacts_by_kinds(query, [kind])

        elif category:
            filtered_artifacts = self._filter_artifacts_by_category(query, category)
            # TODO - this is a hack needed since link artifacts will be returned even for artifacts of
            #        the wrong category. Remove this when we refactor this area.
            return self._filter_out_extra_link_artifacts(filtered_artifacts)
        else:
            return query.all()

    def _filter_artifacts_by_category(
        self, artifacts, category: schemas.ArtifactCategories
    ):
        kinds, exclude = category.to_kinds_filter()
        return self._filter_artifacts_by_kinds(artifacts, kinds, exclude)

    def _filter_artifacts_by_kinds(
        self, artifacts, kinds: List[str], exclude: bool = False
    ):
        """
        :param kinds - list of kinds to filter by
        :param exclude - if true then the filter will be "all except" - get all artifacts excluding the ones who have
         any of the given kinds
        """
        # see docstring of _post_query_runs_filter for why we're filtering it manually
        filtered_artifacts = []
        for artifact in artifacts:
            artifact_json = artifact.struct
            if (
                artifact_json
                and isinstance(artifact_json, dict)
                and (
                    (
                        not exclude
                        and any([kind == artifact_json.get("kind") for kind in kinds])
                    )
                    or (
                        exclude
                        and all([kind != artifact_json.get("kind") for kind in kinds])
                    )
                )
            ):
                filtered_artifacts.append(artifact)
        return filtered_artifacts

    # TODO - this is a hack needed since link artifacts will be returned even for artifacts of
    #        the wrong category. Remove this when we refactor this area.
    @staticmethod
    def _filter_out_extra_link_artifacts(artifacts):
        # Only keep link artifacts that point at "real" artifacts that already exist in the results
        existing_keys = set()
        link_artifacts = []
        filtered_artifacts = []
        for artifact in artifacts:
            if artifact.struct.get("kind") != "link":
                existing_keys.add(artifact.key)
                filtered_artifacts.append(artifact)
            else:
                link_artifacts.append(artifact)

        for link_artifact in link_artifacts:
            if "spec" in link_artifact.struct:
                link_iteration = link_artifact.struct["spec"].get("link_iteration")
            else:
                link_iteration = link_artifact.struct.get("link_iteration")
            if not link_iteration:
                continue
            linked_key = f"{link_iteration}-{link_artifact.key}"
            if linked_key in existing_keys:
                filtered_artifacts.append(link_artifact)

        return filtered_artifacts

    def _find_functions(self, session, name, project, uids=None, labels=None):
        query = self._query(session, Function, project=project)
        if name:
            query = query.filter(generate_query_predicate_for_name(Function.name, name))
        if uids is not None:
            query = query.filter(Function.uid.in_(uids))

        labels = label_set(labels)
        return self._add_labels_filter(session, query, Function, labels)

    def _delete(self, session, cls, **kw):
        query = session.query(cls).filter_by(**kw)
        for obj in query:
            session.delete(obj)
        session.commit()

    def _find_lables(self, session, cls, label_cls, labels):
        return session.query(cls).join(label_cls).filter(label_cls.name.in_(labels))

    def _add_labels_filter(self, session, query, cls, labels):
        if not labels:
            return query

        preds = []
        # Some specific handling is needed for the case of a query like "label=x&label=x=value". In this case
        # of course it should be reduced to "label=x=value". That's why we need to keep the labels that are queried
        # with values, and then remove it from the list of labels queried without value.
        label_names_with_values = set()
        label_names_no_values = set()

        for lbl in labels:
            if "=" in lbl:
                name, value = [v.strip() for v in lbl.split("=", 1)]
                cond = and_(cls.Label.name == name, cls.Label.value == value)
                preds.append(cond)
                label_names_with_values.add(name)
            else:
                label_names_no_values.add(lbl.strip())

        for name in label_names_no_values.difference(label_names_with_values):
            preds.append(cls.Label.name == name)

        if len(preds) == 1:
            # A single label predicate is a common case, and there's no need to burden the DB with
            # a more complex query for that case.
            subq = session.query(cls.Label).filter(*preds).subquery("labels")
        else:
            # Basically do an "or" query on the predicates, and count how many rows each parent object has -
            # if it has as much rows as predicates, then it means it answers all the conditions.
            subq = (
                session.query(cls.Label)
                .filter(or_(*preds))
                .group_by(cls.Label.parent)
                .having(func.count(cls.Label.parent) == len(preds))
                .subquery("labels")
            )

        return query.join(subq)

    def _delete_class_labels(
        self,
        session: Session,
        cls: Any,
        project: str = "",
        name: str = "",
        key: str = "",
        commit: bool = True,
    ):
        filters = []
        if project:
            filters.append(cls.project == project)
        if name:
            filters.append(cls.name == name)
        if key:
            filters.append(cls.key == key)
        query = session.query(cls.Label).join(cls).filter(*filters)

        for label in query:
            session.delete(label)
        if commit:
            session.commit()

    def _transform_schedule_record_to_scheme(
        self,
        schedule_record: Schedule,
    ) -> schemas.ScheduleRecord:
        schedule = schemas.ScheduleRecord.from_orm(schedule_record)
        schedule.creation_time = self._add_utc_timezone(schedule.creation_time)
        schedule.next_run_time = self._add_utc_timezone(schedule.next_run_time)
        return schedule

    @staticmethod
    def _add_utc_timezone(time_value: typing.Optional[datetime]):
        """
        sqlalchemy losing timezone information with sqlite so we're returning it
        https://stackoverflow.com/questions/6991457/sqlalchemy-losing-timezone-information-with-sqlite
        """
        if time_value:
            if time_value.tzinfo is None:
                return pytz.utc.localize(time_value)
        return time_value

    @staticmethod
    def _transform_feature_set_model_to_schema(
        feature_set_record: FeatureSet,
        tag=None,
    ) -> schemas.FeatureSet:
        feature_set_full_dict = feature_set_record.full_object
        feature_set_resp = schemas.FeatureSet(**feature_set_full_dict)

        feature_set_resp.metadata.tag = tag
        return feature_set_resp

    @staticmethod
    def _transform_feature_vector_model_to_schema(
        feature_vector_record: FeatureVector,
        tag=None,
    ) -> schemas.FeatureVector:
        feature_vector_full_dict = feature_vector_record.full_object
        feature_vector_resp = schemas.FeatureVector(**feature_vector_full_dict)

        feature_vector_resp.metadata.tag = tag
        feature_vector_resp.metadata.created = feature_vector_record.created
        return feature_vector_resp

    def _transform_project_record_to_schema(
        self, session: Session, project_record: Project
    ) -> schemas.Project:
        # in projects that was created before 0.6.0 the full object wasn't created properly - fix that, and return
        if not project_record.full_object:
            project = schemas.Project(
                metadata=schemas.ProjectMetadata(
                    name=project_record.name,
                    created=project_record.created,
                ),
                spec=schemas.ProjectSpec(
                    description=project_record.description,
                    source=project_record.source,
                ),
                status=schemas.ObjectStatus(
                    state=project_record.state,
                ),
            )
            self.store_project(session, project_record.name, project)
            return project
        # TODO: handle transforming the functions/workflows/artifacts references to real objects
        return schemas.Project(**project_record.full_object)

    def _move_and_reorder_table_items(
        self, session, moved_object, move_to=None, move_from=None
    ):
        # If move_to is None - delete object. If move_from is None - insert a new object
        moved_object.index = move_to

        if move_from == move_to:
            # It's just modifying the same object - update and exit.
            # using merge since primary key is changing
            session.merge(moved_object)
            session.commit()
            return

        modifier = 1
        if move_from is None:
            start, end = move_to, None
        elif move_to is None:
            start, end = move_from + 1, None
            modifier = -1
        else:
            if move_from < move_to:
                start, end = move_from + 1, move_to
                modifier = -1
            else:
                start, end = move_to, move_from - 1

        query = session.query(MarketplaceSource).filter(
            MarketplaceSource.index >= start
        )
        if end:
            query = query.filter(MarketplaceSource.index <= end)

        for source_record in query:
            source_record.index = source_record.index + modifier
            # using merge since primary key is changing
            session.merge(source_record)

        if move_to:
            # using merge since primary key is changing
            session.merge(moved_object)
        else:
            session.delete(moved_object)
        session.commit()

    @staticmethod
    def _transform_marketplace_source_record_to_schema(
        marketplace_source_record: MarketplaceSource,
    ) -> schemas.IndexedMarketplaceSource:
        source_full_dict = marketplace_source_record.full_object
        marketplace_source = schemas.MarketplaceSource(**source_full_dict)
        return schemas.IndexedMarketplaceSource(
            index=marketplace_source_record.index, source=marketplace_source
        )

    @staticmethod
    def _transform_marketplace_source_schema_to_record(
        marketplace_source_schema: schemas.IndexedMarketplaceSource,
        current_object: MarketplaceSource = None,
    ):
        now = datetime.now(timezone.utc)
        if current_object:
            if current_object.name != marketplace_source_schema.source.metadata.name:
                raise mlrun.errors.MLRunInternalServerError(
                    "Attempt to update object while replacing its name"
                )
            created_timestamp = current_object.created
        else:
            created_timestamp = marketplace_source_schema.source.metadata.created or now
        updated_timestamp = marketplace_source_schema.source.metadata.updated or now

        marketplace_source_record = MarketplaceSource(
            id=current_object.id if current_object else None,
            name=marketplace_source_schema.source.metadata.name,
            index=marketplace_source_schema.index,
            created=created_timestamp,
            updated=updated_timestamp,
        )
        full_object = marketplace_source_schema.source.dict()
        full_object["metadata"]["created"] = str(created_timestamp)
        full_object["metadata"]["updated"] = str(updated_timestamp)
        # Make sure we don't keep any credentials in the DB. These are handled in the marketplace crud object.
        full_object["spec"].pop("credentials", None)

        marketplace_source_record.full_object = full_object
        return marketplace_source_record

    @staticmethod
    def _validate_and_adjust_marketplace_order(session, order):
        max_order = session.query(func.max(MarketplaceSource.index)).scalar()
        if not max_order or max_order < 0:
            max_order = 0

        if order == schemas.marketplace.last_source_index:
            order = max_order + 1

        if order > max_order + 1:
            raise mlrun.errors.MLRunInvalidArgumentError(
                f"Order must not exceed the current maximal order + 1. max_order = {max_order}, order = {order}"
            )
        if order < 1:
            raise mlrun.errors.MLRunInvalidArgumentError(
                "Order of inserted source must be greater than 0 or "
                + f"{schemas.marketplace.last_source_index} (for last). order = {order}"
            )
        return order

    def create_marketplace_source(
        self, session, ordered_source: schemas.IndexedMarketplaceSource
    ):
        logger.debug(
            "Creating marketplace source in DB",
            index=ordered_source.index,
            name=ordered_source.source.metadata.name,
        )

        order = self._validate_and_adjust_marketplace_order(
            session, ordered_source.index
        )
        name = ordered_source.source.metadata.name
        source_record = self._query(session, MarketplaceSource, name=name).one_or_none()
        if source_record:
            raise mlrun.errors.MLRunConflictError(
                f"Marketplace source name already exists. name = {name}"
            )
        source_record = self._transform_marketplace_source_schema_to_record(
            ordered_source
        )

        self._move_and_reorder_table_items(
            session, source_record, move_to=order, move_from=None
        )

    @retry_on_conflict
    def store_marketplace_source(
        self,
        session,
        name,
        ordered_source: schemas.IndexedMarketplaceSource,
    ):
        logger.debug(
            "Storing marketplace source in DB", index=ordered_source.index, name=name
        )

        if name != ordered_source.source.metadata.name:
            raise mlrun.errors.MLRunInvalidArgumentError(
                "Conflict between resource name and metadata.name in the stored object"
            )
        order = self._validate_and_adjust_marketplace_order(
            session, ordered_source.index
        )

        source_record = self._query(session, MarketplaceSource, name=name).one_or_none()
        current_order = source_record.index if source_record else None
        if current_order == schemas.marketplace.last_source_index:
            raise mlrun.errors.MLRunInvalidArgumentError(
                "Attempting to modify the global marketplace source."
            )
        source_record = self._transform_marketplace_source_schema_to_record(
            ordered_source, source_record
        )

        self._move_and_reorder_table_items(
            session, source_record, move_to=order, move_from=current_order
        )

    def list_marketplace_sources(
        self, session
    ) -> List[schemas.IndexedMarketplaceSource]:
        results = []
        query = self._query(session, MarketplaceSource).order_by(
            MarketplaceSource.index.desc()
        )
        for record in query:
            ordered_source = self._transform_marketplace_source_record_to_schema(record)
            # Need this to make the list return such that the default source is last in the response.
            if ordered_source.index != schemas.last_source_index:
                results.insert(0, ordered_source)
            else:
                results.append(ordered_source)
        return results

    def delete_marketplace_source(self, session, name):
        logger.debug("Deleting marketplace source from DB", name=name)

        source_record = self._query(session, MarketplaceSource, name=name).one_or_none()
        if not source_record:
            return

        current_order = source_record.index
        if current_order == schemas.marketplace.last_source_index:
            raise mlrun.errors.MLRunInvalidArgumentError(
                "Attempting to delete the global marketplace source."
            )

        self._move_and_reorder_table_items(
            session, source_record, move_to=None, move_from=current_order
        )

    def get_marketplace_source(self, session, name) -> schemas.IndexedMarketplaceSource:
        source_record = self._query(session, MarketplaceSource, name=name).one_or_none()
        if not source_record:
            raise mlrun.errors.MLRunNotFoundError(
                f"Marketplace source not found. name = {name}"
            )

        return self._transform_marketplace_source_record_to_schema(source_record)

    def get_current_data_version(
        self, session, raise_on_not_found=True
    ) -> typing.Optional[str]:
        current_data_version_record = (
            self._query(session, DataVersion)
            .order_by(DataVersion.created.desc())
            .limit(1)
            .one_or_none()
        )
        if not current_data_version_record:
            log_method = logger.warning if raise_on_not_found else logger.debug
            message = "No data version found"
            log_method(message)
            if raise_on_not_found:
                raise mlrun.errors.MLRunNotFoundError(message)
        if current_data_version_record:
            return current_data_version_record.version
        else:
            return None

    def create_data_version(self, session, version):
        logger.debug(
            "Creating data version in DB",
            version=version,
        )

        now = datetime.now(timezone.utc)
        data_version_record = DataVersion(version=version, created=now)
        self._upsert(session, [data_version_record])

    @retry_on_conflict
    def store_background_task(
        self,
        session,
        name: str,
        project: str,
        state: str = mlrun.api.schemas.BackgroundTaskState.running,
        timeout: int = None,
    ):
        background_task_record = self._query(
            session,
            BackgroundTask,
            name=name,
            project=project,
        ).one_or_none()
        now = datetime.now(timezone.utc)
        if background_task_record:
            # we don't want to be able to change state after it reached terminal state
            if (
                background_task_record.state
                in mlrun.api.schemas.BackgroundTaskState.terminal_states()
                and state != background_task_record.state
            ):
                raise mlrun.errors.MLRunRuntimeError(
                    "Background task already reached terminal state, can not change to another state. Failing"
                )

            if timeout and mlrun.mlconf.background_tasks.timeout_mode == "enabled":
                background_task_record.timeout = int(timeout)
            background_task_record.state = state
            background_task_record.updated = now
        else:
            if mlrun.mlconf.background_tasks.timeout_mode == "disabled":
                timeout = None

            background_task_record = BackgroundTask(
                name=name,
                project=project,
                state=state,
                created=now,
                updated=now,
                timeout=int(timeout) if timeout else None,
            )
        self._upsert(session, [background_task_record])

    def get_background_task(
        self, session, name: str, project: str
    ) -> schemas.BackgroundTask:
        background_task_record = self._get_background_task_record(
            session, name, project
        )
        if self._is_background_task_timeout_exceeded(background_task_record):
            # lazy update of state, only if get background task was requested and the timeout for the update passed
            # and the task still in progress then we change to failed
            self.store_background_task(
                session,
                name,
                project,
                mlrun.api.schemas.background_task.BackgroundTaskState.failed,
            )
            background_task_record = self._get_background_task_record(
                session, name, project
            )

        return self._transform_background_task_record_to_schema(background_task_record)

    @staticmethod
    def _transform_background_task_record_to_schema(
        background_task_record: BackgroundTask,
    ) -> schemas.BackgroundTask:
        return schemas.BackgroundTask(
            metadata=schemas.BackgroundTaskMetadata(
                name=background_task_record.name,
                project=background_task_record.project,
                created=background_task_record.created,
                updated=background_task_record.updated,
                timeout=background_task_record.timeout,
            ),
            spec=schemas.BackgroundTaskSpec(),
            status=schemas.BackgroundTaskStatus(
                state=background_task_record.state,
            ),
        )

    def _list_project_background_tasks(
        self, session: Session, project: str
    ) -> typing.List[str]:
        return [
            name
            for name, in self._query(
                session, distinct(BackgroundTask.name), project=project
            ).all()
        ]

    def _delete_background_tasks(self, session: Session, project: str):
        logger.debug("Removing background tasks from db", project=project)
        for background_task_name in self._list_project_background_tasks(
            session, project
        ):
            self.delete_background_task(session, background_task_name, project)

    def delete_background_task(self, session: Session, name: str, project: str):
        self._delete(session, BackgroundTask, name=name, project=project)

    def _get_background_task_record(
        self,
        session: Session,
        name: str,
        project: str,
        raise_on_not_found: bool = True,
    ) -> BackgroundTask:
        background_task_record = self._query(
            session, BackgroundTask, name=name, project=project
        ).one_or_none()
        if not background_task_record:
            if not raise_on_not_found:
                return None
            raise mlrun.errors.MLRunNotFoundError(
                f"Background task not found: name={name}, project={project}"
            )
        return background_task_record

    @staticmethod
    def _is_background_task_timeout_exceeded(background_task_record) -> bool:
        # We don't verify if timeout_mode is enabled because if timeout is defined and
        # mlrun.mlconf.background_tasks.timeout_mode == "disabled",
        # it signifies that the background task was initiated while timeout mode was enabled,
        # and we intend to verify it as if timeout mode was enabled
        timeout = background_task_record.timeout
        if (
            timeout
            and background_task_record.state
            not in mlrun.api.schemas.BackgroundTaskState.terminal_states()
            and datetime.utcnow()
            > timedelta(seconds=int(timeout)) + background_task_record.updated
        ):
            return True
        return False<|MERGE_RESOLUTION|>--- conflicted
+++ resolved
@@ -660,7 +660,6 @@
                     "as_records is not supported with best_iteration=True"
                 )
             return artifact_records
-<<<<<<< HEAD
 
         # In case best_iteration is requested and filtering is done by tag, then we might have artifacts from the best
         # iteration (which is tagged) but not the link artifact (that is not tagged). This will cause the filtering
@@ -682,13 +681,10 @@
                 )
             )
 
-        indexed_artifacts = {artifact.key: artifact for artifact in artifact_records}
-=======
         # concatenating <artifact.key> and <artifact.uid> to create a unique key for the artifacts
         indexed_artifacts = {
             f"{artifact.key}-{artifact.uid}": artifact for artifact in artifact_records
         }
->>>>>>> 6581610d
         for artifact in artifact_records:
             has_iteration = self._name_with_iter_regex.match(artifact.key)
 
