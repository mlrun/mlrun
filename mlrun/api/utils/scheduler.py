# Copyright 2018 Iguazio
#
# Licensed under the Apache License, Version 2.0 (the "License");
# you may not use this file except in compliance with the License.
# You may obtain a copy of the License at
#
#   http://www.apache.org/licenses/LICENSE-2.0
#
# Unless required by applicable law or agreed to in writing, software
# distributed under the License is distributed on an "AS IS" BASIS,
# WITHOUT WARRANTIES OR CONDITIONS OF ANY KIND, either express or implied.
# See the License for the specific language governing permissions and
# limitations under the License.
#
import asyncio
import copy
import json
import traceback
import typing
from datetime import datetime, timedelta
from typing import Any, Callable, Dict, List, Optional, Tuple, Union

import fastapi.concurrency
import humanfriendly
from apscheduler.jobstores.base import JobLookupError
from apscheduler.schedulers.asyncio import AsyncIOScheduler
from apscheduler.triggers.cron import CronTrigger as APSchedulerCronTrigger
from sqlalchemy.orm import Session

import mlrun.api.api.utils
import mlrun.api.utils.auth.verifier
import mlrun.api.utils.clients.iguazio
import mlrun.api.utils.helpers
import mlrun.common.schemas
import mlrun.errors
from mlrun.api.db.session import close_session, create_session
from mlrun.api.utils.singletons.db import get_db
from mlrun.config import config
from mlrun.errors import err_to_str
from mlrun.model import RunObject
from mlrun.runtimes.constants import RunStates
from mlrun.utils import logger


class Scheduler:
    """
    When using scheduler for create/update/delete/invoke or any other method that effects the scheduler behavior
    make sure you are only running them in chief.
    For more information head over to https://github.com/mlrun/mlrun/pull/2059
    """

    _secret_username_subtype = "username"
    _secret_access_key_subtype = "access_key"
    _db_record_auth_label = "mlrun-auth-key"

    def __init__(self):
        scheduler_config = json.loads(config.httpdb.scheduling.scheduler_config)
        self._scheduler = AsyncIOScheduler(gconfig=scheduler_config, prefix=None)
        # this should be something that does not make any sense to be inside project name or job name
        self._job_id_separator = "-_-"
        # we don't allow to schedule a job to run more than one time per X
        # NOTE this cannot be less than one minute - see _validate_cron_trigger
        self._min_allowed_interval = config.httpdb.scheduling.min_allowed_interval
        self._secrets_provider = mlrun.common.schemas.SecretProviderName.kubernetes

    async def start(self, db_session: Session):
        logger.info("Starting scheduler")
        self._scheduler.start()
        # the scheduler shutdown and start operation are not fully async compatible yet -
        # https://github.com/agronholm/apscheduler/issues/360 - this sleep make them work
        await asyncio.sleep(0)

        # don't fail the start on re-scheduling failure
        try:
            if (
                mlrun.mlconf.httpdb.clusterization.role
                == mlrun.common.schemas.ClusterizationRole.chief
            ):
                self._reload_schedules(db_session)
        except Exception as exc:
            logger.warning("Failed reloading schedules", exc=exc)

    async def stop(self):
        logger.info("Stopping scheduler")
        self._scheduler.shutdown()
        # the scheduler shutdown and start operation are not fully async compatible yet -
        # https://github.com/agronholm/apscheduler/issues/360 - this sleep make them work
        await asyncio.sleep(0)

    def _append_access_key_secret_to_labels(self, labels, secret_name):
        if secret_name:
            labels = labels or {}
            labels[self._db_record_auth_label] = secret_name
        return labels

    def _get_access_key_secret_name_from_db_record(
        self, db_schedule: mlrun.common.schemas.ScheduleRecord
    ):
        schedule_labels = db_schedule.dict()["labels"]
        for label in schedule_labels:
            if label["name"] == self._db_record_auth_label:
                return label["value"]

    @mlrun.api.utils.helpers.ensure_running_on_chief
    def create_schedule(
        self,
        db_session: Session,
        auth_info: mlrun.common.schemas.AuthInfo,
        project: str,
        name: str,
        kind: mlrun.common.schemas.ScheduleKinds,
        scheduled_object: Union[Dict, Callable],
        cron_trigger: Union[str, mlrun.common.schemas.ScheduleCronTrigger],
        labels: Dict = None,
        concurrency_limit: int = None,
    ):
        if concurrency_limit is None:
            concurrency_limit = config.httpdb.scheduling.default_concurrency_limit
        if isinstance(cron_trigger, str):
            cron_trigger = mlrun.common.schemas.ScheduleCronTrigger.from_crontab(
                cron_trigger
            )

        self._validate_cron_trigger(cron_trigger)

        logger.debug(
            "Creating schedule",
            project=project,
            name=name,
            kind=kind,
            scheduled_object=scheduled_object,
            cron_trigger=cron_trigger,
            labels=labels,
            concurrency_limit=concurrency_limit,
        )
        self._ensure_auth_info_has_access_key(auth_info, kind)
        secret_name = self._store_schedule_secrets_using_auth_secret(auth_info)
        # We use the schedule labels to keep track of the access-key to use. Note that this is the name of the secret,
        # not the secret value itself. Therefore, it can be kept in a non-secure field.
        labels = self._append_access_key_secret_to_labels(labels, secret_name)

        self._enrich_schedule_notifications(project, name, scheduled_object)

        get_db().create_schedule(
            db_session,
            project,
            name,
            kind,
            scheduled_object,
            cron_trigger,
            concurrency_limit,
            labels,
        )
        job = self._create_schedule_in_scheduler(
            project,
            name,
            kind,
            scheduled_object,
            cron_trigger,
            concurrency_limit,
            auth_info,
        )
        self.update_schedule_next_run_time(db_session, name, project, job)

    def update_schedule_next_run_time(
        self, db_session, schedule_name, project_name, job=None
    ):
        if not job:
            job_id = self._resolve_job_id(project_name, schedule_name)
            job = self._scheduler.get_job(job_id)

        if job:
            logger.info(
                "Updating schedule with next_run_time",
                job=job,
                next_run_time=job.next_run_time,
            )
            get_db().update_schedule(
                db_session, project_name, schedule_name, next_run_time=job.next_run_time
            )

    @mlrun.api.utils.helpers.ensure_running_on_chief
    def update_schedule(
        self,
        db_session: Session,
        auth_info: mlrun.common.schemas.AuthInfo,
        project: str,
        name: str,
        scheduled_object: Union[Dict, Callable] = None,
        cron_trigger: Union[str, mlrun.common.schemas.ScheduleCronTrigger] = None,
        labels: Dict = None,
        concurrency_limit: int = None,
    ):
        if isinstance(cron_trigger, str):
            cron_trigger = mlrun.common.schemas.ScheduleCronTrigger.from_crontab(
                cron_trigger
            )

        if cron_trigger is not None:
            self._validate_cron_trigger(cron_trigger)

        logger.debug(
            "Updating schedule",
            project=project,
            name=name,
            scheduled_object=scheduled_object,
            cron_trigger=cron_trigger,
            labels=labels,
            concurrency_limit=concurrency_limit,
        )

        db_schedule = get_db().get_schedule(db_session, project, name)
        self._ensure_auth_info_has_access_key(auth_info, db_schedule.kind)
        secret_name = self._store_schedule_secrets_using_auth_secret(auth_info)
        labels = self._append_access_key_secret_to_labels(labels, secret_name)

        self._enrich_schedule_notifications(project, name, scheduled_object)

        get_db().update_schedule(
            db_session,
            project,
            name,
            scheduled_object,
            cron_trigger,
            labels,
            concurrency_limit,
        )
        db_schedule = get_db().get_schedule(db_session, project, name)

        updated_schedule = self._transform_and_enrich_db_schedule(
            db_session, db_schedule
        )

        job = self._update_schedule_in_scheduler(
            project,
            name,
            updated_schedule.kind,
            updated_schedule.scheduled_object,
            updated_schedule.cron_trigger,
            updated_schedule.concurrency_limit,
            auth_info,
        )
        self.update_schedule_next_run_time(db_session, name, project, job)

    def list_schedules(
        self,
        db_session: Session,
        project: str = None,
        name: str = None,
        kind: str = None,
        labels: str = None,
        include_last_run: bool = False,
        include_credentials: bool = False,
    ) -> mlrun.common.schemas.SchedulesOutput:
        db_schedules = get_db().list_schedules(db_session, project, name, labels, kind)
        schedules = []
        for db_schedule in db_schedules:
            schedule = self._transform_and_enrich_db_schedule(
                db_session, db_schedule, include_last_run, include_credentials
            )
            schedules.append(schedule)
        return mlrun.common.schemas.SchedulesOutput(schedules=schedules)

    def get_schedule(
        self,
        db_session: Session,
        project: str,
        name: str,
        include_last_run: bool = False,
        include_credentials: bool = False,
    ) -> mlrun.common.schemas.ScheduleOutput:
        logger.debug("Getting schedule", project=project, name=name)
        db_schedule = get_db().get_schedule(db_session, project, name)
        return self._transform_and_enrich_db_schedule(
            db_session, db_schedule, include_last_run, include_credentials
        )

    @mlrun.api.utils.helpers.ensure_running_on_chief
    def delete_schedule(
        self,
        db_session: Session,
        project: str,
        name: str,
    ):
        logger.debug("Deleting schedule", project=project, name=name)
        self._remove_schedule_scheduler_resources(db_session, project, name)
        get_db().delete_schedule(db_session, project, name)

    @mlrun.api.utils.helpers.ensure_running_on_chief
    def delete_schedules(
        self,
        db_session: Session,
        project: str,
    ):
        schedules = self.list_schedules(
            db_session,
            project,
        )
        logger.debug("Deleting schedules", project=project)
        for schedule in schedules.schedules:
            self._remove_schedule_scheduler_resources(
                db_session, schedule.project, schedule.name
            )
        get_db().delete_schedules(db_session, project)

<<<<<<< HEAD
    @mlrun.api.utils.helpers.ensure_running_on_chief
    def store_schedule(
        self,
        db_session: Session,
        auth_info: mlrun.common.schemas.AuthInfo,
        project: str,
        name: str,
        scheduled_object: Union[Dict, Callable] = None,
        cron_trigger: Union[str, mlrun.common.schemas.ScheduleCronTrigger] = None,
        labels: Dict = None,
        concurrency_limit: int = None,
        kind: mlrun.common.schemas.ScheduleKinds = None,
    ):
        # raise on conflict flag is to prevent raising error when the schedule not exists, so we can create a new one
        db_schedule = get_db().get_schedule(
            db_session, project, name, raise_on_not_found=False
        )
        if db_schedule:
            self.update_schedule(
                db_session=db_session,
                auth_info=auth_info,
                project=project,
                name=name,
                scheduled_object=scheduled_object,
                cron_trigger=cron_trigger,
                labels=labels,
                concurrency_limit=concurrency_limit,
            )
        else:
            self.create_schedule(
                db_session=db_session,
                auth_info=auth_info,
                project=project,
                name=name,
                kind=kind,
                scheduled_object=scheduled_object,
                cron_trigger=cron_trigger,
                labels=labels,
                concurrency_limit=concurrency_limit,
            )

    def _remove_schedule_scheduler_resources(self, project, name):
=======
    def _remove_schedule_scheduler_resources(self, db_session: Session, project, name):
>>>>>>> 6d794d48
        self._remove_schedule_from_scheduler(project, name)
        # This is kept for backwards compatibility - if schedule was using the "old" format of storing secrets, then
        # this is a good opportunity to remove them. Using the new method we don't remove secrets since they are per
        # access-key and there may be other entities (runtimes, for example) using the same secret.
        self._remove_schedule_secrets(project, name)
        self._remove_schedule_notification_secrets(db_session, project, name)

    def _remove_schedule_from_scheduler(self, project, name):
        job_id = self._resolve_job_id(project, name)
        # don't fail on delete if job doesn't exist
        job = self._scheduler.get_job(job_id)
        if job:
            self._scheduler.remove_job(job_id)

    @mlrun.api.utils.helpers.ensure_running_on_chief
    async def invoke_schedule(
        self,
        db_session: Session,
        auth_info: mlrun.common.schemas.AuthInfo,
        project: str,
        name: str,
    ):
        logger.debug("Invoking schedule", project=project, name=name)
        db_schedule = await fastapi.concurrency.run_in_threadpool(
            get_db().get_schedule,
            db_session,
            project,
            name,
        )
        await fastapi.concurrency.run_in_threadpool(
            self._ensure_auth_info_has_access_key, auth_info, db_schedule.kind
        )
        function, args, kwargs = self._resolve_job_function(
            db_schedule.kind,
            db_schedule.scheduled_object,
            project,
            name,
            db_schedule.concurrency_limit,
            auth_info,
        )
        return await function(*args, **kwargs)

    @mlrun.api.utils.helpers.ensure_running_on_chief
    def set_schedule_notifications(
        self,
        session: Session,
        project: str,
        identifier: mlrun.common.schemas.ScheduleIdentifier,
        notifications: List[mlrun.model.Notification],
        auth_info: mlrun.common.schemas.AuthInfo,
    ):
        """
        Set notifications for a schedule. This will replace any existing notifications.
        :param session: DB session
        :param project: Project name
        :param identifier: Schedule identifier
        :param notifications: List of notifications to set
        :param auth_info: Authorization info
        """
        name = identifier.name
        logger.debug("Setting schedule notifications", project=project, name=name)
        db_schedule = get_db().get_schedule(session, project, name)
        scheduled_object = db_schedule.scheduled_object
        if scheduled_object:
            scheduled_object.get("task", {}).get("spec", {})["notifications"] = [
                notification.to_dict() for notification in notifications
            ]
        self.update_schedule(session, auth_info, project, name, scheduled_object)

    def _ensure_auth_info_has_access_key(
        self,
        auth_info: mlrun.common.schemas.AuthInfo,
        kind: mlrun.common.schemas.ScheduleKinds,
    ):
        import mlrun.api.crud

        if (
            kind not in mlrun.common.schemas.ScheduleKinds.local_kinds()
            and mlrun.api.utils.auth.verifier.AuthVerifier().is_jobs_auth_required()
        ):
            if (
                not auth_info.access_key
                or auth_info.access_key == mlrun.model.Credentials.generate_access_key
            ):
                auth_info.access_key = mlrun.api.utils.auth.verifier.AuthVerifier().get_or_create_access_key(
                    auth_info.session
                )
                # created an access key with control and data session plane, so enriching auth_info with those planes
                auth_info.planes = [
                    mlrun.api.utils.clients.iguazio.SessionPlanes.control,
                    mlrun.api.utils.clients.iguazio.SessionPlanes.data,
                ]
            # Support receiving access-key reference ($ref:...), for example when updating existing schedule
            if auth_info.access_key.startswith(
                mlrun.model.Credentials.secret_reference_prefix
            ):
                secret_name = auth_info.access_key.lstrip(
                    mlrun.model.Credentials.secret_reference_prefix
                )
                secret = mlrun.api.crud.Secrets().read_auth_secret(
                    secret_name, raise_on_not_found=True
                )
                auth_info.access_key = secret.access_key
                auth_info.username = secret.username

    def _store_schedule_secrets_using_auth_secret(
        self,
        auth_info: mlrun.common.schemas.AuthInfo,
    ) -> str:
        # import here to avoid circular imports
        import mlrun.api.crud

        if mlrun.api.utils.auth.verifier.AuthVerifier().is_jobs_auth_required():
            # sanity
            if not auth_info.access_key:
                raise mlrun.errors.MLRunAccessDeniedError(
                    "Access key is required to create schedules in OPA authorization mode"
                )

            # Pydantic doesn't allow username to be None (may happen in tests)
            if auth_info.username is None:
                auth_info.username = ""

            secret_name = mlrun.api.crud.Secrets().store_auth_secret(
                mlrun.common.schemas.AuthSecretData(
                    provider=mlrun.common.schemas.SecretProviderName.kubernetes,
                    username=auth_info.username,
                    access_key=auth_info.access_key,
                )
            )
            return secret_name

    # TODO - this function is no longer used except to simulate "the old way" in tests. Remove this once we
    #       are sure we are far enough that it's no longer going to be used (or keep, and use for other things).
    def _store_schedule_secrets(
        self,
        auth_info: mlrun.common.schemas.AuthInfo,
        project: str,
        name: str,
    ):
        # import here to avoid circular imports
        import mlrun.api.crud

        if mlrun.api.utils.auth.verifier.AuthVerifier().is_jobs_auth_required():
            # sanity
            if not auth_info.access_key:
                raise mlrun.errors.MLRunAccessDeniedError(
                    "Access key is required to create schedules in OPA authorization mode"
                )
            access_key_secret_key = (
                mlrun.api.crud.Secrets().generate_client_project_secret_key(
                    mlrun.api.crud.SecretsClientType.schedules,
                    name,
                    self._secret_access_key_subtype,
                )
            )
            # schedule name may be an invalid secret key, therefore we're using the key map feature of our secrets
            # handler
            secret_key_map = (
                mlrun.api.crud.Secrets().generate_client_key_map_project_secret_key(
                    mlrun.api.crud.SecretsClientType.schedules
                )
            )
            secrets = {
                access_key_secret_key: auth_info.access_key,
            }
            if auth_info.username:
                username_secret_key = (
                    mlrun.api.crud.Secrets().generate_client_project_secret_key(
                        mlrun.api.crud.SecretsClientType.schedules,
                        name,
                        self._secret_username_subtype,
                    )
                )
                secrets[username_secret_key] = auth_info.username
            mlrun.api.crud.Secrets().store_project_secrets(
                project,
                mlrun.common.schemas.SecretsData(
                    provider=self._secrets_provider,
                    secrets=secrets,
                ),
                allow_internal_secrets=True,
                key_map_secret_key=secret_key_map,
            )

    def _remove_schedule_secrets(
        self,
        project: str,
        name: str,
    ):
        # import here to avoid circular imports
        import mlrun.api.crud

        if mlrun.api.utils.auth.verifier.AuthVerifier().is_jobs_auth_required():
            access_key_secret_key = (
                mlrun.api.crud.Secrets().generate_client_project_secret_key(
                    mlrun.api.crud.SecretsClientType.schedules,
                    name,
                    self._secret_access_key_subtype,
                )
            )

            username_secret_key = (
                mlrun.api.crud.Secrets().generate_client_project_secret_key(
                    mlrun.api.crud.SecretsClientType.schedules,
                    name,
                    self._secret_username_subtype,
                )
            )
            secret_key_map = (
                mlrun.api.crud.Secrets().generate_client_key_map_project_secret_key(
                    mlrun.api.crud.SecretsClientType.schedules
                )
            )
            # TODO: support delete secrets (plural and not only singular) using key map
            mlrun.api.crud.Secrets().delete_project_secret(
                project,
                self._secrets_provider,
                access_key_secret_key,
                allow_secrets_from_k8s=True,
                allow_internal_secrets=True,
                key_map_secret_key=secret_key_map,
            )
            mlrun.api.crud.Secrets().delete_project_secret(
                project,
                self._secrets_provider,
                username_secret_key,
                allow_secrets_from_k8s=True,
                allow_internal_secrets=True,
                key_map_secret_key=secret_key_map,
            )

    def _get_schedule_secrets(
        self, project: str, name: str, include_username: bool = True
    ) -> typing.Tuple[typing.Optional[str], typing.Optional[str]]:
        # import here to avoid circular imports
        import mlrun.api.crud

        schedule_access_key_secret_key = (
            mlrun.api.crud.Secrets().generate_client_project_secret_key(
                mlrun.api.crud.SecretsClientType.schedules,
                name,
                self._secret_access_key_subtype,
            )
        )
        secret_key_map = (
            mlrun.api.crud.Secrets().generate_client_key_map_project_secret_key(
                mlrun.api.crud.SecretsClientType.schedules
            )
        )
        # TODO: support listing (and not only get) secrets using key map
        access_key = mlrun.api.crud.Secrets().get_project_secret(
            project,
            self._secrets_provider,
            schedule_access_key_secret_key,
            allow_secrets_from_k8s=True,
            allow_internal_secrets=True,
            key_map_secret_key=secret_key_map,
        )
        username = None
        if include_username:
            schedule_username_secret_key = (
                mlrun.api.crud.Secrets().generate_client_project_secret_key(
                    mlrun.api.crud.SecretsClientType.schedules,
                    name,
                    self._secret_username_subtype,
                )
            )
            username = mlrun.api.crud.Secrets().get_project_secret(
                project,
                self._secrets_provider,
                schedule_username_secret_key,
                allow_secrets_from_k8s=True,
                allow_internal_secrets=True,
                key_map_secret_key=secret_key_map,
            )

        return username, access_key

    def _validate_cron_trigger(
        self,
        cron_trigger: mlrun.common.schemas.ScheduleCronTrigger,
        # accepting now from outside for testing purposes
        now: datetime = None,
    ):
        """
        Enforce no more than one job per min_allowed_interval
        """
        apscheduler_cron_trigger = (
            self.transform_schemas_cron_trigger_to_apscheduler_cron_trigger(
                cron_trigger
            )
        )
        now = now or datetime.now(apscheduler_cron_trigger.timezone)
        second_next_run_time = now

        # doing 60 checks to allow one minute precision, if the _min_allowed_interval is less than one minute validation
        # won't fail in certain scenarios that it should. See test_validate_cron_trigger_multi_checks for detailed
        # explanation
        for index in range(60):
            next_run_time = apscheduler_cron_trigger.get_next_fire_time(
                None, second_next_run_time
            )
            # will be none if we got a schedule that has no next fire time - for example schedule with year=1999
            if next_run_time is None:
                return
            second_next_run_time = apscheduler_cron_trigger.get_next_fire_time(
                next_run_time, next_run_time
            )
            # will be none if we got a schedule that has no next fire time - for example schedule with year=2050
            if second_next_run_time is None:
                return
            min_allowed_interval_seconds = humanfriendly.parse_timespan(
                self._min_allowed_interval
            )
            if second_next_run_time < next_run_time + timedelta(
                seconds=min_allowed_interval_seconds
            ):
                logger.warn(
                    "Cron trigger too frequent. Rejecting",
                    cron_trigger=cron_trigger,
                    next_run_time=next_run_time,
                    second_next_run_time=second_next_run_time,
                    delta=second_next_run_time - next_run_time,
                )
                raise ValueError(
                    f"Cron trigger too frequent. no more then one job "
                    f"per {self._min_allowed_interval} is allowed"
                )

    def _create_schedule_in_scheduler(
        self,
        project: str,
        name: str,
        kind: mlrun.common.schemas.ScheduleKinds,
        scheduled_object: Any,
        cron_trigger: mlrun.common.schemas.ScheduleCronTrigger,
        concurrency_limit: int,
        auth_info: mlrun.common.schemas.AuthInfo,
    ):
        job_id = self._resolve_job_id(project, name)
        logger.debug("Adding schedule to scheduler", job_id=job_id)
        function, args, kwargs = self._resolve_job_function(
            kind, scheduled_object, project, name, concurrency_limit, auth_info
        )

        # we use max_instances as well as our logic in the run wrapper for concurrent jobs
        # in order to allow concurrency for triggering the jobs from the scheduler (max_instances), and concurrency
        # of the jobs themselves (our logic in the run wrapper may be invoked manually).
        return self._scheduler.add_job(
            function,
            self.transform_schemas_cron_trigger_to_apscheduler_cron_trigger(
                cron_trigger
            ),
            args,
            kwargs,
            job_id,
            max_instances=concurrency_limit,
        )

    def _update_schedule_in_scheduler(
        self,
        project: str,
        name: str,
        kind: mlrun.common.schemas.ScheduleKinds,
        scheduled_object: Any,
        cron_trigger: mlrun.common.schemas.ScheduleCronTrigger,
        concurrency_limit: int,
        auth_info: mlrun.common.schemas.AuthInfo,
    ):
        job_id = self._resolve_job_id(project, name)
        logger.debug("Updating schedule in scheduler", job_id=job_id)
        function, args, kwargs = self._resolve_job_function(
            kind, scheduled_object, project, name, concurrency_limit, auth_info
        )
        trigger = self.transform_schemas_cron_trigger_to_apscheduler_cron_trigger(
            cron_trigger
        )
        now = datetime.now(self._scheduler.timezone)
        next_run_time = trigger.get_next_fire_time(None, now)
        return self._modify_job_in_scheduler(
            job_id,
            function,
            trigger,
            next_run_time,
            *args,
            **kwargs,
        )

    def _modify_job_in_scheduler(
        self,
        job_id: str,
        function: Callable,
        trigger: APSchedulerCronTrigger,
        next_run_time: Optional[datetime] = None,
        *args,
        **kwargs,
    ):

        try:
            return self._scheduler.modify_job(
                job_id,
                func=function,
                args=args,
                kwargs=kwargs,
                trigger=trigger,
                next_run_time=next_run_time,
            )
        except JobLookupError as exc:
            raise mlrun.errors.MLRunNotFoundError(
                f"Schedule job with id {job_id} not found in scheduler. Reload schedules is required."
            ) from exc

    def _reload_schedules(self, db_session: Session):
        logger.info("Reloading schedules")
        db_schedules = get_db().list_schedules(db_session)
        for db_schedule in db_schedules:
            # don't let one failure fail the rest
            try:
                # import here to avoid circular imports
                import mlrun.api.crud

                access_key = None
                username = None
                need_to_update_credentials = False
                if mlrun.api.utils.auth.verifier.AuthVerifier().is_jobs_auth_required():
                    secret_name = self._get_access_key_secret_name_from_db_record(
                        db_schedule
                    )
                    if secret_name:
                        secret = mlrun.api.crud.Secrets().read_auth_secret(
                            secret_name, raise_on_not_found=True
                        )
                        username = secret.username
                        access_key = secret.access_key
                    else:
                        username, access_key = self._get_schedule_secrets(
                            db_schedule.project, db_schedule.name
                        )
                        if access_key:
                            need_to_update_credentials = True

                auth_info = mlrun.common.schemas.AuthInfo(
                    username=username,
                    access_key=access_key,
                    # enriching with control plane tag because scheduling a function requires control plane
                    planes=[mlrun.api.utils.clients.iguazio.SessionPlanes.control],
                )

                # Schedule was created using the old method. Transform schedule secrets to using auth secrets
                # and remove the old secrets.
                if need_to_update_credentials:
                    secret_name = self._store_schedule_secrets_using_auth_secret(
                        auth_info
                    )

                    # Append the auth key label to the schedule labels in the DB.
                    labels = {label.name: label.value for label in db_schedule.labels}
                    labels = self._append_access_key_secret_to_labels(
                        labels, secret_name
                    )
                    get_db().update_schedule(
                        db_session,
                        db_schedule.project,
                        db_schedule.name,
                        labels=labels,
                    )
                    self._remove_schedule_secrets(db_schedule.project, db_schedule.name)

                self._create_schedule_in_scheduler(
                    db_schedule.project,
                    db_schedule.name,
                    db_schedule.kind,
                    db_schedule.scheduled_object,
                    db_schedule.cron_trigger,
                    db_schedule.concurrency_limit,
                    auth_info,
                )
            except Exception as exc:
                logger.warn(
                    "Failed rescheduling job. Continuing",
                    exc=err_to_str(exc),
                    traceback=traceback.format_exc(),
                    db_schedule=db_schedule,
                )

    def _transform_and_enrich_db_schedule(
        self,
        db_session: Session,
        schedule_record: mlrun.common.schemas.ScheduleRecord,
        include_last_run: bool = False,
        include_credentials: bool = False,
    ) -> mlrun.common.schemas.ScheduleOutput:
        schedule_dict = schedule_record.dict()
        schedule_dict["labels"] = {
            label["name"]: label["value"] for label in schedule_dict["labels"]
        }
        schedule = mlrun.common.schemas.ScheduleOutput(**schedule_dict)

        # Schedules are running only on chief. Therefore, we query next_run_time from the scheduler only when
        # running on chief.
        if (
            mlrun.mlconf.httpdb.clusterization.role
            == mlrun.common.schemas.ClusterizationRole.chief
        ):
            job_id = self._resolve_job_id(schedule_record.project, schedule_record.name)
            job = self._scheduler.get_job(job_id)
            if job:
                schedule.next_run_time = job.next_run_time
            else:

                # if the job does not exist, there is no next run time (the job has finished)
                schedule.next_run_time = None

        if include_last_run:
            self._enrich_schedule_with_last_run(db_session, schedule)

        if include_credentials:
            self._enrich_schedule_with_credentials(schedule)

        return schedule

    @staticmethod
    def _enrich_schedule_with_last_run(
        db_session: Session, schedule_output: mlrun.common.schemas.ScheduleOutput
    ):
        if schedule_output.last_run_uri:
            run_project, run_uid, iteration, _ = RunObject.parse_uri(
                schedule_output.last_run_uri
            )
            run_data = get_db().read_run(db_session, run_uid, run_project, iteration)
            schedule_output.last_run = run_data

    def _enrich_schedule_with_credentials(
        self, schedule_output: mlrun.common.schemas.ScheduleOutput
    ):
        secret_name = schedule_output.labels.get(self._db_record_auth_label)
        if secret_name:
            schedule_output.credentials.access_key = (
                mlrun.model.Credentials.secret_reference_prefix + secret_name
            )

    def _resolve_job_function(
        self,
        scheduled_kind: mlrun.common.schemas.ScheduleKinds,
        scheduled_object: Any,
        project_name: str,
        schedule_name: str,
        schedule_concurrency_limit: int,
        auth_info: mlrun.common.schemas.AuthInfo,
    ) -> Tuple[Callable, Optional[Union[List, Tuple]], Optional[Dict]]:
        """
        :return: a tuple (function, args, kwargs) to be used with the APScheduler.add_job
        """

        if scheduled_kind == mlrun.common.schemas.ScheduleKinds.job:
            scheduled_object_copy = copy.deepcopy(scheduled_object)
            return (
                Scheduler.submit_run_wrapper,
                [
                    self,
                    scheduled_object_copy,
                    project_name,
                    schedule_name,
                    schedule_concurrency_limit,
                    auth_info,
                ],
                {},
            )
        if scheduled_kind == mlrun.common.schemas.ScheduleKinds.local_function:
            return scheduled_object, [], {}

        # sanity
        message = "Scheduled object kind missing implementation"
        logger.warn(message, scheduled_object_kind=scheduled_kind)
        raise NotImplementedError(message)

    def _list_schedules_from_scheduler(self, project: str):
        jobs = self._scheduler.get_jobs()
        return [job for job in jobs if self._resolve_job_id(project, "") in job.id]

    def _resolve_job_id(self, project, name) -> str:
        """
        :return: returns the identifier that will be used inside the APScheduler
        """
        return self._job_id_separator.join([project, name])

    @staticmethod
    def _enrich_schedule_notifications(
        project: str, schedule_name: str, scheduled_object: Union[Dict, Callable]
    ):
        if not isinstance(scheduled_object, dict):
            return

        schedule_notifications = (
            scheduled_object.get("task", {}).get("spec", {}).get("notifications")
        )
        if schedule_notifications:
            scheduled_object["task"]["spec"]["notifications"] = [
                notification.to_dict()
                for notification in mlrun.api.api.utils.validate_and_mask_notification_list(
                    schedule_notifications, schedule_name, project
                )
            ]

    @staticmethod
    def _remove_schedule_notification_secrets(
        db_session: Session, project: str, schedule_name: str
    ):
        try:
            db_schedule = get_db().get_schedule(
                db_session,
                project,
                schedule_name,
            )
        except mlrun.errors.MLRunNotFoundError:
            # we allow deleting a schedule even if it does not exist in the DB
            logger.debug(
                "Failed to find schedule. Continuing",
                project=project,
                schedule_name=schedule_name,
            )
            return

        if db_schedule and isinstance(db_schedule.scheduled_object, dict):
            notifications = (
                db_schedule.scheduled_object.get("task", {})
                .get("spec", {})
                .get("notifications")
            )
            if notifications:
                for notification in notifications:
                    mlrun.api.api.utils.delete_notification_params_secret(
                        project, mlrun.model.Notification.from_dict(notification)
                    )

    @staticmethod
    async def submit_run_wrapper(
        scheduler,
        scheduled_object,
        project_name,
        schedule_name,
        schedule_concurrency_limit,
        auth_info: mlrun.common.schemas.AuthInfo,
    ):

        # removing the schedule from the body otherwise when the scheduler will submit this task it will go to an
        # endless scheduling loop
        scheduled_object.pop("schedule", None)

        # removing the uid from the task metadata so that a new uid will be generated for every run
        # otherwise all runs will have the same uid
        scheduled_object.get("task", {}).get("metadata", {}).pop("uid", None)

        if "task" in scheduled_object and "metadata" in scheduled_object["task"]:
            scheduled_object["task"]["metadata"].setdefault("labels", {})
            scheduled_object["task"]["metadata"]["labels"][
                mlrun.common.schemas.constants.LabelNames.schedule_name
            ] = schedule_name

        return await fastapi.concurrency.run_in_threadpool(
            Scheduler._submit_run_wrapper,
            scheduler,
            scheduled_object,
            project_name,
            schedule_name,
            schedule_concurrency_limit,
            auth_info,
        )

    @staticmethod
    def transform_schemas_cron_trigger_to_apscheduler_cron_trigger(
        cron_trigger: mlrun.common.schemas.ScheduleCronTrigger,
    ):
        return APSchedulerCronTrigger(
            cron_trigger.year,
            cron_trigger.month,
            cron_trigger.day,
            cron_trigger.week,
            cron_trigger.day_of_week,
            cron_trigger.hour,
            cron_trigger.minute,
            cron_trigger.second,
            cron_trigger.start_date,
            cron_trigger.end_date,
            cron_trigger.timezone,
            cron_trigger.jitter,
        )

    @staticmethod
    def _submit_run_wrapper(
        scheduler,
        scheduled_object,
        project_name,
        schedule_name,
        schedule_concurrency_limit,
        auth_info,
    ):

        # import here to avoid circular imports
        import mlrun.api.crud
        from mlrun.api.api.utils import submit_run_sync

        db_session = None

        try:
            db_session = create_session()

            active_runs = mlrun.api.crud.Runs().list_runs(
                db_session,
                states=RunStates.non_terminal_states(),
                project=project_name,
                labels=f"{mlrun.common.schemas.constants.LabelNames.schedule_name}={schedule_name}",
            )
            if len(active_runs) >= schedule_concurrency_limit:
                logger.warn(
                    "Schedule exceeded concurrency limit, skipping this run",
                    project=project_name,
                    schedule_name=schedule_name,
                    schedule_concurrency_limit=schedule_concurrency_limit,
                    active_runs=len(active_runs),
                )
                scheduler.update_schedule_next_run_time(
                    db_session, schedule_name, project_name
                )
                return

            # if credentials are needed but missing (will happen for schedules on upgrade from scheduler
            # that didn't store credentials to one that does store) enrich them
            # Note that here we're using the "knowledge" that submit_run only requires the access key of the auth info
            if (
                not auth_info.access_key
                and mlrun.api.utils.auth.verifier.AuthVerifier().is_jobs_auth_required()
            ):
                # import here to avoid circular imports
                import mlrun.api.utils.auth
                import mlrun.api.utils.singletons.project_member

                logger.info(
                    "Schedule missing auth info which is required. Trying to fill from project owner",
                    project_name=project_name,
                    schedule_name=schedule_name,
                )

                project_owner = mlrun.api.utils.singletons.project_member.get_project_member().get_project_owner(
                    db_session, project_name
                )
                # Update the schedule with the new auth info so we won't need to do the above again in the next run
                scheduler.update_schedule(
                    db_session,
                    mlrun.common.schemas.AuthInfo(
                        username=project_owner.username,
                        access_key=project_owner.access_key,
                        # enriching with control plane tag because scheduling a function requires control plane
                        planes=[
                            mlrun.api.utils.clients.iguazio.SessionPlanes.control,
                        ],
                    ),
                    project_name,
                    schedule_name,
                )

            _, _, _, response = submit_run_sync(db_session, auth_info, scheduled_object)

            run_metadata = response["data"]["metadata"]
            run_uri = RunObject.create_uri(
                run_metadata["project"], run_metadata["uid"], run_metadata["iteration"]
            )
            # update every finish of a run the next run time, so it would be accessible for worker instances
            job_id = scheduler._resolve_job_id(run_metadata["project"], schedule_name)
            job = scheduler._scheduler.get_job(job_id)
            get_db().update_schedule(
                db_session,
                run_metadata["project"],
                schedule_name,
                last_run_uri=run_uri,
                next_run_time=job.next_run_time if job else None,
            )
            return response
        finally:
            close_session(db_session)<|MERGE_RESOLUTION|>--- conflicted
+++ resolved
@@ -303,7 +303,6 @@
             )
         get_db().delete_schedules(db_session, project)
 
-<<<<<<< HEAD
     @mlrun.api.utils.helpers.ensure_running_on_chief
     def store_schedule(
         self,
@@ -345,10 +344,7 @@
                 concurrency_limit=concurrency_limit,
             )
 
-    def _remove_schedule_scheduler_resources(self, project, name):
-=======
     def _remove_schedule_scheduler_resources(self, db_session: Session, project, name):
->>>>>>> 6d794d48
         self._remove_schedule_from_scheduler(project, name)
         # This is kept for backwards compatibility - if schedule was using the "old" format of storing secrets, then
         # this is a good opportunity to remove them. Using the new method we don't remove secrets since they are per
