--- conflicted
+++ resolved
@@ -31,10 +31,7 @@
 from mlrun import feature_store as fstore
 from mlrun.api.api import deps
 from mlrun.api.crud.model_monitoring.helpers import Seconds, seconds2minutes
-<<<<<<< HEAD
-=======
 from mlrun.model_monitoring.writer import ModelMonitoringWriter
->>>>>>> 1eb4d351
 from mlrun.utils import logger
 
 _MODEL_MONITORING_COMMON_PATH = pathlib.Path(__file__).parents[3] / "model_monitoring"
@@ -59,16 +56,11 @@
         self._parquet_batching_max_events = parquet_batching_max_events
         self._max_parquet_save_interval = max_parquet_save_interval
         """
-<<<<<<< HEAD
-        Initialize a MonitoringDeployment object, which handles the deployment of both model monitoring stream nuclio
-        function and the scheduled batch drift job.
-=======
         Initialize a MonitoringDeployment object, which handles the deployment & scheduling of:
          1. model monitoring stream
          2. model monitoring batch
          3. model monitoring batch application
          4. model monitoring writer
->>>>>>> 1eb4d351
 
         :param parquet_batching_max_events: Maximum number of events that will be used for writing the monitoring
                                             parquet by the monitoring stream function.
@@ -108,10 +100,7 @@
             auth_info=auth_info,
             tracking_policy=tracking_policy,
             tracking_offset=Seconds(self._max_parquet_save_interval),
-<<<<<<< HEAD
-=======
             function_name=mm_constants.MonitoringFunctionNames.BATCH,
->>>>>>> 1eb4d351
         )
         if tracking_policy.application_batch:
             self.deploy_model_monitoring_batch_processing(
@@ -207,14 +196,6 @@
         with_schedule: bool = True,
         overwrite: bool = False,
         tracking_offset: Seconds = Seconds(0),
-<<<<<<< HEAD
-    ) -> typing.Union[mlrun.runtimes.kubejob.KubejobRuntime, None]:
-        """
-        Deploying model monitoring batch job. The goal of this job is to identify drift in the data
-        based on the latest batch of events. By default, this job is executed on the hour every hour.
-        Note that if the monitoring batch job was already deployed then you will either have to pass overwrite=True or
-        to delete the old monitoring batch job before deploying a new one.
-=======
         function_name: str = mm_constants.MonitoringFunctionNames.BATCH,
     ) -> typing.Union[mlrun.runtimes.kubejob.KubejobRuntime, None]:
         """
@@ -327,88 +308,14 @@
         Deploying model monitoring writer real time nuclio function. The goal of this real time function is
         to write all the monitoring application result to the databases. It is triggered by those applications.
         It processes and writes the result to the databases.
->>>>>>> 1eb4d351
 
         :param project:                     The name of the project.
         :param model_monitoring_access_key: Access key to apply the model monitoring process.
         :param db_session:                  A session that manages the current dialog with the database.
         :param auth_info:                   The auth info of the request.
         :param tracking_policy:             Model monitoring configurations.
-        :param with_schedule:               If true, submit a scheduled batch drift job.
-        :param overwrite:                   If true, overwrite the existing model monitoring batch job.
-        :param tracking_offset:             Offset for the tracking policy (for synchronization with the stream)
-
-<<<<<<< HEAD
-        :return: Model monitoring batch job as a runtime function.
-        """
-
-        fn = None
-        if not overwrite:
-            logger.info(
-                "Checking if model monitoring batch processing function is already deployed",
-                project=project,
-            )
-
-            # Try to list functions that named model monitoring batch
-            # to make sure that this job has not yet been deployed
-            try:
-                fn = mlrun.api.crud.Functions().get_function(
-                    db_session=db_session,
-                    name="model-monitoring-batch",
-                    project=project,
-                )
-                logger.info(
-                    "Detected model monitoring batch processing function already deployed",
-                    project=project,
-                )
-
-            except mlrun.errors.MLRunNotFoundError:
-                logger.info(
-                    "Deploying monitoring batch processing function ", project=project
-                )
-
-        if not fn:
-            # Create a monitoring batch job function object
-            fn = self._get_model_monitoring_batch_function(
-                project=project,
-                model_monitoring_access_key=model_monitoring_access_key,
-                db_session=db_session,
-                auth_info=auth_info,
-                tracking_policy=tracking_policy,
-            )
-
-            # Get the function uri
-            function_uri = fn.save(versioned=True)
-
-            if with_schedule:
-                if not overwrite:
-                    try:
-                        mlrun.api.utils.scheduler.Scheduler().get_schedule(
-                            db_session=db_session,
-                            project=project,
-                            name="model-monitoring-batch",
-                        )
-                        logger.info(
-                            "Already deployed monitoring batch scheduled job function ",
-                            project=project,
-                        )
-                        return
-                    except mlrun.errors.MLRunNotFoundError:
-                        logger.info(
-                            "Deploying monitoring batch scheduled job function ",
-                            project=project,
-                        )
-                # Submit batch scheduled job
-                self._submit_schedule_batch_job(
-                    project=project,
-                    function_uri=function_uri,
-                    db_session=db_session,
-                    auth_info=auth_info,
-                    tracking_policy=tracking_policy,
-                    tracking_offset=tracking_offset,
-                )
-        return fn
-=======
+        """
+
         logger.info(
             "Checking if model monitoring writer is already deployed",
             project=project,
@@ -446,7 +353,6 @@
             auth_info=auth_info,
             function=fn,
         )
->>>>>>> 1eb4d351
 
     def _initial_model_monitoring_stream_processing_function(
         self,
@@ -577,10 +483,7 @@
         auth_info: mlrun.common.schemas.AuthInfo,
         tracking_policy: mlrun.model_monitoring.tracking_policy.TrackingPolicy,
         tracking_offset: Seconds = Seconds(0),
-<<<<<<< HEAD
-=======
         function_name: str = "model-monitoring-batch",
->>>>>>> 1eb4d351
     ):
         """
         Create a new scheduled monitoring batch job analysis based on the model-monitoring-batch function that has
@@ -598,11 +501,7 @@
 
         function_uri = function_uri.replace("db://", "")
 
-<<<<<<< HEAD
-        task = mlrun.new_task(name="model-monitoring-batch", project=project)
-=======
         task = mlrun.new_task(name=function_name, project=project)
->>>>>>> 1eb4d351
         task.spec.function = function_uri
 
         # Apply batching interval params
@@ -633,12 +532,8 @@
         }
 
         logger.info(
-<<<<<<< HEAD
-            "Deploying model monitoring batch processing function", project=project
-=======
             f"Deploying {function_name.replace('-',' ')} processing function",
             project=project,
->>>>>>> 1eb4d351
         )
 
         # Add job schedule policy (every hour by default)
@@ -793,19 +688,10 @@
             auth_info=auth_info,
             function_name=mm_constants.MonitoringFunctionNames.WRITER,
         )
-<<<<<<< HEAD
-
-        function.metadata.credentials.access_key = model_monitoring_access_key
-        function.apply(mlrun.mount_v3io())
-
-        # Ensure that the auth env vars are set
-        mlrun.api.api.utils.ensure_function_has_auth_set(function, auth_info)
-=======
 
         # Apply feature store run configurations on the serving function
         run_config = fstore.RunConfig(function=function, local=False)
         function.spec.parameters = run_config.parameters
->>>>>>> 1eb4d351
 
         return function
 
