# Copyright 2018 Iguazio
#
# Licensed under the Apache License, Version 2.0 (the "License");
# you may not use this file except in compliance with the License.
# You may obtain a copy of the License at
#
#   http://www.apache.org/licenses/LICENSE-2.0
#
# Unless required by applicable law or agreed to in writing, software
# distributed under the License is distributed on an "AS IS" BASIS,
# WITHOUT WARRANTIES OR CONDITIONS OF ANY KIND, either express or implied.
# See the License for the specific language governing permissions and
# limitations under the License.
#

import enum
import hashlib
from dataclasses import dataclass
from typing import Optional, Union

import mlrun
<<<<<<< HEAD
import mlrun.model
import mlrun.model_monitoring.constants as model_monitoring_constants
import mlrun.platforms.iguazio
import mlrun.utils
from mlrun.api.schemas.schedule import ScheduleCronTrigger
=======
from mlrun.config import config
from mlrun.platforms.iguazio import parse_path
from mlrun.utils import parse_versioned_object_uri
>>>>>>> 5160ca76


@dataclass
class FunctionURI:
    project: str
    function: str
    tag: Optional[str] = None
    hash_key: Optional[str] = None

    @classmethod
    def from_string(cls, function_uri):
        project, uri, tag, hash_key = mlrun.utils.parse_versioned_object_uri(
            function_uri
        )
        return cls(
            project=project,
            function=uri,
            tag=tag or None,
            hash_key=hash_key or None,
        )


@dataclass
class VersionedModel:
    model: str
    version: Optional[str]

    @classmethod
    def from_string(cls, model):
        try:
            model, version = model.split(":")
        except ValueError:
            model, version = model, None

        return cls(model, version)


@dataclass
class EndpointUID:
    project: str
    function: str
    function_tag: str
    function_hash_key: str
    model: str
    model_version: str
    uid: Optional[str] = None

    def __post_init__(self):
        function_ref = (
            f"{self.function}_{self.function_tag or self.function_hash_key or 'N/A'}"
        )
        versioned_model = f"{self.model}_{self.model_version or 'N/A'}"
        unique_string = f"{self.project}_{function_ref}_{versioned_model}"
        self.uid = hashlib.sha1(unique_string.encode("utf-8")).hexdigest()

    def __str__(self):
        return self.uid


def create_model_endpoint_id(function_uri: str, versioned_model: str):
    function_uri = FunctionURI.from_string(function_uri)
    versioned_model = VersionedModel.from_string(versioned_model)

    if (
        not function_uri.project
        or not function_uri.function
        or not versioned_model.model
    ):
        raise ValueError("Both function_uri and versioned_model have to be initialized")

    uid = EndpointUID(
        function_uri.project,
        function_uri.function,
        function_uri.tag,
        function_uri.hash_key,
        versioned_model.model,
        versioned_model.version,
    )

    return uid


def parse_model_endpoint_project_prefix(path: str, project_name: str):
    return path.split(project_name, 1)[0] + project_name


def parse_model_endpoint_store_prefix(store_prefix: str):
<<<<<<< HEAD
    endpoint, parsed_url = mlrun.platforms.iguazio.parse_v3io_path(store_prefix)
=======
    endpoint, parsed_url = parse_path(store_prefix)
>>>>>>> 5160ca76
    container, path = parsed_url.split("/", 1)
    return endpoint, container, path


def set_project_model_monitoring_credentials(
    access_key: str, project: Optional[str] = None
):
    """Set the credentials that will be used by the project's model monitoring
    infrastructure functions.
    The supplied credentials must have data access

    :param access_key: Model Monitoring access key for managing user permissions.
    :param project: The name of the model monitoring project.
    """
    mlrun.get_run_db().create_project_secrets(
        project=project or mlrun.mlconf.default_project,
        provider=mlrun.api.schemas.SecretProviderName.kubernetes,
        secrets={"MODEL_MONITORING_ACCESS_KEY": access_key},
    )


class EndpointType(enum.IntEnum):
    NODE_EP = 1  # end point that is not a child of a router
    ROUTER = 2  # endpoint that is router
    LEAF_EP = 3  # end point that is a child of a router


class TrackingPolicy(mlrun.model.ModelObj):
    """
    Modified model monitoring configurations. By using TrackingPolicy, the user can apply his model monitoring
    requirements, such as setting the scheduling policy of the model monitoring batch job or changing the image of the
    model monitoring stream.
    """

    _dict_fields = [
        "default_batch_image",
        "stream_image",
    ]

    def __init__(
        self,
        default_batch_intervals: Union[ScheduleCronTrigger, str] = ScheduleCronTrigger(
            minute="0", hour="*/1"
        ),
        default_batch_image: str = "mlrun/mlrun",
        stream_image: str = "mlrun/mlrun",
    ):
        """
        Initialize TrackingPolicy object.
        :param default_batch_intervals:     Model monitoring batch scheduling policy. By default, executed on the hour
                                            every hour. Can be either a string or a ScheduleCronTrigger object. The
                                            string time format is based on ScheduleCronTrigger expression:
                                            minute, hour, day of month, month, day of week. It will be converted into
                                            a ScheduleCronTrigger object.
        :param default_batch_image:         The default image of the model monitoring batch job. By default, the image
                                            is mlrun/mlrun.
        :param stream_image:                The image of the model monitoring stream real-time function. By default,
                                            the image is mlrun/mlrun.
        """
        if isinstance(default_batch_intervals, str):
            default_batch_intervals = ScheduleCronTrigger.from_crontab(
                default_batch_intervals
            )
        self.default_batch_intervals = default_batch_intervals
        self.default_batch_image = default_batch_image
        self.stream_image = stream_image

    @classmethod
    def from_dict(cls, struct=None, fields=None, deprecated_fields: dict = None):
        new_obj = super().from_dict(
            struct, fields=cls._dict_fields, deprecated_fields=deprecated_fields
        )
        # Convert default batch interval into ScheduleCronTrigger object
        if model_monitoring_constants.EventFieldType.DEFAULT_BATCH_INTERVALS in struct:
            new_obj.default_batch_intervals = ScheduleCronTrigger.from_crontab(
                struct[
                    model_monitoring_constants.EventFieldType.DEFAULT_BATCH_INTERVALS
                ]
            )
        return new_obj

    def to_dict(self, fields=None, exclude=None):
        struct = super().to_dict(
            fields,
            exclude=[model_monitoring_constants.EventFieldType.DEFAULT_BATCH_INTERVALS],
        )
        if self.default_batch_intervals:
            struct[
                model_monitoring_constants.EventFieldType.DEFAULT_BATCH_INTERVALS
            ] = self.default_batch_intervals.dict()
        return struct<|MERGE_RESOLUTION|>--- conflicted
+++ resolved
@@ -19,17 +19,11 @@
 from typing import Optional, Union
 
 import mlrun
-<<<<<<< HEAD
 import mlrun.model
 import mlrun.model_monitoring.constants as model_monitoring_constants
 import mlrun.platforms.iguazio
 import mlrun.utils
 from mlrun.api.schemas.schedule import ScheduleCronTrigger
-=======
-from mlrun.config import config
-from mlrun.platforms.iguazio import parse_path
-from mlrun.utils import parse_versioned_object_uri
->>>>>>> 5160ca76
 
 
 @dataclass
@@ -117,11 +111,7 @@
 
 
 def parse_model_endpoint_store_prefix(store_prefix: str):
-<<<<<<< HEAD
-    endpoint, parsed_url = mlrun.platforms.iguazio.parse_v3io_path(store_prefix)
-=======
-    endpoint, parsed_url = parse_path(store_prefix)
->>>>>>> 5160ca76
+    endpoint, parsed_url = mlrun.platforms.iguazio.parse_path(store_prefix)
     container, path = parsed_url.split("/", 1)
     return endpoint, container, path
 
