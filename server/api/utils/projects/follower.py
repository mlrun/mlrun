# Copyright 2023 Iguazio
#
# Licensed under the Apache License, Version 2.0 (the "License");
# you may not use this file except in compliance with the License.
# You may obtain a copy of the License at
#
#   http://www.apache.org/licenses/LICENSE-2.0
#
# Unless required by applicable law or agreed to in writing, software
# distributed under the License is distributed on an "AS IS" BASIS,
# WITHOUT WARRANTIES OR CONDITIONS OF ANY KIND, either express or implied.
# See the License for the specific language governing permissions and
# limitations under the License.
#
import datetime
import traceback
import typing

import humanfriendly
import mergedeep
import pytz
import sqlalchemy.orm

import mlrun.common.schemas
import mlrun.config
import mlrun.errors
import mlrun.utils
import mlrun.utils.helpers
import mlrun.utils.regex
import mlrun.utils.singleton
import server.api.crud
import server.api.db.session
import server.api.utils.auth.verifier
import server.api.utils.background_tasks
import server.api.utils.clients.iguazio
import server.api.utils.helpers
import server.api.utils.periodic
import server.api.utils.projects.member as project_member
import server.api.utils.projects.remotes.leader
import server.api.utils.projects.remotes.nop_leader
from mlrun.errors import err_to_str
from mlrun.utils import logger


class Member(
    project_member.Member,
    metaclass=mlrun.utils.singleton.AbstractSingleton,
):
    def initialize(self):
        logger.info("Initializing projects follower")
        self._is_chief = (
            mlrun.mlconf.httpdb.clusterization.role
            == mlrun.common.schemas.ClusterizationRole.chief
        )
        self._leader_name = mlrun.mlconf.httpdb.projects.leader
        self._sync_session = None
        self._leader_client: server.api.utils.projects.remotes.leader.Member
        if self._leader_name == "iguazio":
            self._leader_client = server.api.utils.clients.iguazio.Client()
            if not mlrun.mlconf.httpdb.projects.iguazio_access_key:
                raise mlrun.errors.MLRunInvalidArgumentError(
                    "Iguazio access key must be configured when the leader is Iguazio"
                )
            self._sync_session = mlrun.mlconf.httpdb.projects.iguazio_access_key
        elif self._leader_name == "nop":
            self._leader_client = server.api.utils.projects.remotes.nop_leader.Member()
        else:
            raise NotImplementedError("Unsupported project leader")
        self._periodic_sync_interval_seconds = humanfriendly.parse_timespan(
            mlrun.mlconf.httpdb.projects.periodic_sync_interval
        )
        self._synced_until_datetime = None
        # run one sync to start off on the right foot and fill out the cache but don't fail initialization on it
        if self._is_chief:
            try:
                # full_sync=True was a temporary measure to handle the move of mlrun from single instance to
<<<<<<< HEAD
                # chief-worker model.
                # TODO: remove full_sync=True in 1.7.0 if no issues arise
=======
                # chief-worker model. Now it is possible to delete projects that are not in the leader therefore
                # we don't necessarily need to archive projects that are not in the leader.
                # TODO: Discuss maybe removing full_sync=True in 1.8.0
>>>>>>> 7034459d
                self._sync_projects(full_sync=True)
            except Exception as exc:
                logger.warning(
                    "Initial projects sync failed",
                    exc=err_to_str(exc),
                    traceback=traceback.format_exc(),
                )
            self._start_periodic_sync()

    def shutdown(self):
        logger.info("Shutting down projects leader")
        if self._is_chief:
            self._stop_periodic_sync()

    def create_project(
        self,
        db_session: sqlalchemy.orm.Session,
        project: mlrun.common.schemas.Project,
        projects_role: typing.Optional[mlrun.common.schemas.ProjectsRole] = None,
        leader_session: typing.Optional[str] = None,
        wait_for_completion: bool = True,
        commit_before_get: bool = False,
<<<<<<< HEAD
    ) -> typing.Tuple[typing.Optional[mlrun.common.schemas.Project], bool]:
=======
    ) -> tuple[typing.Optional[mlrun.common.schemas.Project], bool]:
>>>>>>> 7034459d
        self._validate_project(project)
        if server.api.utils.helpers.is_request_from_leader(
            projects_role, leader_name=self._leader_name
        ):
            server.api.crud.Projects().create_project(db_session, project)
            return project, False
        else:
            is_running_in_background = self._leader_client.create_project(
                leader_session, project, wait_for_completion
            )
            created_project = None
            if not is_running_in_background:
                # not running in background means long-project creation operation might stale
                # its db session, so we need to create a new one
                # https://jira.iguazeng.com/browse/ML-5764
                created_project = (
                    server.api.db.session.run_function_with_new_db_session(
                        self.get_project, project.metadata.name, leader_session
                    )
                )
            return created_project, is_running_in_background

    def store_project(
        self,
        db_session: sqlalchemy.orm.Session,
        name: str,
        project: mlrun.common.schemas.Project,
        projects_role: typing.Optional[mlrun.common.schemas.ProjectsRole] = None,
        leader_session: typing.Optional[str] = None,
        wait_for_completion: bool = True,
<<<<<<< HEAD
    ) -> typing.Tuple[typing.Optional[mlrun.common.schemas.Project], bool]:
=======
    ) -> tuple[typing.Optional[mlrun.common.schemas.Project], bool]:
>>>>>>> 7034459d
        self._validate_project(project)
        if server.api.utils.helpers.is_request_from_leader(
            projects_role, leader_name=self._leader_name
        ):
            server.api.crud.Projects().store_project(db_session, name, project)
            return project, False
        else:
            try:
                self.get_project(db_session, name, leader_session)
            except mlrun.errors.MLRunNotFoundError:
                return self.create_project(
                    db_session,
                    project,
                    projects_role,
                    leader_session,
                    wait_for_completion,
                    commit_before_get=True,
                )
            else:
                self._leader_client.update_project(leader_session, name, project)
                return server.api.db.session.run_function_with_new_db_session(
                    self.get_project, name, leader_session
                ), False

    def patch_project(
        self,
        db_session: sqlalchemy.orm.Session,
        name: str,
        project: dict,
        patch_mode: mlrun.common.schemas.PatchMode = mlrun.common.schemas.PatchMode.replace,
        projects_role: typing.Optional[mlrun.common.schemas.ProjectsRole] = None,
        leader_session: typing.Optional[str] = None,
        wait_for_completion: bool = True,
    ) -> tuple[typing.Optional[mlrun.common.schemas.Project], bool]:
        if server.api.utils.helpers.is_request_from_leader(
            projects_role, leader_name=self._leader_name
        ):
            # No real scenario for this to be useful currently - in iguazio patch is transformed to store request
            raise NotImplementedError("Patch operation not supported from leader")
        else:
            current_project = self.get_project(db_session, name, leader_session)
            strategy = patch_mode.to_mergedeep_strategy()
            current_project_dict = current_project.dict(exclude_unset=True)
            mergedeep.merge(current_project_dict, project, strategy=strategy)
            patched_project = mlrun.common.schemas.Project(**current_project_dict)
            return self.store_project(
                db_session,
                name,
                patched_project,
                projects_role,
                leader_session,
                wait_for_completion,
            )

    def delete_project(
        self,
        db_session: sqlalchemy.orm.Session,
        name: str,
        deletion_strategy: mlrun.common.schemas.DeletionStrategy = mlrun.common.schemas.DeletionStrategy.default(),
        projects_role: typing.Optional[mlrun.common.schemas.ProjectsRole] = None,
        auth_info: mlrun.common.schemas.AuthInfo = mlrun.common.schemas.AuthInfo(),
        wait_for_completion: bool = True,
        background_task_name: str = None,
    ) -> bool:
        if server.api.utils.helpers.is_request_from_leader(
            projects_role, leader_name=self._leader_name
        ):
            server.api.crud.Projects().delete_project(
                db_session, name, deletion_strategy, auth_info, background_task_name
            )
        else:
            return self._leader_client.delete_project(
                auth_info.session,
                name,
                deletion_strategy,
                wait_for_completion,
            )
        return False

    def get_project(
        self,
        db_session: sqlalchemy.orm.Session,
        name: str,
        leader_session: typing.Optional[str] = None,
        from_leader: bool = False,
<<<<<<< HEAD
    ) -> mlrun.common.schemas.Project:
        if from_leader:
            return self._leader_client.get_project(leader_session, name)
        return server.api.crud.Projects().get_project(db_session, name)
=======
        format_: mlrun.common.schemas.ProjectsFormat = mlrun.common.schemas.ProjectsFormat.full,
    ) -> mlrun.common.schemas.Project:
        # by default, get project will use mlrun db to get/list the project.
        # from leader is relevant for cases where we want to get the project from the leader
        if from_leader:
            return self._leader_client.get_project(leader_session, name)

        # format_ is relevant for cases where we want to get the project from mlrun db
        projects = self.list_projects(
            db_session, format_=format_, leader_session=leader_session, names=[name]
        ).projects
        if not projects:
            raise mlrun.errors.MLRunNotFoundError(f"Project {name} not found")
        return projects[0]
>>>>>>> 7034459d

    def get_project_owner(
        self,
        db_session: sqlalchemy.orm.Session,
        name: str,
    ) -> mlrun.common.schemas.ProjectOwner:
        return self._leader_client.get_project_owner(self._sync_session, name)

    def list_projects(
        self,
        db_session: sqlalchemy.orm.Session,
        owner: str = None,
        format_: mlrun.common.schemas.ProjectsFormat = mlrun.common.schemas.ProjectsFormat.full,
        labels: list[str] = None,
        state: mlrun.common.schemas.ProjectState = None,
        # needed only for external usage when requesting leader format
        projects_role: typing.Optional[mlrun.common.schemas.ProjectsRole] = None,
        leader_session: typing.Optional[str] = None,
        names: typing.Optional[list[str]] = None,
    ) -> mlrun.common.schemas.ProjectsOutput:
        if (
            format_ == mlrun.common.schemas.ProjectsFormat.leader
            and not server.api.utils.helpers.is_request_from_leader(
                projects_role, leader_name=self._leader_name
            )
        ):
            raise mlrun.errors.MLRunAccessDeniedError(
                "Leader format is allowed only to the leader"
            )

        projects_output = server.api.crud.Projects().list_projects(
            db_session, owner, format_, labels, state, names
        )
        if format_ == mlrun.common.schemas.ProjectsFormat.leader:
            leader_projects = [
                self._leader_client.format_as_leader_project(project)
                for project in projects_output.projects
            ]
            projects_output.projects = leader_projects
        return projects_output

    async def list_project_summaries(
        self,
        db_session: sqlalchemy.orm.Session,
        owner: str = None,
        labels: list[str] = None,
        state: mlrun.common.schemas.ProjectState = None,
        projects_role: typing.Optional[mlrun.common.schemas.ProjectsRole] = None,
        leader_session: typing.Optional[str] = None,
        names: typing.Optional[list[str]] = None,
    ) -> mlrun.common.schemas.ProjectSummariesOutput:
        return await server.api.crud.Projects().list_project_summaries(
            db_session, owner, labels, state, names
        )

    async def get_project_summary(
        self,
        db_session: sqlalchemy.orm.Session,
        name: str,
        leader_session: typing.Optional[str] = None,
    ) -> mlrun.common.schemas.ProjectSummary:
        return await server.api.crud.Projects().get_project_summary(db_session, name)

    @server.api.utils.helpers.ensure_running_on_chief
    def _start_periodic_sync(self):
        # the > 0 condition is to allow ourselves to disable the sync from configuration
        if self._periodic_sync_interval_seconds > 0:
            logger.info(
                "Starting periodic projects sync",
                interval=self._periodic_sync_interval_seconds,
            )
            server.api.utils.periodic.run_function_periodically(
                self._periodic_sync_interval_seconds,
                self._sync_projects.__name__,
                False,
                self._sync_projects,
            )

    @server.api.utils.helpers.ensure_running_on_chief
    def _stop_periodic_sync(self):
        server.api.utils.periodic.cancel_periodic_function(self._sync_projects.__name__)

    @server.api.utils.helpers.ensure_running_on_chief
    def _sync_projects(self, full_sync=False):
        """
        :param full_sync: when set to true, in addition to syncing project creation/updates from the leader, we will
        also sync deletions that may occur without updating us the follower
        """
        db_session = server.api.db.session.create_session()

        try:
            leader_projects, latest_updated_at = self._list_projects_from_leader()
            db_projects = server.api.crud.Projects().list_projects(db_session)

            self._store_projects_from_leader(db_session, db_projects, leader_projects)

            if full_sync:
                self._archive_projects_missing_from_leader(
                    db_session, db_projects, leader_projects
                )

            self._update_latest_synced_datetime(latest_updated_at)
        finally:
            server.api.db.session.close_session(db_session)

    def _list_projects_from_leader(self):
        try:
            leader_projects, latest_updated_at = self._leader_client.list_projects(
                self._sync_session, self._synced_until_datetime
            )
        except Exception:
            # if we failed to get projects from the leader, we'll try get all the
            # projects without the updated_at filter
            leader_projects, latest_updated_at = self._leader_client.list_projects(
                self._sync_session
            )
        return leader_projects, latest_updated_at

    def _store_projects_from_leader(self, db_session, db_projects, leader_projects):
        db_projects_names = [project.metadata.name for project in db_projects.projects]

        # Don't add projects in non-terminal state if they didn't exist before, or projects that are currently being
        # deleted to prevent race conditions
        filtered_projects = []
        for leader_project in leader_projects:
            if (
                leader_project.status.state
                not in mlrun.common.schemas.ProjectState.terminal_states()
                and leader_project.metadata.name not in db_projects_names
            ) or self._project_deletion_background_task_exists(
                leader_project.metadata.name
            ):
                continue
            filtered_projects.append(leader_project)

        for project in filtered_projects:
            # if a project was previously archived, it's state will be overriden by the leader
            # and returned to normal here.
            server.api.crud.Projects().store_project(
                db_session, project.metadata.name, project
            )

    @staticmethod
    def _project_deletion_background_task_exists(project_name):
        background_task_kinds = [
            task_format.format(project_name)
            for task_format in [
                server.api.utils.background_tasks.BackgroundTaskKinds.project_deletion_wrapper,
                server.api.utils.background_tasks.BackgroundTaskKinds.project_deletion,
            ]
        ]
        return any(
            [
                server.api.utils.background_tasks.InternalBackgroundTasksHandler().get_active_background_task_by_kind(
                    background_task_kind,
                    raise_on_not_found=False,
                )
                for background_task_kind in background_task_kinds
            ]
        )

    def _archive_projects_missing_from_leader(
        self, db_session, db_projects, leader_projects
    ):
        logger.info("Performing full sync")
        leader_project_names = [project.metadata.name for project in leader_projects]
        projects_to_archive = {
            project.metadata.name: project for project in db_projects.projects
        }
        for project_name in leader_project_names:
            if project_name in projects_to_archive:
                del projects_to_archive[project_name]

        for project_to_archive in projects_to_archive:
            logger.info(
                "Found project in the DB that is not in leader. Archiving...",
                name=project_to_archive,
            )
            try:
                projects_to_archive[
                    project_to_archive
                ].status.state = mlrun.common.schemas.ProjectState.archived
                server.api.crud.Projects().patch_project(
                    db_session,
                    project_to_archive,
                    projects_to_archive[project_to_archive].dict(),
                )
            except Exception as exc:
                logger.warning(
                    "Failed to archive project from DB, continuing...",
                    name=project_to_archive,
                    exc=err_to_str(exc),
                )

    def _update_latest_synced_datetime(self, latest_updated_at):
        if latest_updated_at:
            # sanity and defensive programming - if the leader returned the latest_updated_at that is older
            # than the epoch, we'll set it to the epoch
            epoch = pytz.UTC.localize(datetime.datetime.utcfromtimestamp(0))
            if latest_updated_at < epoch:
                latest_updated_at = epoch
            self._synced_until_datetime = latest_updated_at<|MERGE_RESOLUTION|>--- conflicted
+++ resolved
@@ -74,14 +74,9 @@
         if self._is_chief:
             try:
                 # full_sync=True was a temporary measure to handle the move of mlrun from single instance to
-<<<<<<< HEAD
-                # chief-worker model.
-                # TODO: remove full_sync=True in 1.7.0 if no issues arise
-=======
                 # chief-worker model. Now it is possible to delete projects that are not in the leader therefore
                 # we don't necessarily need to archive projects that are not in the leader.
                 # TODO: Discuss maybe removing full_sync=True in 1.8.0
->>>>>>> 7034459d
                 self._sync_projects(full_sync=True)
             except Exception as exc:
                 logger.warning(
@@ -104,11 +99,7 @@
         leader_session: typing.Optional[str] = None,
         wait_for_completion: bool = True,
         commit_before_get: bool = False,
-<<<<<<< HEAD
-    ) -> typing.Tuple[typing.Optional[mlrun.common.schemas.Project], bool]:
-=======
     ) -> tuple[typing.Optional[mlrun.common.schemas.Project], bool]:
->>>>>>> 7034459d
         self._validate_project(project)
         if server.api.utils.helpers.is_request_from_leader(
             projects_role, leader_name=self._leader_name
@@ -139,11 +130,7 @@
         projects_role: typing.Optional[mlrun.common.schemas.ProjectsRole] = None,
         leader_session: typing.Optional[str] = None,
         wait_for_completion: bool = True,
-<<<<<<< HEAD
-    ) -> typing.Tuple[typing.Optional[mlrun.common.schemas.Project], bool]:
-=======
     ) -> tuple[typing.Optional[mlrun.common.schemas.Project], bool]:
->>>>>>> 7034459d
         self._validate_project(project)
         if server.api.utils.helpers.is_request_from_leader(
             projects_role, leader_name=self._leader_name
@@ -229,12 +216,6 @@
         name: str,
         leader_session: typing.Optional[str] = None,
         from_leader: bool = False,
-<<<<<<< HEAD
-    ) -> mlrun.common.schemas.Project:
-        if from_leader:
-            return self._leader_client.get_project(leader_session, name)
-        return server.api.crud.Projects().get_project(db_session, name)
-=======
         format_: mlrun.common.schemas.ProjectsFormat = mlrun.common.schemas.ProjectsFormat.full,
     ) -> mlrun.common.schemas.Project:
         # by default, get project will use mlrun db to get/list the project.
@@ -249,7 +230,6 @@
         if not projects:
             raise mlrun.errors.MLRunNotFoundError(f"Project {name} not found")
         return projects[0]
->>>>>>> 7034459d
 
     def get_project_owner(
         self,
