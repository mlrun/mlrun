--- conflicted
+++ resolved
@@ -35,16 +35,11 @@
 from .constants import MPIJobCRDVersions
 from .daskjob import DaskCluster, get_dask_resource  # noqa
 from .function import RemoteRuntime
-<<<<<<< HEAD
 from .kubejob import (  # noqa
     DatabricksRuntime,
-    DatabricksRuntimeHandler,
     KubejobRuntime,
     KubeRuntimeHandler,
 )
-=======
-from .kubejob import KubejobRuntime  # noqa
->>>>>>> 9b2e38ae
 from .local import HandlerRuntime, LocalRuntime  # noqa
 from .mpijob import MpiRuntimeV1, MpiRuntimeV1Alpha1  # noqa
 from .nuclio import nuclio_init_hook
@@ -106,7 +101,6 @@
     serving = "serving"
     local = "local"
     handler = "handler"
-    databricksruntime = "databricks-job"
 
     @staticmethod
     def all():
@@ -223,41 +217,6 @@
 
 runtime_resources_map = {RuntimeKinds.dask: get_dask_resource()}
 
-<<<<<<< HEAD
-runtime_handler_instances_cache = {}
-
-
-def get_runtime_handler(kind: str) -> BaseRuntimeHandler:
-    global runtime_handler_instances_cache
-    if kind == RuntimeKinds.mpijob:
-        mpijob_crd_version = resolve_mpijob_crd_version()
-        crd_version_to_runtime_handler_class = {
-            MPIJobCRDVersions.v1alpha1: MpiV1Alpha1RuntimeHandler,
-            MPIJobCRDVersions.v1: MpiV1RuntimeHandler,
-        }
-        runtime_handler_class = crd_version_to_runtime_handler_class[mpijob_crd_version]
-        if not runtime_handler_instances_cache.setdefault(RuntimeKinds.mpijob, {}).get(
-            mpijob_crd_version
-        ):
-            runtime_handler_instances_cache[RuntimeKinds.mpijob][
-                mpijob_crd_version
-            ] = runtime_handler_class()
-        return runtime_handler_instances_cache[RuntimeKinds.mpijob][mpijob_crd_version]
-
-    kind_runtime_handler_map = {
-        RuntimeKinds.dask: DaskRuntimeHandler,
-        RuntimeKinds.spark: SparkRuntimeHandler,
-        RuntimeKinds.remotespark: RemoteSparkRuntimeHandler,
-        RuntimeKinds.job: KubeRuntimeHandler,
-        RuntimeKinds.databricksruntime: DatabricksRuntimeHandler,
-    }
-    runtime_handler_class = kind_runtime_handler_map[kind]
-    if not runtime_handler_instances_cache.get(kind):
-        runtime_handler_instances_cache[kind] = runtime_handler_class()
-    return runtime_handler_instances_cache[kind]
-
-=======
->>>>>>> 9b2e38ae
 
 def get_runtime_class(kind: str):
     if kind == RuntimeKinds.mpijob:
