{
 "cells": [
  {
   "cell_type": "markdown",
   "id": "ea8f6c9f",
   "metadata": {},
   "source": [
    "(realtime-monitor-drift-tutor)=\n",
    "# Realtime monitoring and drift detection\n",
    "\n",
    "This tutorial illustrates the basic model monitoring capabilities of MLRun: deploying a model to a live endpoint and \n",
    "calculating data drift.\n",
    "\n",
    "See the overview to model monitoring in {ref}`model-monitoring-des`, and \n",
    "make sure you have reviewed the basics in MLRun [**Quick Start Tutorial**](../01-mlrun-basics.html)."
   ]
  },
  {
   "cell_type": "markdown",
   "id": "699c9e94",
   "metadata": {},
   "source": [
    "## MLRun installation and configuration\n",
    "\n",
    "Before running this notebook make sure `mlrun` is installed and that you have configured the access to the MLRun service. "
   ]
  },
  {
   "cell_type": "markdown",
   "id": "2ccd4c68",
   "metadata": {},
   "source": [
    "## Set up the project\n",
    "\n",
    "First, import the dependencies and create an [MLRun project](https://docs.mlrun.org/en/latest/projects/project.html). This  contains all of the models, functions, datasets, etc."
   ]
  },
  {
   "cell_type": "code",
   "execution_count": 2,
   "id": "c548d350-83c5-4886-8f96-401c8c139b7a",
   "metadata": {},
   "outputs": [
    {
     "name": "stdout",
     "output_type": "stream",
     "text": [
      "> 2024-05-21 19:58:56,161 [info] Project loaded successfully: {'project_name': 'mm-app-project'}\n"
     ]
    }
   ],
   "source": [
    "%config Completer.use_jedi = False\n",
    "import os\n",
    "import pandas as pd\n",
    "from sklearn.datasets import load_iris\n",
    "import mlrun\n",
    "from mlrun import import_function, get_dataitem, get_or_create_project\n",
    "import uuid\n",
    "\n",
    "project_name = \"mm-app-project\"\n",
    "project = get_or_create_project(project_name, context=\"./\")"
   ]
  },
  {
   "cell_type": "markdown",
   "id": "9c8944e0-565a-4bc2-9515-e9a8f9724fb8",
   "metadata": {},
   "source": [
    "```{admonition} Note\n",
    "This tutorial does not focus on training a model. Instead, it starts with a trained model and its corresponding training dataset.\n",
    "```\n",
    "\n",
    "## Enable model monitoring\n",
    "\n",
    "Model monitoring is enabled per project. {py:meth}`~mlrun.projects.MlrunProject.enable_model_monitoring` brings up the controller and schedules it according to the `base_period`, and deploys the writer.\n",
    "\n",
    "The controller runs, by default, every 10 minutes, which is also the minimum interval. You can modify the frequency with the parameter `base_period`. To change the `base_period`, first run {py:meth}`~mlrun.projects.MlrunProject.disable_model_monitoring`, then run `enable_model_monitoring` with the new `base_period` value. "
   ]
  },
  {
   "cell_type": "code",
   "execution_count": 3,
   "id": "db1bcc3d-77d4-45ad-9048-7586c65ab346",
   "metadata": {},
   "outputs": [
    {
     "data": {
      "text/plain": [
       "{'kind': 'job',\n",
       " 'metadata': {'name': 'model-monitoring-controller',\n",
       "  'tag': 'latest',\n",
       "  'hash': 'b2a49d5dcc32e715d708d0859ea13efc1dd1369d',\n",
       "  'project': 'mm-app-project',\n",
       "  'categories': [],\n",
       "  'updated': '2024-05-21T19:58:00.032834+00:00',\n",
       "  'credentials': {'access_key': '$ref:mlrun-auth-secrets.f74b03408698823c96b9a2c456fe27f0192177bdb8a2416d16bfbf21'}},\n",
       " 'spec': {'command': '',\n",
       "  'args': [],\n",
       "  'image': 'mlrun/mlrun',\n",
       "  'build': {'functionSourceCode': 'IyBDb3B5cmlnaHQgMjAyMyBJZ3VhemlvCiMKIyBMaWNlbnNlZCB1bmRlciB0aGUgQXBhY2hlIExpY2Vuc2UsIFZlcnNpb24gMi4wICh0aGUgIkxpY2Vuc2UiKTsKIyB5b3UgbWF5IG5vdCB1c2UgdGhpcyBmaWxlIGV4Y2VwdCBpbiBjb21wbGlhbmNlIHdpdGggdGhlIExpY2Vuc2UuCiMgWW91IG1heSBvYnRhaW4gYSBjb3B5IG9mIHRoZSBMaWNlbnNlIGF0CiMKIyAgIGh0dHA6Ly93d3cuYXBhY2hlLm9yZy9saWNlbnNlcy9MSUNFTlNFLTIuMAojCiMgVW5sZXNzIHJlcXVpcmVkIGJ5IGFwcGxpY2FibGUgbGF3IG9yIGFncmVlZCB0byBpbiB3cml0aW5nLCBzb2Z0d2FyZQojIGRpc3RyaWJ1dGVkIHVuZGVyIHRoZSBMaWNlbnNlIGlzIGRpc3RyaWJ1dGVkIG9uIGFuICJBUyBJUyIgQkFTSVMsCiMgV0lUSE9VVCBXQVJSQU5USUVTIE9SIENPTkRJVElPTlMgT0YgQU5ZIEtJTkQsIGVpdGhlciBleHByZXNzIG9yIGltcGxpZWQuCiMgU2VlIHRoZSBMaWNlbnNlIGZvciB0aGUgc3BlY2lmaWMgbGFuZ3VhZ2UgZ292ZXJuaW5nIHBlcm1pc3Npb25zIGFuZAojIGxpbWl0YXRpb25zIHVuZGVyIHRoZSBMaWNlbnNlLgoKaW1wb3J0IG1scnVuCmZyb20gbWxydW4ubW9kZWxfbW9uaXRvcmluZy5jb250cm9sbGVyIGltcG9ydCBNb25pdG9yaW5nQXBwbGljYXRpb25Db250cm9sbGVyCgoKZGVmIGhhbmRsZXIoY29udGV4dDogbWxydW4ucnVuLk1MQ2xpZW50Q3R4KSAtPiBOb25lOgogICAgIiIiCiAgICBSdW4gbW9kZWwgbW9uaXRvcmluZyBhcHBsaWNhdGlvbiBwcm9jZXNzb3IKCiAgICA6cGFyYW0gY29udGV4dDogdGhlIE1MUnVuIGNvbnRleHQKICAgICIiIgogICAgbW9uaXRvcl9hcHBfY29udHJvbGxlciA9IE1vbml0b3JpbmdBcHBsaWNhdGlvbkNvbnRyb2xsZXIoCiAgICAgICAgY29udGV4dD1jb250ZXh0LAogICAgICAgIHByb2plY3Q9Y29udGV4dC5wcm9qZWN0LAogICAgKQogICAgbW9uaXRvcl9hcHBfY29udHJvbGxlci5ydW4oKQo=',\n",
       "   'commands': [],\n",
       "   'code_origin': '/mlrun/mlrun/model_monitoring/controller_handler.py',\n",
       "   'origin_filename': '/mlrun/mlrun/model_monitoring/controller_handler.py',\n",
       "   'requirements': []},\n",
       "  'entry_points': {'handler': {'name': 'handler',\n",
       "    'doc': 'Run model monitoring application processor',\n",
       "    'parameters': [{'name': 'context',\n",
       "      'type': 'mlrun.run.MLClientCtx',\n",
       "      'doc': 'the MLRun context'}],\n",
       "    'outputs': [{'type': 'None'}],\n",
       "    'lineno': 19,\n",
       "    'has_varargs': False,\n",
       "    'has_kwargs': False}},\n",
       "  'description': '',\n",
       "  'default_handler': 'handler',\n",
       "  'disable_auto_mount': True,\n",
       "  'volumes': [],\n",
       "  'volume_mounts': [],\n",
       "  'env': [{'name': 'MODEL_MONITORING_ACCESS_KEY',\n",
       "    'valueFrom': {'secretKeyRef': {'key': 'mlrun.model-monitoring.MODEL_MONITORING_ACCESS_KEY',\n",
       "      'name': 'mlrun-project-secrets-mm-app-project'}}},\n",
       "   {'name': 'V3IO_API', 'value': 'http://v3io-webapi:8081'},\n",
       "   {'name': 'V3IO_USERNAME', 'value': 'pipelines'},\n",
       "   {'name': 'V3IO_ACCESS_KEY',\n",
       "    'valueFrom': {'secretKeyRef': {'key': 'accessKey',\n",
       "      'name': 'mlrun-auth-secrets.8ccbe9615ecd005bf03eccc855e7d970c514b5ba685d21dc302a0790'}}},\n",
       "   {'name': 'V3IO_FRAMESD', 'value': 'http://framesd:8080'},\n",
       "   {'name': 'MLRUN_AUTH_SESSION',\n",
       "    'valueFrom': {'secretKeyRef': {'key': 'accessKey',\n",
       "      'name': 'mlrun-auth-secrets.f74b03408698823c96b9a2c456fe27f0192177bdb8a2416d16bfbf21'}}}],\n",
       "  'resources': {'requests': {'memory': '1Mi', 'cpu': '25m'},\n",
       "   'limits': {'memory': '20Gi', 'cpu': '2'}},\n",
       "  'priority_class_name': 'igz-workload-medium',\n",
       "  'preemption_mode': 'prevent',\n",
       "  'state_thresholds': {'pending_scheduled': '1h',\n",
       "   'pending_not_scheduled': '-1',\n",
       "   'image_pull_backoff': '1h',\n",
       "   'executing': '24h'},\n",
       "  'affinity': None,\n",
       "  'tolerations': None,\n",
       "  'security_context': {}},\n",
       " 'verbose': False,\n",
       " 'status': {}}"
      ]
     },
     "execution_count": 3,
     "metadata": {},
     "output_type": "execute_result"
    }
   ],
   "source": [
<<<<<<< HEAD
    "project.enable_model_monitoring(base_period=1)\n"
=======
    "project.set_model_monitoring_credentials(None, \"v3io\", \"v3io\", \"v3io\")\n",
    "project.enable_model_monitoring(base_period=1)"
>>>>>>> 6f13b16f
   ]
  },
  {
   "cell_type": "markdown",
   "id": "6f1de530",
   "metadata": {},
   "source": [
    "## Log the model artifacts\n",
    "\n",
    "See full parameter details in {py:meth}`~mlrun.projects.MlrunProject.log_model`.\n",
    "\n",
    "First download {download}`the pickle file <./_static/model.pkl>`."
   ]
  },
  {
   "cell_type": "code",
   "execution_count": 4,
   "id": "ee81d857-7c02-4687-bb3d-92f0f3e05c51",
   "metadata": {
    "tags": []
   },
   "outputs": [
    {
     "data": {
      "text/plain": [
       "<mlrun.artifacts.model.ModelArtifact at 0x7faa31ee1850>"
      ]
     },
     "execution_count": 4,
     "metadata": {},
     "output_type": "execute_result"
    }
   ],
   "source": [
    "iris = load_iris()\n",
    "train_set = pd.DataFrame(\n",
    "    iris[\"data\"],\n",
    "    columns=[\"sepal_length_cm\", \"sepal_width_cm\", \"petal_length_cm\", \"petal_width_cm\"],\n",
    ")\n",
    "\n",
    "model_name = \"RandomForestClassifier\"\n",
    "project.log_model(\n",
    "    model_name,\n",
    "    model_file=\"_static/model.pkl\",\n",
    "    training_set=train_set,\n",
    "    framework=\"sklearn\",\n",
    ")"
   ]
  },
  {
   "cell_type": "markdown",
   "id": "1f1993e5-94c8-472d-b026-e1f6e5f89297",
   "metadata": {
    "tags": []
   },
   "source": [
    "## Import, enable monitoring, and deploy the serving function\n",
    "\n",
    "Import the [model server function](https://www.mlrun.org/hub/functions/master/v2-model-server/latest/example/)  from the MLRun Function Hub, add the model that was logged via experiment tracking, and enable drift detection.\n",
    "\n",
    "The model monitoring infrastructure was already enabled in [Enable model monitoring](#enable-model-monitoring). Now, you enable monitoring on this specific function and its related models with `set_tracking`. This activates all inferences and predictions, which is used for drift detection.\n",
    "\n",
    "Then you deploy the serving function with drift detection enabled with a single line of code.\n",
    "\n",
    "The result of this step is that the model-monitoring stream pod writes data to Parquet, by model endpoint. Every base period, the controller checks for new data. Each time it finds new data, it sends it to the relevant app."
   ]
  },
  {
   "cell_type": "code",
   "execution_count": 5,
   "id": "c9ea9061-00d8-4914-b4a5-90c0beb23180",
   "metadata": {
    "scrolled": true
   },
   "outputs": [
    {
     "name": "stdout",
     "output_type": "stream",
     "text": [
      "> 2024-05-21 19:58:56,822 [info] Starting remote function deploy\n",
      "2024-05-21 19:58:57  (info) Deploying function\n",
      "2024-05-21 19:58:57  (info) Building\n",
      "2024-05-21 19:58:57  (info) Staging files and preparing base images\n",
      "2024-05-21 19:58:58  (warn) Using user provided base image, runtime interpreter version is provided by the base image\n",
      "2024-05-21 19:58:58  (info) Building processor image\n",
      "2024-05-21 20:00:03  (info) Build complete\n",
      "2024-05-21 20:00:11  (info) Function deploy complete\n",
      "> 2024-05-21 20:00:18,995 [info] Successfully deployed function: {'internal_invocation_urls': ['nuclio-mm-app-project-serving.default-tenant.svc.cluster.local:8080'], 'external_invocation_urls': ['mm-app-project-serving.default-tenant.app.dev19.lab.iguazeng.com/']}\n"
     ]
    },
    {
     "data": {
      "text/plain": [
       "DeployStatus(state=ready, outputs={'endpoint': 'http://mm-app-project-serving.default-tenant.app.dev19.lab.iguazeng.com/', 'name': 'mm-app-project-serving'})"
      ]
     },
     "execution_count": 5,
     "metadata": {},
     "output_type": "execute_result"
    }
   ],
   "source": [
    "# Import the serving function\n",
    "serving_fn = import_function(\n",
    "    \"hub://v2_model_server\", project=project_name, new_name=\"serving\"\n",
    ")\n",
    "\n",
    "# Add the model to the serving function's routing spec\n",
    "serving_fn.add_model(\n",
    "    model_name, model_path=f\"store://models/{project_name}/{model_name}:latest\"\n",
    ")\n",
    "\n",
    "# Enable monitoring on this serving function\n",
    "serving_fn.set_tracking()\n",
    "\n",
    "serving_fn.spec.build.requirements = [\"scikit-learn\"]\n",
    "\n",
    "# Deploy the serving function\n",
    "project.deploy_function(serving_fn)"
   ]
  },
  {
   "cell_type": "markdown",
   "id": "c1386e06-5bd0-4206-84a1-73d88dcf1bbb",
   "metadata": {
    "tags": []
   },
   "source": [
    "## View deployed resources\n",
    "\n",
    "At this point, you should see the controller and the model-monitoring-batch jobs in the UI under **Projects | Jobs and Workflows**.\n",
    "\n",
    "## Invoke the model\n",
    "\n",
    "See full parameter details in {py:meth}`~mlrun.runtimes.RemoteRuntime.invoke`."
   ]
  },
  {
   "cell_type": "code",
   "execution_count": 6,
   "id": "d56d6d94-f40a-43d8-b9bf-9a6a8ca401b2",
   "metadata": {
    "scrolled": true,
    "tags": []
   },
   "outputs": [
    {
     "name": "stdout",
     "output_type": "stream",
     "text": [
      "> 2024-05-21 20:00:19,087 [info] Invoking function: {'method': 'POST', 'path': 'http://nuclio-mm-app-project-serving.default-tenant.svc.cluster.local:8080/v2/models/RandomForestClassifier/infer'}\n",
      "> 2024-05-21 20:00:19,406 [info] Invoking function: {'method': 'POST', 'path': 'http://nuclio-mm-app-project-serving.default-tenant.svc.cluster.local:8080/v2/models/RandomForestClassifier/infer'}\n",
      "> 2024-05-21 20:00:19,433 [info] Invoking function: {'method': 'POST', 'path': 'http://nuclio-mm-app-project-serving.default-tenant.svc.cluster.local:8080/v2/models/RandomForestClassifier/infer'}\n",
      "> 2024-05-21 20:00:19,460 [info] Invoking function: {'method': 'POST', 'path': 'http://nuclio-mm-app-project-serving.default-tenant.svc.cluster.local:8080/v2/models/RandomForestClassifier/infer'}\n",
      "> 2024-05-21 20:00:19,518 [info] Invoking function: {'method': 'POST', 'path': 'http://nuclio-mm-app-project-serving.default-tenant.svc.cluster.local:8080/v2/models/RandomForestClassifier/infer'}\n",
      "> 2024-05-21 20:00:19,576 [info] Invoking function: {'method': 'POST', 'path': 'http://nuclio-mm-app-project-serving.default-tenant.svc.cluster.local:8080/v2/models/RandomForestClassifier/infer'}\n",
      "> 2024-05-21 20:00:19,632 [info] Invoking function: {'method': 'POST', 'path': 'http://nuclio-mm-app-project-serving.default-tenant.svc.cluster.local:8080/v2/models/RandomForestClassifier/infer'}\n",
      "> 2024-05-21 20:00:19,687 [info] Invoking function: {'method': 'POST', 'path': 'http://nuclio-mm-app-project-serving.default-tenant.svc.cluster.local:8080/v2/models/RandomForestClassifier/infer'}\n",
      "> 2024-05-21 20:00:19,718 [info] Invoking function: {'method': 'POST', 'path': 'http://nuclio-mm-app-project-serving.default-tenant.svc.cluster.local:8080/v2/models/RandomForestClassifier/infer'}\n",
      "> 2024-05-21 20:00:19,745 [info] Invoking function: {'method': 'POST', 'path': 'http://nuclio-mm-app-project-serving.default-tenant.svc.cluster.local:8080/v2/models/RandomForestClassifier/infer'}\n",
      "> 2024-05-21 20:00:19,801 [info] Invoking function: {'method': 'POST', 'path': 'http://nuclio-mm-app-project-serving.default-tenant.svc.cluster.local:8080/v2/models/RandomForestClassifier/infer'}\n",
      "> 2024-05-21 20:00:19,824 [info] Invoking function: {'method': 'POST', 'path': 'http://nuclio-mm-app-project-serving.default-tenant.svc.cluster.local:8080/v2/models/RandomForestClassifier/infer'}\n",
      "> 2024-05-21 20:00:19,852 [info] Invoking function: {'method': 'POST', 'path': 'http://nuclio-mm-app-project-serving.default-tenant.svc.cluster.local:8080/v2/models/RandomForestClassifier/infer'}\n",
      "> 2024-05-21 20:00:19,879 [info] Invoking function: {'method': 'POST', 'path': 'http://nuclio-mm-app-project-serving.default-tenant.svc.cluster.local:8080/v2/models/RandomForestClassifier/infer'}\n",
      "> 2024-05-21 20:00:19,905 [info] Invoking function: {'method': 'POST', 'path': 'http://nuclio-mm-app-project-serving.default-tenant.svc.cluster.local:8080/v2/models/RandomForestClassifier/infer'}\n",
      "> 2024-05-21 20:00:19,964 [info] Invoking function: {'method': 'POST', 'path': 'http://nuclio-mm-app-project-serving.default-tenant.svc.cluster.local:8080/v2/models/RandomForestClassifier/infer'}\n",
      "> 2024-05-21 20:00:19,986 [info] Invoking function: {'method': 'POST', 'path': 'http://nuclio-mm-app-project-serving.default-tenant.svc.cluster.local:8080/v2/models/RandomForestClassifier/infer'}\n",
      "> 2024-05-21 20:00:20,043 [info] Invoking function: {'method': 'POST', 'path': 'http://nuclio-mm-app-project-serving.default-tenant.svc.cluster.local:8080/v2/models/RandomForestClassifier/infer'}\n",
      "> 2024-05-21 20:00:20,099 [info] Invoking function: {'method': 'POST', 'path': 'http://nuclio-mm-app-project-serving.default-tenant.svc.cluster.local:8080/v2/models/RandomForestClassifier/infer'}\n",
      "> 2024-05-21 20:00:20,155 [info] Invoking function: {'method': 'POST', 'path': 'http://nuclio-mm-app-project-serving.default-tenant.svc.cluster.local:8080/v2/models/RandomForestClassifier/infer'}\n",
      "> 2024-05-21 20:00:20,211 [info] Invoking function: {'method': 'POST', 'path': 'http://nuclio-mm-app-project-serving.default-tenant.svc.cluster.local:8080/v2/models/RandomForestClassifier/infer'}\n",
      "> 2024-05-21 20:00:20,233 [info] Invoking function: {'method': 'POST', 'path': 'http://nuclio-mm-app-project-serving.default-tenant.svc.cluster.local:8080/v2/models/RandomForestClassifier/infer'}\n",
      "> 2024-05-21 20:00:20,255 [info] Invoking function: {'method': 'POST', 'path': 'http://nuclio-mm-app-project-serving.default-tenant.svc.cluster.local:8080/v2/models/RandomForestClassifier/infer'}\n",
      "> 2024-05-21 20:00:20,281 [info] Invoking function: {'method': 'POST', 'path': 'http://nuclio-mm-app-project-serving.default-tenant.svc.cluster.local:8080/v2/models/RandomForestClassifier/infer'}\n",
      "> 2024-05-21 20:00:20,307 [info] Invoking function: {'method': 'POST', 'path': 'http://nuclio-mm-app-project-serving.default-tenant.svc.cluster.local:8080/v2/models/RandomForestClassifier/infer'}\n",
      "> 2024-05-21 20:00:20,334 [info] Invoking function: {'method': 'POST', 'path': 'http://nuclio-mm-app-project-serving.default-tenant.svc.cluster.local:8080/v2/models/RandomForestClassifier/infer'}\n",
      "> 2024-05-21 20:00:20,386 [info] Invoking function: {'method': 'POST', 'path': 'http://nuclio-mm-app-project-serving.default-tenant.svc.cluster.local:8080/v2/models/RandomForestClassifier/infer'}\n",
      "> 2024-05-21 20:00:20,410 [info] Invoking function: {'method': 'POST', 'path': 'http://nuclio-mm-app-project-serving.default-tenant.svc.cluster.local:8080/v2/models/RandomForestClassifier/infer'}\n",
      "> 2024-05-21 20:00:20,432 [info] Invoking function: {'method': 'POST', 'path': 'http://nuclio-mm-app-project-serving.default-tenant.svc.cluster.local:8080/v2/models/RandomForestClassifier/infer'}\n",
      "> 2024-05-21 20:00:20,457 [info] Invoking function: {'method': 'POST', 'path': 'http://nuclio-mm-app-project-serving.default-tenant.svc.cluster.local:8080/v2/models/RandomForestClassifier/infer'}\n",
      "> 2024-05-21 20:00:20,514 [info] Invoking function: {'method': 'POST', 'path': 'http://nuclio-mm-app-project-serving.default-tenant.svc.cluster.local:8080/v2/models/RandomForestClassifier/infer'}\n",
      "> 2024-05-21 20:00:20,568 [info] Invoking function: {'method': 'POST', 'path': 'http://nuclio-mm-app-project-serving.default-tenant.svc.cluster.local:8080/v2/models/RandomForestClassifier/infer'}\n",
      "> 2024-05-21 20:00:20,625 [info] Invoking function: {'method': 'POST', 'path': 'http://nuclio-mm-app-project-serving.default-tenant.svc.cluster.local:8080/v2/models/RandomForestClassifier/infer'}\n",
      "> 2024-05-21 20:00:20,656 [info] Invoking function: {'method': 'POST', 'path': 'http://nuclio-mm-app-project-serving.default-tenant.svc.cluster.local:8080/v2/models/RandomForestClassifier/infer'}\n",
      "> 2024-05-21 20:00:20,713 [info] Invoking function: {'method': 'POST', 'path': 'http://nuclio-mm-app-project-serving.default-tenant.svc.cluster.local:8080/v2/models/RandomForestClassifier/infer'}\n",
      "> 2024-05-21 20:00:20,768 [info] Invoking function: {'method': 'POST', 'path': 'http://nuclio-mm-app-project-serving.default-tenant.svc.cluster.local:8080/v2/models/RandomForestClassifier/infer'}\n",
      "> 2024-05-21 20:00:20,827 [info] Invoking function: {'method': 'POST', 'path': 'http://nuclio-mm-app-project-serving.default-tenant.svc.cluster.local:8080/v2/models/RandomForestClassifier/infer'}\n",
      "> 2024-05-21 20:00:20,880 [info] Invoking function: {'method': 'POST', 'path': 'http://nuclio-mm-app-project-serving.default-tenant.svc.cluster.local:8080/v2/models/RandomForestClassifier/infer'}\n",
      "> 2024-05-21 20:00:20,933 [info] Invoking function: {'method': 'POST', 'path': 'http://nuclio-mm-app-project-serving.default-tenant.svc.cluster.local:8080/v2/models/RandomForestClassifier/infer'}\n",
      "> 2024-05-21 20:00:20,967 [info] Invoking function: {'method': 'POST', 'path': 'http://nuclio-mm-app-project-serving.default-tenant.svc.cluster.local:8080/v2/models/RandomForestClassifier/infer'}\n",
      "> 2024-05-21 20:00:21,030 [info] Invoking function: {'method': 'POST', 'path': 'http://nuclio-mm-app-project-serving.default-tenant.svc.cluster.local:8080/v2/models/RandomForestClassifier/infer'}\n",
      "> 2024-05-21 20:00:21,054 [info] Invoking function: {'method': 'POST', 'path': 'http://nuclio-mm-app-project-serving.default-tenant.svc.cluster.local:8080/v2/models/RandomForestClassifier/infer'}\n",
      "> 2024-05-21 20:00:21,078 [info] Invoking function: {'method': 'POST', 'path': 'http://nuclio-mm-app-project-serving.default-tenant.svc.cluster.local:8080/v2/models/RandomForestClassifier/infer'}\n",
      "> 2024-05-21 20:00:21,106 [info] Invoking function: {'method': 'POST', 'path': 'http://nuclio-mm-app-project-serving.default-tenant.svc.cluster.local:8080/v2/models/RandomForestClassifier/infer'}\n",
      "> 2024-05-21 20:00:21,171 [info] Invoking function: {'method': 'POST', 'path': 'http://nuclio-mm-app-project-serving.default-tenant.svc.cluster.local:8080/v2/models/RandomForestClassifier/infer'}\n",
      "> 2024-05-21 20:00:21,228 [info] Invoking function: {'method': 'POST', 'path': 'http://nuclio-mm-app-project-serving.default-tenant.svc.cluster.local:8080/v2/models/RandomForestClassifier/infer'}\n",
      "> 2024-05-21 20:00:21,284 [info] Invoking function: {'method': 'POST', 'path': 'http://nuclio-mm-app-project-serving.default-tenant.svc.cluster.local:8080/v2/models/RandomForestClassifier/infer'}\n",
      "> 2024-05-21 20:00:21,311 [info] Invoking function: {'method': 'POST', 'path': 'http://nuclio-mm-app-project-serving.default-tenant.svc.cluster.local:8080/v2/models/RandomForestClassifier/infer'}\n",
      "> 2024-05-21 20:00:21,362 [info] Invoking function: {'method': 'POST', 'path': 'http://nuclio-mm-app-project-serving.default-tenant.svc.cluster.local:8080/v2/models/RandomForestClassifier/infer'}\n",
      "> 2024-05-21 20:00:21,384 [info] Invoking function: {'method': 'POST', 'path': 'http://nuclio-mm-app-project-serving.default-tenant.svc.cluster.local:8080/v2/models/RandomForestClassifier/infer'}\n",
      "> 2024-05-21 20:00:21,408 [info] Invoking function: {'method': 'POST', 'path': 'http://nuclio-mm-app-project-serving.default-tenant.svc.cluster.local:8080/v2/models/RandomForestClassifier/infer'}\n",
      "> 2024-05-21 20:00:21,437 [info] Invoking function: {'method': 'POST', 'path': 'http://nuclio-mm-app-project-serving.default-tenant.svc.cluster.local:8080/v2/models/RandomForestClassifier/infer'}\n",
      "> 2024-05-21 20:00:21,495 [info] Invoking function: {'method': 'POST', 'path': 'http://nuclio-mm-app-project-serving.default-tenant.svc.cluster.local:8080/v2/models/RandomForestClassifier/infer'}\n",
      "> 2024-05-21 20:00:21,520 [info] Invoking function: {'method': 'POST', 'path': 'http://nuclio-mm-app-project-serving.default-tenant.svc.cluster.local:8080/v2/models/RandomForestClassifier/infer'}\n",
      "> 2024-05-21 20:00:21,542 [info] Invoking function: {'method': 'POST', 'path': 'http://nuclio-mm-app-project-serving.default-tenant.svc.cluster.local:8080/v2/models/RandomForestClassifier/infer'}\n",
      "> 2024-05-21 20:00:21,568 [info] Invoking function: {'method': 'POST', 'path': 'http://nuclio-mm-app-project-serving.default-tenant.svc.cluster.local:8080/v2/models/RandomForestClassifier/infer'}\n",
      "> 2024-05-21 20:00:21,620 [info] Invoking function: {'method': 'POST', 'path': 'http://nuclio-mm-app-project-serving.default-tenant.svc.cluster.local:8080/v2/models/RandomForestClassifier/infer'}\n",
      "> 2024-05-21 20:00:21,646 [info] Invoking function: {'method': 'POST', 'path': 'http://nuclio-mm-app-project-serving.default-tenant.svc.cluster.local:8080/v2/models/RandomForestClassifier/infer'}\n",
      "> 2024-05-21 20:00:21,698 [info] Invoking function: {'method': 'POST', 'path': 'http://nuclio-mm-app-project-serving.default-tenant.svc.cluster.local:8080/v2/models/RandomForestClassifier/infer'}\n",
      "> 2024-05-21 20:00:21,750 [info] Invoking function: {'method': 'POST', 'path': 'http://nuclio-mm-app-project-serving.default-tenant.svc.cluster.local:8080/v2/models/RandomForestClassifier/infer'}\n",
      "> 2024-05-21 20:00:21,775 [info] Invoking function: {'method': 'POST', 'path': 'http://nuclio-mm-app-project-serving.default-tenant.svc.cluster.local:8080/v2/models/RandomForestClassifier/infer'}\n",
      "> 2024-05-21 20:00:21,833 [info] Invoking function: {'method': 'POST', 'path': 'http://nuclio-mm-app-project-serving.default-tenant.svc.cluster.local:8080/v2/models/RandomForestClassifier/infer'}\n",
      "> 2024-05-21 20:00:21,887 [info] Invoking function: {'method': 'POST', 'path': 'http://nuclio-mm-app-project-serving.default-tenant.svc.cluster.local:8080/v2/models/RandomForestClassifier/infer'}\n",
      "> 2024-05-21 20:00:21,912 [info] Invoking function: {'method': 'POST', 'path': 'http://nuclio-mm-app-project-serving.default-tenant.svc.cluster.local:8080/v2/models/RandomForestClassifier/infer'}\n",
      "> 2024-05-21 20:00:21,970 [info] Invoking function: {'method': 'POST', 'path': 'http://nuclio-mm-app-project-serving.default-tenant.svc.cluster.local:8080/v2/models/RandomForestClassifier/infer'}\n",
      "> 2024-05-21 20:00:21,996 [info] Invoking function: {'method': 'POST', 'path': 'http://nuclio-mm-app-project-serving.default-tenant.svc.cluster.local:8080/v2/models/RandomForestClassifier/infer'}\n",
      "> 2024-05-21 20:00:22,023 [info] Invoking function: {'method': 'POST', 'path': 'http://nuclio-mm-app-project-serving.default-tenant.svc.cluster.local:8080/v2/models/RandomForestClassifier/infer'}\n",
      "> 2024-05-21 20:00:22,046 [info] Invoking function: {'method': 'POST', 'path': 'http://nuclio-mm-app-project-serving.default-tenant.svc.cluster.local:8080/v2/models/RandomForestClassifier/infer'}\n",
      "> 2024-05-21 20:00:22,068 [info] Invoking function: {'method': 'POST', 'path': 'http://nuclio-mm-app-project-serving.default-tenant.svc.cluster.local:8080/v2/models/RandomForestClassifier/infer'}\n",
      "> 2024-05-21 20:00:22,153 [info] Invoking function: {'method': 'POST', 'path': 'http://nuclio-mm-app-project-serving.default-tenant.svc.cluster.local:8080/v2/models/RandomForestClassifier/infer'}\n",
      "> 2024-05-21 20:00:22,176 [info] Invoking function: {'method': 'POST', 'path': 'http://nuclio-mm-app-project-serving.default-tenant.svc.cluster.local:8080/v2/models/RandomForestClassifier/infer'}\n",
      "> 2024-05-21 20:00:22,229 [info] Invoking function: {'method': 'POST', 'path': 'http://nuclio-mm-app-project-serving.default-tenant.svc.cluster.local:8080/v2/models/RandomForestClassifier/infer'}\n",
      "> 2024-05-21 20:00:22,281 [info] Invoking function: {'method': 'POST', 'path': 'http://nuclio-mm-app-project-serving.default-tenant.svc.cluster.local:8080/v2/models/RandomForestClassifier/infer'}\n",
      "> 2024-05-21 20:00:22,337 [info] Invoking function: {'method': 'POST', 'path': 'http://nuclio-mm-app-project-serving.default-tenant.svc.cluster.local:8080/v2/models/RandomForestClassifier/infer'}\n",
      "> 2024-05-21 20:00:22,374 [info] Invoking function: {'method': 'POST', 'path': 'http://nuclio-mm-app-project-serving.default-tenant.svc.cluster.local:8080/v2/models/RandomForestClassifier/infer'}\n",
      "> 2024-05-21 20:00:22,397 [info] Invoking function: {'method': 'POST', 'path': 'http://nuclio-mm-app-project-serving.default-tenant.svc.cluster.local:8080/v2/models/RandomForestClassifier/infer'}\n",
      "> 2024-05-21 20:00:22,449 [info] Invoking function: {'method': 'POST', 'path': 'http://nuclio-mm-app-project-serving.default-tenant.svc.cluster.local:8080/v2/models/RandomForestClassifier/infer'}\n",
      "> 2024-05-21 20:00:22,504 [info] Invoking function: {'method': 'POST', 'path': 'http://nuclio-mm-app-project-serving.default-tenant.svc.cluster.local:8080/v2/models/RandomForestClassifier/infer'}\n",
      "> 2024-05-21 20:00:22,556 [info] Invoking function: {'method': 'POST', 'path': 'http://nuclio-mm-app-project-serving.default-tenant.svc.cluster.local:8080/v2/models/RandomForestClassifier/infer'}\n",
      "> 2024-05-21 20:00:22,581 [info] Invoking function: {'method': 'POST', 'path': 'http://nuclio-mm-app-project-serving.default-tenant.svc.cluster.local:8080/v2/models/RandomForestClassifier/infer'}\n",
      "> 2024-05-21 20:00:22,637 [info] Invoking function: {'method': 'POST', 'path': 'http://nuclio-mm-app-project-serving.default-tenant.svc.cluster.local:8080/v2/models/RandomForestClassifier/infer'}\n",
      "> 2024-05-21 20:00:22,662 [info] Invoking function: {'method': 'POST', 'path': 'http://nuclio-mm-app-project-serving.default-tenant.svc.cluster.local:8080/v2/models/RandomForestClassifier/infer'}\n",
      "> 2024-05-21 20:00:22,690 [info] Invoking function: {'method': 'POST', 'path': 'http://nuclio-mm-app-project-serving.default-tenant.svc.cluster.local:8080/v2/models/RandomForestClassifier/infer'}\n",
      "> 2024-05-21 20:00:22,747 [info] Invoking function: {'method': 'POST', 'path': 'http://nuclio-mm-app-project-serving.default-tenant.svc.cluster.local:8080/v2/models/RandomForestClassifier/infer'}\n",
      "> 2024-05-21 20:00:22,801 [info] Invoking function: {'method': 'POST', 'path': 'http://nuclio-mm-app-project-serving.default-tenant.svc.cluster.local:8080/v2/models/RandomForestClassifier/infer'}\n",
      "> 2024-05-21 20:00:22,825 [info] Invoking function: {'method': 'POST', 'path': 'http://nuclio-mm-app-project-serving.default-tenant.svc.cluster.local:8080/v2/models/RandomForestClassifier/infer'}\n",
      "> 2024-05-21 20:00:22,882 [info] Invoking function: {'method': 'POST', 'path': 'http://nuclio-mm-app-project-serving.default-tenant.svc.cluster.local:8080/v2/models/RandomForestClassifier/infer'}\n",
      "> 2024-05-21 20:00:22,905 [info] Invoking function: {'method': 'POST', 'path': 'http://nuclio-mm-app-project-serving.default-tenant.svc.cluster.local:8080/v2/models/RandomForestClassifier/infer'}\n",
      "> 2024-05-21 20:00:22,932 [info] Invoking function: {'method': 'POST', 'path': 'http://nuclio-mm-app-project-serving.default-tenant.svc.cluster.local:8080/v2/models/RandomForestClassifier/infer'}\n",
      "> 2024-05-21 20:00:22,984 [info] Invoking function: {'method': 'POST', 'path': 'http://nuclio-mm-app-project-serving.default-tenant.svc.cluster.local:8080/v2/models/RandomForestClassifier/infer'}\n",
      "> 2024-05-21 20:00:23,006 [info] Invoking function: {'method': 'POST', 'path': 'http://nuclio-mm-app-project-serving.default-tenant.svc.cluster.local:8080/v2/models/RandomForestClassifier/infer'}\n",
      "> 2024-05-21 20:00:23,057 [info] Invoking function: {'method': 'POST', 'path': 'http://nuclio-mm-app-project-serving.default-tenant.svc.cluster.local:8080/v2/models/RandomForestClassifier/infer'}\n",
      "> 2024-05-21 20:00:23,109 [info] Invoking function: {'method': 'POST', 'path': 'http://nuclio-mm-app-project-serving.default-tenant.svc.cluster.local:8080/v2/models/RandomForestClassifier/infer'}\n",
      "> 2024-05-21 20:00:23,132 [info] Invoking function: {'method': 'POST', 'path': 'http://nuclio-mm-app-project-serving.default-tenant.svc.cluster.local:8080/v2/models/RandomForestClassifier/infer'}\n",
      "> 2024-05-21 20:00:23,159 [info] Invoking function: {'method': 'POST', 'path': 'http://nuclio-mm-app-project-serving.default-tenant.svc.cluster.local:8080/v2/models/RandomForestClassifier/infer'}\n",
      "> 2024-05-21 20:00:23,216 [info] Invoking function: {'method': 'POST', 'path': 'http://nuclio-mm-app-project-serving.default-tenant.svc.cluster.local:8080/v2/models/RandomForestClassifier/infer'}\n",
      "> 2024-05-21 20:00:23,241 [info] Invoking function: {'method': 'POST', 'path': 'http://nuclio-mm-app-project-serving.default-tenant.svc.cluster.local:8080/v2/models/RandomForestClassifier/infer'}\n",
      "> 2024-05-21 20:00:23,267 [info] Invoking function: {'method': 'POST', 'path': 'http://nuclio-mm-app-project-serving.default-tenant.svc.cluster.local:8080/v2/models/RandomForestClassifier/infer'}\n",
      "> 2024-05-21 20:00:23,319 [info] Invoking function: {'method': 'POST', 'path': 'http://nuclio-mm-app-project-serving.default-tenant.svc.cluster.local:8080/v2/models/RandomForestClassifier/infer'}\n",
      "> 2024-05-21 20:00:23,340 [info] Invoking function: {'method': 'POST', 'path': 'http://nuclio-mm-app-project-serving.default-tenant.svc.cluster.local:8080/v2/models/RandomForestClassifier/infer'}\n",
      "> 2024-05-21 20:00:23,392 [info] Invoking function: {'method': 'POST', 'path': 'http://nuclio-mm-app-project-serving.default-tenant.svc.cluster.local:8080/v2/models/RandomForestClassifier/infer'}\n",
      "> 2024-05-21 20:00:23,415 [info] Invoking function: {'method': 'POST', 'path': 'http://nuclio-mm-app-project-serving.default-tenant.svc.cluster.local:8080/v2/models/RandomForestClassifier/infer'}\n",
      "> 2024-05-21 20:00:23,436 [info] Invoking function: {'method': 'POST', 'path': 'http://nuclio-mm-app-project-serving.default-tenant.svc.cluster.local:8080/v2/models/RandomForestClassifier/infer'}\n",
      "> 2024-05-21 20:00:23,488 [info] Invoking function: {'method': 'POST', 'path': 'http://nuclio-mm-app-project-serving.default-tenant.svc.cluster.local:8080/v2/models/RandomForestClassifier/infer'}\n",
      "> 2024-05-21 20:00:23,545 [info] Invoking function: {'method': 'POST', 'path': 'http://nuclio-mm-app-project-serving.default-tenant.svc.cluster.local:8080/v2/models/RandomForestClassifier/infer'}\n",
      "> 2024-05-21 20:00:23,598 [info] Invoking function: {'method': 'POST', 'path': 'http://nuclio-mm-app-project-serving.default-tenant.svc.cluster.local:8080/v2/models/RandomForestClassifier/infer'}\n",
      "> 2024-05-21 20:00:23,668 [info] Invoking function: {'method': 'POST', 'path': 'http://nuclio-mm-app-project-serving.default-tenant.svc.cluster.local:8080/v2/models/RandomForestClassifier/infer'}\n",
      "> 2024-05-21 20:00:23,721 [info] Invoking function: {'method': 'POST', 'path': 'http://nuclio-mm-app-project-serving.default-tenant.svc.cluster.local:8080/v2/models/RandomForestClassifier/infer'}\n",
      "> 2024-05-21 20:00:23,774 [info] Invoking function: {'method': 'POST', 'path': 'http://nuclio-mm-app-project-serving.default-tenant.svc.cluster.local:8080/v2/models/RandomForestClassifier/infer'}\n",
      "> 2024-05-21 20:00:23,796 [info] Invoking function: {'method': 'POST', 'path': 'http://nuclio-mm-app-project-serving.default-tenant.svc.cluster.local:8080/v2/models/RandomForestClassifier/infer'}\n",
      "> 2024-05-21 20:00:23,848 [info] Invoking function: {'method': 'POST', 'path': 'http://nuclio-mm-app-project-serving.default-tenant.svc.cluster.local:8080/v2/models/RandomForestClassifier/infer'}\n",
      "> 2024-05-21 20:00:23,870 [info] Invoking function: {'method': 'POST', 'path': 'http://nuclio-mm-app-project-serving.default-tenant.svc.cluster.local:8080/v2/models/RandomForestClassifier/infer'}\n",
      "> 2024-05-21 20:00:23,891 [info] Invoking function: {'method': 'POST', 'path': 'http://nuclio-mm-app-project-serving.default-tenant.svc.cluster.local:8080/v2/models/RandomForestClassifier/infer'}\n",
      "> 2024-05-21 20:00:23,943 [info] Invoking function: {'method': 'POST', 'path': 'http://nuclio-mm-app-project-serving.default-tenant.svc.cluster.local:8080/v2/models/RandomForestClassifier/infer'}\n",
      "> 2024-05-21 20:00:24,002 [info] Invoking function: {'method': 'POST', 'path': 'http://nuclio-mm-app-project-serving.default-tenant.svc.cluster.local:8080/v2/models/RandomForestClassifier/infer'}\n",
      "> 2024-05-21 20:00:24,024 [info] Invoking function: {'method': 'POST', 'path': 'http://nuclio-mm-app-project-serving.default-tenant.svc.cluster.local:8080/v2/models/RandomForestClassifier/infer'}\n",
      "> 2024-05-21 20:00:24,075 [info] Invoking function: {'method': 'POST', 'path': 'http://nuclio-mm-app-project-serving.default-tenant.svc.cluster.local:8080/v2/models/RandomForestClassifier/infer'}\n",
      "> 2024-05-21 20:00:24,131 [info] Invoking function: {'method': 'POST', 'path': 'http://nuclio-mm-app-project-serving.default-tenant.svc.cluster.local:8080/v2/models/RandomForestClassifier/infer'}\n",
      "> 2024-05-21 20:00:24,154 [info] Invoking function: {'method': 'POST', 'path': 'http://nuclio-mm-app-project-serving.default-tenant.svc.cluster.local:8080/v2/models/RandomForestClassifier/infer'}\n",
      "> 2024-05-21 20:00:24,175 [info] Invoking function: {'method': 'POST', 'path': 'http://nuclio-mm-app-project-serving.default-tenant.svc.cluster.local:8080/v2/models/RandomForestClassifier/infer'}\n",
      "> 2024-05-21 20:00:24,197 [info] Invoking function: {'method': 'POST', 'path': 'http://nuclio-mm-app-project-serving.default-tenant.svc.cluster.local:8080/v2/models/RandomForestClassifier/infer'}\n",
      "> 2024-05-21 20:00:24,219 [info] Invoking function: {'method': 'POST', 'path': 'http://nuclio-mm-app-project-serving.default-tenant.svc.cluster.local:8080/v2/models/RandomForestClassifier/infer'}\n",
      "> 2024-05-21 20:00:24,241 [info] Invoking function: {'method': 'POST', 'path': 'http://nuclio-mm-app-project-serving.default-tenant.svc.cluster.local:8080/v2/models/RandomForestClassifier/infer'}\n",
      "> 2024-05-21 20:00:24,293 [info] Invoking function: {'method': 'POST', 'path': 'http://nuclio-mm-app-project-serving.default-tenant.svc.cluster.local:8080/v2/models/RandomForestClassifier/infer'}\n",
      "> 2024-05-21 20:00:24,345 [info] Invoking function: {'method': 'POST', 'path': 'http://nuclio-mm-app-project-serving.default-tenant.svc.cluster.local:8080/v2/models/RandomForestClassifier/infer'}\n",
      "> 2024-05-21 20:00:24,367 [info] Invoking function: {'method': 'POST', 'path': 'http://nuclio-mm-app-project-serving.default-tenant.svc.cluster.local:8080/v2/models/RandomForestClassifier/infer'}\n",
      "> 2024-05-21 20:00:24,419 [info] Invoking function: {'method': 'POST', 'path': 'http://nuclio-mm-app-project-serving.default-tenant.svc.cluster.local:8080/v2/models/RandomForestClassifier/infer'}\n",
      "> 2024-05-21 20:00:24,442 [info] Invoking function: {'method': 'POST', 'path': 'http://nuclio-mm-app-project-serving.default-tenant.svc.cluster.local:8080/v2/models/RandomForestClassifier/infer'}\n",
      "> 2024-05-21 20:00:24,464 [info] Invoking function: {'method': 'POST', 'path': 'http://nuclio-mm-app-project-serving.default-tenant.svc.cluster.local:8080/v2/models/RandomForestClassifier/infer'}\n",
      "> 2024-05-21 20:00:24,538 [info] Invoking function: {'method': 'POST', 'path': 'http://nuclio-mm-app-project-serving.default-tenant.svc.cluster.local:8080/v2/models/RandomForestClassifier/infer'}\n",
      "> 2024-05-21 20:00:24,566 [info] Invoking function: {'method': 'POST', 'path': 'http://nuclio-mm-app-project-serving.default-tenant.svc.cluster.local:8080/v2/models/RandomForestClassifier/infer'}\n",
      "> 2024-05-21 20:00:24,619 [info] Invoking function: {'method': 'POST', 'path': 'http://nuclio-mm-app-project-serving.default-tenant.svc.cluster.local:8080/v2/models/RandomForestClassifier/infer'}\n",
      "> 2024-05-21 20:00:24,641 [info] Invoking function: {'method': 'POST', 'path': 'http://nuclio-mm-app-project-serving.default-tenant.svc.cluster.local:8080/v2/models/RandomForestClassifier/infer'}\n",
      "> 2024-05-21 20:00:24,693 [info] Invoking function: {'method': 'POST', 'path': 'http://nuclio-mm-app-project-serving.default-tenant.svc.cluster.local:8080/v2/models/RandomForestClassifier/infer'}\n",
      "> 2024-05-21 20:00:24,745 [info] Invoking function: {'method': 'POST', 'path': 'http://nuclio-mm-app-project-serving.default-tenant.svc.cluster.local:8080/v2/models/RandomForestClassifier/infer'}\n",
      "> 2024-05-21 20:00:24,767 [info] Invoking function: {'method': 'POST', 'path': 'http://nuclio-mm-app-project-serving.default-tenant.svc.cluster.local:8080/v2/models/RandomForestClassifier/infer'}\n",
      "> 2024-05-21 20:00:24,789 [info] Invoking function: {'method': 'POST', 'path': 'http://nuclio-mm-app-project-serving.default-tenant.svc.cluster.local:8080/v2/models/RandomForestClassifier/infer'}\n",
      "> 2024-05-21 20:00:24,841 [info] Invoking function: {'method': 'POST', 'path': 'http://nuclio-mm-app-project-serving.default-tenant.svc.cluster.local:8080/v2/models/RandomForestClassifier/infer'}\n",
      "> 2024-05-21 20:00:24,863 [info] Invoking function: {'method': 'POST', 'path': 'http://nuclio-mm-app-project-serving.default-tenant.svc.cluster.local:8080/v2/models/RandomForestClassifier/infer'}\n",
      "> 2024-05-21 20:00:24,885 [info] Invoking function: {'method': 'POST', 'path': 'http://nuclio-mm-app-project-serving.default-tenant.svc.cluster.local:8080/v2/models/RandomForestClassifier/infer'}\n",
      "> 2024-05-21 20:00:24,910 [info] Invoking function: {'method': 'POST', 'path': 'http://nuclio-mm-app-project-serving.default-tenant.svc.cluster.local:8080/v2/models/RandomForestClassifier/infer'}\n",
      "> 2024-05-21 20:00:24,932 [info] Invoking function: {'method': 'POST', 'path': 'http://nuclio-mm-app-project-serving.default-tenant.svc.cluster.local:8080/v2/models/RandomForestClassifier/infer'}\n",
      "> 2024-05-21 20:00:24,984 [info] Invoking function: {'method': 'POST', 'path': 'http://nuclio-mm-app-project-serving.default-tenant.svc.cluster.local:8080/v2/models/RandomForestClassifier/infer'}\n",
      "> 2024-05-21 20:00:25,006 [info] Invoking function: {'method': 'POST', 'path': 'http://nuclio-mm-app-project-serving.default-tenant.svc.cluster.local:8080/v2/models/RandomForestClassifier/infer'}\n",
      "> 2024-05-21 20:00:25,028 [info] Invoking function: {'method': 'POST', 'path': 'http://nuclio-mm-app-project-serving.default-tenant.svc.cluster.local:8080/v2/models/RandomForestClassifier/infer'}\n",
      "> 2024-05-21 20:00:25,080 [info] Invoking function: {'method': 'POST', 'path': 'http://nuclio-mm-app-project-serving.default-tenant.svc.cluster.local:8080/v2/models/RandomForestClassifier/infer'}\n",
      "> 2024-05-21 20:00:25,103 [info] Invoking function: {'method': 'POST', 'path': 'http://nuclio-mm-app-project-serving.default-tenant.svc.cluster.local:8080/v2/models/RandomForestClassifier/infer'}\n",
      "> 2024-05-21 20:00:25,124 [info] Invoking function: {'method': 'POST', 'path': 'http://nuclio-mm-app-project-serving.default-tenant.svc.cluster.local:8080/v2/models/RandomForestClassifier/infer'}\n",
      "> 2024-05-21 20:00:25,146 [info] Invoking function: {'method': 'POST', 'path': 'http://nuclio-mm-app-project-serving.default-tenant.svc.cluster.local:8080/v2/models/RandomForestClassifier/infer'}\n",
      "> 2024-05-21 20:00:25,168 [info] Invoking function: {'method': 'POST', 'path': 'http://nuclio-mm-app-project-serving.default-tenant.svc.cluster.local:8080/v2/models/RandomForestClassifier/infer'}\n"
     ]
    }
   ],
   "source": [
    "import json\n",
    "from time import sleep\n",
    "from random import choice, uniform\n",
    "\n",
    "iris = load_iris()\n",
    "iris_data = iris[\"data\"].tolist()\n",
    "\n",
    "model_name = \"RandomForestClassifier\"\n",
    "serving_1 = project.get_function(\"serving\")\n",
    "0\n",
    "for i in range(150):\n",
    "    # data_point = choice(iris_data)\n",
    "    data_point = [0.5, 0.5, 0.5, 0.5]\n",
    "    serving_1.invoke(\n",
    "        f\"v2/models/{model_name}/infer\", json.dumps({\"inputs\": [data_point]})\n",
    "    )\n",
    "    sleep(choice([0.01, 0.04]))"
   ]
  },
  {
   "cell_type": "markdown",
   "id": "367392df-0760-41ef-8881-b7e3b4bd90c9",
   "metadata": {
    "tags": []
   },
   "source": [
    "At this stage you can see the model endpoints and minimal meta data (for example, last prediction and average latency) in the **Models | Model Endpoints** page. \n",
    "\n",
    "<img src=\"./_static/images/model_endpoint_1.png\" width=\"1000\" >\n",
    "\n",
    "You can also see the basic statistics in Grafana.\n",
    "\n",
    "## Register and deploy the model-monitoring apps\n",
    "\n",
    "The next step is to deploy the model-monitoring app to generate the full meta data. Add the monitoring app to the project using {py:meth}`~mlrun.projects.MlrunProject.set_model_monitoring_function`. \n",
    "Then, deploy the app using {py:meth}`~mlrun.projects.MlrunProject.deploy_function`.\n",
    "\n",
    "This example illustrates two monitoring aps:\n",
    "- The first is the default [batch monitoring job](https://www.mlrun.org/hub/functions/master/model-monitoring-batch/).\n",
    "- The second integrates [Evidently](https://github.com/evidentlyai/evidently) as an MLRun function to create MLRun artifacts.\n",
    "\n",
    "After deploying the jobs they show in the UI under Real-time functions (Nuclio).\n",
    "\n",
    "### Batch monitoring app\n",
    "\n",
    "First download the {download}`demo_app <./_static/demo_app.py>`."
   ]
  },
  {
   "cell_type": "code",
   "execution_count": 8,
   "id": "6c078d0e-34e3-4c50-8e4e-895414fa000e",
   "metadata": {},
   "outputs": [
    {
     "name": "stdout",
     "output_type": "stream",
     "text": [
      "> 2024-05-21 20:01:43,222 [info] Starting remote function deploy\n",
      "2024-05-21 20:01:43  (info) Deploying function\n",
      "2024-05-21 20:01:43  (info) Building\n",
      "2024-05-21 20:01:43  (info) Staging files and preparing base images\n",
      "2024-05-21 20:01:43  (warn) Using user provided base image, runtime interpreter version is provided by the base image\n",
      "2024-05-21 20:01:43  (info) Building processor image\n",
      "2024-05-21 20:03:28  (info) Build complete\n",
      "2024-05-21 20:04:25  (info) Function deploy complete\n",
      "> 2024-05-21 20:04:25,080 [info] Successfully deployed function: {'internal_invocation_urls': ['nuclio-mm-app-project-myapp.default-tenant.svc.cluster.local:8080'], 'external_invocation_urls': ['mm-app-project-myapp.default-tenant.app.dev19.lab.iguazeng.com/']}\n"
     ]
    },
    {
     "data": {
      "text/plain": [
       "DeployStatus(state=ready, outputs={'endpoint': 'http://mm-app-project-myapp.default-tenant.app.dev19.lab.iguazeng.com/', 'name': 'mm-app-project-myapp'})"
      ]
     },
     "execution_count": 8,
     "metadata": {},
     "output_type": "execute_result"
    }
   ],
   "source": [
    "# register the first app named \"demo_app\"\n",
    "my_app = project.set_model_monitoring_function(\n",
    "    func=\"_static/demo_app.py\",\n",
    "    application_class=\"DemoMonitoringApp\",\n",
    "    name=\"myApp\",\n",
    ")\n",
    "\n",
    "project.deploy_function(my_app)"
   ]
  },
  {
   "cell_type": "markdown",
   "id": "878a4ff9",
   "metadata": {},
   "source": [
    "### Evidently app\n",
    "\n",
    "First download {download}`evidently_app <./_static/evidently_app>`."
   ]
  },
  {
   "cell_type": "code",
   "execution_count": 13,
   "id": "bea6e8fb-c6d5-44f6-a46e-7c8a01e295ca",
   "metadata": {
    "tags": []
   },
   "outputs": [
    {
     "name": "stdout",
     "output_type": "stream",
     "text": [
      "> 2024-05-22 09:59:53,566 [info] Starting remote function deploy\n",
      "2024-05-22 09:59:53  (info) Deploying function\n",
      "2024-05-22 09:59:53  (info) Building\n",
      "2024-05-22 09:59:53  (info) Staging files and preparing base images\n",
      "2024-05-22 09:59:53  (warn) Using user provided base image, runtime interpreter version is provided by the base image\n",
      "2024-05-22 09:59:53  (info) Building processor image\n",
      "2024-05-22 10:02:09  (info) Build complete\n",
      "2024-05-22 10:02:33  (info) Function deploy complete\n",
      "> 2024-05-22 10:02:35,710 [info] Successfully deployed function: {'internal_invocation_urls': ['nuclio-mm-app-project-myevidentlyapp.default-tenant.svc.cluster.local:8080'], 'external_invocation_urls': ['mm-app-project-myevidentlyapp.default-tenant.app.dev19.lab.iguazeng.com/']}\n"
     ]
    },
    {
     "data": {
      "text/plain": [
       "DeployStatus(state=ready, outputs={'endpoint': 'http://mm-app-project-myevidentlyapp.default-tenant.app.dev19.lab.iguazeng.com/', 'name': 'mm-app-project-myevidentlyapp'})"
      ]
     },
     "execution_count": 13,
     "metadata": {},
     "output_type": "execute_result"
    }
   ],
   "source": [
    "# register the second app named \"evidently_app\"\n",
    "my_evidently_app = project.set_model_monitoring_function(\n",
    "    func=\"_static/evidently_app.py\",\n",
    "    image=\"mlrun/mlrun\",\n",
    "    requirements=[\n",
    "        \"evidently~=0.4.3\",\n",
    "    ],\n",
    "    name=\"MyEvidentlyApp\",\n",
    "    application_class=\"DemoEvidentlyMonitoringApp\",\n",
    "    evidently_workspace_path=os.path.abspath(\n",
    "        f\"/v3io/projects/{project_name}/artifacts/evidently_workspace\"\n",
    "    ),\n",
    "    evidently_project_id=str(uuid.uuid4()),\n",
    ")\n",
    "\n",
    "project.deploy_function(my_evidently_app)"
   ]
  },
  {
   "cell_type": "markdown",
   "id": "9e6f414b-dccd-45b1-9dc8-ada2c82b85cd",
   "metadata": {
    "tags": []
   },
   "source": [
    "## Invoke the model again\n",
    "The controller checks for new datasets every `base_period` to send to the app. Invoking the model a second time ensures that the previous window closed and therefore the data contains the full monitoring window. From this point on, the applications are triggered by the controller. The controller checks the Parquet DB every 10 minutes (or non-default \n",
    "`base_period`) and streams any new data to the app."
   ]
  },
  {
   "cell_type": "code",
   "execution_count": 14,
   "id": "906174a1-d300-4860-ae41-1284fe9b544a",
   "metadata": {
    "scrolled": true,
    "tags": []
   },
   "outputs": [
    {
     "name": "stdout",
     "output_type": "stream",
     "text": [
      "> 2024-05-22 10:02:57,822 [info] Invoking function: {'method': 'POST', 'path': 'http://nuclio-mm-app-project-serving.default-tenant.svc.cluster.local:8080/v2/models/RandomForestClassifier/infer'}\n",
      "> 2024-05-22 10:02:58,287 [info] Invoking function: {'method': 'POST', 'path': 'http://nuclio-mm-app-project-serving.default-tenant.svc.cluster.local:8080/v2/models/RandomForestClassifier/infer'}\n",
      "> 2024-05-22 10:02:58,343 [info] Invoking function: {'method': 'POST', 'path': 'http://nuclio-mm-app-project-serving.default-tenant.svc.cluster.local:8080/v2/models/RandomForestClassifier/infer'}\n",
      "> 2024-05-22 10:02:58,399 [info] Invoking function: {'method': 'POST', 'path': 'http://nuclio-mm-app-project-serving.default-tenant.svc.cluster.local:8080/v2/models/RandomForestClassifier/infer'}\n",
      "> 2024-05-22 10:02:58,423 [info] Invoking function: {'method': 'POST', 'path': 'http://nuclio-mm-app-project-serving.default-tenant.svc.cluster.local:8080/v2/models/RandomForestClassifier/infer'}\n",
      "> 2024-05-22 10:02:58,447 [info] Invoking function: {'method': 'POST', 'path': 'http://nuclio-mm-app-project-serving.default-tenant.svc.cluster.local:8080/v2/models/RandomForestClassifier/infer'}\n",
      "> 2024-05-22 10:02:58,502 [info] Invoking function: {'method': 'POST', 'path': 'http://nuclio-mm-app-project-serving.default-tenant.svc.cluster.local:8080/v2/models/RandomForestClassifier/infer'}\n",
      "> 2024-05-22 10:02:58,527 [info] Invoking function: {'method': 'POST', 'path': 'http://nuclio-mm-app-project-serving.default-tenant.svc.cluster.local:8080/v2/models/RandomForestClassifier/infer'}\n",
      "> 2024-05-22 10:02:58,582 [info] Invoking function: {'method': 'POST', 'path': 'http://nuclio-mm-app-project-serving.default-tenant.svc.cluster.local:8080/v2/models/RandomForestClassifier/infer'}\n",
      "> 2024-05-22 10:02:58,638 [info] Invoking function: {'method': 'POST', 'path': 'http://nuclio-mm-app-project-serving.default-tenant.svc.cluster.local:8080/v2/models/RandomForestClassifier/infer'}\n",
      "> 2024-05-22 10:02:58,692 [info] Invoking function: {'method': 'POST', 'path': 'http://nuclio-mm-app-project-serving.default-tenant.svc.cluster.local:8080/v2/models/RandomForestClassifier/infer'}\n",
      "> 2024-05-22 10:02:58,748 [info] Invoking function: {'method': 'POST', 'path': 'http://nuclio-mm-app-project-serving.default-tenant.svc.cluster.local:8080/v2/models/RandomForestClassifier/infer'}\n",
      "> 2024-05-22 10:02:58,771 [info] Invoking function: {'method': 'POST', 'path': 'http://nuclio-mm-app-project-serving.default-tenant.svc.cluster.local:8080/v2/models/RandomForestClassifier/infer'}\n",
      "> 2024-05-22 10:02:58,825 [info] Invoking function: {'method': 'POST', 'path': 'http://nuclio-mm-app-project-serving.default-tenant.svc.cluster.local:8080/v2/models/RandomForestClassifier/infer'}\n",
      "> 2024-05-22 10:02:58,849 [info] Invoking function: {'method': 'POST', 'path': 'http://nuclio-mm-app-project-serving.default-tenant.svc.cluster.local:8080/v2/models/RandomForestClassifier/infer'}\n",
      "> 2024-05-22 10:02:58,901 [info] Invoking function: {'method': 'POST', 'path': 'http://nuclio-mm-app-project-serving.default-tenant.svc.cluster.local:8080/v2/models/RandomForestClassifier/infer'}\n",
      "> 2024-05-22 10:02:58,924 [info] Invoking function: {'method': 'POST', 'path': 'http://nuclio-mm-app-project-serving.default-tenant.svc.cluster.local:8080/v2/models/RandomForestClassifier/infer'}\n",
      "> 2024-05-22 10:02:58,947 [info] Invoking function: {'method': 'POST', 'path': 'http://nuclio-mm-app-project-serving.default-tenant.svc.cluster.local:8080/v2/models/RandomForestClassifier/infer'}\n",
      "> 2024-05-22 10:02:58,999 [info] Invoking function: {'method': 'POST', 'path': 'http://nuclio-mm-app-project-serving.default-tenant.svc.cluster.local:8080/v2/models/RandomForestClassifier/infer'}\n",
      "> 2024-05-22 10:02:59,023 [info] Invoking function: {'method': 'POST', 'path': 'http://nuclio-mm-app-project-serving.default-tenant.svc.cluster.local:8080/v2/models/RandomForestClassifier/infer'}\n",
      "> 2024-05-22 10:02:59,075 [info] Invoking function: {'method': 'POST', 'path': 'http://nuclio-mm-app-project-serving.default-tenant.svc.cluster.local:8080/v2/models/RandomForestClassifier/infer'}\n",
      "> 2024-05-22 10:02:59,129 [info] Invoking function: {'method': 'POST', 'path': 'http://nuclio-mm-app-project-serving.default-tenant.svc.cluster.local:8080/v2/models/RandomForestClassifier/infer'}\n",
      "> 2024-05-22 10:02:59,183 [info] Invoking function: {'method': 'POST', 'path': 'http://nuclio-mm-app-project-serving.default-tenant.svc.cluster.local:8080/v2/models/RandomForestClassifier/infer'}\n",
      "> 2024-05-22 10:02:59,206 [info] Invoking function: {'method': 'POST', 'path': 'http://nuclio-mm-app-project-serving.default-tenant.svc.cluster.local:8080/v2/models/RandomForestClassifier/infer'}\n",
      "> 2024-05-22 10:02:59,258 [info] Invoking function: {'method': 'POST', 'path': 'http://nuclio-mm-app-project-serving.default-tenant.svc.cluster.local:8080/v2/models/RandomForestClassifier/infer'}\n",
      "> 2024-05-22 10:02:59,312 [info] Invoking function: {'method': 'POST', 'path': 'http://nuclio-mm-app-project-serving.default-tenant.svc.cluster.local:8080/v2/models/RandomForestClassifier/infer'}\n",
      "> 2024-05-22 10:02:59,334 [info] Invoking function: {'method': 'POST', 'path': 'http://nuclio-mm-app-project-serving.default-tenant.svc.cluster.local:8080/v2/models/RandomForestClassifier/infer'}\n",
      "> 2024-05-22 10:02:59,386 [info] Invoking function: {'method': 'POST', 'path': 'http://nuclio-mm-app-project-serving.default-tenant.svc.cluster.local:8080/v2/models/RandomForestClassifier/infer'}\n",
      "> 2024-05-22 10:02:59,409 [info] Invoking function: {'method': 'POST', 'path': 'http://nuclio-mm-app-project-serving.default-tenant.svc.cluster.local:8080/v2/models/RandomForestClassifier/infer'}\n",
      "> 2024-05-22 10:02:59,461 [info] Invoking function: {'method': 'POST', 'path': 'http://nuclio-mm-app-project-serving.default-tenant.svc.cluster.local:8080/v2/models/RandomForestClassifier/infer'}\n",
      "> 2024-05-22 10:02:59,514 [info] Invoking function: {'method': 'POST', 'path': 'http://nuclio-mm-app-project-serving.default-tenant.svc.cluster.local:8080/v2/models/RandomForestClassifier/infer'}\n",
      "> 2024-05-22 10:02:59,541 [info] Invoking function: {'method': 'POST', 'path': 'http://nuclio-mm-app-project-serving.default-tenant.svc.cluster.local:8080/v2/models/RandomForestClassifier/infer'}\n",
      "> 2024-05-22 10:02:59,566 [info] Invoking function: {'method': 'POST', 'path': 'http://nuclio-mm-app-project-serving.default-tenant.svc.cluster.local:8080/v2/models/RandomForestClassifier/infer'}\n",
      "> 2024-05-22 10:02:59,620 [info] Invoking function: {'method': 'POST', 'path': 'http://nuclio-mm-app-project-serving.default-tenant.svc.cluster.local:8080/v2/models/RandomForestClassifier/infer'}\n",
      "> 2024-05-22 10:02:59,644 [info] Invoking function: {'method': 'POST', 'path': 'http://nuclio-mm-app-project-serving.default-tenant.svc.cluster.local:8080/v2/models/RandomForestClassifier/infer'}\n",
      "> 2024-05-22 10:02:59,698 [info] Invoking function: {'method': 'POST', 'path': 'http://nuclio-mm-app-project-serving.default-tenant.svc.cluster.local:8080/v2/models/RandomForestClassifier/infer'}\n",
      "> 2024-05-22 10:02:59,751 [info] Invoking function: {'method': 'POST', 'path': 'http://nuclio-mm-app-project-serving.default-tenant.svc.cluster.local:8080/v2/models/RandomForestClassifier/infer'}\n",
      "> 2024-05-22 10:02:59,804 [info] Invoking function: {'method': 'POST', 'path': 'http://nuclio-mm-app-project-serving.default-tenant.svc.cluster.local:8080/v2/models/RandomForestClassifier/infer'}\n",
      "> 2024-05-22 10:02:59,828 [info] Invoking function: {'method': 'POST', 'path': 'http://nuclio-mm-app-project-serving.default-tenant.svc.cluster.local:8080/v2/models/RandomForestClassifier/infer'}\n",
      "> 2024-05-22 10:02:59,880 [info] Invoking function: {'method': 'POST', 'path': 'http://nuclio-mm-app-project-serving.default-tenant.svc.cluster.local:8080/v2/models/RandomForestClassifier/infer'}\n",
      "> 2024-05-22 10:02:59,936 [info] Invoking function: {'method': 'POST', 'path': 'http://nuclio-mm-app-project-serving.default-tenant.svc.cluster.local:8080/v2/models/RandomForestClassifier/infer'}\n",
      "> 2024-05-22 10:02:59,991 [info] Invoking function: {'method': 'POST', 'path': 'http://nuclio-mm-app-project-serving.default-tenant.svc.cluster.local:8080/v2/models/RandomForestClassifier/infer'}\n",
      "> 2024-05-22 10:03:00,044 [info] Invoking function: {'method': 'POST', 'path': 'http://nuclio-mm-app-project-serving.default-tenant.svc.cluster.local:8080/v2/models/RandomForestClassifier/infer'}\n",
      "> 2024-05-22 10:03:00,092 [info] Invoking function: {'method': 'POST', 'path': 'http://nuclio-mm-app-project-serving.default-tenant.svc.cluster.local:8080/v2/models/RandomForestClassifier/infer'}\n",
      "> 2024-05-22 10:03:00,116 [info] Invoking function: {'method': 'POST', 'path': 'http://nuclio-mm-app-project-serving.default-tenant.svc.cluster.local:8080/v2/models/RandomForestClassifier/infer'}\n",
      "> 2024-05-22 10:03:00,169 [info] Invoking function: {'method': 'POST', 'path': 'http://nuclio-mm-app-project-serving.default-tenant.svc.cluster.local:8080/v2/models/RandomForestClassifier/infer'}\n",
      "> 2024-05-22 10:03:00,222 [info] Invoking function: {'method': 'POST', 'path': 'http://nuclio-mm-app-project-serving.default-tenant.svc.cluster.local:8080/v2/models/RandomForestClassifier/infer'}\n",
      "> 2024-05-22 10:03:00,276 [info] Invoking function: {'method': 'POST', 'path': 'http://nuclio-mm-app-project-serving.default-tenant.svc.cluster.local:8080/v2/models/RandomForestClassifier/infer'}\n",
      "> 2024-05-22 10:03:00,329 [info] Invoking function: {'method': 'POST', 'path': 'http://nuclio-mm-app-project-serving.default-tenant.svc.cluster.local:8080/v2/models/RandomForestClassifier/infer'}\n",
      "> 2024-05-22 10:03:00,353 [info] Invoking function: {'method': 'POST', 'path': 'http://nuclio-mm-app-project-serving.default-tenant.svc.cluster.local:8080/v2/models/RandomForestClassifier/infer'}\n",
      "> 2024-05-22 10:03:00,414 [info] Invoking function: {'method': 'POST', 'path': 'http://nuclio-mm-app-project-serving.default-tenant.svc.cluster.local:8080/v2/models/RandomForestClassifier/infer'}\n",
      "> 2024-05-22 10:03:00,438 [info] Invoking function: {'method': 'POST', 'path': 'http://nuclio-mm-app-project-serving.default-tenant.svc.cluster.local:8080/v2/models/RandomForestClassifier/infer'}\n",
      "> 2024-05-22 10:03:00,491 [info] Invoking function: {'method': 'POST', 'path': 'http://nuclio-mm-app-project-serving.default-tenant.svc.cluster.local:8080/v2/models/RandomForestClassifier/infer'}\n",
      "> 2024-05-22 10:03:00,546 [info] Invoking function: {'method': 'POST', 'path': 'http://nuclio-mm-app-project-serving.default-tenant.svc.cluster.local:8080/v2/models/RandomForestClassifier/infer'}\n",
      "> 2024-05-22 10:03:00,599 [info] Invoking function: {'method': 'POST', 'path': 'http://nuclio-mm-app-project-serving.default-tenant.svc.cluster.local:8080/v2/models/RandomForestClassifier/infer'}\n",
      "> 2024-05-22 10:03:00,625 [info] Invoking function: {'method': 'POST', 'path': 'http://nuclio-mm-app-project-serving.default-tenant.svc.cluster.local:8080/v2/models/RandomForestClassifier/infer'}\n",
      "> 2024-05-22 10:03:00,649 [info] Invoking function: {'method': 'POST', 'path': 'http://nuclio-mm-app-project-serving.default-tenant.svc.cluster.local:8080/v2/models/RandomForestClassifier/infer'}\n",
      "> 2024-05-22 10:03:00,672 [info] Invoking function: {'method': 'POST', 'path': 'http://nuclio-mm-app-project-serving.default-tenant.svc.cluster.local:8080/v2/models/RandomForestClassifier/infer'}\n",
      "> 2024-05-22 10:03:00,695 [info] Invoking function: {'method': 'POST', 'path': 'http://nuclio-mm-app-project-serving.default-tenant.svc.cluster.local:8080/v2/models/RandomForestClassifier/infer'}\n",
      "> 2024-05-22 10:03:00,748 [info] Invoking function: {'method': 'POST', 'path': 'http://nuclio-mm-app-project-serving.default-tenant.svc.cluster.local:8080/v2/models/RandomForestClassifier/infer'}\n",
      "> 2024-05-22 10:03:00,802 [info] Invoking function: {'method': 'POST', 'path': 'http://nuclio-mm-app-project-serving.default-tenant.svc.cluster.local:8080/v2/models/RandomForestClassifier/infer'}\n",
      "> 2024-05-22 10:03:00,856 [info] Invoking function: {'method': 'POST', 'path': 'http://nuclio-mm-app-project-serving.default-tenant.svc.cluster.local:8080/v2/models/RandomForestClassifier/infer'}\n",
      "> 2024-05-22 10:03:00,910 [info] Invoking function: {'method': 'POST', 'path': 'http://nuclio-mm-app-project-serving.default-tenant.svc.cluster.local:8080/v2/models/RandomForestClassifier/infer'}\n",
      "> 2024-05-22 10:03:00,933 [info] Invoking function: {'method': 'POST', 'path': 'http://nuclio-mm-app-project-serving.default-tenant.svc.cluster.local:8080/v2/models/RandomForestClassifier/infer'}\n",
      "> 2024-05-22 10:03:00,956 [info] Invoking function: {'method': 'POST', 'path': 'http://nuclio-mm-app-project-serving.default-tenant.svc.cluster.local:8080/v2/models/RandomForestClassifier/infer'}\n",
      "> 2024-05-22 10:03:00,978 [info] Invoking function: {'method': 'POST', 'path': 'http://nuclio-mm-app-project-serving.default-tenant.svc.cluster.local:8080/v2/models/RandomForestClassifier/infer'}\n",
      "> 2024-05-22 10:03:01,002 [info] Invoking function: {'method': 'POST', 'path': 'http://nuclio-mm-app-project-serving.default-tenant.svc.cluster.local:8080/v2/models/RandomForestClassifier/infer'}\n",
      "> 2024-05-22 10:03:01,057 [info] Invoking function: {'method': 'POST', 'path': 'http://nuclio-mm-app-project-serving.default-tenant.svc.cluster.local:8080/v2/models/RandomForestClassifier/infer'}\n",
      "> 2024-05-22 10:03:01,087 [info] Invoking function: {'method': 'POST', 'path': 'http://nuclio-mm-app-project-serving.default-tenant.svc.cluster.local:8080/v2/models/RandomForestClassifier/infer'}\n",
      "> 2024-05-22 10:03:01,139 [info] Invoking function: {'method': 'POST', 'path': 'http://nuclio-mm-app-project-serving.default-tenant.svc.cluster.local:8080/v2/models/RandomForestClassifier/infer'}\n",
      "> 2024-05-22 10:03:01,163 [info] Invoking function: {'method': 'POST', 'path': 'http://nuclio-mm-app-project-serving.default-tenant.svc.cluster.local:8080/v2/models/RandomForestClassifier/infer'}\n",
      "> 2024-05-22 10:03:01,185 [info] Invoking function: {'method': 'POST', 'path': 'http://nuclio-mm-app-project-serving.default-tenant.svc.cluster.local:8080/v2/models/RandomForestClassifier/infer'}\n",
      "> 2024-05-22 10:03:01,207 [info] Invoking function: {'method': 'POST', 'path': 'http://nuclio-mm-app-project-serving.default-tenant.svc.cluster.local:8080/v2/models/RandomForestClassifier/infer'}\n",
      "> 2024-05-22 10:03:01,260 [info] Invoking function: {'method': 'POST', 'path': 'http://nuclio-mm-app-project-serving.default-tenant.svc.cluster.local:8080/v2/models/RandomForestClassifier/infer'}\n",
      "> 2024-05-22 10:03:01,320 [info] Invoking function: {'method': 'POST', 'path': 'http://nuclio-mm-app-project-serving.default-tenant.svc.cluster.local:8080/v2/models/RandomForestClassifier/infer'}\n",
      "> 2024-05-22 10:03:01,347 [info] Invoking function: {'method': 'POST', 'path': 'http://nuclio-mm-app-project-serving.default-tenant.svc.cluster.local:8080/v2/models/RandomForestClassifier/infer'}\n",
      "> 2024-05-22 10:03:01,374 [info] Invoking function: {'method': 'POST', 'path': 'http://nuclio-mm-app-project-serving.default-tenant.svc.cluster.local:8080/v2/models/RandomForestClassifier/infer'}\n",
      "> 2024-05-22 10:03:01,396 [info] Invoking function: {'method': 'POST', 'path': 'http://nuclio-mm-app-project-serving.default-tenant.svc.cluster.local:8080/v2/models/RandomForestClassifier/infer'}\n",
      "> 2024-05-22 10:03:01,449 [info] Invoking function: {'method': 'POST', 'path': 'http://nuclio-mm-app-project-serving.default-tenant.svc.cluster.local:8080/v2/models/RandomForestClassifier/infer'}\n",
      "> 2024-05-22 10:03:01,505 [info] Invoking function: {'method': 'POST', 'path': 'http://nuclio-mm-app-project-serving.default-tenant.svc.cluster.local:8080/v2/models/RandomForestClassifier/infer'}\n",
      "> 2024-05-22 10:03:01,529 [info] Invoking function: {'method': 'POST', 'path': 'http://nuclio-mm-app-project-serving.default-tenant.svc.cluster.local:8080/v2/models/RandomForestClassifier/infer'}\n",
      "> 2024-05-22 10:03:01,551 [info] Invoking function: {'method': 'POST', 'path': 'http://nuclio-mm-app-project-serving.default-tenant.svc.cluster.local:8080/v2/models/RandomForestClassifier/infer'}\n",
      "> 2024-05-22 10:03:01,572 [info] Invoking function: {'method': 'POST', 'path': 'http://nuclio-mm-app-project-serving.default-tenant.svc.cluster.local:8080/v2/models/RandomForestClassifier/infer'}\n",
      "> 2024-05-22 10:03:01,597 [info] Invoking function: {'method': 'POST', 'path': 'http://nuclio-mm-app-project-serving.default-tenant.svc.cluster.local:8080/v2/models/RandomForestClassifier/infer'}\n",
      "> 2024-05-22 10:03:01,620 [info] Invoking function: {'method': 'POST', 'path': 'http://nuclio-mm-app-project-serving.default-tenant.svc.cluster.local:8080/v2/models/RandomForestClassifier/infer'}\n",
      "> 2024-05-22 10:03:01,673 [info] Invoking function: {'method': 'POST', 'path': 'http://nuclio-mm-app-project-serving.default-tenant.svc.cluster.local:8080/v2/models/RandomForestClassifier/infer'}\n",
      "> 2024-05-22 10:03:01,727 [info] Invoking function: {'method': 'POST', 'path': 'http://nuclio-mm-app-project-serving.default-tenant.svc.cluster.local:8080/v2/models/RandomForestClassifier/infer'}\n",
      "> 2024-05-22 10:03:01,780 [info] Invoking function: {'method': 'POST', 'path': 'http://nuclio-mm-app-project-serving.default-tenant.svc.cluster.local:8080/v2/models/RandomForestClassifier/infer'}\n",
      "> 2024-05-22 10:03:01,803 [info] Invoking function: {'method': 'POST', 'path': 'http://nuclio-mm-app-project-serving.default-tenant.svc.cluster.local:8080/v2/models/RandomForestClassifier/infer'}\n",
      "> 2024-05-22 10:03:01,856 [info] Invoking function: {'method': 'POST', 'path': 'http://nuclio-mm-app-project-serving.default-tenant.svc.cluster.local:8080/v2/models/RandomForestClassifier/infer'}\n",
      "> 2024-05-22 10:03:01,910 [info] Invoking function: {'method': 'POST', 'path': 'http://nuclio-mm-app-project-serving.default-tenant.svc.cluster.local:8080/v2/models/RandomForestClassifier/infer'}\n",
      "> 2024-05-22 10:03:01,934 [info] Invoking function: {'method': 'POST', 'path': 'http://nuclio-mm-app-project-serving.default-tenant.svc.cluster.local:8080/v2/models/RandomForestClassifier/infer'}\n",
      "> 2024-05-22 10:03:01,957 [info] Invoking function: {'method': 'POST', 'path': 'http://nuclio-mm-app-project-serving.default-tenant.svc.cluster.local:8080/v2/models/RandomForestClassifier/infer'}\n",
      "> 2024-05-22 10:03:02,011 [info] Invoking function: {'method': 'POST', 'path': 'http://nuclio-mm-app-project-serving.default-tenant.svc.cluster.local:8080/v2/models/RandomForestClassifier/infer'}\n",
      "> 2024-05-22 10:03:02,065 [info] Invoking function: {'method': 'POST', 'path': 'http://nuclio-mm-app-project-serving.default-tenant.svc.cluster.local:8080/v2/models/RandomForestClassifier/infer'}\n",
      "> 2024-05-22 10:03:02,088 [info] Invoking function: {'method': 'POST', 'path': 'http://nuclio-mm-app-project-serving.default-tenant.svc.cluster.local:8080/v2/models/RandomForestClassifier/infer'}\n",
      "> 2024-05-22 10:03:02,141 [info] Invoking function: {'method': 'POST', 'path': 'http://nuclio-mm-app-project-serving.default-tenant.svc.cluster.local:8080/v2/models/RandomForestClassifier/infer'}\n",
      "> 2024-05-22 10:03:02,165 [info] Invoking function: {'method': 'POST', 'path': 'http://nuclio-mm-app-project-serving.default-tenant.svc.cluster.local:8080/v2/models/RandomForestClassifier/infer'}\n",
      "> 2024-05-22 10:03:02,189 [info] Invoking function: {'method': 'POST', 'path': 'http://nuclio-mm-app-project-serving.default-tenant.svc.cluster.local:8080/v2/models/RandomForestClassifier/infer'}\n",
      "> 2024-05-22 10:03:02,242 [info] Invoking function: {'method': 'POST', 'path': 'http://nuclio-mm-app-project-serving.default-tenant.svc.cluster.local:8080/v2/models/RandomForestClassifier/infer'}\n",
      "> 2024-05-22 10:03:02,266 [info] Invoking function: {'method': 'POST', 'path': 'http://nuclio-mm-app-project-serving.default-tenant.svc.cluster.local:8080/v2/models/RandomForestClassifier/infer'}\n",
      "> 2024-05-22 10:03:02,319 [info] Invoking function: {'method': 'POST', 'path': 'http://nuclio-mm-app-project-serving.default-tenant.svc.cluster.local:8080/v2/models/RandomForestClassifier/infer'}\n",
      "> 2024-05-22 10:03:02,372 [info] Invoking function: {'method': 'POST', 'path': 'http://nuclio-mm-app-project-serving.default-tenant.svc.cluster.local:8080/v2/models/RandomForestClassifier/infer'}\n",
      "> 2024-05-22 10:03:02,426 [info] Invoking function: {'method': 'POST', 'path': 'http://nuclio-mm-app-project-serving.default-tenant.svc.cluster.local:8080/v2/models/RandomForestClassifier/infer'}\n",
      "> 2024-05-22 10:03:02,480 [info] Invoking function: {'method': 'POST', 'path': 'http://nuclio-mm-app-project-serving.default-tenant.svc.cluster.local:8080/v2/models/RandomForestClassifier/infer'}\n",
      "> 2024-05-22 10:03:02,504 [info] Invoking function: {'method': 'POST', 'path': 'http://nuclio-mm-app-project-serving.default-tenant.svc.cluster.local:8080/v2/models/RandomForestClassifier/infer'}\n",
      "> 2024-05-22 10:03:02,557 [info] Invoking function: {'method': 'POST', 'path': 'http://nuclio-mm-app-project-serving.default-tenant.svc.cluster.local:8080/v2/models/RandomForestClassifier/infer'}\n",
      "> 2024-05-22 10:03:02,581 [info] Invoking function: {'method': 'POST', 'path': 'http://nuclio-mm-app-project-serving.default-tenant.svc.cluster.local:8080/v2/models/RandomForestClassifier/infer'}\n",
      "> 2024-05-22 10:03:02,605 [info] Invoking function: {'method': 'POST', 'path': 'http://nuclio-mm-app-project-serving.default-tenant.svc.cluster.local:8080/v2/models/RandomForestClassifier/infer'}\n",
      "> 2024-05-22 10:03:02,629 [info] Invoking function: {'method': 'POST', 'path': 'http://nuclio-mm-app-project-serving.default-tenant.svc.cluster.local:8080/v2/models/RandomForestClassifier/infer'}\n",
      "> 2024-05-22 10:03:02,683 [info] Invoking function: {'method': 'POST', 'path': 'http://nuclio-mm-app-project-serving.default-tenant.svc.cluster.local:8080/v2/models/RandomForestClassifier/infer'}\n",
      "> 2024-05-22 10:03:02,737 [info] Invoking function: {'method': 'POST', 'path': 'http://nuclio-mm-app-project-serving.default-tenant.svc.cluster.local:8080/v2/models/RandomForestClassifier/infer'}\n",
      "> 2024-05-22 10:03:02,761 [info] Invoking function: {'method': 'POST', 'path': 'http://nuclio-mm-app-project-serving.default-tenant.svc.cluster.local:8080/v2/models/RandomForestClassifier/infer'}\n",
      "> 2024-05-22 10:03:02,814 [info] Invoking function: {'method': 'POST', 'path': 'http://nuclio-mm-app-project-serving.default-tenant.svc.cluster.local:8080/v2/models/RandomForestClassifier/infer'}\n",
      "> 2024-05-22 10:03:02,836 [info] Invoking function: {'method': 'POST', 'path': 'http://nuclio-mm-app-project-serving.default-tenant.svc.cluster.local:8080/v2/models/RandomForestClassifier/infer'}\n",
      "> 2024-05-22 10:03:02,859 [info] Invoking function: {'method': 'POST', 'path': 'http://nuclio-mm-app-project-serving.default-tenant.svc.cluster.local:8080/v2/models/RandomForestClassifier/infer'}\n",
      "> 2024-05-22 10:03:02,912 [info] Invoking function: {'method': 'POST', 'path': 'http://nuclio-mm-app-project-serving.default-tenant.svc.cluster.local:8080/v2/models/RandomForestClassifier/infer'}\n",
      "> 2024-05-22 10:03:02,935 [info] Invoking function: {'method': 'POST', 'path': 'http://nuclio-mm-app-project-serving.default-tenant.svc.cluster.local:8080/v2/models/RandomForestClassifier/infer'}\n",
      "> 2024-05-22 10:03:02,957 [info] Invoking function: {'method': 'POST', 'path': 'http://nuclio-mm-app-project-serving.default-tenant.svc.cluster.local:8080/v2/models/RandomForestClassifier/infer'}\n",
      "> 2024-05-22 10:03:02,980 [info] Invoking function: {'method': 'POST', 'path': 'http://nuclio-mm-app-project-serving.default-tenant.svc.cluster.local:8080/v2/models/RandomForestClassifier/infer'}\n",
      "> 2024-05-22 10:03:03,002 [info] Invoking function: {'method': 'POST', 'path': 'http://nuclio-mm-app-project-serving.default-tenant.svc.cluster.local:8080/v2/models/RandomForestClassifier/infer'}\n",
      "> 2024-05-22 10:03:03,059 [info] Invoking function: {'method': 'POST', 'path': 'http://nuclio-mm-app-project-serving.default-tenant.svc.cluster.local:8080/v2/models/RandomForestClassifier/infer'}\n",
      "> 2024-05-22 10:03:03,111 [info] Invoking function: {'method': 'POST', 'path': 'http://nuclio-mm-app-project-serving.default-tenant.svc.cluster.local:8080/v2/models/RandomForestClassifier/infer'}\n",
      "> 2024-05-22 10:03:03,135 [info] Invoking function: {'method': 'POST', 'path': 'http://nuclio-mm-app-project-serving.default-tenant.svc.cluster.local:8080/v2/models/RandomForestClassifier/infer'}\n",
      "> 2024-05-22 10:03:03,159 [info] Invoking function: {'method': 'POST', 'path': 'http://nuclio-mm-app-project-serving.default-tenant.svc.cluster.local:8080/v2/models/RandomForestClassifier/infer'}\n",
      "> 2024-05-22 10:03:03,182 [info] Invoking function: {'method': 'POST', 'path': 'http://nuclio-mm-app-project-serving.default-tenant.svc.cluster.local:8080/v2/models/RandomForestClassifier/infer'}\n",
      "> 2024-05-22 10:03:03,204 [info] Invoking function: {'method': 'POST', 'path': 'http://nuclio-mm-app-project-serving.default-tenant.svc.cluster.local:8080/v2/models/RandomForestClassifier/infer'}\n",
      "> 2024-05-22 10:03:03,257 [info] Invoking function: {'method': 'POST', 'path': 'http://nuclio-mm-app-project-serving.default-tenant.svc.cluster.local:8080/v2/models/RandomForestClassifier/infer'}\n",
      "> 2024-05-22 10:03:03,281 [info] Invoking function: {'method': 'POST', 'path': 'http://nuclio-mm-app-project-serving.default-tenant.svc.cluster.local:8080/v2/models/RandomForestClassifier/infer'}\n",
      "> 2024-05-22 10:03:03,303 [info] Invoking function: {'method': 'POST', 'path': 'http://nuclio-mm-app-project-serving.default-tenant.svc.cluster.local:8080/v2/models/RandomForestClassifier/infer'}\n",
      "> 2024-05-22 10:03:03,326 [info] Invoking function: {'method': 'POST', 'path': 'http://nuclio-mm-app-project-serving.default-tenant.svc.cluster.local:8080/v2/models/RandomForestClassifier/infer'}\n",
      "> 2024-05-22 10:03:03,348 [info] Invoking function: {'method': 'POST', 'path': 'http://nuclio-mm-app-project-serving.default-tenant.svc.cluster.local:8080/v2/models/RandomForestClassifier/infer'}\n",
      "> 2024-05-22 10:03:03,371 [info] Invoking function: {'method': 'POST', 'path': 'http://nuclio-mm-app-project-serving.default-tenant.svc.cluster.local:8080/v2/models/RandomForestClassifier/infer'}\n",
      "> 2024-05-22 10:03:03,394 [info] Invoking function: {'method': 'POST', 'path': 'http://nuclio-mm-app-project-serving.default-tenant.svc.cluster.local:8080/v2/models/RandomForestClassifier/infer'}\n",
      "> 2024-05-22 10:03:03,447 [info] Invoking function: {'method': 'POST', 'path': 'http://nuclio-mm-app-project-serving.default-tenant.svc.cluster.local:8080/v2/models/RandomForestClassifier/infer'}\n",
      "> 2024-05-22 10:03:03,499 [info] Invoking function: {'method': 'POST', 'path': 'http://nuclio-mm-app-project-serving.default-tenant.svc.cluster.local:8080/v2/models/RandomForestClassifier/infer'}\n",
      "> 2024-05-22 10:03:03,522 [info] Invoking function: {'method': 'POST', 'path': 'http://nuclio-mm-app-project-serving.default-tenant.svc.cluster.local:8080/v2/models/RandomForestClassifier/infer'}\n",
      "> 2024-05-22 10:03:03,544 [info] Invoking function: {'method': 'POST', 'path': 'http://nuclio-mm-app-project-serving.default-tenant.svc.cluster.local:8080/v2/models/RandomForestClassifier/infer'}\n",
      "> 2024-05-22 10:03:03,596 [info] Invoking function: {'method': 'POST', 'path': 'http://nuclio-mm-app-project-serving.default-tenant.svc.cluster.local:8080/v2/models/RandomForestClassifier/infer'}\n",
      "> 2024-05-22 10:03:03,619 [info] Invoking function: {'method': 'POST', 'path': 'http://nuclio-mm-app-project-serving.default-tenant.svc.cluster.local:8080/v2/models/RandomForestClassifier/infer'}\n",
      "> 2024-05-22 10:03:03,671 [info] Invoking function: {'method': 'POST', 'path': 'http://nuclio-mm-app-project-serving.default-tenant.svc.cluster.local:8080/v2/models/RandomForestClassifier/infer'}\n",
      "> 2024-05-22 10:03:03,693 [info] Invoking function: {'method': 'POST', 'path': 'http://nuclio-mm-app-project-serving.default-tenant.svc.cluster.local:8080/v2/models/RandomForestClassifier/infer'}\n",
      "> 2024-05-22 10:03:03,714 [info] Invoking function: {'method': 'POST', 'path': 'http://nuclio-mm-app-project-serving.default-tenant.svc.cluster.local:8080/v2/models/RandomForestClassifier/infer'}\n",
      "> 2024-05-22 10:03:03,736 [info] Invoking function: {'method': 'POST', 'path': 'http://nuclio-mm-app-project-serving.default-tenant.svc.cluster.local:8080/v2/models/RandomForestClassifier/infer'}\n",
      "> 2024-05-22 10:03:03,788 [info] Invoking function: {'method': 'POST', 'path': 'http://nuclio-mm-app-project-serving.default-tenant.svc.cluster.local:8080/v2/models/RandomForestClassifier/infer'}\n",
      "> 2024-05-22 10:03:03,810 [info] Invoking function: {'method': 'POST', 'path': 'http://nuclio-mm-app-project-serving.default-tenant.svc.cluster.local:8080/v2/models/RandomForestClassifier/infer'}\n",
      "> 2024-05-22 10:03:03,862 [info] Invoking function: {'method': 'POST', 'path': 'http://nuclio-mm-app-project-serving.default-tenant.svc.cluster.local:8080/v2/models/RandomForestClassifier/infer'}\n",
      "> 2024-05-22 10:03:03,885 [info] Invoking function: {'method': 'POST', 'path': 'http://nuclio-mm-app-project-serving.default-tenant.svc.cluster.local:8080/v2/models/RandomForestClassifier/infer'}\n",
      "> 2024-05-22 10:03:03,936 [info] Invoking function: {'method': 'POST', 'path': 'http://nuclio-mm-app-project-serving.default-tenant.svc.cluster.local:8080/v2/models/RandomForestClassifier/infer'}\n",
      "> 2024-05-22 10:03:03,989 [info] Invoking function: {'method': 'POST', 'path': 'http://nuclio-mm-app-project-serving.default-tenant.svc.cluster.local:8080/v2/models/RandomForestClassifier/infer'}\n"
     ]
    }
   ],
   "source": [
    "import json\n",
    "from time import sleep\n",
    "from random import choice, uniform\n",
    "\n",
    "iris = load_iris()\n",
    "iris_data = iris[\"data\"].tolist()\n",
    "\n",
    "model_name = \"RandomForestClassifier\"\n",
    "serving_1 = project.get_function(\"serving\")\n",
    "\n",
    "for i in range(150):\n",
    "    data_point = choice(iris_data)\n",
    "    # data_point = [0.5,0.5,0.5,0.5]\n",
    "    serving_1.invoke(\n",
    "        f\"v2/models/{model_name}/infer\", json.dumps({\"inputs\": [data_point]})\n",
    "    )\n",
    "    sleep(choice([0.01, 0.04]))"
   ]
  },
  {
   "cell_type": "markdown",
   "id": "9ddf342a-aa6f-4898-87c1-a4976bd283a8",
   "metadata": {},
   "source": [
    "## View the application results\n",
    "\n",
    "<img src=\"./_static/images/mm-myapp.png\" >\n",
    "\n",
    "And if you've used Evidently:\n",
    "\n",
    "<img src=\"./_static/images/mm-logger-dashb-evidently.png\" >\n",
    "\n",
    "<img src=\"./_static/images/mm-evidently.png\" >\n",
    "\n"
   ]
  },
  {
   "cell_type": "markdown",
   "id": "cb09c03d",
   "metadata": {},
   "source": [
    "## View the status of the model monitoring jobs \n",
    "\n",
    "View the model monitoring jobs in Jobs and Workflows. Model monitoring jobs run continuously, therefore they should \n",
    "have a blue dot indicating that the function is running. (A green dot indicates that the job completed.)\n",
    "\n",
    "For more information on the UI, see [Model monitoring using the platform UI](../monitoring/model-monitoring-deployment.html#model-monitoring-in-the-platform-ui).\n",
    "\n",
    "<img src=\"./_static/images/mm-monitor-jobs.png\" >"
   ]
  },
  {
   "cell_type": "markdown",
   "id": "16fa41b3",
   "metadata": {},
   "source": [
    "<a id=\"view-dashboards\"></a>\n",
    "## View detailed drift dashboards"
   ]
  },
  {
   "cell_type": "markdown",
   "id": "306e0309",
   "metadata": {},
   "source": [
    "Grafana has detailed dashboards that show additional information on each model in the project:\n",
    "\n",
    "For more information on the dashboards, see [Model monitoring using Grafana dashboards](../monitoring/model-monitoring-deployment.html#model-monitoring-using-grafana-dashboards).\n",
    "\n",
    "The **Overview dashboard** displays the model endpoint IDs of a specific project. Only deployed models with Model Monitoring enabled are displayed. Endpoint IDs are URIs used to provide access to performance data and drift detection statistics of a deployed model."
   ]
  },
  {
   "cell_type": "markdown",
   "id": "bd4d7c9c",
   "metadata": {},
   "source": [
    "![grafana_dashboard_1](./_static/images/grafana_dashboard_1.png)"
   ]
  },
  {
   "cell_type": "markdown",
   "id": "97ef9345",
   "metadata": {},
   "source": [
    "The **model monitoring details** dashboard displays the real-time performance data of the selected model, including graphs of individual features over time. "
   ]
  },
  {
   "cell_type": "markdown",
   "id": "da470eca",
   "metadata": {},
   "source": [
    "![grafana_dashboard_2](./_static/images/grafana_dashboard_2.png)"
   ]
  },
  {
   "cell_type": "markdown",
   "id": "c3ce647b",
   "metadata": {},
   "source": [
    "The **model monitoring performance** dashboard displaysdrift and operational metrics over time."
   ]
  },
  {
   "cell_type": "markdown",
   "id": "54888c18",
   "metadata": {},
   "source": [
    "![grafana_dashboard_3](./_static/images/grafana_dashboard_3.png)"
   ]
  },
  {
   "cell_type": "markdown",
   "id": "de9ed1fc",
   "metadata": {},
   "source": [
    "## Done!\n",
    "Congratulations! You’ve completed Part 5 of the MLRun getting-started tutorial. To continue, proceed to [Part 6 Batch inference and drift detection](./07-batch-infer)."
   ]
  }
 ],
 "metadata": {
  "kernelspec": {
   "display_name": "Python 3 (ipykernel)",
   "language": "python",
   "name": "python3"
  },
  "language_info": {
   "codemirror_mode": {
    "name": "ipython",
    "version": 3
   },
   "file_extension": ".py",
   "mimetype": "text/x-python",
   "name": "python",
   "nbconvert_exporter": "python",
   "pygments_lexer": "ipython3",
   "version": "3.9.13"
  }
 },
 "nbformat": 4,
 "nbformat_minor": 5
}<|MERGE_RESOLUTION|>--- conflicted
+++ resolved
@@ -150,12 +150,8 @@
     }
    ],
    "source": [
-<<<<<<< HEAD
-    "project.enable_model_monitoring(base_period=1)\n"
-=======
     "project.set_model_monitoring_credentials(None, \"v3io\", \"v3io\", \"v3io\")\n",
     "project.enable_model_monitoring(base_period=1)"
->>>>>>> 6f13b16f
    ]
   },
   {
