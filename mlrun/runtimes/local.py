# Copyright 2018 Iguazio
#
# Licensed under the Apache License, Version 2.0 (the "License");
# you may not use this file except in compliance with the License.
# You may obtain a copy of the License at
#
#   http://www.apache.org/licenses/LICENSE-2.0
#
# Unless required by applicable law or agreed to in writing, software
# distributed under the License is distributed on an "AS IS" BASIS,
# WITHOUT WARRANTIES OR CONDITIONS OF ANY KIND, either express or implied.
# See the License for the specific language governing permissions and
# limitations under the License.

import json
import inspect
import os
import socket
import sys
import traceback
from copy import copy
from os import environ, remove
from tempfile import mktemp

from .kubejob import KubejobRuntime
from ..model import RunObject
from ..utils import logger
from ..execution import MLClientCtx
from .base import BaseRuntime
from .utils import log_std, global_context, RunError
from sys import executable
from subprocess import run, PIPE

import importlib.util as imputil
from io import StringIO
from contextlib import redirect_stdout
from pathlib import Path
from nuclio import Event


class HandlerRuntime(BaseRuntime):
    kind = 'handler'

    def _run(self, runobj: RunObject, execution):
        handler = runobj.spec.handler
        self._force_handler(handler)
        tmp = mktemp('.json')
        environ['MLRUN_META_TMPFILE'] = tmp
        if self.spec.pythonpath:
            set_paths(self.spec.pythonpath)

        context = MLClientCtx.from_dict(
            runobj.to_dict(),
            rundb=self.spec.rundb,
            autocommit=False,
            tmp=tmp,
            host=socket.gethostname(),
        )
        global_context.set(context)
        sout, serr = exec_from_params(handler, runobj, context, self.spec.workdir)
        log_std(self._db_conn, runobj, sout, serr, show=False)
        return context.to_dict()


class LocalRuntime(BaseRuntime):
    kind = 'local'
    _is_remote = False

    def to_job(self, image=''):
        struct = self.to_dict()
        obj = KubejobRuntime.from_dict(struct)
        if image:
            obj.spec.image = image
        return obj

    @property
    def is_deployed(self):
        return True

    def _run(self, runobj: RunObject, execution):
        environ['MLRUN_EXEC_CONFIG'] = runobj.to_json()
        tmp = mktemp('.json')
        environ['MLRUN_META_TMPFILE'] = tmp
        if self.spec.rundb:
            environ['MLRUN_DBPATH'] = self.spec.rundb

        handler = runobj.spec.handler
        logger.debug(
            'starting local run: {} # {}'.format(self.spec.command, handler or 'main')
        )

        if handler:
            if self.spec.pythonpath:
                set_paths(self.spec.pythonpath)

            mod, fn = load_module(self.spec.command, handler)
            context = MLClientCtx.from_dict(
                runobj.to_dict(),
                rundb=self.spec.rundb,
                autocommit=False,
                tmp=tmp,
                host=socket.gethostname(),
            )
            mod.global_mlrun_context = context
            global_context.set(context)
            sout, serr = exec_from_params(fn, runobj, context, self.spec.workdir)
            log_std(self._db_conn, runobj, sout, serr, skip=self.is_child, show=False)
            return context.to_dict()

        else:
            if self.spec.mode == 'pass':
                cmd = [self.spec.command]
            else:
                cmd = [executable, self.spec.command]

            env = None
            if self.spec.pythonpath:
                pypath = self.spec.pythonpath
                if 'PYTHONPATH' in environ:
                    pypath = '{}:{}'.format(environ['PYTHONPATH'], pypath)
                env = {'PYTHONPATH': pypath}
            if runobj.spec.verbose:
                if not env:
                    env = {}
                env['MLRUN_LOG_LEVEL'] = 'debug'

            sout, serr = run_exec(cmd, self.spec.args, env=env, cwd=self.spec.workdir)
            log_std(self._db_conn, runobj, sout, serr, skip=self.is_child)

            try:
                with open(tmp) as fp:
                    resp = fp.read()
                remove(tmp)
                if resp:
                    return json.loads(resp)
                logger.error('empty context tmp file')
            except FileNotFoundError:
                logger.info('no context file found')
            return runobj.to_dict()


def set_paths(pythonpath=''):
    paths = pythonpath.split(':')
    if not paths:
        return
    for p in paths:
        abspath = os.path.abspath(p)
        if abspath not in sys.path:
            sys.path.append(abspath)


def load_module(file_name, handler):
    """Load module from file name"""
    path = Path(file_name)
    mod_name = path.name
    if path.suffix:
        mod_name = mod_name[: -len(path.suffix)]
    spec = imputil.spec_from_file_location(mod_name, file_name)
    if spec is None:
        raise RunError(f'cannot import from {file_name!r}')
    mod = imputil.module_from_spec(spec)
    spec.loader.exec_module(mod)
    try:
        fn = getattr(mod, handler)  # Will raise if name not found
    except AttributeError:
        raise RunError('handler {} not found in {}'.format(handler, file_name))

    return mod, fn


def run_exec(cmd, args, env=None, cwd=None):
    if args:
        cmd += args
    out = run(cmd, stdout=PIPE, stderr=PIPE, env=env, cwd=cwd)

    err = out.stderr.decode('utf-8') if out.returncode != 0 else ''
    return out.stdout.decode('utf-8'), err


class _DupStdout(object):
    def __init__(self):
        self.terminal = sys.stdout
        self.buf = StringIO()

    def write(self, message):
        self.terminal.write(message)
        self.buf.write(message)

    def flush(self):
        pass


def exec_from_params(handler, runobj: RunObject, context: MLClientCtx, cwd=None):
    old_level = logger.level
    if runobj.spec.verbose:
        logger.set_logger_level('DEBUG')
    args_list = get_func_arg(handler, runobj, context)

    stdout = _DupStdout()
    err = ''
    val = None
    old_dir = os.getcwd()
    with redirect_stdout(stdout):
        context.set_logger_stream(stdout)
        try:
            if cwd:
                os.chdir(cwd)
            val = handler(*args_list)
            context.set_state('completed', commit=False)
        except Exception as e:
            err = str(e)
            logger.error(traceback.format_exc())
            context.set_state(error=err, commit=False)
            logger.set_logger_level(old_level)

    if cwd:
        os.chdir(old_dir)
    context.set_logger_stream(sys.stdout)
    if val:
        context.log_result('return', val)
    context.commit()
<<<<<<< HEAD
    logger.set_logger_level(old_level)
    return stdout.getvalue(), err
=======
    set_logger_level(old_level)
    return stdout.buf.getvalue(), err
>>>>>>> 2ef9396f


def get_func_arg(handler, runobj: RunObject, context: MLClientCtx):
    params = runobj.spec.parameters or {}
    inputs = runobj.spec.inputs or {}
    args_list = []
    i = 0
    args = inspect.signature(handler).parameters
    if len(args) > 0 and list(args.keys())[0] == 'context':
        args_list.append(context)
        i += 1
    if len(args) > i + 1 and list(args.keys())[i] == 'event':
        event = Event(runobj.to_dict())
        args_list.append(event)
        i += 1

    for key in list(args.keys())[i:]:
        if args[key].name in params:
            args_list.append(copy(params[key]))
        elif args[key].name in inputs:
            obj = context.get_input(key, inputs[key])
            if type(args[key].default) is str or args[key].annotation == str:
                args_list.append(obj.local())
            else:
                args_list.append(context.get_input(key, inputs[key]))
        elif args[key].default is not inspect.Parameter.empty:
            args_list.append(args[key].default)
        else:
            args_list.append(None)

    return args_list<|MERGE_RESOLUTION|>--- conflicted
+++ resolved
@@ -219,13 +219,8 @@
     if val:
         context.log_result('return', val)
     context.commit()
-<<<<<<< HEAD
     logger.set_logger_level(old_level)
-    return stdout.getvalue(), err
-=======
-    set_logger_level(old_level)
     return stdout.buf.getvalue(), err
->>>>>>> 2ef9396f
 
 
 def get_func_arg(handler, runobj: RunObject, context: MLClientCtx):
