--- conflicted
+++ resolved
@@ -58,15 +58,10 @@
 (for example, `/v3io/projects/myproject/artifacts` for a “myproject” project).
 ```
 
-<<<<<<< HEAD
 **Saving the Artifacts in Run-Specific Paths**</br>
 When you specify `{{run.uid}}`, the artifacts for each job are stored in a dedicated directory for each executed job.
 Under the artifact path you should see the source-data file in a new directory whose name is derived from the unique run ID.
 Otherwise, the same artifacts directory is used in all runs, and the artifacts for newer runs override those from the previous runs.
-=======
-When you use `{{run.uid}}`, the artifacts for each job are stored in a dedicated directory for the executed job.
-Otherwise, the same artifacts directory is used in all runs, so the artifacts for newer runs override those from the previous runs.
->>>>>>> 1c7820b9
 
 As previously explained, `set_environment` returns a tuple with the project name and artifacts path.
 You can optionally save your environment's artifacts path to a variable, as demonstrated in the previous steps.
@@ -120,11 +115,7 @@
 
 ## Dataset artifacts
 
-<<<<<<< HEAD
 Storing datasets is important in order to have a record of the data that was used to train the model, as well as storing any processed data. MLRun comes with built-in support for the DataFrame format. MLRun not only stores the DataFrame, but it also provides information about the data, such as statistics.
-=======
-Storing datasets is important in order to have a record of the data that was used to train the model, as well as storing any processed data. MLRun comes with built-in support for DataFrame format, and cannot just store the DataFrame, but also provide the user information regarding the data, such as statistics.
->>>>>>> 1c7820b9
 
 The simplest way to store a dataset is with the following code:
 
@@ -132,11 +123,7 @@
 context.log_dataset(key='my_data', df=df)
 ```
 
-<<<<<<< HEAD
 Where `key` is the the name of the artifact and `df` is the DataFrame. By default, MLRun stores a short preview of 20 lines. You can change the number of lines by changing the value of the `preview` parameter.
-=======
-Where `key` is the name of the artifact and `df` is the DataFrame. By default, MLRun will store a short preview of 20 lines. You can change the number of lines by using the `preview` parameter and setting it to a different value.
->>>>>>> 1c7820b9
 
 MLRun also calculates statistics on the DataFrame on all numeric fields. You can enable statistics regardless to the DataFrame size by setting the `stats` parameter to `True`.
 
@@ -163,12 +150,7 @@
                         index=False, artifact_path=target_path)
 ```
 
-<<<<<<< HEAD
 You can run this function locally or as a job. For example, to run it locally:
-=======
-We can run this function locally or as a job. For example, if we run it locally:
->>>>>>> 1c7820b9
-
 ``` python
 from os import path
 from mlrun import new_project, run_local, mlconf
