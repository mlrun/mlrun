--- conflicted
+++ resolved
@@ -113,11 +113,8 @@
         args=args,
         kind="build",
         project=project,
-<<<<<<< HEAD
+        default_pod_spec_attributes=extra_runtime_spec,
         resources=resources,
-=======
-        default_pod_spec_attributes=extra_runtime_spec,
->>>>>>> e9a2e8d5
     )
     kpod.env = builder_env
 
