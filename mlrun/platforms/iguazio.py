--- conflicted
+++ resolved
@@ -528,18 +528,12 @@
 
     username = username or os.environ.get("V3IO_USERNAME")
     password = password or os.environ.get("V3IO_PASSWORD")
-<<<<<<< HEAD
     # V3IO_ACCESS_KEY` is used by other packages like v3io, MLRun also uses it as the access key used to
     # communicate with the API from the client. `MLRUN_AUTH_V3IO_ACCESS_KEY` is for when we want
     # different access keys for the 2 usages
     token = (
         token
-        or os.environ.get("MLRUN_AUTH_V3IO_ACCESS_KEY")
-=======
-    token = (
-        token
         or os.environ.get("MLRUN_AUTH_SESSION")
->>>>>>> af117929
         or os.environ.get("V3IO_ACCESS_KEY")
     )
 
