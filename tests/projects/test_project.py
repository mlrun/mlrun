# Copyright 2023 Iguazio
#
# Licensed under the Apache License, Version 2.0 (the "License");
# you may not use this file except in compliance with the License.
# You may obtain a copy of the License at
#
#   http://www.apache.org/licenses/LICENSE-2.0
#
# Unless required by applicable law or agreed to in writing, software
# distributed under the License is distributed on an "AS IS" BASIS,
# WITHOUT WARRANTIES OR CONDITIONS OF ANY KIND, either express or implied.
# See the License for the specific language governing permissions and
# limitations under the License.
#
import os
import os.path
import pathlib
import re
import shutil
import tempfile
import unittest.mock
import zipfile
from contextlib import nullcontext as does_not_raise

import deepdiff
import inflection
import pytest

import mlrun
import mlrun.errors
import mlrun.projects.project
import mlrun.utils.helpers
import tests.conftest


@pytest.fixture()
def context():
    context = pathlib.Path(tests.conftest.tests_root_directory) / "projects" / "test"
    yield context

    # clean up
    if context.exists():
        shutil.rmtree(context)


def assets_path():
    return pathlib.Path(__file__).absolute().parent / "assets"


def test_sync_functions(rundb_mock):
    project_name = "project-name"
    project = mlrun.new_project(project_name, save=False)
    project.set_function("hub://describe", "describe")
    project_function_object = project.spec._function_objects
    project_file_path = pathlib.Path(tests.conftest.results) / "project.yaml"
    project.export(str(project_file_path))
    imported_project = mlrun.load_project("./", str(project_file_path), save=False)
    assert imported_project.spec._function_objects == {}
    imported_project.sync_functions()
    _assert_project_function_objects(imported_project, project_function_object)

    fn = project.get_function("describe")
    assert fn.metadata.name == "describe", "func did not return"

    # test that functions can be fetched from the DB (w/o set_function)
    mlrun.import_function("hub://auto-trainer", new_name="train").save()
    fn = project.get_function("train")
    assert fn.metadata.name == "train", "train func did not return"


def test_sync_functions_with_names_different_than_default(rundb_mock):
    project_name = "project-name"
    project = mlrun.new_project(project_name, save=False)

    describe_func = mlrun.import_function("hub://describe")
    # set a different name than the default
    project.set_function(describe_func, "new_describe_func")

    project_function_object = project.spec._function_objects
    project_function_definition = project.spec._function_definitions

    # sync functions - expected to sync the function objects from the definitions
    project.sync_functions()

    assert project.spec._function_objects == project_function_object
    assert project.spec._function_definitions == project_function_definition


def test_sync_functions_unavailable_file():
    project_name = "project-name"
    project = mlrun.new_project(project_name, save=False)
    project.spec._function_definitions["non-existing-function"] = {
        "handler": "func",
        "image": "mlrun/mlrun",
        "kind": "job",
        "name": "func",
        "url": "func.py",
    }
    with pytest.raises(mlrun.errors.MLRunMissingDependencyError):
        project.sync_functions()


def test_export_project_dir_doesnt_exist():
    project_name = "project-name"
    project_file_path = (
        pathlib.Path(tests.conftest.results)
        / "new-dir"
        / "another-new-dir"
        / "project.yaml"
    )
    project = mlrun.projects.project.new_project(project_name, save=False)
    project.export(filepath=project_file_path)


def test_new_project_context_doesnt_exist():
    project_name = "project-name"
    project_dir_path = (
        pathlib.Path(tests.conftest.results) / "new-dir" / "another-new-dir"
    )
    mlrun.projects.project.new_project(project_name, project_dir_path, save=False)


def test_create_project_with_invalid_name():
    invalid_name = "project_name"
    with pytest.raises(mlrun.errors.MLRunInvalidArgumentError):
        mlrun.projects.project.new_project(invalid_name, init_git=False, save=False)


def test_get_set_params():
    project_name = "project-name"
    project = mlrun.new_project(project_name, save=False)
    param_key = "param-key"
    param_value = "param-value"
    project.params[param_key] = param_value
    assert param_value == project.get_param(param_key)
    default_value = "default-value"
    assert project.get_param("not-exist", default_value) == default_value


def test_user_project():
    project_name = "project-name"
    original_username = os.environ.get("V3IO_USERNAME")
    usernames = ["valid-username", "require_Normalization"]
    for username in usernames:
        os.environ["V3IO_USERNAME"] = username
        project = mlrun.new_project(project_name, user_project=True, save=False)
        assert (
            project.metadata.name
            == f"{project_name}-{inflection.dasherize(username.lower())}"
        ), "project name doesnt include user name"
    if original_username is not None:
        os.environ["V3IO_USERNAME"] = original_username


def test_build_project_from_minimal_dict():
    # When mlrun is follower, the created project will usually have all values set to None when created from the leader
    # API, verify we successfully initialize Project instance from that
    project_dict = {
        "metadata": {"name": "default", "labels": None, "annotations": None},
        "spec": {
            "description": None,
            "goals": None,
            "params": None,
            "functions": None,
            "workflows": None,
            "artifacts": None,
            "artifact_path": None,
            "conda": None,
            "source": None,
            "subpath": None,
            "origin_url": None,
            "desired_state": "online",
        },
        "status": {"state": "online"},
    }
    mlrun.projects.MlrunProject.from_dict(project_dict)


@pytest.mark.parametrize(
    "url,project_name,project_files,clone,num_of_files_to_create,create_child_dir,"
    "override_context,expect_error,error_msg",
    [
        (
            pathlib.Path(tests.conftest.tests_root_directory)
            / "projects"
            / "assets"
            / "project.zip",
            "pipe2",
            ["prep_data.py", "project.yaml"],
            True,
            3,
            True,
            "",
            False,
            "",
        ),
        (
            pathlib.Path(tests.conftest.tests_root_directory)
            / "projects"
            / "assets"
            / "project.tar.gz",
            "pipe2",
            ["prep_data.py", "project.yaml"],
            True,
            3,
            True,
            "",
            False,
            "",
        ),
        (
            "git://github.com/mlrun/project-demo.git#refs/heads/main",
            "pipe",
            ["prep_data.py", "project.yaml", "kflow.py", "newflow.py"],
            True,
            3,
            True,
            "",
            False,
            "",
        ),
        (
            pathlib.Path(tests.conftest.tests_root_directory)
            / "projects"
            / "assets"
            / "project.zip",
            "pipe2",
            ["prep_data.py", "project.yaml"],
            False,
            3,
            True,
            "",
            False,
            "",
        ),
        (
            pathlib.Path(tests.conftest.tests_root_directory)
            / "projects"
            / "assets"
            / "project.tar.gz",
            "pipe2",
            ["prep_data.py", "project.yaml"],
            False,
            3,
            True,
            "",
            False,
            "",
        ),
        (
            "git://github.com/mlrun/project-demo.git",
            "pipe",
            [],
            False,
            3,
            True,
            "",
            True,
            "Failed to load project from git, context directory is not empty. "
            "Set clone param to True to remove the contents of the context directory.",
        ),
        (
            "git://github.com/mlrun/project-demo.git",
            "pipe",
            [],
            False,
            0,
            False,
            pathlib.Path(tests.conftest.tests_root_directory)
            / "projects"
            / "assets"
            / "body.txt",
            True,
            "projects/assets/body.txt' already exists and is not an empty directory",
        ),
        (
            "git://github.com/mlrun/project-demo.git#refs/heads/main",
            "pipe",
            ["prep_data.py", "project.yaml", "kflow.py", "newflow.py"],
            False,
            0,
            False,
            "",
            False,
            "",
        ),
        (
            "ssh://git@something/something",
            "something",
            [],
            False,
            0,
            False,
            "",
            True,
            "Unsupported url scheme, supported schemes are: git://, db:// or "
            ".zip/.tar.gz/.yaml file path (could be local or remote) or project name which will be loaded from DB",
        ),
    ],
)
def test_load_project(
    context,
    url,
    project_name,
    project_files,
    clone,
    num_of_files_to_create,
    create_child_dir,
    override_context,
    expect_error,
    error_msg,
):
    temp_files = []
    child_dir = os.path.join(context, "child")

    # use override context to test invalid paths - it will not be deleted on teardown
    context = override_context or context

    # create random files
    if num_of_files_to_create:
        context.mkdir()
        temp_files = [
            tempfile.NamedTemporaryFile(dir=context, delete=False).name
            for _ in range(num_of_files_to_create)
        ]
        for temp_file in temp_files:
            assert os.path.exists(os.path.join(context, temp_file))

    if create_child_dir:
        os.mkdir(child_dir)

    if expect_error:
        with pytest.raises(Exception) as exc:
            mlrun.load_project(context=context, url=url, clone=clone, save=False)
        assert error_msg in str(exc.value)
        return

    project = mlrun.load_project(context=context, url=url, clone=clone, save=False)

    for temp_file in temp_files:
        # verify that the context directory was cleaned if clone is True
        assert os.path.exists(os.path.join(context, temp_file)) is not clone

    if create_child_dir:
        assert os.path.exists(child_dir) is not clone

    assert project.name == project_name
    assert project.spec.context == context
    assert project.spec.source == str(url)
    for project_file in project_files:
        assert os.path.exists(os.path.join(context, project_file))


@pytest.mark.parametrize("op", ["new", "load"])
def test_project_with_setup(context, op):
    # load the project from the "assets/load_setup_test" dir, and init using the project_setup.py in it
    project_path = (
        pathlib.Path(tests.conftest.tests_root_directory)
        / "projects"
        / "assets"
        / f"{op}_setup_test"
    )
    name = f"projset-{op}"
    if op == "new":
        func = mlrun.new_project
    else:
        func = mlrun.load_project
    project = func(
        context=project_path, name=name, save=False, parameters={"p2": "123"}
    )
    mlrun.utils.logger.info("Created project", project=project)

    # see assets/load_setup_test/project_setup.py for extra project settings
    # test that a function was added and its metadata was set from param[p2]
    prep_func = project.get_function("prep-data")
    assert prep_func.metadata.labels == {"tst1": "123"}  # = p2

    # test that a serving function was set with a graph element (model)
    srv_func = project.get_function("serving")
    assert srv_func.spec.graph["x"].class_name == "MyCls", "serving graph was not set"

    # test that the project metadata was set correctly
    assert project.name == name
    assert project.spec.context == project_path

    # test that the params contain all params from the yaml, the load, and the setup script
    if op == "new":
        assert project.spec.params == {"p2": "123", "test123": "456"}  # no YAML
    else:
        assert project.spec.params == {"p1": "xyz", "p2": "123", "test123": "456"}


@pytest.mark.parametrize(
    "sync,expected_num_of_funcs, save",
    [
        (
            False,
            0,
            False,
        ),
        (
            True,
            5,
            False,
        ),
        (
            True,
            5,
            True,
        ),
    ],
)
def test_load_project_and_sync_functions(
    context, rundb_mock, sync, expected_num_of_funcs, save
):
    url = "git://github.com/mlrun/project-demo.git"
    project = mlrun.load_project(
        context=str(context), url=url, sync_functions=sync, save=save
    )
    assert len(project.spec._function_objects) == expected_num_of_funcs

    if sync:
        function_names = project.spec._function_definitions.keys()
        assert len(function_names) == expected_num_of_funcs
        for func in function_names:
            fn = project.get_function(func)
            normalized_name = mlrun.utils.helpers.normalize_name(func)
            assert fn.metadata.name == normalized_name, "func did not return"

            if save:
                assert normalized_name in rundb_mock._functions


def _assert_project_function_objects(project, expected_function_objects):
    project_function_objects = project.spec._function_objects
    assert len(project_function_objects) == len(expected_function_objects)
    for function_name, function_object in expected_function_objects.items():
        assert function_name in project_function_objects
        project_function = project_function_objects[function_name].to_dict()
        project_function["metadata"]["tag"] = (
            project_function["metadata"]["tag"] or "latest"
        )
        assert (
            deepdiff.DeepDiff(
                project_function,
                function_object.to_dict(),
                ignore_order=True,
                exclude_paths=["root['spec']['build']['code_origin']"],
            )
            == {}
        )


def test_set_function_requirements(rundb_mock):
    project = mlrun.projects.project.MlrunProject.from_dict(
        {
            "metadata": {
                "name": "newproj",
            },
            "spec": {
                "default_requirements": ["pandas>1, <3"],
            },
        }
    )
    project.set_function("hub://describe", "desc1", requirements=["x"])
    assert project.get_function("desc1", enrich=True).spec.build.requirements == [
        "x",
        "pandas>1, <3",
    ]

    fn = mlrun.import_function("hub://describe")
    project.set_function(fn, "desc2", requirements=["y"])
    assert project.get_function("desc2", enrich=True).spec.build.requirements == [
        "y",
        "pandas>1, <3",
    ]


def test_backwards_compatibility_get_non_normalized_function_name(rundb_mock):
    project = mlrun.projects.MlrunProject(
        mlrun.ProjectMetadata("project"),
        mlrun.projects.ProjectSpec(default_requirements=["pandas>1, <3"]),
    )
    func_name = "name_with_underscores"
    func_path = str(pathlib.Path(__file__).parent / "assets" / "handler.py")

    func = mlrun.code_to_function(
        name=func_name,
        kind="job",
        image="mlrun/mlrun",
        handler="myhandler",
        filename=func_path,
    )
    # nuclio also normalizes the name, so we de-normalize the function name before storing it
    func.metadata.name = func_name

    # mock the normalize function response in order to insert a non-normalized function name to the db
    with unittest.mock.patch("mlrun.utils.normalize_name", return_value=func_name):
        project.set_function(name=func_name, func=func)

    # getting the function using the original non-normalized name, and ensure that querying it works
    enriched_function = project.get_function(key=func_name)
    assert enriched_function.metadata.name == func_name

    enriched_function = project.get_function(key=func_name, sync=True)
    assert enriched_function.metadata.name == func_name

    # override the function by sending an update request,
    # a new function is created, and the old one is no longer accessible
    normalized_function_name = mlrun.utils.normalize_name(func_name)
    func.metadata.name = normalized_function_name
    project.set_function(name=func_name, func=func)

    # using both normalized and non-normalized names to query the function
    enriched_function = project.get_function(key=normalized_function_name)
    assert enriched_function.metadata.name == normalized_function_name

    resp = project.get_function(key=func_name)
    assert resp.metadata.name == normalized_function_name


def test_set_function_underscore_name(rundb_mock):
    project = mlrun.projects.MlrunProject(
        mlrun.projects.ProjectMetadata("project"),
        mlrun.projects.ProjectSpec(default_requirements=["pandas>1, <3"]),
    )
    func_name = "name_with_underscores"

    # create a function with a name that includes underscores
    func_path = str(pathlib.Path(__file__).parent / "assets" / "handler.py")
    func = mlrun.code_to_function(
        name=func_name,
        kind="job",
        image="mlrun/mlrun",
        handler="myhandler",
        filename=func_path,
    )
    project.set_function(name=func_name, func=func)

    # get the function using the original name (with underscores) and ensure that it works and returns normalized name
    normalized_name = mlrun.utils.normalize_name(func_name)
    enriched_function = project.get_function(key=func_name)
    assert enriched_function.metadata.name == normalized_name

    # get the function using a normalized name and make sure it works
    enriched_function = project.get_function(key=normalized_name)
    assert enriched_function.metadata.name == normalized_name


def test_set_func_with_tag():
    project = mlrun.projects.project.MlrunProject.from_dict(
        {
            "metadata": {
                "name": "newproj",
            },
            "spec": {
                "default_requirements": ["pandas"],
            },
        }
    )
    project.set_function(
        str(pathlib.Path(__file__).parent / "assets" / "handler.py"),
        "desc1",
        tag="v1",
        image="mlrun/mlrun",
    )

    func = project.get_function("desc1")
    assert func.metadata.tag == "v1"
    project.set_function(
        str(pathlib.Path(__file__).parent / "assets" / "handler.py"),
        "desc1",
        image="mlrun/mlrun",
    )
    func = project.get_function("desc1")
    assert func.metadata.tag == "latest"
    project.set_function(
        str(pathlib.Path(__file__).parent / "assets" / "handler.py"),
        "desc2",
        image="mlrun/mlrun",
    )
    func = project.get_function("desc2")
    assert func.metadata.tag == "latest"


def test_set_function_with_tagged_key():
    project = mlrun.new_project("set-func-tagged-key", save=False)
    # create 2 functions with different tags
    tag_v1 = "v1"
    tag_v2 = "v2"
    my_func_v1 = mlrun.code_to_function(
        filename=str(pathlib.Path(__file__).parent / "assets" / "handler.py"),
        kind="job",
        tag=tag_v1,
    )
    my_func_v2 = mlrun.code_to_function(
        filename=str(pathlib.Path(__file__).parent / "assets" / "handler.py"),
        kind="job",
        name="my_func",
        tag=tag_v2,
    )

    # set the functions
    # function key is <function name> ("handler")
    project.set_function(my_func_v1)
    # function key is <function name>:<tag> ("handler:v1")
    project.set_function(my_func_v1, tag=tag_v1)
    # function key is "my_func"
    project.set_function(my_func_v2, name=my_func_v2.metadata.name)
    # function key is "my_func:v2"
    project.set_function(my_func_v2, name=f"{my_func_v2.metadata.name}:{tag_v2}")

    assert len(project.spec._function_objects) == 4

    func = project.get_function(f"{my_func_v1.metadata.name}:{tag_v1}")
    assert func.metadata.tag == tag_v1

    func = project.get_function(my_func_v1.metadata.name, tag=tag_v1)
    assert func.metadata.tag == tag_v1

    func = project.get_function(my_func_v1.metadata.name)
    assert func.metadata.tag == tag_v1

    func = project.get_function(my_func_v2.metadata.name)
    assert func.metadata.tag == tag_v2

    func = project.get_function(f"{my_func_v2.metadata.name}:{tag_v2}")
    assert func.metadata.tag == tag_v2

    func = project.get_function(my_func_v2.metadata.name, tag=tag_v2)
    assert func.metadata.tag == tag_v2

    func = project.get_function(f"{my_func_v2.metadata.name}:{tag_v2}", tag=tag_v2)
    assert func.metadata.tag == tag_v2


def test_set_function_update_code():
    project = mlrun.new_project("set-func-update-code", save=False)
    for i in range(2):
        func = project.set_function(
            func=str(pathlib.Path(__file__).parent / "assets" / "handler.py"),
            name="handler",
            kind="job",
            image="mlrun/mlrun",
            handler="myhandler",
            tag="v1",
        )

        assert id(func) == id(
            project.get_function("handler")
        ), f"Function of index {i} was not set correctly"
        assert id(func) == id(
            project.get_function("handler:v1")
        ), f"Function of index {i} was not set and tagged correctly"


def test_set_function_with_conflicting_tag():
    project = mlrun.new_project("set-func-conflicting-tag", save=False)
    with pytest.raises(ValueError) as exc:
        project.set_function(
            func=str(pathlib.Path(__file__).parent / "assets" / "handler.py"),
            name="handler:v2",
            kind="job",
            image="mlrun/mlrun",
            handler="myhandler",
            tag="v1",
        )
    assert "Tag parameter (v1) and tag in function name (handler:v2) must match" in str(
        exc.value
    )


def test_set_function_with_multiple_tags():
    project = mlrun.new_project("set-func-multi-tags", save=False)
    name = "handler:v2:v3"
    with pytest.raises(ValueError) as exc:
        project.set_function(
            func=str(pathlib.Path(__file__).parent / "assets" / "handler.py"),
            name=name,
            kind="job",
            image="mlrun/mlrun",
            handler="myhandler",
        )
    assert (
        f"Function name ({name}) must be in the format <name>:<tag> or <name>"
        in str(exc.value)
    )


@pytest.mark.parametrize(
    "name, tag, expected_name, expected_tag",
    [
        ("handler:v2", None, "handler", "v2"),
        ("handler", None, "handler", "latest"),
        ("handler", "v2", "handler", "v2"),
    ],
)
def test_set_function_name_and_tag(name, tag, expected_name, expected_tag):
    project = mlrun.new_project("set-func-untagged-name", save=False)
    func = project.set_function(
        func=str(pathlib.Path(__file__).parent / "assets" / "handler.py"),
        name=name,
        kind="job",
        image="mlrun/mlrun",
        handler="myhandler",
        tag=tag,
    )
    assert func.metadata.name == expected_name
    assert func.metadata.tag == expected_tag


def test_set_function_from_object():
    project = mlrun.new_project("set-func-from-object", save=False)
    func = mlrun.code_to_function(
        filename=str(pathlib.Path(__file__).parent / "assets" / "handler.py"),
        kind="job",
        name="handler",
        image="mlrun/mlrun",
        handler="myhandler",
        tag="v1",
    )
    project_function = project.set_function(func)
    assert project_function.metadata.name == "handler"
    assert project_function.metadata.tag == "v1"

    project_function = project.get_function("handler")
    assert project_function.metadata.name == "handler"
    assert project_function.metadata.tag == "v1"

    assert "handler:v1" not in project.spec._function_objects


def test_set_function_from_object_override_tag():
    project = mlrun.new_project("set-func-from-object", save=False)
    func = mlrun.code_to_function(
        filename=str(pathlib.Path(__file__).parent / "assets" / "handler.py"),
        kind="job",
        name="handler",
        image="mlrun/mlrun",
        handler="myhandler",
        tag="v1",
    )
    project_function_v2 = project.set_function(func, tag="v2")
    assert project_function_v2.metadata.name == "handler"
    assert project_function_v2.metadata.tag == "v2"

    project_function_v2 = project.get_function("handler")
    assert project_function_v2.metadata.name == "handler"
    assert project_function_v2.metadata.tag == "v2"

    project_function_v2 = project.get_function("handler:v2")
    assert project_function_v2.metadata.name == "handler"
    assert project_function_v2.metadata.tag == "v2"

    project_function_v3 = project.set_function(func, name="other-func:v3")
    assert project_function_v3.metadata.name == "other-func"
    assert project_function_v3.metadata.tag == "v3"

    project_function_v3 = project.get_function("other-func:v3")
    assert project_function_v3.metadata.name == "other-func"
    assert project_function_v3.metadata.tag == "v3"

    # only name param (other-func:v3) should be set
    assert "other-func" not in project.spec._function_objects

    # assert original function changed
    assert func.metadata.name == "other-func"
    assert func.metadata.tag == "v3"


def test_set_function_with_relative_path(context):
    project = mlrun.new_project("inline", context=str(assets_path()), save=False)

    project.set_function(
        "handler.py",
        "desc1",
        image="mlrun/mlrun",
    )

    func = project.get_function("desc1")
    assert func is not None and func.spec.build.origin_filename.startswith(
        str(assets_path())
    )


@pytest.mark.parametrize(
    "artifact_path,file_exists,expectation",
    [
        ("handler.py", True, does_not_raise()),
        ("handler.py", False, pytest.raises(OSError)),
    ],
)
def test_set_artifact_validates_file_exists(
    monkeypatch, artifact_path, file_exists, expectation
):
    artifact_key = "my-artifact"
    project = mlrun.new_project("inline", context=str(assets_path()), save=False)

    monkeypatch.setattr(
        os.path,
        "isfile",
        lambda path: path == str(assets_path() / artifact_path) and file_exists,
    )

    with expectation:
        project.set_artifact(
            artifact_key,
            artifact_path,
        )
        assert project.spec.artifacts[0]["key"] == artifact_key
        assert project.spec.artifacts[0]["import_from"] == str(
            assets_path() / artifact_path
        )


def test_import_artifact_using_relative_path():
    project = mlrun.new_project("inline", context=str(assets_path()), save=False)

    # log an artifact and save the content/body in the object (inline)
    artifact = project.log_artifact(
        "x", body="123", is_inline=True, artifact_path=str(assets_path())
    )
    assert artifact.spec.get_body() == "123"
    artifact.export(f"{str(assets_path())}/artifact.yaml")

    # importing the artifact using a relative path
    artifact = project.import_artifact("artifact.yaml", "y")
    assert artifact.spec.get_body() == "123"
    assert artifact.metadata.key == "y"


@pytest.mark.parametrize(
    "relative_artifact_path,project_context,expected_path,expected_in_context",
    [
        (
            "artifact.yml",
            "/project/context/assets",
            "/project/context/assets/artifact.yml",
            True,
        ),
        (
            "../../artifact.yml",
            "/project/assets/project/context",
            "/project/assets/artifact.yml",
            True,
        ),
        ("../artifact.json", "/project/context", "/project/artifact.json", True),
        ("v3io://artifact.zip", "/project/context", "v3io://artifact.zip", False),
        ("/artifact.json", "/project/context", "/artifact.json", False),
    ],
)
def test_get_item_absolute_path(
    relative_artifact_path, project_context, expected_path, expected_in_context
):
    with unittest.mock.patch("os.path.isfile", return_value=True):
        project = mlrun.new_project("inline", save=False)
        project.spec.context = project_context
        result, in_context = project.get_item_absolute_path(relative_artifact_path)
        assert result == expected_path and in_context == expected_in_context


def test_function_run_cli():
    # run function stored in the project spec
    project_dir_path = pathlib.Path(tests.conftest.results) / "project-run-func"
    function_path = pathlib.Path(__file__).parent / "assets" / "handler.py"
    project = mlrun.new_project("run-cli", str(project_dir_path), save=False)
    project.set_function(
        str(function_path),
        "my-func",
        image="mlrun/mlrun",
        handler="myhandler",
    )
    project.export()

    args = "-f my-func --local --dump -p x=3".split()
    out = tests.conftest.exec_mlrun(args, str(project_dir_path))
    assert out.find("state: completed") != -1, out
    assert out.find("y: 6") != -1, out  # = x * 2


def test_get_artifact_uri():
    project = mlrun.new_project("arti", save=False)
    uri = project.get_artifact_uri("x")
    assert uri == "store://artifacts/arti/x"
    uri = project.get_artifact_uri("y", category="model", tag="prod")
    assert uri == "store://models/arti/y:prod"


def test_export_to_zip(rundb_mock):
    project_dir_path = pathlib.Path(tests.conftest.results) / "zip-project"
    project = mlrun.new_project(
        "tozip", context=str(project_dir_path / "code"), save=False
    )
    project.set_function("hub://describe", "desc")
    with (project_dir_path / "code" / "f.py").open("w") as f:
        f.write("print(1)\n")

    zip_path = str(project_dir_path / "proj.zip")
    project.export(zip_path)

    assert os.path.isfile(str(project_dir_path / "code" / "project.yaml"))
    assert os.path.isfile(zip_path)

    zipf = zipfile.ZipFile(zip_path, "r")
    assert set(zipf.namelist()) == set(["./", "f.py", "project.yaml"])

    # check upload to (remote) DataItem
    project.export("memory://x.zip")
    assert mlrun.get_dataitem("memory://x.zip").stat().size


def test_function_receives_project_artifact_path(rundb_mock):
    func_path = str(pathlib.Path(__file__).parent / "assets" / "handler.py")
    mlrun.mlconf.artifact_path = "/tmp"
    proj1 = mlrun.new_project("proj1", save=False)

    # expected to call `get_project`
    mlrun.get_run_db().store_project("proj1", proj1)
    func1 = mlrun.code_to_function(
        "func", kind="job", image="mlrun/mlrun", handler="myhandler", filename=func_path
    )
    run1 = func1.run(local=True)
    # because there is not artifact path in the project, then the default artifact path is used
    assert run1.spec.output_path == mlrun.mlconf.artifact_path
    rundb_mock.reset()

    proj1.spec.artifact_path = "/var"

    func2 = mlrun.code_to_function(
        "func", kind="job", image="mlrun/mlrun", handler="myhandler", filename=func_path
    )
    run2 = func2.run(local=True)
    assert run2.spec.output_path == proj1.spec.artifact_path

    run3 = func2.run(local=True, artifact_path="/not/tmp")
    assert run3.spec.output_path == "/not/tmp"

    # expected to call `get_project`
    mlrun.get_run_db().store_project("proj1", proj1)

    run4 = func2.run(local=True, project="proj1")
    assert run4.spec.output_path == proj1.spec.artifact_path

    rundb_mock.reset()
    mlrun.pipeline_context.clear(with_project=True)

    func3 = mlrun.code_to_function(
        "func", kind="job", image="mlrun/mlrun", handler="myhandler", filename=func_path
    )
    # expected to call `get_project`, but the project wasn't saved yet, so it will use the default artifact path
    run5 = func3.run(local=True, project="proj1")
    assert run5.spec.output_path == mlrun.mlconf.artifact_path

    proj1.set_function(func_path, "func", kind="job", image="mlrun/mlrun")
    run = proj1.run_function("func", local=True)
    assert run.spec.output_path == proj1.spec.artifact_path

    run = proj1.run_function("func", local=True, artifact_path="/not/tmp")
    assert run.spec.output_path == "/not/tmp"


def test_function_receives_project_default_image():
    func_path = str(pathlib.Path(__file__).parent / "assets" / "handler.py")
    mlrun.mlconf.artifact_path = "/tmp"
    proj1 = mlrun.new_project("proj1", save=False)
    default_image = "myrepo/myimage1"

    # Without a project default image, set_function with file-path for remote kind must get an image
    with pytest.raises(ValueError, match="image must be provided"):
        proj1.set_function(func=func_path, name="func", kind="job", handler="myhandler")

    proj1.set_default_image(default_image)
    proj1.set_function(func=func_path, name="func", kind="job", handler="myhandler")

    # Functions should remain without the default image in the project cache (i.e. without enrichment). Only with
    # enrichment, the default image should apply
    non_enriched_function = proj1.get_function("func", enrich=False)
    assert non_enriched_function.spec.image == ""
    enriched_function = proj1.get_function("func", enrich=True)
    assert enriched_function.spec.image == default_image

    # Same check - with a function object
    func1 = mlrun.code_to_function(
        "func2", kind="job", handler="myhandler", filename=func_path
    )
    proj1.set_function(func1, name="func2")

    non_enriched_function = proj1.get_function("func2", enrich=False)
    assert non_enriched_function.spec.image == ""
    enriched_function = proj1.get_function("func2", enrich=True)
    assert enriched_function.spec.image == default_image

    # If function already had an image, the default image must not override
    func1.spec.image = "some/other_image"
    proj1.set_function(func1, name="func3")

    enriched_function = proj1.get_function("func3", enrich=True)
    assert enriched_function.spec.image == "some/other_image"

    # Enrich the function in-place. Validate that changing the default image affects this function
    proj1.get_function("func", enrich=True, copy_function=False)
    new_default_image = "mynewrepo/mynewimage1"
    proj1.set_default_image(new_default_image)

    enriched_function = proj1.get_function("func")
    assert enriched_function.spec.image == new_default_image


def test_project_exports_default_image():
    project_file_path = pathlib.Path(tests.conftest.results) / "project.yaml"
    default_image = "myrepo/myimage1"
    project = mlrun.new_project("proj1", save=False)
    project.set_default_image(default_image)

    project.export(str(project_file_path))
    imported_project = mlrun.load_project("./", str(project_file_path), save=False)
    assert imported_project.default_image == default_image


def test_run_function_passes_project_artifact_path(rundb_mock):
    func_path = str(pathlib.Path(__file__).parent / "assets" / "handler.py")
    mlrun.mlconf.artifact_path = "/tmp"

    proj1 = mlrun.new_project("proj1", save=False)
    proj1.set_function(func_path, "f1", image="mlrun/mlrun", handler="myhandler")

    # expected to call `get_project` because there is no proj1.artifact_path
    mlrun.get_run_db().store_project("proj1", proj1)
    run1 = proj1.run_function("f1", local=True)
    assert run1.spec.output_path == mlrun.mlconf.artifact_path
    rundb_mock.reset()

    proj1.spec.artifact_path = "/var"

    run2 = proj1.run_function("f1", local=True)
    assert run2.spec.output_path == proj1.spec.artifact_path

    mlrun.pipeline_context.workflow_artifact_path = "/data"
    run3 = proj1.run_function("f1", local=True)
    assert run3.spec.output_path == mlrun.pipeline_context.workflow_artifact_path

    # without using project's run_function
    run4 = mlrun.run_function(proj1.get_function("f1"))
    assert run4.spec.output_path == mlrun.pipeline_context.workflow_artifact_path

    # without using project's run_function, but passing project object instead
    run5 = mlrun.run_function(proj1.get_function("f1"), project_object=proj1)
    assert run5.spec.output_path == mlrun.pipeline_context.workflow_artifact_path

    mlrun.pipeline_context.clear(with_project=True)
    # expected to call `get_project`
    mlrun.get_run_db().store_project("proj1", proj1)
    run6 = mlrun.run_function(proj1.get_function("f1"), project_object=proj1)
    assert run6.spec.output_path == proj1.spec.artifact_path


@pytest.mark.parametrize(
    "workflow_path,exception",
    [
        (
            "./",
            pytest.raises(
                ValueError,
                match=str(
                    re.escape(
                        "Invalid 'workflow_path': './'. Please provide a valid URL/path to a file."
                    )
                ),
            ),
        ),
        (
            "https://test",
            pytest.raises(
                ValueError,
                match=str(
                    re.escape(
                        "Invalid 'workflow_path': 'https://test'. Please provide a valid URL/path to a file."
                    )
                ),
            ),
        ),
        (
            "",
            pytest.raises(
                ValueError,
                match=str(
                    re.escape(
                        "Invalid 'workflow_path': ''. Please provide a valid URL/path to a file."
                    )
                ),
            ),
        ),
        ("https://test.py", does_not_raise()),
        # relative path
        ("./workflow.py", does_not_raise()),
        # only file name
        ("workflow.py", does_not_raise()),
        # absolute path
        (
            str(pathlib.Path(__file__).parent / "assets" / "handler.py"),
            does_not_raise(),
        ),
    ],
)
def test_set_workflow_with_invalid_path(
    chdir_to_test_location, workflow_path, exception
):
    proj = mlrun.new_project("proj", save=False)
    with exception:
        proj.set_workflow("main", workflow_path)


def test_set_workflow_local_engine():
    proj = mlrun.new_project("proj", save=False)
    with pytest.raises(ValueError):
        proj.set_workflow("main", "workflow.py", schedule="*/5 * * * *", engine="local")


def test_project_ops():
    # verify that project ops (run_function, ..) will use the right project (and not the pipeline_context)
    func_path = str(pathlib.Path(__file__).parent / "assets" / "handler.py")
    proj1 = mlrun.new_project("proj1", save=False)
    proj1.set_function(func_path, "f1", image="mlrun/mlrun", handler="myhandler")

    proj2 = mlrun.new_project("proj2", save=False)
    proj2.set_function(func_path, "f2", image="mlrun/mlrun", handler="myhandler")

    run = proj1.run_function("f1", params={"x": 1}, local=True)
    assert run.spec.function.startswith("proj1/f1")
    assert run.output("y") == 2  # = x * 2

    run = proj2.run_function("f2", params={"x": 2}, local=True)
    assert run.spec.function.startswith("proj2/f2")
    assert run.output("y") == 4  # = x * 2


@pytest.mark.parametrize(
    "parameters,hyperparameters,expectation,run_saved",
    [
        (
            {"x": 2**63},
            None,
            pytest.raises(mlrun.errors.MLRunInvalidArgumentError),
            False,
        ),
        (
            {"x": -(2**63)},
            None,
            pytest.raises(mlrun.errors.MLRunInvalidArgumentError),
            False,
        ),
        ({"x": 2**63 - 1}, None, does_not_raise(), True),
        ({"x": -(2**63) + 1}, None, does_not_raise(), True),
        (
            None,
            {"x": [1, 2**63]},
            pytest.raises(mlrun.errors.MLRunInvalidArgumentError),
            False,
        ),
        (
            None,
            {"x": [1, -(2**63)]},
            pytest.raises(mlrun.errors.MLRunInvalidArgumentError),
            False,
        ),
        (None, {"x": [3, 2**63 - 1]}, does_not_raise(), True),
        (None, {"x": [3, -(2**63) + 1]}, does_not_raise(), True),
    ],
)
def test_validating_large_int_params(
    rundb_mock, parameters, hyperparameters, expectation, run_saved
):
    func_path = str(pathlib.Path(__file__).parent / "assets" / "handler.py")
    proj1 = mlrun.new_project("proj1", save=False)
    proj1.set_function(func_path, "f1", image="mlrun/mlrun", handler="myhandler")

    rundb_mock.reset()
    with expectation:
        proj1.run_function(
            "f1",
            params=parameters,
            hyperparams=hyperparameters,
            local=True,
        )

    assert run_saved == (rundb_mock._runs != {})


def test_load_project_with_git_enrichment(
    context,
    rundb_mock,
):
    url = "git://github.com/mlrun/project-demo.git"
    project = mlrun.load_project(context=str(context), url=url, save=True)

    assert (
        project.spec.source == "git://github.com/mlrun/project-demo.git#refs/heads/main"
    )


def test_remove_owner_name_in_load_project_from_yaml():
    # Create project and generate owner name
    project_name = "project-name"
    project = mlrun.new_project(project_name, save=False)
    project.spec.owner = "some_owner"

    # Load the project from yaml and validate that the owner name was removed
    project_file_path = pathlib.Path(tests.conftest.results) / "project.yaml"
    project.export(str(project_file_path))
    imported_project = mlrun.load_project("./", str(project_file_path), save=False)
    assert project.spec.owner == "some_owner"
    assert imported_project.spec.owner is None


def test_set_secrets_file_not_found():
    # Create project and generate owner name
    project_name = "project-name"
    file_name = ".env-test"
    project = mlrun.new_project(project_name, save=False)
    with pytest.raises(mlrun.errors.MLRunNotFoundError) as excinfo:
        project.set_secrets(file_path=file_name)
    assert f"{file_name} does not exist" in str(excinfo.value)


def test_authenticated_git_action_with_remote_cleanup(mock_git_repo):
    project_name = "project-name"
    project = mlrun.new_project(project_name, save=False)
    project.spec.repo = mock_git_repo

    dummy = unittest.mock.Mock()
    project._run_authenticated_git_action(
        action=dummy, remote="origin", secrets={"GIT_TOKEN": "my-token"}
    )

    expected_calls = [
        unittest.mock.call(
            "https://my-token:x-oauth-basic@git.server/my-repo",
            "https://git.server/my-repo",
        ),
        unittest.mock.call(
            "https://git.server/my-repo",
            "https://my-token:x-oauth-basic@git.server/my-repo",
        ),
    ]

    dummy.assert_called_once()
    project.spec.repo.remotes["origin"].set_url.assert_has_calls(
        expected_calls,
        any_order=False,
    )
    project.spec.repo.remotes["organization"].set_url.assert_not_called()


def test_unauthenticated_git_action_with_remote_pristine(mock_git_repo):
    project_name = "project-name"
    project = mlrun.new_project(project_name, save=False)
    project.spec.repo = mock_git_repo

    dummy = unittest.mock.Mock()
    project._run_authenticated_git_action(
        action=dummy,
        remote="organization",
    )

    dummy.assert_called_once()
    project.spec.repo.remotes["organization"].set_url.assert_not_called()
    project.spec.repo.remotes["origin"].set_url.assert_not_called()


def test_get_or_create_project_no_db():
    mlrun.config.config.dbpath = ""
    project_name = "project-name"
    project = mlrun.get_or_create_project(project_name)
    assert project.name == project_name


@pytest.mark.parametrize(
    "requirements ,with_requirements_file, commands",
    [
        (["pandas", "scikit-learn"], False, ["echo 123"]),
        (["pandas", "scikit-learn"], True, ["echo 123"]),
        ([], True, ["echo 123"]),
        (None, True, ["echo 123"]),
        ([], False, ["echo 123"]),
    ],
)
def test_project_build_config(requirements, with_requirements_file, commands):
    project_name = "project-name"
    project = mlrun.new_project(project_name, save=False)
    image = "my-image"
    requirements_file = str(assets_path() / "requirements-test.txt")
    project.build_config(
        image=image,
        requirements=requirements,
        requirements_file=requirements_file if with_requirements_file else None,
        commands=commands,
    )

    expected_requirements = requirements
    if with_requirements_file:
        expected_requirements = [
            "faker",
            "python-dotenv",
            "chardet>=3.0.2, <4.0",
        ] + (requirements or [])
    assert project.spec.build.image == image
    assert project.spec.build.requirements == expected_requirements
    assert project.spec.build.commands == commands


@pytest.mark.parametrize(
    "requirements ,with_requirements_file",
    [
        (["pandas", "scikit-learn"], False),
        (["pandas", "scikit-learn"], True),
        ([], True),
        (None, True),
        ([], False),
    ],
)
def test_project_set_function_with_requirements(requirements, with_requirements_file):
    project_name = "project-name"
    project = mlrun.new_project(project_name, save=False)
    image = "my-image"
    requirements_file = str(assets_path() / "requirements-test.txt")
    func = project.set_function(
        name="my-func",
        image=image,
        func=str(assets_path() / "handler.py"),
        requirements=requirements,
        requirements_file=requirements_file if with_requirements_file else None,
    )

    expected_requirements = requirements
    if with_requirements_file:
        expected_requirements = [
            "faker",
            "python-dotenv",
            "chardet>=3.0.2, <4.0",
        ] + (requirements or [])

    if requirements or with_requirements_file:
        assert func.spec.build.base_image == image
    else:
        assert func.spec.image == image

    assert func.spec.build.requirements == expected_requirements

    # set from object
    if requirements or with_requirements_file:
        # change requirements to make sure they are overriden
        func.spec.build.requirements = ["some-req"]
    project.set_function(
        name="my-func",
        image=image,
        func=func,
        requirements=requirements,
        requirements_file=requirements_file if with_requirements_file else None,
    )

    if requirements or with_requirements_file:
        assert func.spec.build.base_image == image
    else:
        assert func.spec.image == image

    assert func.spec.build.requirements == expected_requirements


def test_init_function_from_dict_function_in_spec():
    project_name = "project-name"
    project = mlrun.new_project(project_name, save=False)
    func_dict = {
        "name": "sparkjob-from-github",
        "spec": {
            "kind": "spark",
            "metadata": {
                "name": "sparkjob-from-github",
                "tag": "latest",
                "project": project_name,
                "categories": [],
            },
            "spec": {
                "command": "simple_job.py",
                "args": [],
                "image": ".sparkjob-from-github:latest",
                "build": {
                    "source": "./",
                    "base_image": "iguazio/spark-app:3.5.5-b697",
                    "commands": [],
                    "load_source_on_run": False,
                    "requirements": ["pyspark==3.2.3"],
                },
                "description": "",
                "disable_auto_mount": False,
                "clone_target_dir": "/home/mlrun_code/",
                "env": [],
                "replicas": 1,
                "image_pull_policy": "Always",
                "priority_class_name": "dummy-class",
                "preemption_mode": "prevent",
                "driver_resources": {
                    "requests": {"memory": "512m", "cpu": 1},
                    "limits": {"cpu": "1300m"},
                },
                "executor_resources": {
                    "requests": {"memory": "512m", "cpu": 1},
                    "limits": {"cpu": "1400m"},
                },
                "deps": {
                    "jars": [
                        "local:///spark/v3io-libs/v3io-hcfs_2.12.jar",
                        "local:///spark/v3io-libs/v3io-spark3-streaming_2.12.jar",
                        "local:///spark/v3io-libs/v3io-spark3-object-dataframe_2.12.jar",
                        "local:///igz/java/libs/scala-library-2.12.14.jar",
                        "local:///spark/jars/jmx_prometheus_javaagent-0.16.1.jar",
                    ],
                    "files": ["local:///igz/java/libs/v3io-pyspark.zip"],
                },
                "use_default_image": False,
                "monitoring": {
                    "enabled": True,
                    "exporter_jar": "/spark/jars/jmx_prometheus_javaagent-0.16.1.jar",
                },
                "driver_preemption_mode": "prevent",
                "executor_preemption_mode": "prevent",
                "affinity": None,
                "tolerations": None,
                "security_context": {},
                "executor_affinity": None,
                "executor_tolerations": None,
                "driver_affinity": None,
                "driver_tolerations": None,
                "volume_mounts": [],
                "volumes": [],
                "driver_volume_mounts": [],
                "executor_volume_mounts": [],
                "state_thresholds": mlrun.mlconf.function.spec.state_thresholds.default.to_dict(),
            },
            "verbose": False,
        },
    }
    func = mlrun.projects.project._init_function_from_dict(func_dict, project)
    assert (
        deepdiff.DeepDiff(func[1].to_dict(), func_dict["spec"], ignore_order=True) == {}
    )


def test_load_project_from_yaml_with_function(context):
    project_name = "project-name"
    project = mlrun.new_project(project_name, context=str(context), save=False)
    function = mlrun.code_to_function(
        name="my-func",
        image="my-image",
        kind="job",
        filename=str(assets_path() / "handler.py"),
    )
    function.save()
    project.set_function(function)
    project.set_function(
        name="my-other-func",
        image="my-image",
        func=str(assets_path() / "handler.py"),
        tag="latest",
    )
    project.save()
    loaded_project = mlrun.load_project(context=str(context))
    for function_name in ["my-func", "my-other-func"]:
        assert (
            deepdiff.DeepDiff(
                project.get_function(function_name).to_dict(),
                loaded_project.get_function(function_name).to_dict(),
                ignore_order=True,
                exclude_paths=[
                    "root['spec']['build']['code_origin']",
                    "root['metadata']['categories']",
                ],
            )
            == {}
        )


<<<<<<< HEAD
@pytest.mark.parametrize(
    "kind_1 ,kind_2, canary",
    [
        ("nuclio", "nuclio", [20, 80]),
        ("nuclio", None, None),
    ],
)
@unittest.mock.patch.object(mlrun.db.nopdb.NopDB, "create_api_gateway")
@unittest.mock.patch.object(mlrun.db.nopdb.NopDB, "list_api_gateways")
def test_create_api_gateway_valid(
    patched_list_api_gateways,
    patched_create_api_gateway,
    context,
    kind_1,
    kind_2,
    canary,
):
    patched_create_api_gateway.return_value = True
    patched_list_api_gateways.return_value = patched_list_api_gateways.return_value = [
        {
            "metadata": {
                "name": "gateway-f1-f2",
                "namespace": "default-tenant",
                "labels": {
                    "nuclio.io/project-name": "project-name",
                },
                "creationTimestamp": "2023-12-13T13:00:09Z",
            },
            "spec": {
                "host": "gateway-f1-f2-project-name.some-domain.com",
                "name": "gateway-f1-f2",
                "path": "/",
                "authenticationMode": "none",
                "upstreams": [
                    {"kind": "nucliofunction", "nucliofunction": {"name": "fff"}}
                ],
            },
            "status": {"name": "gateway-f1-f2", "state": "ready"},
        }
    ]
    project_name = "project-name"
    project = mlrun.new_project(project_name, context=str(context), save=False)
    f1 = mlrun.code_to_function(
        name="my-func1",
        image="my-image",
        kind=kind_1,
        filename=str(assets_path() / "handler.py"),
    )
    f1.save()
    functions = f1
    project.set_function(f1)
    if kind_2:
        f2 = mlrun.code_to_function(
            name="my-func2",
            image="my-image",
            kind=kind_2,
            filename=str(assets_path() / "handler.py"),
        )
        f2.save()
        project.set_function(f2)
        functions = [f1, f2]

    gateway = project.create_api_gateway(
        name="gateway-f1-f2", functions=functions, canary=canary
    )

    assert gateway._invoke_url == "gateway-f1-f2-project-name.some-domain.com/"

    assert gateway.authentication_mode == "none"


@pytest.mark.parametrize(
    "kind_1 ,kind_2, canary",
    [
        ("nuclio", "nuclio", [20]),
        ("nuclio", "nuclio", [20, 10]),
        ("nuclio", "job", [20, 80]),
        ("job", None, None),
    ],
)
@unittest.mock.patch.object(mlrun.db.nopdb.NopDB, "create_api_gateway")
def test_create_api_gateway_invalid(
    patched_create_api_gateway, context, kind_1, kind_2, canary
):
    patched_create_api_gateway.return_value = True
    project_name = "project-name"
    project = mlrun.new_project(project_name, context=str(context), save=False)
    f1 = mlrun.code_to_function(
        name="my-func1",
        image="my-image",
        kind=kind_1,
        filename=str(assets_path() / "handler.py"),
    )
    f1.save()
    functions = f1
    project.set_function(f1)
    if kind_2:
        f2 = mlrun.code_to_function(
            name="my-func2",
            image="my-image",
            kind=kind_2,
            filename=str(assets_path() / "handler.py"),
        )
        f2.save()
        project.set_function(f2)
        functions = [f1, f2]

    with pytest.raises(mlrun.errors.MLRunInvalidArgumentError):
        project.create_api_gateway(
            name="gateway-f1-f2", functions=functions, canary=canary
        )


@unittest.mock.patch.object(mlrun.db.nopdb.NopDB, "list_api_gateways")
def test_list_api_gateways(patched_list_api_gateways, context):
    patched_list_api_gateways.return_value = [
        {
            "metadata": {
                "name": "test",
                "namespace": "default-tenant",
                "labels": {
                    "nuclio.io/project-name": "default",
                },
                "creationTimestamp": "2023-12-13T13:00:09Z",
            },
            "spec": {
                "host": "test-default.domain.com",
                "name": "test",
                "path": "/",
                "authenticationMode": "none",
                "upstreams": [
                    {"kind": "nucliofunction", "nucliofunction": {"name": "fff"}}
                ],
            },
            "status": {"name": "test", "state": "ready"},
        },
        {
            "metadata": {
                "name": "test-basic",
                "namespace": "default-tenant",
                "labels": {
                    "nuclio.io/project-name": "default",
                },
                "creationTimestamp": "2023-11-16T12:42:48Z",
            },
            "spec": {
                "host": "test-basic-default.domain.com",
                "name": "test-basic",
                "path": "/",
                "authenticationMode": "basicAuth",
                "authentication": {
                    "basicAuth": {"username": "test", "password": "test"}
                },
                "upstreams": [
                    {"kind": "nucliofunction", "nucliofunction": {"name": "test"}},
                    {
                        "kind": "nucliofunction",
                        "nucliofunction": {"name": "hello-test"},
                        "percentage": 37,
                    },
                ],
            },
            "status": {"name": "test-basic", "state": "ready"},
        },
    ]
    project_name = "project-name"
    project = mlrun.new_project(project_name, context=str(context), save=False)
    gateways = project.list_api_gateways()

    assert gateways[0].name == "test"
    assert gateways[0].host == "test-default.domain.com"
    assert gateways[0].functions == ["fff"]

    assert gateways[1].generate_invoke_url() == "test-basic-default.domain.com/"
    assert gateways[1]._generate_auth("test", "test") == "Basic dGVzdDp0ZXN0"
=======
def test_project_create_remote():
    # test calling create_remote without git_init=True on project creation

    with tempfile.TemporaryDirectory() as tmp_dir:
        # create a project
        project_name = "project-name"
        project = mlrun.get_or_create_project(project_name, context=tmp_dir)

        project.create_remote(
            url="https://github.com/mlrun/some-git-repo.git",
            name="mlrun-remote",
        )

        assert project.spec.repo is not None
        assert "mlrun-remote" in [remote.name for remote in project.spec.repo.remotes]
>>>>>>> d60987ae
<|MERGE_RESOLUTION|>--- conflicted
+++ resolved
@@ -1479,7 +1479,6 @@
         )
 
 
-<<<<<<< HEAD
 @pytest.mark.parametrize(
     "kind_1 ,kind_2, canary",
     [
@@ -1655,7 +1654,8 @@
 
     assert gateways[1].generate_invoke_url() == "test-basic-default.domain.com/"
     assert gateways[1]._generate_auth("test", "test") == "Basic dGVzdDp0ZXN0"
-=======
+
+    
 def test_project_create_remote():
     # test calling create_remote without git_init=True on project creation
 
@@ -1670,5 +1670,4 @@
         )
 
         assert project.spec.repo is not None
-        assert "mlrun-remote" in [remote.name for remote in project.spec.repo.remotes]
->>>>>>> d60987ae
+        assert "mlrun-remote" in [remote.name for remote in project.spec.repo.remotes]