--- conflicted
+++ resolved
@@ -40,15 +40,9 @@
 concurrency: one-at-a-time
 
 jobs:
-<<<<<<< HEAD
   prepare-enterprise-system:
     timeout-minutes: 30
     name: Prepare Enterprise System
-=======
-  run-system-tests-enterprise-ci:
-    timeout-minutes: 180
-    name: Run System Tests Enterprise
->>>>>>> 1b903dcd
     runs-on: ubuntu-latest
     outputs:
       server-mlrun-version: ${{ steps.computed_params.outputs.mlrun_version }}
@@ -186,7 +180,7 @@
 
   run-enterprise-system-tests:
     needs: prepare-enterprise-system
-    timeout-minutes: 240
+    timeout-minutes: 360
     name: Run Enterprise System Tests
     runs-on: ubuntu-latest
     strategy:
