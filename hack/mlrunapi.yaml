# Copyright 2023 Iguazio
#
# Licensed under the Apache License, Version 2.0 (the "License");
# you may not use this file except in compliance with the License.
# You may obtain a copy of the License at
#
#   http://www.apache.org/licenses/LICENSE-2.0
#
# Unless required by applicable law or agreed to in writing, software
# distributed under the License is distributed on an "AS IS" BASIS,
# WITHOUT WARRANTIES OR CONDITIONS OF ANY KIND, either express or implied.
# See the License for the specific language governing permissions and
# limitations under the License.
#
# example Kubernetes spec, should add volume for persisting data
apiVersion: apps/v1
kind: Deployment
metadata:
  name: mlrun-api
  labels:
    app: mlrun-api
spec:
  replicas: 1
  selector:
    matchLabels:
      app: mlrun-api
  template:
    metadata:
      labels:
        app: mlrun-api
    spec:
      containers:
      - name: mlrun-api
<<<<<<< HEAD
        image: mlrun/mlrun-api:1.6.3
=======
        image: mlrun/mlrun-api:1.6.4
>>>>>>> 776d9d1c
        env:
        - name: MLRUN_HTTPDB__BUILDER__DOCKER_REGISTRY
          value: "default registry url e.g. index.docker.io/<username>, if repository is not set it will default to mlrun"
# Uncomment to use a secret when accessing Dockerhub
#        - name: MLRUN_HTTPDB__BUILDER__DOCKER_REGISTRY_SECRET
#          value: my-docker
        - name: MLRUN_HTTPDB__API_URL
          value: "http://mlrun-api:8080"
        - name: V3IO_ACCESS_KEY
          value: <access-key>
        - name: V3IO_USERNAME
          value: admin
        - name: MLRUN_NAMESPACE
          valueFrom:
            fieldRef:
              fieldPath: metadata.namespace
# Uncomment to enable Vault secrets integration
#        - name: MLRUN_SECRET_STORES__VAULT__URL
#          value: 'Your Vault URL here'
#        - name: MLRUN_SECRET_STORES__VAULT__ROLE
#          value: 'user:mlrun-api'
        ports:
        - containerPort: 8080
# UNCOMMENT TO ADD V3IO VOLUME + SET ACCESS KEY
#        volumeMounts:
#        - mountPath: /mlrun/db
#          name: storage
#      volumes:
#      - flexVolume:
#          driver: v3io/fuse
#          options:
#            accessKey: <access-key>
#            container: users
#            subPath: /admin
#        name: storage
      serviceAccountName: mlrun-api
---
kind: Service
apiVersion: v1
metadata:
  name: mlrun-api
spec:
  type: NodePort
  selector:
    app: mlrun-api
  ports:
  - protocol: TCP
    nodePort: 30080
    port: 8080
    targetPort: 8080
---
apiVersion: v1
kind: ServiceAccount
metadata:
  name: mlrun-api
  namespace: default-tenant
---
apiVersion: rbac.authorization.k8s.io/v1
kind: Role
metadata:
  name: mlrun-api-role
  namespace: default-tenant
rules:
- apiGroups:
  - ""
  resources:
  - pods
  - pods/exec
  - pods/log
  - services
  - serviceaccounts
  - secrets
  verbs:
  - '*'
- apiGroups:
  - kubeflow.org
  resources:
  - mpijobs
  verbs:
  - '*'
- apiGroups:
  - sparkoperator.k8s.io
  resources:
  - sparkapplications
  - scheduledsparkapplications
  verbs:
  - '*'
---
apiVersion: rbac.authorization.k8s.io/v1
kind: RoleBinding
metadata:
  name: mlrun-api-binding
  namespace: default-tenant
roleRef:
  apiGroup: rbac.authorization.k8s.io
  kind: Role
  name: mlrun-api-role
subjects:
- kind: ServiceAccount
  name: mlrun-api
  namespace: default-tenant<|MERGE_RESOLUTION|>--- conflicted
+++ resolved
@@ -31,11 +31,7 @@
     spec:
       containers:
       - name: mlrun-api
-<<<<<<< HEAD
-        image: mlrun/mlrun-api:1.6.3
-=======
         image: mlrun/mlrun-api:1.6.4
->>>>>>> 776d9d1c
         env:
         - name: MLRUN_HTTPDB__BUILDER__DOCKER_REGISTRY
           value: "default registry url e.g. index.docker.io/<username>, if repository is not set it will default to mlrun"
