--- conflicted
+++ resolved
@@ -46,9 +46,6 @@
 #  separating the SDK and API code) (referring to humanfriendly and fastapi)
 humanfriendly~=8.2
 fastapi~=0.62.0
-<<<<<<< HEAD
 v3iofs~=0.1.5
-=======
 # 3.4 and above failed builidng in some images - see https://github.com/pyca/cryptography/issues/5771
-cryptography~=3.3.2
->>>>>>> c94e71dc
+cryptography~=3.3.2