# Copyright 2023 Iguazio
#
# Licensed under the Apache License, Version 2.0 (the "License");
# you may not use this file except in compliance with the License.
# You may obtain a copy of the License at
#
#   http://www.apache.org/licenses/LICENSE-2.0
#
# Unless required by applicable law or agreed to in writing, software
# distributed under the License is distributed on an "AS IS" BASIS,
# WITHOUT WARRANTIES OR CONDITIONS OF ANY KIND, either express or implied.
# See the License for the specific language governing permissions and
# limitations under the License.
#
import asyncio
from http import HTTPStatus

import httpx
import pytest

import tests.integration.sdk_api.base


class TestFeatureStore(tests.integration.sdk_api.base.TestMLRunIntegration):
    @staticmethod
    def _generate_feature_set(name):
        return {
            "kind": "FeatureSet",
            "metadata": {
                "name": name,
                "labels": {"owner": "saarc", "group": "dev"},
                "tag": "latest",
                "extra_metadata": 100,
            },
            "spec": {
                "entities": [
                    {
                        "name": "ticker",
                        "value_type": "str",
                        "labels": {"label1": "value1"},
                        "extra_entity_field": "here",
                    }
                ],
                "features": [
                    {
                        "name": "time",
                        "value_type": "datetime",
                        "labels": {"label2": "value2"},
                        "extra_feature_field": "there",
                    },
                    {
                        "name": "bid",
                        "value_type": "float",
                        "labels": {"label3": "value3"},
                    },
                    {
                        "name": "ask",
                        "value_type": "time",
                        "labels": {"label4": "value4"},
                    },
                ],
                "extra_spec": True,
            },
            "status": {
                "state": "created",
                "stats": {
                    "time": {
                        "count": "8",
                        "unique": "7",
                        "top": "2016-05-25 13:30:00.222222",
                    }
                },
                "extra_status": {"field1": "value1", "field2": "value2"},
            },
        }

    @pytest.mark.asyncio
    async def test_feature_set_multiple_concurrent_store_operations(self):
        # This test reproduces the issue seen at ML-2004, where multiple concurrent PUT requests for a feature-set
        # created a situation where features & entities were duplicated in the DB (but only when working with mysql).
        async_client = httpx.AsyncClient(base_url=self.base_url)

        project_name = "some-project"
        project = {
            "metadata": {
                "name": project_name,
            }
        }
        response = await async_client.post(
            "v1/projects",
            json=project,
        )
        assert response.status_code == HTTPStatus.CREATED.value

        feature_set_name = "feature_set_1"
        reference = "latest"

        feature_set = self._generate_feature_set(feature_set_name)
        response = await async_client.put(
            f"v1/projects/{project_name}/feature-sets/{feature_set_name}/references/{reference}?versioned=false",
            json=feature_set,
        )
        assert response.status_code == HTTPStatus.OK.value

        # Change the feature-set a bit, so that it will override.
        feature_set["metadata"]["new_metadata"] = True
        request1_task = asyncio.create_task(
            async_client.put(
                f"v1/projects/{project_name}/feature-sets/{feature_set_name}/references/{reference}?versioned=false",
                json=feature_set,
            )
        )
        request2_task = asyncio.create_task(
            async_client.put(
                f"v1/projects/{project_name}/feature-sets/{feature_set_name}/references/{reference}?versioned=false",
                json=feature_set,
            )
        )
        response1, response2 = await asyncio.gather(
            request1_task,
            request2_task,
        )

        assert response1.status_code == HTTPStatus.OK.value
        assert response2.status_code == HTTPStatus.OK.value

        response = await async_client.get(
            f"v1/projects/{project_name}/features?name=bid"
        )
<<<<<<< HEAD
=======
        assert response.status_code == HTTPStatus.OK.value
        results = response.json()
        assert len(results["features"]) == 1

        response = await async_client.get(
            f"v2/projects/{project_name}/features?name=bid"
        )
>>>>>>> 61a2211a
        assert response.status_code == HTTPStatus.OK.value
        results = response.json()
        assert len(results["features"]) == 1
        assert len(results["feature_set_digests"]) == 1
        assert (
            results["features"][0]["feature_set_index"]
            == results["feature_set_digests"][0]["feature_set_index"]
        )

        response = await async_client.get(
            f"v1/projects/{project_name}/entities?name=ticker"
        )
        assert response.status_code == HTTPStatus.OK.value
        results = response.json()
        assert len(results["entities"]) == 1

        response = await async_client.get(
<<<<<<< HEAD
            f"v1/projects/{project_name}/entities?name=ticker"
        )
        assert response.status_code == HTTPStatus.OK.value
        results = response.json()
        assert len(results["entities"]) == 1

        response = await async_client.get(
=======
>>>>>>> 61a2211a
            f"v2/projects/{project_name}/entities?name=ticker"
        )
        assert response.status_code == HTTPStatus.OK.value
        results = response.json()
        assert len(results["entities"]) == 1
        assert len(results["feature_set_digests"]) == 1
        assert (
            results["entities"][0]["feature_set_index"]
            == results["feature_set_digests"][0]["feature_set_index"]
        )<|MERGE_RESOLUTION|>--- conflicted
+++ resolved
@@ -127,8 +127,6 @@
         response = await async_client.get(
             f"v1/projects/{project_name}/features?name=bid"
         )
-<<<<<<< HEAD
-=======
         assert response.status_code == HTTPStatus.OK.value
         results = response.json()
         assert len(results["features"]) == 1
@@ -136,7 +134,6 @@
         response = await async_client.get(
             f"v2/projects/{project_name}/features?name=bid"
         )
->>>>>>> 61a2211a
         assert response.status_code == HTTPStatus.OK.value
         results = response.json()
         assert len(results["features"]) == 1
@@ -154,16 +151,6 @@
         assert len(results["entities"]) == 1
 
         response = await async_client.get(
-<<<<<<< HEAD
-            f"v1/projects/{project_name}/entities?name=ticker"
-        )
-        assert response.status_code == HTTPStatus.OK.value
-        results = response.json()
-        assert len(results["entities"]) == 1
-
-        response = await async_client.get(
-=======
->>>>>>> 61a2211a
             f"v2/projects/{project_name}/entities?name=ticker"
         )
         assert response.status_code == HTTPStatus.OK.value
