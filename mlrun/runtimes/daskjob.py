--- conflicted
+++ resolved
@@ -16,13 +16,6 @@
 import socket
 import time
 from os import environ
-
-<<<<<<< HEAD
-from kubernetes.client.rest import ApiException
-from sqlalchemy.orm import Session
-=======
-from deprecated import deprecated
->>>>>>> ddcb444e
 
 import mlrun.common.schemas
 import mlrun.errors
