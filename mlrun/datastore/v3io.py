--- conflicted
+++ resolved
@@ -40,11 +40,7 @@
 class V3ioStore(DataStore):
     def __init__(self, parent, schema, name, endpoint=""):
         super().__init__(parent, name, schema, endpoint)
-<<<<<<< HEAD
-        self.endpoint = self.endpoint or mlrun.mlconf.v3io_api or "v3io-webapi:8081"
-=======
         self.endpoint = self.endpoint or mlrun.mlconf.v3io_api
->>>>>>> d37b4387
 
         token = self._secret("V3IO_ACCESS_KEY") or environ.get("V3IO_ACCESS_KEY")
         username = self._secret("V3IO_USERNAME") or environ.get("V3IO_USERNAME")
