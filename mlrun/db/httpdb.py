# Copyright 2023 Iguazio
#
# Licensed under the Apache License, Version 2.0 (the "License");
# you may not use this file except in compliance with the License.
# You may obtain a copy of the License at
#
#   http://www.apache.org/licenses/LICENSE-2.0
#
# Unless required by applicable law or agreed to in writing, software
# distributed under the License is distributed on an "AS IS" BASIS,
# WITHOUT WARRANTIES OR CONDITIONS OF ANY KIND, either express or implied.
# See the License for the specific language governing permissions and
# limitations under the License.
import enum
import http
import re
import tempfile
import time
import traceback
import typing
import warnings
from datetime import datetime, timedelta
from os import path, remove
from typing import Dict, List, Optional, Union
from urllib.parse import urlparse

import kfp
import requests
import semver

import mlrun
import mlrun.common.schemas
import mlrun.model_monitoring.model_endpoint
import mlrun.platforms
import mlrun.projects
from mlrun.errors import MLRunInvalidArgumentError, err_to_str

from ..artifacts import Artifact
from ..config import config
from ..datastore.datastore_profile import DatastoreProfile2Json
from ..feature_store import FeatureSet, FeatureVector
from ..lists import ArtifactList, RunList
from ..runtimes import BaseRuntime
from ..utils import (
    datetime_to_iso,
    dict_to_json,
    logger,
    new_pipe_metadata,
    normalize_name,
    version,
)
from .base import RunDBError, RunDBInterface

_artifact_keys = [
    "format",
    "inline",
    "key",
    "src_path",
    "target_path",
    "viewer",
]


def bool2str(val):
    return "yes" if val else "no"


class HTTPRunDB(RunDBInterface):
    """Interface for accessing and manipulating the :py:mod:`mlrun` persistent store, maintaining the full state
    and catalog of objects that MLRun uses. The :py:class:`HTTPRunDB` class serves as a client-side proxy to the MLRun
    API service which maintains the actual data-store, accesses the server through REST APIs.

    The class provides functions for accessing and modifying the various objects that are used by MLRun in its
    operation. The functions provided follow some standard guidelines, which are:

    - Every object in MLRun exists in the context of a project (except projects themselves). When referencing an object
      through any API, a project name must be provided. The default for most APIs is for an empty project name, which
      will be replaced by the name of the default project (usually ``default``). Therefore, if performing an API to
      list functions, for example, and not providing a project name - the result will not be functions from all
      projects but rather from the ``default`` project.
    - Many objects can be assigned labels, and listed/queried by label. The label parameter for query APIs allows for
      listing objects that:

      - Have a specific label, by asking for ``label="<label_name>"``. In this case the actual value of the label
        doesn't matter and every object with that label will be returned
      - Have a label with a specific value. This is done by specifying ``label="<label_name>=<label_value>"``. In this
        case only objects whose label matches the value will be returned

    - Most objects have a ``create`` method as well as a ``store`` method. Create can only be called when such an
      does not exist yet, while store allows for either creating a new object or overwriting an existing object.
    - Some objects have a ``versioned`` option, in which case overwriting the same object with a different version of
      it does not delete the previous version, but rather creates a new version of the object and keeps both versions.
      Versioned objects usually have a ``uid`` property which is based on their content and allows to reference a
      specific version of an object (other than tagging objects, which also allows for easy referencing).
    - Many objects have both a ``store`` function and a ``patch`` function. These are used in the same way as the
      corresponding REST verbs - a ``store`` is passed a full object and will basically perform a PUT operation,
      replacing the full object (if it exists) while ``patch`` receives just a dictionary containing the differences to
      be applied to the object, and will merge those changes to the existing object. The ``patch``
      operation also has a strategy assigned to it which determines how the merge logic should behave.
      The strategy can be either ``replace`` or ``additive``. For further details on those strategies, refer
      to https://pypi.org/project/mergedeep/
    """

    kind = "http"
    # by default we don't retry on POST request as they are usually not idempotent
    # here is a list of identified POST requests that are idempotent ('store' vs 'create') and can be retried
    RETRIABLE_POST_PATHS = [
        r"\/?projects\/.+\/artifacts\/.+\/.+",
        r"\/?run\/.+\/.+",
    ]

    def __init__(self, url):
        self.server_version = ""
        self.session = None
        self._wait_for_project_terminal_state_retry_interval = 3
        self._wait_for_background_task_terminal_state_retry_interval = 3
        self._wait_for_project_deletion_interval = 3
        self.client_version = version.Version().get()["version"]
        self.python_version = str(version.Version().get_python_version())

        self._enrich_and_validate(url)

    def _enrich_and_validate(self, url):
        parsed_url = urlparse(url)
        scheme = parsed_url.scheme.lower()
        if scheme not in ("http", "https"):
            raise ValueError(
                f"Invalid URL scheme {scheme} for HTTPRunDB, only http(s) is supported"
            )

        endpoint = parsed_url.hostname
        if parsed_url.port:
            endpoint += f":{parsed_url.port}"
        base_url = f"{parsed_url.scheme}://{endpoint}{parsed_url.path}"

        username = parsed_url.username or config.httpdb.user
        password = parsed_url.password or config.httpdb.password

        username, password, token = mlrun.platforms.add_or_refresh_credentials(
            parsed_url.hostname, username, password, config.httpdb.token
        )

        self.base_url = base_url
        self.user = username
        self.password = password
        self.token = token

    def __repr__(self):
        cls = self.__class__.__name__
        return f"{cls}({self.base_url!r})"

    @staticmethod
    def get_api_path_prefix(version: str = None) -> str:
        """
        :param version: API version to use, None (the default) will mean to use the default value from mlconf,
         for un-versioned api set an empty string.
        """
        if version is not None:
            return f"api/{version}" if version else "api"

        api_version_path = (
            f"api/{config.api_base_version}" if config.api_base_version else "api"
        )
        return api_version_path

    def get_base_api_url(self, path: str, version: str = None) -> str:
        path_prefix = self.get_api_path_prefix(version)
        url = f"{self.base_url}/{path_prefix}/{path}"
        return url

    def api_call(
        self,
        method,
        path,
        error=None,
        params=None,
        body=None,
        json=None,
        headers=None,
        timeout=45,
        version=None,
    ):
        """Perform a direct REST API call on the :py:mod:`mlrun` API server.

        Caution:
            For advanced usage - prefer using the various APIs exposed through this class, rather than
            directly invoking REST calls.

        :param method: REST method (POST, GET, PUT...)
        :param path: Path to endpoint executed, for example ``"projects"``
        :param error: Error to return if API invocation fails
        :param params: Rest parameters, passed as a dictionary: ``{"<param-name>": <"param-value">}``
        :param body: Payload to be passed in the call. If using JSON objects, prefer using the ``json`` param
        :param json: JSON payload to be passed in the call
        :param headers: REST headers, passed as a dictionary: ``{"<header-name>": "<header-value>"}``
        :param timeout: API call timeout
        :param version: API version to use, None (the default) will mean to use the default value from config,
         for un-versioned api set an empty string.

        :return: Python HTTP response object
        """
        url = self.get_base_api_url(path, version)
        kw = {
            key: value
            for key, value in (
                ("params", params),
                ("data", body),
                ("json", json),
                ("headers", headers),
            )
            if value is not None
        }

        if self.user:
            kw["auth"] = (self.user, self.password)
        elif self.token:
            # Iguazio auth doesn't support passing token through bearer, so use cookie instead
            if mlrun.platforms.iguazio.is_iguazio_session(self.token):
                session_cookie = f'j:{{"sid": "{self.token}"}}'
                cookies = {
                    "session": session_cookie,
                }
                kw["cookies"] = cookies
            else:
                if "Authorization" not in kw.setdefault("headers", {}):
                    kw["headers"].update({"Authorization": "Bearer " + self.token})

        if mlrun.common.schemas.HeaderNames.client_version not in kw.setdefault(
            "headers", {}
        ):
            kw["headers"].update(
                {
                    mlrun.common.schemas.HeaderNames.client_version: self.client_version,
                    mlrun.common.schemas.HeaderNames.python_version: self.python_version,
                }
            )

        # requests no longer supports header values to be enum (https://github.com/psf/requests/pull/6154)
        # convert to strings. Do the same for params for niceness
        for dict_ in [headers, params]:
            if dict_ is not None:
                for key in dict_.keys():
                    if isinstance(dict_[key], enum.Enum):
                        dict_[key] = dict_[key].value

        # if the method is POST, we need to update the session with the appropriate retry policy
        if not self.session or method == "POST":
            retry_on_post = self._is_retry_on_post_allowed(method, path)
            self.session = self._init_session(retry_on_post)

        try:
            response = self.session.request(
                method, url, timeout=timeout, verify=False, **kw
            )
        except requests.RequestException as exc:
            error = f"{err_to_str(exc)}: {error}" if error else err_to_str(exc)
            raise mlrun.errors.MLRunRuntimeError(error) from exc

        if not response.ok:
            if response.content:
                try:
                    data = response.json()
                    error_details = data.get("detail", {})
                    if not error_details:
                        logger.warning("Failed parsing error response body", data=data)
                except Exception:
                    error_details = ""
                if error_details:
                    error_details = f"details: {error_details}"
                    error = f"{error} {error_details}" if error else error_details
                    mlrun.errors.raise_for_status(response, error)

            mlrun.errors.raise_for_status(response, error)

        return response

    def _init_session(self, retry_on_post: bool = False):
        return mlrun.utils.HTTPSessionWithRetry(
            retry_on_exception=config.httpdb.retry_api_call_on_exception
            == mlrun.common.schemas.HTTPSessionRetryMode.enabled.value,
            retry_on_post=retry_on_post,
        )

    def _path_of(self, prefix, project, uid):
        project = project or config.default_project
        return f"{prefix}/{project}/{uid}"

    def _is_retry_on_post_allowed(self, method, path: str):
        """
        Check if the given path is allowed to be retried on POST method
        :param method:  used to verify that the method is POST since if there is no session initialized there is no
                        need to initialize it with retry policy for POST when the method is not POST
        :param path:    the path to check
        :return:        True if the path is allowed to be retried on POST method and method is POST, False otherwise
        """
        return method == "POST" and any(
            re.match(regex, path) for regex in self.RETRIABLE_POST_PATHS
        )

    def connect(self, secrets=None):
        """Connect to the MLRun API server. Must be called prior to executing any other method.
        The code utilizes the URL for the API server from the configuration - ``mlconf.dbpath``.

        For example::

            mlconf.dbpath = mlconf.dbpath or 'http://mlrun-api:8080'
            db = get_run_db().connect()
        """
        # hack to allow unit tests to instantiate HTTPRunDB without a real server behind
        if "mock-server" in self.base_url:
            return
        resp = self.api_call("GET", "client-spec", timeout=5)
        try:
            server_cfg = resp.json()
            self.server_version = server_cfg["version"]
            self._validate_version_compatibility(self.server_version, config.version)
            config.namespace = config.namespace or server_cfg.get("namespace")
            if (
                "namespace" in server_cfg
                and server_cfg["namespace"] != config.namespace
            ):
                logger.warning(
                    f"warning!, server ({server_cfg['namespace']}) and client ({config.namespace})"
                    " namespace don't match"
                )
            if config.ce.mode and config.ce.mode != server_cfg.get("ce_mode", ""):
                logger.warning(
                    f"warning!, server ({server_cfg['ce_mode']}) and client ({config.ce.mode})"
                    " CE mode don't match"
                )
            config.ce = server_cfg.get("ce") or config.ce

            # get defaults from remote server
            config.remote_host = config.remote_host or server_cfg.get("remote_host")
            config.mpijob_crd_version = config.mpijob_crd_version or server_cfg.get(
                "mpijob_crd_version"
            )
            config.ui.url = config.resolve_ui_url() or server_cfg.get("ui_url")
            config.artifact_path = config.artifact_path or server_cfg.get(
                "artifact_path"
            )
            config.spark_app_image = config.spark_app_image or server_cfg.get(
                "spark_app_image"
            )
            config.spark_app_image_tag = config.spark_app_image_tag or server_cfg.get(
                "spark_app_image_tag"
            )
            config.spark_history_server_path = (
                config.spark_history_server_path
                or server_cfg.get("spark_history_server_path")
            )
            config.httpdb.builder.docker_registry = (
                config.httpdb.builder.docker_registry
                or server_cfg.get("docker_registry")
            )
            config.httpdb.api_url = config.httpdb.api_url or server_cfg.get("api_url")
            config.nuclio_version = config.nuclio_version or server_cfg.get(
                "nuclio_version"
            )
            config.default_function_priority_class_name = (
                config.default_function_priority_class_name
                or server_cfg.get("default_function_priority_class_name")
            )
            config.valid_function_priority_class_names = (
                config.valid_function_priority_class_names
                or server_cfg.get("valid_function_priority_class_names")
            )
            config.artifacts.calculate_hash = (
                config.artifacts.calculate_hash
                if config.artifacts.calculate_hash is not None
                else server_cfg.get("calculate_artifact_hash")
            )
            config.artifacts.generate_target_path_from_artifact_hash = (
                config.artifacts.generate_target_path_from_artifact_hash
                if config.artifacts.generate_target_path_from_artifact_hash is not None
                else server_cfg.get("generate_artifact_target_path_from_artifact_hash")
            )

            config.redis.url = config.redis.url or server_cfg.get("redis_url")
            # allow client to set the default partial WA for lack of support of per-target auxiliary options
            config.redis.type = config.redis.type or server_cfg.get("redis_type")

            config.sql.url = config.sql.url or server_cfg.get("sql_url")
            # These have a default value, therefore local config will always have a value, prioritize the
            # API value first
            config.ui.projects_prefix = (
                server_cfg.get("ui_projects_prefix") or config.ui.projects_prefix
            )
            config.kfp_image = server_cfg.get("kfp_image") or config.kfp_image
            config.kfp_url = server_cfg.get("kfp_url") or config.kfp_url
            config.dask_kfp_image = (
                server_cfg.get("dask_kfp_image") or config.dask_kfp_image
            )
            config.scrape_metrics = (
                server_cfg.get("scrape_metrics")
                if server_cfg.get("scrape_metrics") is not None
                else config.scrape_metrics
            )
            config.default_function_node_selector = (
                server_cfg.get("default_function_node_selector")
                or config.default_function_node_selector
            )
            config.igz_version = server_cfg.get("igz_version") or config.igz_version
            config.storage.auto_mount_type = (
                server_cfg.get("auto_mount_type") or config.storage.auto_mount_type
            )
            config.storage.auto_mount_params = (
                server_cfg.get("auto_mount_params") or config.storage.auto_mount_params
            )
            config.spark_operator_version = (
                server_cfg.get("spark_operator_version")
                or config.spark_operator_version
            )
            config.default_tensorboard_logs_path = (
                server_cfg.get("default_tensorboard_logs_path")
                or config.default_tensorboard_logs_path
            )
            config.default_function_pod_resources = (
                server_cfg.get("default_function_pod_resources")
                or config.default_function_pod_resources
            )
            config.function_defaults.preemption_mode = (
                server_cfg.get("default_preemption_mode")
                or config.function_defaults.preemption_mode
            )
            config.preemptible_nodes.node_selector = (
                server_cfg.get("preemptible_nodes_node_selector")
                or config.preemptible_nodes.node_selector
            )
            config.preemptible_nodes.tolerations = (
                server_cfg.get("preemptible_nodes_tolerations")
                or config.preemptible_nodes.tolerations
            )
            config.force_run_local = (
                server_cfg.get("force_run_local") or config.force_run_local
            )
            config.function = server_cfg.get("function") or config.function
            config.httpdb.logs = server_cfg.get("logs") or config.httpdb.logs
            config.model_endpoint_monitoring.store_type = (
                server_cfg.get("model_endpoint_monitoring_store_type")
                or config.model_endpoint_monitoring.store_type
            )
            config.model_endpoint_monitoring.endpoint_store_connection = (
                server_cfg.get("model_endpoint_monitoring_endpoint_store_connection")
                or config.model_endpoint_monitoring.endpoint_store_connection
            )
            config.packagers = server_cfg.get("packagers") or config.packagers
            server_data_prefixes = server_cfg.get("feature_store_data_prefixes") or {}
            for prefix in ["default", "nosql", "redisnosql"]:
                server_prefix_value = server_data_prefixes.get(prefix)
                if server_prefix_value is not None:
                    setattr(
                        config.feature_store.data_prefixes, prefix, server_prefix_value
                    )

        except Exception as exc:
            logger.warning(
                "Failed syncing config from server",
                exc=err_to_str(exc),
                traceback=traceback.format_exc(),
            )
        return self

    def store_log(self, uid, project="", body=None, append=False):
        """Save a log persistently.

        :param uid: Log unique ID
        :param project: Project name for which this log belongs
        :param body: The actual log to store
        :param append: Whether to append the log provided in ``body`` to an existing log with the same ``uid`` or to
            create a new log. If set to ``False``, an existing log with same ``uid`` will be overwritten
        """

        if not body:
            return

        path = self._path_of("log", project, uid)
        params = {"append": bool2str(append)}
        error = f"store log {project}/{uid}"
        self.api_call("POST", path, error, params, body)

    def get_log(self, uid, project="", offset=0, size=-1):
        """Retrieve a log.

        :param uid: Log unique ID
        :param project: Project name for which the log belongs
        :param offset: Retrieve partial log, get up to ``size`` bytes starting at offset ``offset``
            from beginning of log
        :param size: See ``offset``. If set to ``-1`` (the default) will retrieve all data to end of log.
        :returns: The following objects:

            - state - The state of the runtime object which generates this log, if it exists. In case no known state
              exists, this will be ``unknown``.
            - content - The actual log content.
        """

        params = {"offset": offset, "size": size}
        path = self._path_of("log", project, uid)
        error = f"get log {project}/{uid}"
        resp = self.api_call("GET", path, error, params=params)
        if resp.headers:
            state = resp.headers.get("x-mlrun-run-state", "")
            return state.lower(), resp.content

        return "unknown", resp.content

    def watch_log(self, uid, project="", watch=True, offset=0):
        """Retrieve logs of a running process, and watch the progress of the execution until it completes. This
        method will print out the logs and continue to periodically poll for, and print, new logs as long as the
        state of the runtime which generates this log is either ``pending`` or ``running``.

        :param uid: The uid of the log object to watch.
        :param project: Project that the log belongs to.
        :param watch: If set to ``True`` will continue tracking the log as described above. Otherwise this function
            is practically equivalent to the :py:func:`~get_log` function.
        :param offset: Minimal offset in the log to watch.
        :returns: The final state of the log being watched.
        """

        state, text = self.get_log(uid, project, offset=offset)
        if text:
            print(text.decode(errors=mlrun.mlconf.httpdb.logs.decode.errors))
        if watch:
            nil_resp = 0
            while state in ["pending", "running"]:
                offset += len(text)
                # if we get 3 nil responses in a row, increase the sleep time to 10 seconds
                # TODO: refactor this to use a conditional backoff mechanism
                if nil_resp < 3:
                    time.sleep(int(mlrun.mlconf.httpdb.logs.pull_logs_default_interval))
                else:
                    time.sleep(
                        int(
                            mlrun.mlconf.httpdb.logs.pull_logs_backoff_no_logs_default_interval
                        )
                    )
                state, text = self.get_log(uid, project, offset=offset)
                if text:
                    nil_resp = 0
                    print(
                        text.decode(errors=mlrun.mlconf.httpdb.logs.decode.errors),
                        end="",
                    )
                else:
                    nil_resp += 1
        else:
            offset += len(text)

        return state, offset

    def store_run(self, struct, uid, project="", iter=0):
        """Store run details in the DB. This method is usually called from within other :py:mod:`mlrun` flows
        and not called directly by the user."""

        path = self._path_of("run", project, uid)
        params = {"iter": iter}
        error = f"store run {project}/{uid}"
        body = _as_json(struct)
        self.api_call("POST", path, error, params=params, body=body)

    def update_run(self, updates: dict, uid, project="", iter=0, timeout=45):
        """Update the details of a stored run in the DB."""

        path = self._path_of("run", project, uid)
        params = {"iter": iter}
        error = f"update run {project}/{uid}"
        body = _as_json(updates)
        self.api_call("PATCH", path, error, params=params, body=body, timeout=timeout)

    def abort_run(self, uid, project="", iter=0, timeout=45):
        """
        Abort a running run - will remove the run's runtime resources and mark its state as aborted
        """
        self.update_run(
            {"status.state": mlrun.runtimes.constants.RunStates.aborted},
            uid,
            project,
            iter,
            timeout,
        )

    def read_run(self, uid, project="", iter=0):
        """Read the details of a stored run from the DB.

        :param uid: The run's unique ID.
        :param project: Project name.
        :param iter: Iteration within a specific execution.
        """

        path = self._path_of("run", project, uid)
        params = {"iter": iter}
        error = f"get run {project}/{uid}"
        resp = self.api_call("GET", path, error, params=params)
        return resp.json()["data"]

    def del_run(self, uid, project="", iter=0):
        """Delete details of a specific run from DB.

        :param uid: Unique ID for the specific run to delete.
        :param project: Project that the run belongs to.
        :param iter: Iteration within a specific task.
        """

        path = self._path_of("run", project, uid)
        params = {"iter": iter}
        error = f"del run {project}/{uid}"
        self.api_call("DELETE", path, error, params=params)

    def list_runs(
        self,
        name: Optional[str] = None,
        uid: Optional[Union[str, List[str]]] = None,
        project: Optional[str] = None,
        labels: Optional[Union[str, List[str]]] = None,
        state: Optional[str] = None,
        sort: bool = True,
        last: int = 0,
        iter: bool = False,
        start_time_from: Optional[datetime] = None,
        start_time_to: Optional[datetime] = None,
        last_update_time_from: Optional[datetime] = None,
        last_update_time_to: Optional[datetime] = None,
        partition_by: Optional[
            Union[mlrun.common.schemas.RunPartitionByField, str]
        ] = None,
        rows_per_partition: int = 1,
        partition_sort_by: Optional[Union[mlrun.common.schemas.SortField, str]] = None,
        partition_order: Union[
            mlrun.common.schemas.OrderType, str
        ] = mlrun.common.schemas.OrderType.desc,
        max_partitions: int = 0,
        with_notifications: bool = False,
    ) -> RunList:
        """Retrieve a list of runs, filtered by various options.
        Example::

            runs = db.list_runs(name='download', project='iris', labels=['owner=admin', 'kind=job'])
            # If running in Jupyter, can use the .show() function to display the results
            db.list_runs(name='', project=project_name).show()


        :param name: Name of the run to retrieve.
        :param uid: Unique ID of the run, or a list of run UIDs.
        :param project: Project that the runs belongs to.
        :param labels: List runs that have specific labels assigned. a single or multi label filter can be
            applied.
        :param state: List only runs whose state is specified.
        :param sort: Whether to sort the result according to their start time. Otherwise, results will be
            returned by their internal order in the DB (order will not be guaranteed).
        :param last: Deprecated - currently not used.
        :param iter: If ``True`` return runs from all iterations. Otherwise, return only runs whose ``iter`` is 0.
        :param start_time_from: Filter by run start time in ``[start_time_from, start_time_to]``.
        :param start_time_to: Filter by run start time in ``[start_time_from, start_time_to]``.
        :param last_update_time_from: Filter by run last update time in ``(last_update_time_from,
            last_update_time_to)``.
        :param last_update_time_to: Filter by run last update time in ``(last_update_time_from, last_update_time_to)``.
        :param partition_by: Field to group results by. Only allowed value is `name`. When `partition_by` is specified,
            the `partition_sort_by` parameter must be provided as well.
        :param rows_per_partition: How many top rows (per sorting defined by `partition_sort_by` and `partition_order`)
            to return per group. Default value is 1.
        :param partition_sort_by: What field to sort the results by, within each partition defined by `partition_by`.
            Currently the only allowed values are `created` and `updated`.
        :param partition_order: Order of sorting within partitions - `asc` or `desc`. Default is `desc`.
        :param max_partitions: Maximal number of partitions to include in the result. Default is `0` which means no
            limit.
        :param with_notifications: Return runs with notifications, and join them to the response. Default is `False`.
        """

        project = project or config.default_project

        if (
            not name
            and not uid
            and not labels
            and not state
            and not last
            and not start_time_from
            and not start_time_to
            and not last_update_time_from
            and not last_update_time_to
            and not partition_by
            and not partition_sort_by
            and not iter
        ):
            # default to last week on no filter
            start_time_from = datetime.now() - timedelta(days=7)
            partition_by = mlrun.common.schemas.RunPartitionByField.name
            partition_sort_by = mlrun.common.schemas.SortField.updated

        params = {
            "name": name,
            "uid": uid,
            "project": project,
            "label": labels or [],
            "state": state,
            "sort": bool2str(sort),
            "iter": bool2str(iter),
            "start_time_from": datetime_to_iso(start_time_from),
            "start_time_to": datetime_to_iso(start_time_to),
            "last_update_time_from": datetime_to_iso(last_update_time_from),
            "last_update_time_to": datetime_to_iso(last_update_time_to),
            "with-notifications": with_notifications,
        }

        if partition_by:
            params.update(
                self._generate_partition_by_params(
                    mlrun.common.schemas.RunPartitionByField,
                    partition_by,
                    rows_per_partition,
                    partition_sort_by,
                    partition_order,
                    max_partitions,
                )
            )
        error = "list runs"
        resp = self.api_call("GET", "runs", error, params=params)
        return RunList(resp.json()["runs"])

    def del_runs(self, name=None, project=None, labels=None, state=None, days_ago=0):
        """Delete a group of runs identified by the parameters of the function.

        Example::

            db.del_runs(state='completed')

        :param name: Name of the task which the runs belong to.
        :param project: Project to which the runs belong.
        :param labels: Filter runs that are labeled using these specific label values.
        :param state: Filter only runs which are in this state.
        :param days_ago: Filter runs whose start time is newer than this parameter.
        """

        project = project or config.default_project
        params = {
            "name": name,
            "project": project,
            "label": labels or [],
            "state": state,
            "days_ago": str(days_ago),
        }
        error = "del runs"
        self.api_call("DELETE", "runs", error, params=params)

    def store_artifact(
        self,
        key,
        artifact,
        # TODO: deprecated, remove in 1.8.0
        uid=None,
        iter=None,
        tag=None,
        project="",
        tree=None,
    ):
        """Store an artifact in the DB.

        :param key: Identifying key of the artifact.
        :param artifact: The actual artifact to store.
        :param uid: A unique ID for this specific version of the artifact
                    (deprecated, artifact uid is generated in the backend use `tree` instead)
        :param iter: The task iteration which generated this artifact. If ``iter`` is not ``None`` the iteration will
            be added to the key provided to generate a unique key for the artifact of the specific iteration.
        :param tag: Tag of the artifact.
        :param project: Project that the artifact belongs to.
        :param tree: The tree (producer id) which generated this artifact.
        """
        if uid:
            warnings.warn(
                "'uid' is deprecated in 1.6.0 and will be removed in 1.8.0, use 'tree' instead.",
                # TODO: Remove this in 1.8.0
                FutureWarning,
            )

        # we do this because previously the 'uid' name was used for the 'tree' parameter
        tree = tree or uid

        endpoint_path = f"projects/{project}/artifacts/{key}"

        error = f"store artifact {project}/{key}"

        params = {}
        if iter:
            params["iter"] = str(iter)
        if tag:
            params["tag"] = tag
        if tree:
            params["tree"] = tree

        body = _as_json(artifact)
        self.api_call(
            "PUT", endpoint_path, error, body=body, params=params, version="v2"
        )

    def read_artifact(
        self,
        key,
        tag=None,
        iter=None,
        project="",
        tree=None,
        uid=None,
    ):
        """Read an artifact, identified by its key, tag, tree and iteration.

        :param key: Identifying key of the artifact.
        :param tag: Tag of the artifact.
        :param iter: The iteration which generated this artifact (where ``iter=0`` means the root iteration).
        :param project: Project that the artifact belongs to.
        :param tree: The tree which generated this artifact.
        :param uid: A unique ID for this specific version of the artifact (the uid that was generated in the backend)
        """

        project = project or config.default_project
        tag = tag or "latest"
        endpoint_path = f"projects/{project}/artifacts/{key}"
        error = f"read artifact {project}/{key}"
        # explicitly set artifacts format to 'full' since old servers may default to 'legacy'
        params = {
            "format": mlrun.common.schemas.ArtifactsFormat.full.value,
            "tag": tag,
            "tree": tree,
            "uid": uid,
        }
        if iter:
            params["iter"] = str(iter)
        resp = self.api_call("GET", endpoint_path, error, params=params, version="v2")
        return resp.json()

    def del_artifact(self, key, tag=None, project="", tree=None, uid=None):
        """Delete an artifact.

        :param key: Identifying key of the artifact.
        :param tag: Tag of the artifact.
        :param project: Project that the artifact belongs to.
        :param tree: The tree which generated this artifact.
        :param uid: A unique ID for this specific version of the artifact (the uid that was generated in the backend)
        """

        endpoint_path = f"projects/{project}/artifacts/{key}"
        params = {
            "key": key,
            "tag": tag,
            "tree": tree,
            "uid": uid,
        }
        error = f"del artifact {project}/{key}"
        self.api_call("DELETE", endpoint_path, error, params=params, version="v2")

    def list_artifacts(
        self,
        name=None,
        project=None,
        tag=None,
        labels: Optional[Union[Dict[str, str], List[str]]] = None,
        since=None,
        until=None,
        iter: int = None,
        best_iteration: bool = False,
        kind: str = None,
        category: Union[str, mlrun.common.schemas.ArtifactCategories] = None,
        tree: str = None,
    ) -> ArtifactList:
        """List artifacts filtered by various parameters.

        Examples::

            # Show latest version of all artifacts in project
            latest_artifacts = db.list_artifacts('', tag='latest', project='iris')
            # check different artifact versions for a specific artifact
            result_versions = db.list_artifacts('results', tag='*', project='iris')
            # Show artifacts with label filters - both uploaded and of binary type
            result_labels = db.list_artifacts('results', tag='*', project='iris', labels=['uploaded', 'type=binary'])

        :param name: Name of artifacts to retrieve. Name with '~' prefix is used as a like query, and is not
            case-sensitive. This means that querying for ``~name`` may return artifacts named
            ``my_Name_1`` or ``surname``.
        :param project: Project name.
        :param tag: Return artifacts assigned this tag.
        :param labels: Return artifacts that have these labels. Labels can either be a dictionary {"label": "value"} or
            a list of "label=value" (match label key and value) or "label" (match just label key) strings.
        :param since: Not in use in :py:class:`HTTPRunDB`.
        :param until: Not in use in :py:class:`HTTPRunDB`.
        :param iter: Return artifacts from a specific iteration (where ``iter=0`` means the root iteration). If
            ``None`` (default) return artifacts from all iterations.
        :param best_iteration: Returns the artifact which belongs to the best iteration of a given run, in the case of
            artifacts generated from a hyper-param run. If only a single iteration exists, will return the artifact
            from that iteration. If using ``best_iter``, the ``iter`` parameter must not be used.
        :param kind: Return artifacts of the requested kind.
        :param category: Return artifacts of the requested category.
        :param tree: Return artifacts of the requested tree.
        """

        project = project or config.default_project

        labels = labels or []
        if isinstance(labels, dict):
            labels = [f"{key}={value}" for key, value in labels.items()]

        params = {
            "name": name,
            "tag": tag,
            "label": labels,
            "iter": iter,
            "best-iteration": best_iteration,
            "kind": kind,
            "category": category,
            "tree": tree,
            "format": mlrun.common.schemas.ArtifactsFormat.full.value,
        }
        error = "list artifacts"
        endpoint_path = f"projects/{project}/artifacts"
        resp = self.api_call("GET", endpoint_path, error, params=params, version="v2")
        values = ArtifactList(resp.json()["artifacts"])
        values.tag = tag
        return values

    def del_artifacts(
        self, name=None, project=None, tag=None, labels=None, days_ago=0, tree=None
    ):
        """Delete artifacts referenced by the parameters.

        :param name: Name of artifacts to delete. Note that this is a like query, and is case-insensitive. See
            :py:func:`~list_artifacts` for more details.
        :param project: Project that artifacts belong to.
        :param tag: Choose artifacts who are assigned this tag.
        :param labels: Choose artifacts which are labeled.
        :param days_ago: This parameter is deprecated and not used.
        """
        project = project or config.default_project
        params = {
            "name": name,
            "tag": tag,
            "tree": tree,
            "label": labels or [],
            "days_ago": str(days_ago),
        }
        error = "del artifacts"
        endpoint_path = f"projects/{project}/artifacts"
        self.api_call("DELETE", endpoint_path, error, params=params, version="v2")

    def list_artifact_tags(
        self,
        project=None,
        category: Union[str, mlrun.common.schemas.ArtifactCategories] = None,
    ) -> List[str]:
        """Return a list of all the tags assigned to artifacts in the scope of the given project."""

        project = project or config.default_project
        error_message = f"Failed listing artifact tags. project={project}"
        params = {"category": category} if category else {}

        response = self.api_call(
            "GET", f"projects/{project}/artifact-tags", error_message, params=params
        )
        return response.json()["tags"]

    def store_function(
        self,
        function: typing.Union[mlrun.runtimes.BaseRuntime, dict],
        name,
        project="",
        tag=None,
        versioned=False,
    ):
        """Store a function object. Function is identified by its name and tag, and can be versioned."""
        name = mlrun.utils.normalize_name(name)
        if hasattr(function, "to_dict"):
            function = function.to_dict()

        params = {"tag": tag, "versioned": versioned}
        project = project or config.default_project
        path = f"projects/{project}/functions/{name}"

        error = f"store function {project}/{name}"
        resp = self.api_call(
            "POST", path, error, params=params, body=dict_to_json(function)
        )

        # hash key optional to be backwards compatible to API v<0.4.10 in which it wasn't in the response
        return resp.json().get("hash_key")

    def get_function(self, name, project="", tag=None, hash_key=""):
        """Retrieve details of a specific function, identified by its name and potentially a tag or function hash."""

        params = {"tag": tag, "hash_key": hash_key}
        project = project or config.default_project
        path = f"projects/{project}/functions/{name}"
        error = f"get function {project}/{name}"
        resp = self.api_call("GET", path, error, params=params)
        return resp.json()["func"]

    def delete_function(self, name: str, project: str = ""):
        """Delete a function belonging to a specific project."""

        project = project or config.default_project
        path = f"projects/{project}/functions/{name}"
        error_message = f"Failed deleting function {project}/{name}"
        self.api_call("DELETE", path, error_message)

    def list_functions(self, name=None, project=None, tag=None, labels=None):
        """Retrieve a list of functions, filtered by specific criteria.

        :param name: Return only functions with a specific name.
        :param project: Return functions belonging to this project. If not specified, the default project is used.
        :param tag: Return function versions with specific tags.
        :param labels: Return functions that have specific labels assigned to them.
        :returns: List of function objects (as dictionary).
        """
        project = project or config.default_project
        params = {
            "name": name,
            "tag": tag,
            "label": labels or [],
        }
        error = "list functions"
        path = f"projects/{project}/functions"
        resp = self.api_call("GET", path, error, params=params)
        return resp.json()["funcs"]

    def list_runtime_resources(
        self,
        project: Optional[str] = None,
        label_selector: Optional[str] = None,
        kind: Optional[str] = None,
        object_id: Optional[str] = None,
        group_by: Optional[
            mlrun.common.schemas.ListRuntimeResourcesGroupByField
        ] = None,
    ) -> Union[
        mlrun.common.schemas.RuntimeResourcesOutput,
        mlrun.common.schemas.GroupedByJobRuntimeResourcesOutput,
        mlrun.common.schemas.GroupedByProjectRuntimeResourcesOutput,
    ]:
        """List current runtime resources, which are usually (but not limited to) Kubernetes pods or CRDs.
        Function applies for runs of type `['dask', 'job', 'spark', 'remote-spark', 'mpijob']`, and will return per
        runtime kind a list of the runtime resources (which may have already completed their execution).

        :param project: Get only runtime resources of a specific project, by default None, which will return only the
            projects you're authorized to see.
        :param label_selector: A label filter that will be passed to Kubernetes for filtering the results according
            to their labels.
        :param kind: The kind of runtime to query. May be one of `['dask', 'job', 'spark', 'remote-spark', 'mpijob']`
        :param object_id: The identifier of the mlrun object to query its runtime resources. for most function runtimes,
            runtime resources are per Run, for which the identifier is the Run's UID. For dask runtime, the runtime
            resources are per Function, for which the identifier is the Function's name.
        :param group_by: Object to group results by. Allowed values are `job` and `project`.
        """
        params = {
            "label-selector": label_selector,
            "group-by": group_by,
            "kind": kind,
            "object-id": object_id,
        }
        project_path = project if project else "*"
        error = "Failed listing runtime resources"
        response = self.api_call(
            "GET", f"projects/{project_path}/runtime-resources", error, params=params
        )
        if group_by is None:
            structured_list = [
                mlrun.common.schemas.KindRuntimeResources(**kind_runtime_resources)
                for kind_runtime_resources in response.json()
            ]
            return structured_list
        elif group_by == mlrun.common.schemas.ListRuntimeResourcesGroupByField.job:
            structured_dict = {}
            for project, job_runtime_resources_map in response.json().items():
                for job_id, runtime_resources in job_runtime_resources_map.items():
                    structured_dict.setdefault(project, {})[
                        job_id
                    ] = mlrun.common.schemas.RuntimeResources(**runtime_resources)
            return structured_dict
        elif group_by == mlrun.common.schemas.ListRuntimeResourcesGroupByField.project:
            structured_dict = {}
            for project, kind_runtime_resources_map in response.json().items():
                for kind, runtime_resources in kind_runtime_resources_map.items():
                    structured_dict.setdefault(project, {})[
                        kind
                    ] = mlrun.common.schemas.RuntimeResources(**runtime_resources)
            return structured_dict
        else:
            raise NotImplementedError(
                f"Provided group by field is not supported. group_by={group_by}"
            )

    def delete_runtime_resources(
        self,
        project: Optional[str] = None,
        label_selector: Optional[str] = None,
        kind: Optional[str] = None,
        object_id: Optional[str] = None,
        force: bool = False,
        grace_period: int = None,
    ) -> mlrun.common.schemas.GroupedByProjectRuntimeResourcesOutput:
        """Delete all runtime resources which are in terminal state.

        :param project: Delete only runtime resources of a specific project, by default None, which will delete only
            from the projects you're authorized to delete from.
        :param label_selector: Delete only runtime resources matching the label selector.
        :param kind: The kind of runtime to delete. May be one of `['dask', 'job', 'spark', 'remote-spark', 'mpijob']`
        :param object_id: The identifier of the mlrun object to delete its runtime resources. for most function
            runtimes, runtime resources are per Run, for which the identifier is the Run's UID. For dask runtime, the
            runtime resources are per Function, for which the identifier is the Function's name.
        :param force: Force deletion - delete the runtime resource even if it's not in terminal state or if the grace
            period didn't pass.
        :param grace_period: Grace period given to the runtime resource before they are actually removed, counted from
            the moment they moved to terminal state (defaults to mlrun.mlconf.runtime_resources_deletion_grace_period).

        :returns: :py:class:`~mlrun.common.schemas.GroupedByProjectRuntimeResourcesOutput` listing the runtime resources
            that were removed.
        """
        if grace_period is None:
            grace_period = config.runtime_resources_deletion_grace_period
            logger.info(
                "Using default grace period for runtime resources deletion",
                grace_period=grace_period,
            )

        params = {
            "label-selector": label_selector,
            "kind": kind,
            "object-id": object_id,
            "force": force,
            "grace-period": grace_period,
        }
        error = "Failed deleting runtime resources"
        project_path = project if project else "*"
        response = self.api_call(
            "DELETE",
            f"projects/{project_path}/runtime-resources",
            error,
            params=params,
        )
        structured_dict = {}
        for project, kind_runtime_resources_map in response.json().items():
            for kind, runtime_resources in kind_runtime_resources_map.items():
                structured_dict.setdefault(project, {})[
                    kind
                ] = mlrun.common.schemas.RuntimeResources(**runtime_resources)
        return structured_dict

    def create_schedule(
        self, project: str, schedule: mlrun.common.schemas.ScheduleInput
    ):
        """Create a new schedule on the given project. The details on the actual object to schedule as well as the
        schedule itself are within the schedule object provided.
        The :py:class:`~ScheduleCronTrigger` follows the guidelines in
        https://apscheduler.readthedocs.io/en/3.x/modules/triggers/cron.html.
        It also supports a :py:func:`~ScheduleCronTrigger.from_crontab` function that accepts a
        crontab-formatted string (see https://en.wikipedia.org/wiki/Cron for more information on the format and
        note that the 0 weekday is always monday).


        Example::

            from mlrun.common import schemas

            # Execute the get_data_func function every Tuesday at 15:30
            schedule = schemas.ScheduleInput(
                name="run_func_on_tuesdays",
                kind="job",
                scheduled_object=get_data_func,
                cron_trigger=schemas.ScheduleCronTrigger(day_of_week='tue', hour=15, minute=30),
            )
            db.create_schedule(project_name, schedule)
        """

        project = project or config.default_project
        path = f"projects/{project}/schedules"

        error_message = f"Failed creating schedule {project}/{schedule.name}"
        self.api_call("POST", path, error_message, body=dict_to_json(schedule.dict()))

    def update_schedule(
        self, project: str, name: str, schedule: mlrun.common.schemas.ScheduleUpdate
    ):
        """Update an existing schedule, replace it with the details contained in the schedule object."""

        project = project or config.default_project
        path = f"projects/{project}/schedules/{name}"

        error_message = f"Failed updating schedule {project}/{name}"
        self.api_call("PUT", path, error_message, body=dict_to_json(schedule.dict()))

    def get_schedule(
        self, project: str, name: str, include_last_run: bool = False
    ) -> mlrun.common.schemas.ScheduleOutput:
        """Retrieve details of the schedule in question. Besides returning the details of the schedule object itself,
        this function also returns the next scheduled run for this specific schedule, as well as potentially the
        results of the last run executed through this schedule.

        :param project: Project name.
        :param name: Name of the schedule object to query.
        :param include_last_run: Whether to include the results of the schedule's last run in the response.
        """

        project = project or config.default_project
        path = f"projects/{project}/schedules/{name}"
        error_message = f"Failed getting schedule for {project}/{name}"
        resp = self.api_call(
            "GET", path, error_message, params={"include_last_run": include_last_run}
        )
        return mlrun.common.schemas.ScheduleOutput(**resp.json())

    def list_schedules(
        self,
        project: str,
        name: str = None,
        kind: mlrun.common.schemas.ScheduleKinds = None,
        include_last_run: bool = False,
    ) -> mlrun.common.schemas.SchedulesOutput:
        """Retrieve list of schedules of specific name or kind.

        :param project: Project name.
        :param name: Name of schedule to retrieve. Can be omitted to list all schedules.
        :param kind: Kind of schedule objects to retrieve, can be either ``job`` or ``pipeline``.
        :param include_last_run: Whether to return for each schedule returned also the results of the last run of
            that schedule.
        """

        project = project or config.default_project
        params = {"kind": kind, "name": name, "include_last_run": include_last_run}
        path = f"projects/{project}/schedules"
        error_message = f"Failed listing schedules for {project} ? {kind} {name}"
        resp = self.api_call("GET", path, error_message, params=params)
        return mlrun.common.schemas.SchedulesOutput(**resp.json())

    def delete_schedule(self, project: str, name: str):
        """Delete a specific schedule by name."""

        project = project or config.default_project
        path = f"projects/{project}/schedules/{name}"
        error_message = f"Failed deleting schedule {project}/{name}"
        self.api_call("DELETE", path, error_message)

    def invoke_schedule(self, project: str, name: str):
        """Execute the object referenced by the schedule immediately."""

        project = project or config.default_project
        path = f"projects/{project}/schedules/{name}/invoke"
        error_message = f"Failed invoking schedule {project}/{name}"
        self.api_call("POST", path, error_message)

    def remote_builder(
        self,
        func,
        with_mlrun,
        mlrun_version_specifier=None,
        skip_deployed=False,
        builder_env=None,
    ):
        """Build the pod image for a function, for execution on a remote cluster. This is executed by the MLRun
        API server, and creates a Docker image out of the function provided and any specific build
        instructions provided within. This is a pre-requisite for remotely executing a function, unless using
        a pre-deployed image.

        :param func: Function to build.
        :param with_mlrun: Whether to add MLRun package to the built package. This is not required if using a base
            image that already has MLRun in it.
        :param mlrun_version_specifier: Version of MLRun to include in the built image.
        :param skip_deployed: Skip the build if we already have an image for the function.
        :param builder_env:   Kaniko builder pod env vars dict (for config/credentials)
        """

        try:
            req = {
                "function": func.to_dict(),
                "with_mlrun": bool2str(with_mlrun),
                "skip_deployed": skip_deployed,
            }
            if mlrun_version_specifier:
                req["mlrun_version_specifier"] = mlrun_version_specifier
            if builder_env:
                req["builder_env"] = builder_env
            resp = self.api_call("POST", "build/function", json=req)
        except OSError as err:
            logger.error(f"error submitting build task: {err_to_str(err)}")
            raise OSError(f"error: cannot submit build, {err_to_str(err)}")

        if not resp.ok:
            logger.error(f"bad resp!!\n{resp.text}")
            raise ValueError("bad function run response")

        return resp.json()

    def get_builder_status(
        self,
        func: BaseRuntime,
        offset: int = 0,
        logs: bool = True,
        last_log_timestamp: float = 0.0,
        verbose: bool = False,
    ):
        """Retrieve the status of a build operation currently in progress.

        :param func:                Function object that is being built.
        :param offset:              Offset into the build logs to retrieve logs from.
        :param logs:                Should build logs be retrieved.
        :param last_log_timestamp:  Last timestamp of logs that were already retrieved. Function will return only logs
                                    later than this parameter.
        :param verbose:             Add verbose logs into the output.

        :returns: The following parameters:

            - Text of builder logs.
            - Timestamp of last log retrieved, to be used in subsequent calls to this function.

            The function also updates internal members of the ``func`` object to reflect build process info.
        """

        try:
            params = {
                "name": normalize_name(func.metadata.name),
                "project": func.metadata.project,
                "tag": func.metadata.tag,
                "logs": bool2str(logs),
                "offset": str(offset),
                "last_log_timestamp": str(last_log_timestamp),
                "verbose": bool2str(verbose),
            }
            resp = self.api_call("GET", "build/status", params=params)
        except OSError as err:
            logger.error(f"error getting build status: {err_to_str(err)}")
            raise OSError(f"error: cannot get build status, {err_to_str(err)}")

        if not resp.ok:
            logger.warning(f"failed resp, {resp.text}")
            raise RunDBError("bad function build response")

        if resp.headers:
            func.status.state = resp.headers.get("x-mlrun-function-status", "")
            last_log_timestamp = float(
                resp.headers.get("x-mlrun-last-timestamp", "0.0")
            )
            if func.kind in mlrun.runtimes.RuntimeKinds.nuclio_runtimes():
                func.status.address = resp.headers.get("x-mlrun-address", "")
                func.status.nuclio_name = resp.headers.get("x-mlrun-name", "")
                func.status.internal_invocation_urls = resp.headers.get(
                    "x-mlrun-internal-invocation-urls", ""
                ).split(",")
                func.status.external_invocation_urls = resp.headers.get(
                    "x-mlrun-external-invocation-urls", ""
                ).split(",")
                func.status.container_image = resp.headers.get(
                    "x-mlrun-container-image", ""
                )
            else:
                func.status.build_pod = resp.headers.get("builder_pod", "")
                func.spec.image = resp.headers.get("function_image", "")

        text = ""
        if resp.content:
            text = resp.content.decode()
        return text, last_log_timestamp

    def start_function(
        self, func_url: str = None, function: "mlrun.runtimes.BaseRuntime" = None
    ) -> mlrun.common.schemas.BackgroundTask:
        """Execute a function remotely, Used for ``dask`` functions.

        :param func_url: URL to the function to be executed.
        :param function: The function object to start, not needed here.
        :returns: A BackgroundTask object, with details on execution process and its status.
        """

        try:
            req = {"functionUrl": func_url}
            resp = self.api_call(
                "POST",
                "start/function",
                json=req,
                timeout=int(config.submit_timeout) or 60,
            )
        except OSError as err:
            logger.error(f"error starting function: {err_to_str(err)}")
            raise OSError(f"error: cannot start function, {err_to_str(err)}")

        if not resp.ok:
            logger.error(f"bad resp!!\n{resp.text}")
            raise ValueError("bad function start response")

        return mlrun.common.schemas.BackgroundTask(**resp.json())

    def get_project_background_task(
        self,
        project: str,
        name: str,
    ) -> mlrun.common.schemas.BackgroundTask:
        """Retrieve updated information on a project background task being executed."""

        project = project or config.default_project
        path = f"projects/{project}/background-tasks/{name}"
        error_message = (
            f"Failed getting project background task. project={project}, name={name}"
        )
        response = self.api_call("GET", path, error_message)
        return mlrun.common.schemas.BackgroundTask(**response.json())

    def get_background_task(self, name: str) -> mlrun.common.schemas.BackgroundTask:
        """Retrieve updated information on a background task being executed."""

        path = f"background-tasks/{name}"
        error_message = f"Failed getting background task. name={name}"
        response = self.api_call("GET", path, error_message)
        return mlrun.common.schemas.BackgroundTask(**response.json())

    def function_status(self, project, name, kind, selector):
        """Retrieve status of a function being executed remotely (relevant to ``dask`` functions).

        :param project:     The project of the function
        :param name:        The name of the function
        :param kind:        The kind of the function, currently ``dask`` is supported.
        :param selector:    Selector clause to be applied to the Kubernetes status query to filter the results.
        """

        try:
            req = {"kind": kind, "selector": selector, "project": project, "name": name}
            resp = self.api_call("POST", "status/function", json=req)
        except OSError as err:
            logger.error(f"error starting function: {err_to_str(err)}")
            raise OSError(f"error: cannot start function, {err_to_str(err)}")

        if not resp.ok:
            logger.error(f"bad resp!!\n{resp.text}")
            raise ValueError("bad function status response")

        return resp.json()["data"]

    def submit_job(
        self,
        runspec,
        schedule: Union[str, mlrun.common.schemas.ScheduleCronTrigger] = None,
    ):
        """Submit a job for remote execution.

        :param runspec: The runtime object spec (Task) to execute.
        :param schedule: Whether to schedule this job using a Cron trigger. If not specified, the job will be submitted
            immediately.
        """

        try:
            req = {"task": runspec.to_dict()}
            if schedule:
                if isinstance(schedule, mlrun.common.schemas.ScheduleCronTrigger):
                    schedule = schedule.dict()
                req["schedule"] = schedule
            timeout = (int(config.submit_timeout) or 120) + 20
            resp = self.api_call("POST", "submit_job", json=req, timeout=timeout)

        except requests.HTTPError as err:
            logger.error(f"error submitting task: {err_to_str(err)}")
            # not creating a new exception here, in order to keep the response and status code in the exception
            raise

        except OSError as err:
            logger.error(f"error submitting task: {err_to_str(err)}")
            raise OSError("error: cannot submit task") from err

        if not resp.ok:
            logger.error(f"bad resp!!\n{resp.text}")
            raise ValueError(f"bad function run response, {resp.text}")

        resp = resp.json()
        return resp["data"]

    def submit_pipeline(
        self,
        project,
        pipeline,
        arguments=None,
        experiment=None,
        run=None,
        namespace=None,
        artifact_path=None,
        ops=None,
<<<<<<< HEAD
=======
        # TODO: deprecated, remove in 1.6.0
        ttl=None,
>>>>>>> 347fe0e0
        cleanup_ttl=None,
    ):
        """Submit a KFP pipeline for execution.

        :param project: The project of the pipeline
        :param pipeline: Pipeline function or path to .yaml/.zip pipeline file.
        :param arguments: A dictionary of arguments to pass to the pipeline.
        :param experiment: A name to assign for the specific experiment.
        :param run: A name for this specific run.
        :param namespace: Kubernetes namespace to execute the pipeline in.
        :param artifact_path: A path to artifacts used by this pipeline.
        :param ops: Transformers to apply on all ops in the pipeline.
<<<<<<< HEAD
        :param cleanup_ttl: pipeline cleanup ttl in secs (time to wait after workflow completion, at which point the
                            workflow and all its resources are deleted)
        """
=======
        :param ttl: pipeline cleanup ttl in secs (time to wait after workflow completion, at which point the workflow
            and all its resources are deleted) (deprecated, use cleanup_ttl instead)
        :param cleanup_ttl: pipeline cleanup ttl in secs (time to wait after workflow completion, at which point the
                            workflow and all its resources are deleted)
        """
        if ttl:
            warnings.warn(
                "'ttl' is deprecated, use 'cleanup_ttl' instead. "
                "This will be removed in 1.6.0",
                # TODO: Remove this in 1.6.0
                FutureWarning,
            )
>>>>>>> 347fe0e0

        if isinstance(pipeline, str):
            pipe_file = pipeline
        else:
            pipe_file = tempfile.NamedTemporaryFile(suffix=".yaml", delete=False).name
            conf = new_pipe_metadata(
                artifact_path=artifact_path,
                cleanup_ttl=cleanup_ttl,
                op_transformers=ops,
            )
            kfp.compiler.Compiler().compile(
                pipeline, pipe_file, type_check=False, pipeline_conf=conf
            )

        if pipe_file.endswith(".yaml"):
            headers = {"content-type": "application/yaml"}
        elif pipe_file.endswith(".zip"):
            headers = {"content-type": "application/zip"}
        else:
            raise ValueError("pipeline file must be .yaml or .zip")
        if arguments:
            if not isinstance(arguments, dict):
                raise ValueError("arguments must be dict type")
            headers[mlrun.common.schemas.HeaderNames.pipeline_arguments] = str(
                arguments
            )

        if not path.isfile(pipe_file):
            raise OSError(f"file {pipe_file} doesnt exist")
        with open(pipe_file, "rb") as fp:
            data = fp.read()
        if not isinstance(pipeline, str):
            remove(pipe_file)

        try:
            params = {"namespace": namespace, "experiment": experiment, "run": run}
            resp = self.api_call(
                "POST",
                f"projects/{project}/pipelines",
                params=params,
                timeout=20,
                body=data,
                headers=headers,
            )
        except OSError as err:
            logger.error("Error: Cannot submit pipeline", err=err_to_str(err))
            raise OSError(f"Error: Cannot submit pipeline, {err_to_str(err)}")

        if not resp.ok:
            logger.error("Failed to submit pipeline", respones_text=resp.text)
            raise ValueError(f"Failed to submit pipeline, {resp.text}")

        resp = resp.json()
        logger.info(
            "Pipeline submitted successfully", pipeline_name=resp["name"], id=resp["id"]
        )
        return resp["id"]

    def list_pipelines(
        self,
        project: str,
        namespace: str = None,
        sort_by: str = "",
        page_token: str = "",
        filter_: str = "",
        format_: Union[
            str, mlrun.common.schemas.PipelinesFormat
        ] = mlrun.common.schemas.PipelinesFormat.metadata_only,
        page_size: int = None,
    ) -> mlrun.common.schemas.PipelinesOutput:
        """Retrieve a list of KFP pipelines. This function can be invoked to get all pipelines from all projects,
        by specifying ``project=*``, in which case pagination can be used and the various sorting and pagination
        properties can be applied. If a specific project is requested, then the pagination options cannot be
        used and pagination is not applied.

        :param project: Project name. Can be ``*`` for query across all projects.
        :param namespace: Kubernetes namespace in which the pipelines are executing.
        :param sort_by: Field to sort the results by.
        :param page_token: Use for pagination, to retrieve next page.
        :param filter_: Kubernetes filter to apply to the query, can be used to filter on specific object fields.
        :param format_: Result format. Can be one of:

            - ``full`` - return the full objects.
            - ``metadata_only`` (default) - return just metadata of the pipelines objects.
            - ``name_only`` - return just the names of the pipeline objects.
        :param page_size: Size of a single page when applying pagination.
        """

        if project != "*" and (page_token or page_size):
            raise mlrun.errors.MLRunInvalidArgumentError(
                "Filtering by project can not be used together with pagination"
            )
        params = {
            "namespace": namespace,
            "sort_by": sort_by,
            "page_token": page_token,
            "filter": filter_,
            "format": format_,
            "page_size": page_size,
        }

        error_message = f"Failed listing pipelines, query: {params}"
        response = self.api_call(
            "GET", f"projects/{project}/pipelines", error_message, params=params
        )
        return mlrun.common.schemas.PipelinesOutput(**response.json())

    def get_pipeline(
        self,
        run_id: str,
        namespace: str = None,
        timeout: int = 10,
        format_: Union[
            str, mlrun.common.schemas.PipelinesFormat
        ] = mlrun.common.schemas.PipelinesFormat.summary,
        project: str = None,
    ):
        """Retrieve details of a specific pipeline using its run ID (as provided when the pipeline was executed)."""

        params = {}
        if namespace:
            params["namespace"] = namespace
        params["format"] = format_
        project_path = project if project else "*"
        resp = self.api_call(
            "GET",
            f"projects/{project_path}/pipelines/{run_id}",
            params=params,
            timeout=timeout,
        )

        if not resp.ok:
            logger.error(f"bad resp!!\n{resp.text}")
            raise ValueError(f"bad get pipeline response, {resp.text}")

        return resp.json()

    @staticmethod
    def _resolve_reference(tag, uid):
        if uid and tag:
            raise MLRunInvalidArgumentError("both uid and tag were provided")
        return uid or tag or "latest"

    def create_feature_set(
        self,
        feature_set: Union[dict, mlrun.common.schemas.FeatureSet, FeatureSet],
        project="",
        versioned=True,
    ) -> dict:
        """Create a new :py:class:`~mlrun.feature_store.FeatureSet` and save in the :py:mod:`mlrun` DB. The
        feature-set must not previously exist in the DB.

        :param feature_set: The new :py:class:`~mlrun.feature_store.FeatureSet` to create.
        :param project: Name of project this feature-set belongs to.
        :param versioned: Whether to maintain versions for this feature-set. All versions of a versioned object
            will be kept in the DB and can be retrieved until explicitly deleted.
        :returns: The :py:class:`~mlrun.feature_store.FeatureSet` object (as dict).
        """
        if isinstance(feature_set, mlrun.common.schemas.FeatureSet):
            feature_set = feature_set.dict()
        elif isinstance(feature_set, FeatureSet):
            feature_set = feature_set.to_dict()

        project = (
            project
            or feature_set["metadata"].get("project", None)
            or config.default_project
        )
        path = f"projects/{project}/feature-sets"
        params = {"versioned": versioned}

        name = feature_set["metadata"]["name"]
        error_message = f"Failed creating feature-set {project}/{name}"
        resp = self.api_call(
            "POST",
            path,
            error_message,
            params=params,
            body=dict_to_json(feature_set),
        )
        return resp.json()

    def get_feature_set(
        self, name: str, project: str = "", tag: str = None, uid: str = None
    ) -> FeatureSet:
        """Retrieve a ~mlrun.feature_store.FeatureSet` object. If both ``tag`` and ``uid`` are not specified, then
        the object tagged ``latest`` will be retrieved.

        :param name: Name of object to retrieve.
        :param project: Project the FeatureSet belongs to.
        :param tag: Tag of the specific object version to retrieve.
        :param uid: uid of the object to retrieve (can only be used for versioned objects).
        """

        project = project or config.default_project
        reference = self._resolve_reference(tag, uid)
        path = f"projects/{project}/feature-sets/{name}/references/{reference}"
        error_message = f"Failed retrieving feature-set {project}/{name}"
        resp = self.api_call("GET", path, error_message)
        return FeatureSet.from_dict(resp.json())

    def list_features(
        self,
        project: str,
        name: str = None,
        tag: str = None,
        entities: List[str] = None,
        labels: List[str] = None,
    ) -> List[dict]:
        """List feature-sets which contain specific features. This function may return multiple versions of the same
        feature-set if a specific tag is not requested. Note that the various filters of this function actually
        refer to the feature-set object containing the features, not to the features themselves.

        :param project: Project which contains these features.
        :param name: Name of the feature to look for. The name is used in a like query, and is not case-sensitive. For
            example, looking for ``feat`` will return features which are named ``MyFeature`` as well as ``defeat``.
        :param tag: Return feature-sets which contain the features looked for, and are tagged with the specific tag.
        :param entities: Return only feature-sets which contain an entity whose name is contained in this list.
        :param labels: Return only feature-sets which are labeled as requested.
        :returns: A list of mapping from feature to a digest of the feature-set, which contains the feature-set
            meta-data. Multiple entries may be returned for any specific feature due to multiple tags or versions
            of the feature-set.
        """

        project = project or config.default_project
        params = {
            "name": name,
            "tag": tag,
            "entity": entities or [],
            "label": labels or [],
        }

        path = f"projects/{project}/features"

        error_message = f"Failed listing features, project: {project}, query: {params}"
        resp = self.api_call("GET", path, error_message, params=params)
        return resp.json()["features"]

    def list_entities(
        self,
        project: str,
        name: str = None,
        tag: str = None,
        labels: List[str] = None,
    ) -> List[dict]:
        """Retrieve a list of entities and their mapping to the containing feature-sets. This function is similar
        to the :py:func:`~list_features` function, and uses the same logic. However, the entities are matched
        against the name rather than the features.
        """

        project = project or config.default_project
        params = {
            "name": name,
            "tag": tag,
            "label": labels or [],
        }

        path = f"projects/{project}/entities"

        error_message = f"Failed listing entities, project: {project}, query: {params}"
        resp = self.api_call("GET", path, error_message, params=params)
        return resp.json()["entities"]

    @staticmethod
    def _generate_partition_by_params(
        partition_by_cls,
        partition_by,
        rows_per_partition,
        sort_by,
        order,
        max_partitions=None,
    ):
        partition_params = {
            "partition-by": partition_by,
            "rows-per-partition": rows_per_partition,
            "partition-sort-by": sort_by,
            "partition-order": order,
        }
        if max_partitions is not None:
            partition_params["max-partitions"] = max_partitions
        return partition_params

    def list_feature_sets(
        self,
        project: str = "",
        name: str = None,
        tag: str = None,
        state: str = None,
        entities: List[str] = None,
        features: List[str] = None,
        labels: List[str] = None,
        partition_by: Union[
            mlrun.common.schemas.FeatureStorePartitionByField, str
        ] = None,
        rows_per_partition: int = 1,
        partition_sort_by: Union[mlrun.common.schemas.SortField, str] = None,
        partition_order: Union[
            mlrun.common.schemas.OrderType, str
        ] = mlrun.common.schemas.OrderType.desc,
    ) -> List[FeatureSet]:
        """Retrieve a list of feature-sets matching the criteria provided.

        :param project: Project name.
        :param name: Name of feature-set to match. This is a like query, and is case-insensitive.
        :param tag: Match feature-sets with specific tag.
        :param state: Match feature-sets with a specific state.
        :param entities: Match feature-sets which contain entities whose name is in this list.
        :param features: Match feature-sets which contain features whose name is in this list.
        :param labels: Match feature-sets which have these labels.
        :param partition_by: Field to group results by. Only allowed value is `name`. When `partition_by` is specified,
            the `partition_sort_by` parameter must be provided as well.
        :param rows_per_partition: How many top rows (per sorting defined by `partition_sort_by` and `partition_order`)
            to return per group. Default value is 1.
        :param partition_sort_by: What field to sort the results by, within each partition defined by `partition_by`.
            Currently the only allowed value are `created` and `updated`.
        :param partition_order: Order of sorting within partitions - `asc` or `desc`. Default is `desc`.
        :returns: List of matching :py:class:`~mlrun.feature_store.FeatureSet` objects.
        """

        project = project or config.default_project

        params = {
            "name": name,
            "state": state,
            "tag": tag,
            "entity": entities or [],
            "feature": features or [],
            "label": labels or [],
        }
        if partition_by:
            params.update(
                self._generate_partition_by_params(
                    mlrun.common.schemas.FeatureStorePartitionByField,
                    partition_by,
                    rows_per_partition,
                    partition_sort_by,
                    partition_order,
                )
            )

        path = f"projects/{project}/feature-sets"

        error_message = (
            f"Failed listing feature-sets, project: {project}, query: {params}"
        )
        resp = self.api_call("GET", path, error_message, params=params)
        feature_sets = resp.json()["feature_sets"]
        if feature_sets:
            return [FeatureSet.from_dict(obj) for obj in feature_sets]

    def store_feature_set(
        self,
        feature_set: Union[dict, mlrun.common.schemas.FeatureSet, FeatureSet],
        name=None,
        project="",
        tag=None,
        uid=None,
        versioned=True,
    ) -> dict:
        """Save a :py:class:`~mlrun.feature_store.FeatureSet` object in the :py:mod:`mlrun` DB. The
        feature-set can be either a new object or a modification to existing object referenced by the params of
        the function.

        :param feature_set: The :py:class:`~mlrun.feature_store.FeatureSet` to store.
        :param name:    Name of feature set.
        :param project: Name of project this feature-set belongs to.
        :param tag: The ``tag`` of the object to replace in the DB, for example ``latest``.
        :param uid: The ``uid`` of the object to replace in the DB. If using this parameter, the modified object
            must have the same ``uid`` of the previously-existing object. This cannot be used for non-versioned objects.
        :param versioned: Whether to maintain versions for this feature-set. All versions of a versioned object
            will be kept in the DB and can be retrieved until explicitly deleted.
        :returns: The :py:class:`~mlrun.feature_store.FeatureSet` object (as dict).
        """

        reference = self._resolve_reference(tag, uid)
        params = {"versioned": versioned}

        if isinstance(feature_set, mlrun.common.schemas.FeatureSet):
            feature_set = feature_set.dict()
        elif isinstance(feature_set, FeatureSet):
            feature_set = feature_set.to_dict()

        name = name or feature_set["metadata"]["name"]
        project = (
            project or feature_set["metadata"].get("project") or config.default_project
        )
        path = f"projects/{project}/feature-sets/{name}/references/{reference}"
        error_message = f"Failed storing feature-set {project}/{name}"
        resp = self.api_call(
            "PUT", path, error_message, params=params, body=dict_to_json(feature_set)
        )
        return resp.json()

    def patch_feature_set(
        self,
        name,
        feature_set_update: dict,
        project="",
        tag=None,
        uid=None,
        patch_mode: Union[
            str, mlrun.common.schemas.PatchMode
        ] = mlrun.common.schemas.PatchMode.replace,
    ):
        """Modify (patch) an existing :py:class:`~mlrun.feature_store.FeatureSet` object.
        The object is identified by its name (and project it belongs to), as well as optionally a ``tag`` or its
        ``uid`` (for versioned object). If both ``tag`` and ``uid`` are omitted then the object with tag ``latest``
        is modified.

        :param name: Name of the object to patch.
        :param feature_set_update: The modifications needed in the object. This parameter only has the changes in it,
            not a full object.
            Example::

                feature_set_update = {"status": {"processed" : True}}

            Will apply the field ``status.processed`` to the existing object.
        :param project: Project which contains the modified object.
        :param tag: The tag of the object to modify.
        :param uid: uid of the object to modify.
        :param patch_mode: The strategy for merging the changes with the existing object. Can be either ``replace``
            or ``additive``.
        """
        project = project or config.default_project
        reference = self._resolve_reference(tag, uid)
        headers = {mlrun.common.schemas.HeaderNames.patch_mode: patch_mode}
        path = f"projects/{project}/feature-sets/{name}/references/{reference}"
        error_message = f"Failed updating feature-set {project}/{name}"
        self.api_call(
            "PATCH",
            path,
            error_message,
            body=dict_to_json(feature_set_update),
            headers=headers,
        )

    def delete_feature_set(self, name, project="", tag=None, uid=None):
        """Delete a :py:class:`~mlrun.feature_store.FeatureSet` object from the DB.
        If ``tag`` or ``uid`` are specified, then just the version referenced by them will be deleted. Using both
        is not allowed.
        If none are specified, then all instances of the object whose name is ``name`` will be deleted.
        """
        project = project or config.default_project
        path = f"projects/{project}/feature-sets/{name}"

        if tag or uid:
            reference = self._resolve_reference(tag, uid)
            path = path + f"/references/{reference}"

        error_message = f"Failed deleting feature-set {name}"
        self.api_call("DELETE", path, error_message)

    def create_feature_vector(
        self,
        feature_vector: Union[dict, mlrun.common.schemas.FeatureVector, FeatureVector],
        project="",
        versioned=True,
    ) -> dict:
        """Create a new :py:class:`~mlrun.feature_store.FeatureVector` and save in the :py:mod:`mlrun` DB.

        :param feature_vector: The new :py:class:`~mlrun.feature_store.FeatureVector` to create.
        :param project: Name of project this feature-vector belongs to.
        :param versioned: Whether to maintain versions for this feature-vector. All versions of a versioned object
            will be kept in the DB and can be retrieved until explicitly deleted.
        :returns: The :py:class:`~mlrun.feature_store.FeatureVector` object (as dict).
        """
        if isinstance(feature_vector, mlrun.common.schemas.FeatureVector):
            feature_vector = feature_vector.dict()
        elif isinstance(feature_vector, FeatureVector):
            feature_vector = feature_vector.to_dict()

        project = (
            project
            or feature_vector["metadata"].get("project", None)
            or config.default_project
        )
        path = f"projects/{project}/feature-vectors"
        params = {"versioned": versioned}

        name = feature_vector["metadata"]["name"]
        error_message = f"Failed creating feature-vector {project}/{name}"
        resp = self.api_call(
            "POST",
            path,
            error_message,
            params=params,
            body=dict_to_json(feature_vector),
        )
        return resp.json()

    def get_feature_vector(
        self, name: str, project: str = "", tag: str = None, uid: str = None
    ) -> FeatureVector:
        """Return a specific feature-vector referenced by its tag or uid. If none are provided, ``latest`` tag will
        be used."""

        project = project or config.default_project
        reference = self._resolve_reference(tag, uid)
        path = f"projects/{project}/feature-vectors/{name}/references/{reference}"
        error_message = f"Failed retrieving feature-vector {project}/{name}"
        resp = self.api_call("GET", path, error_message)
        return FeatureVector.from_dict(resp.json())

    def list_feature_vectors(
        self,
        project: str = "",
        name: str = None,
        tag: str = None,
        state: str = None,
        labels: List[str] = None,
        partition_by: Union[
            mlrun.common.schemas.FeatureStorePartitionByField, str
        ] = None,
        rows_per_partition: int = 1,
        partition_sort_by: Union[mlrun.common.schemas.SortField, str] = None,
        partition_order: Union[
            mlrun.common.schemas.OrderType, str
        ] = mlrun.common.schemas.OrderType.desc,
    ) -> List[FeatureVector]:
        """Retrieve a list of feature-vectors matching the criteria provided.

        :param project: Project name.
        :param name: Name of feature-vector to match. This is a like query, and is case-insensitive.
        :param tag: Match feature-vectors with specific tag.
        :param state: Match feature-vectors with a specific state.
        :param labels: Match feature-vectors which have these labels.
        :param partition_by: Field to group results by. Only allowed value is `name`. When `partition_by` is specified,
            the `partition_sort_by` parameter must be provided as well.
        :param rows_per_partition: How many top rows (per sorting defined by `partition_sort_by` and `partition_order`)
            to return per group. Default value is 1.
        :param partition_sort_by: What field to sort the results by, within each partition defined by `partition_by`.
            Currently the only allowed values are `created` and `updated`.
        :param partition_order: Order of sorting within partitions - `asc` or `desc`. Default is `desc`.
        :returns: List of matching :py:class:`~mlrun.feature_store.FeatureVector` objects.
        """

        project = project or config.default_project

        params = {
            "name": name,
            "state": state,
            "tag": tag,
            "label": labels or [],
        }
        if partition_by:
            params.update(
                self._generate_partition_by_params(
                    mlrun.common.schemas.FeatureStorePartitionByField,
                    partition_by,
                    rows_per_partition,
                    partition_sort_by,
                    partition_order,
                )
            )

        path = f"projects/{project}/feature-vectors"

        error_message = (
            f"Failed listing feature-vectors, project: {project}, query: {params}"
        )
        resp = self.api_call("GET", path, error_message, params=params)
        feature_vectors = resp.json()["feature_vectors"]
        if feature_vectors:
            return [FeatureVector.from_dict(obj) for obj in feature_vectors]

    def store_feature_vector(
        self,
        feature_vector: Union[dict, mlrun.common.schemas.FeatureVector, FeatureVector],
        name=None,
        project="",
        tag=None,
        uid=None,
        versioned=True,
    ) -> dict:
        """Store a :py:class:`~mlrun.feature_store.FeatureVector` object in the :py:mod:`mlrun` DB. The
        feature-vector can be either a new object or a modification to existing object referenced by the params
        of the function.

        :param feature_vector: The :py:class:`~mlrun.feature_store.FeatureVector` to store.
        :param name:    Name of feature vector.
        :param project: Name of project this feature-vector belongs to.
        :param tag: The ``tag`` of the object to replace in the DB, for example ``latest``.
        :param uid: The ``uid`` of the object to replace in the DB. If using this parameter, the modified object
            must have the same ``uid`` of the previously-existing object. This cannot be used for non-versioned objects.
        :param versioned: Whether to maintain versions for this feature-vector. All versions of a versioned object
            will be kept in the DB and can be retrieved until explicitly deleted.
        :returns: The :py:class:`~mlrun.feature_store.FeatureVector` object (as dict).
        """

        reference = self._resolve_reference(tag, uid)
        params = {"versioned": versioned}

        if isinstance(feature_vector, mlrun.common.schemas.FeatureVector):
            feature_vector = feature_vector.dict()
        elif isinstance(feature_vector, FeatureVector):
            feature_vector = feature_vector.to_dict()

        name = name or feature_vector["metadata"]["name"]
        project = (
            project
            or feature_vector["metadata"].get("project")
            or config.default_project
        )
        path = f"projects/{project}/feature-vectors/{name}/references/{reference}"
        error_message = f"Failed storing feature-vector {project}/{name}"
        resp = self.api_call(
            "PUT", path, error_message, params=params, body=dict_to_json(feature_vector)
        )
        return resp.json()

    def patch_feature_vector(
        self,
        name,
        feature_vector_update: dict,
        project="",
        tag=None,
        uid=None,
        patch_mode: Union[
            str, mlrun.common.schemas.PatchMode
        ] = mlrun.common.schemas.PatchMode.replace,
    ):
        """Modify (patch) an existing :py:class:`~mlrun.feature_store.FeatureVector` object.
        The object is identified by its name (and project it belongs to), as well as optionally a ``tag`` or its
        ``uid`` (for versioned object). If both ``tag`` and ``uid`` are omitted then the object with tag ``latest``
        is modified.

        :param name: Name of the object to patch.
        :param feature_vector_update: The modifications needed in the object. This parameter only has the changes in it,
            not a full object.
        :param project: Project which contains the modified object.
        :param tag: The tag of the object to modify.
        :param uid: uid of the object to modify.
        :param patch_mode: The strategy for merging the changes with the existing object. Can be either ``replace``
            or ``additive``.
        """
        reference = self._resolve_reference(tag, uid)
        project = project or config.default_project
        headers = {mlrun.common.schemas.HeaderNames.patch_mode: patch_mode}
        path = f"projects/{project}/feature-vectors/{name}/references/{reference}"
        error_message = f"Failed updating feature-vector {project}/{name}"
        self.api_call(
            "PATCH",
            path,
            error_message,
            body=dict_to_json(feature_vector_update),
            headers=headers,
        )

    def delete_feature_vector(self, name, project="", tag=None, uid=None):
        """Delete a :py:class:`~mlrun.feature_store.FeatureVector` object from the DB.
        If ``tag`` or ``uid`` are specified, then just the version referenced by them will be deleted. Using both
        is not allowed.
        If none are specified, then all instances of the object whose name is ``name`` will be deleted.
        """
        project = project or config.default_project
        path = f"projects/{project}/feature-vectors/{name}"
        if tag or uid:
            reference = self._resolve_reference(tag, uid)
            path = path + f"/references/{reference}"

        error_message = f"Failed deleting feature-vector {name}"
        self.api_call("DELETE", path, error_message)

    def tag_objects(
        self,
        project: str,
        tag_name: str,
        objects: Union[mlrun.common.schemas.TagObjects, dict],
        replace: bool = False,
    ):
        """Tag a list of objects.

        :param project: Project which contains the objects.
        :param tag_name: The tag to set on the objects.
        :param objects: The objects to tag.
        :param replace: Whether to replace the existing tags of the objects or to add the new tag to them.
        """

        path = f"projects/{project}/tags/{tag_name}"
        error_message = f"Failed to tag {tag_name} on objects {objects}"
        method = "POST" if replace else "PUT"
        self.api_call(
            method,
            path,
            error_message,
            body=dict_to_json(
                objects.dict()
                if isinstance(objects, mlrun.common.schemas.TagObjects)
                else objects
            ),
        )

    def delete_objects_tag(
        self,
        project: str,
        tag_name: str,
        tag_objects: Union[mlrun.common.schemas.TagObjects, dict],
    ):
        """Delete a tag from a list of objects.

        :param project: Project which contains the objects.
        :param tag_name: The tag to delete from the objects.
        :param tag_objects: The objects to delete the tag from.

        """
        path = f"projects/{project}/tags/{tag_name}"
        error_message = f"Failed deleting tag from {tag_name}"
        self.api_call(
            "DELETE",
            path,
            error_message,
            body=dict_to_json(
                tag_objects.dict()
                if isinstance(tag_objects, mlrun.common.schemas.TagObjects)
                else tag_objects
            ),
        )

    def tag_artifacts(
        self,
        artifacts: Union[List[Artifact], List[dict], Artifact, dict],
        project: str,
        tag_name: str,
        replace: bool = False,
    ):
        """Tag a list of artifacts.

        :param artifacts: The artifacts to tag. Can be a list of :py:class:`~mlrun.artifacts.Artifact` objects or
            dictionaries, or a single object.
        :param project: Project which contains the artifacts.
        :param tag_name: The tag to set on the artifacts.
        :param replace: If True, replace existing tags, otherwise append to existing tags.
        """
        tag_objects = self._resolve_artifacts_to_tag_objects(artifacts)
        self.tag_objects(project, tag_name, objects=tag_objects, replace=replace)

    def delete_artifacts_tags(
        self,
        artifacts,
        project: str,
        tag_name: str,
    ):
        """Delete tag from a list of artifacts.

        :param artifacts: The artifacts to delete the tag from. Can be a list of :py:class:`~mlrun.artifacts.Artifact`
            objects or dictionaries, or a single object.
        :param project: Project which contains the artifacts.
        :param tag_name: The tag to set on the artifacts.
        """
        tag_objects = self._resolve_artifacts_to_tag_objects(artifacts)
        self.delete_objects_tag(project, tag_name, tag_objects)

    def list_projects(
        self,
        owner: str = None,
        format_: Union[
            str, mlrun.common.schemas.ProjectsFormat
        ] = mlrun.common.schemas.ProjectsFormat.name_only,
        labels: List[str] = None,
        state: Union[str, mlrun.common.schemas.ProjectState] = None,
    ) -> List[Union[mlrun.projects.MlrunProject, str]]:
        """Return a list of the existing projects, potentially filtered by specific criteria.

        :param owner: List only projects belonging to this specific owner.
        :param format_: Format of the results. Possible values are:

            - ``name_only`` (default value) - Return just the names of the projects.
            - ``minimal`` - Return minimal project objects (minimization happens in the BE).
            - ``full``  - Return full project objects.

        :param labels: Filter by labels attached to the project.
        :param state: Filter by project's state. Can be either ``online`` or ``archived``.
        """

        params = {
            "owner": owner,
            "state": state,
            "format": format_,
            "label": labels or [],
        }

        error_message = f"Failed listing projects, query: {params}"
        response = self.api_call("GET", "projects", error_message, params=params)
        if format_ == mlrun.common.schemas.ProjectsFormat.name_only:
            # projects is just a list of strings
            return response.json()["projects"]

        # forwards compatibility - we want to be able to handle new formats that might be added in the future
        # if format is not known to the api, it is up to the server to return either an error or a default format
        return [
            mlrun.projects.MlrunProject.from_dict(project_dict)
            for project_dict in response.json()["projects"]
        ]

    def get_project(self, name: str) -> mlrun.projects.MlrunProject:
        """Get details for a specific project."""

        if not name:
            raise MLRunInvalidArgumentError("Name must be provided")

        path = f"projects/{name}"
        error_message = f"Failed retrieving project {name}"
        response = self.api_call("GET", path, error_message)
        return mlrun.projects.MlrunProject.from_dict(response.json())

    def delete_project(
        self,
        name: str,
        deletion_strategy: Union[
            str, mlrun.common.schemas.DeletionStrategy
        ] = mlrun.common.schemas.DeletionStrategy.default(),
    ):
        """Delete a project.

        :param name: Name of the project to delete.
        :param deletion_strategy: How to treat child objects of the project. Possible values are:

            - ``restrict`` (default) - Project must not have any child objects when deleted. If using this mode while
              child objects exist, the operation will fail.
            - ``cascade`` - Automatically delete all child objects when deleting the project.
        """

        path = f"projects/{name}"
        headers = {
            mlrun.common.schemas.HeaderNames.deletion_strategy: deletion_strategy
        }
        error_message = f"Failed deleting project {name}"
        response = self.api_call("DELETE", path, error_message, headers=headers)
        if response.status_code == http.HTTPStatus.ACCEPTED:
            return self._wait_for_project_to_be_deleted(name)

    def store_project(
        self,
        name: str,
        project: Union[dict, mlrun.projects.MlrunProject, mlrun.common.schemas.Project],
    ) -> mlrun.projects.MlrunProject:
        """Store a project in the DB. This operation will overwrite existing project of the same name if exists."""

        path = f"projects/{name}"
        error_message = f"Failed storing project {name}"
        if isinstance(project, mlrun.common.schemas.Project):
            project = project.dict()
        elif isinstance(project, mlrun.projects.MlrunProject):
            project = project.to_dict()
        response = self.api_call(
            "PUT",
            path,
            error_message,
            body=dict_to_json(project),
        )
        if response.status_code == http.HTTPStatus.ACCEPTED:
            return self._wait_for_project_to_reach_terminal_state(name)
        return mlrun.projects.MlrunProject.from_dict(response.json())

    def patch_project(
        self,
        name: str,
        project: dict,
        patch_mode: Union[
            str, mlrun.common.schemas.PatchMode
        ] = mlrun.common.schemas.PatchMode.replace,
    ) -> mlrun.projects.MlrunProject:
        """Patch an existing project object.

        :param name: Name of project to patch.
        :param project: The actual changes to the project object.
        :param patch_mode: The strategy for merging the changes with the existing object. Can be either ``replace``
            or ``additive``.
        """

        path = f"projects/{name}"
        headers = {mlrun.common.schemas.HeaderNames.patch_mode: patch_mode}
        error_message = f"Failed patching project {name}"
        response = self.api_call(
            "PATCH", path, error_message, body=dict_to_json(project), headers=headers
        )
        return mlrun.projects.MlrunProject.from_dict(response.json())

    def create_project(
        self,
        project: Union[dict, mlrun.projects.MlrunProject, mlrun.common.schemas.Project],
    ) -> mlrun.projects.MlrunProject:
        """Create a new project. A project with the same name must not exist prior to creation."""

        if isinstance(project, mlrun.common.schemas.Project):
            project = project.dict()
        elif isinstance(project, mlrun.projects.MlrunProject):
            project = project.to_dict()
        project_name = project["metadata"]["name"]
        error_message = f"Failed creating project {project_name}"
        response = self.api_call(
            "POST",
            # do not wait for project to reach terminal state synchronously.
            # let it start and wait for it to reach terminal state asynchronously
            "projects?wait-for-completion=false",
            error_message,
            body=dict_to_json(project),
        )
        if response.status_code == http.HTTPStatus.ACCEPTED:
            return self._wait_for_project_to_reach_terminal_state(project_name)
        return mlrun.projects.MlrunProject.from_dict(response.json())

    def _wait_for_project_to_reach_terminal_state(
        self, project_name: str
    ) -> mlrun.projects.MlrunProject:
        def _verify_project_in_terminal_state():
            project = self.get_project(project_name)
            if (
                project.status.state
                not in mlrun.common.schemas.ProjectState.terminal_states()
            ):
                raise Exception(
                    f"Project not in terminal state. State: {project.status.state}"
                )
            return project

        return mlrun.utils.helpers.retry_until_successful(
            self._wait_for_project_terminal_state_retry_interval,
            180,
            logger,
            False,
            _verify_project_in_terminal_state,
        )

    def _wait_for_background_task_to_reach_terminal_state(
        self, name: str
    ) -> mlrun.common.schemas.BackgroundTask:
        def _verify_background_task_in_terminal_state():
            background_task = self.get_background_task(name)
            state = background_task.status.state
            if state not in mlrun.common.schemas.BackgroundTaskState.terminal_states():
                raise Exception(
                    f"Background task not in terminal state. name={name}, state={state}"
                )
            return background_task

        return mlrun.utils.helpers.retry_until_successful(
            self._wait_for_background_task_terminal_state_retry_interval,
            60 * 60,
            logger,
            False,
            _verify_background_task_in_terminal_state,
        )

    def _wait_for_project_to_be_deleted(self, project_name: str):
        def _verify_project_deleted():
            projects = self.list_projects(
                format_=mlrun.common.schemas.ProjectsFormat.name_only
            )
            if project_name in projects:
                raise Exception(f"Project {project_name} still exists")

        return mlrun.utils.helpers.retry_until_successful(
            self._wait_for_project_deletion_interval,
            120,
            logger,
            False,
            _verify_project_deleted,
        )

    def create_project_secrets(
        self,
        project: str,
        provider: Union[
            str, mlrun.common.schemas.SecretProviderName
        ] = mlrun.common.schemas.SecretProviderName.kubernetes,
        secrets: dict = None,
    ):
        """Create project-context secrets using either ``vault`` or ``kubernetes`` provider.
        When using with Vault, this will create needed Vault structures for storing secrets in project-context, and
        store a set of secret values. The method generates Kubernetes service-account and the Vault authentication
        structures that are required for function Pods to authenticate with Vault and be able to extract secret values
        passed as part of their context.

        Note:
                This method used with Vault is currently in technical preview, and requires a HashiCorp Vault
                infrastructure properly set up and connected to the MLRun API server.

        When used with Kubernetes, this will make sure that the project-specific k8s secret is created, and will
        populate it with the secrets provided, replacing their values if they exist.

        :param project: The project context for which to generate the infra and store secrets.
        :param provider: The name of the secrets-provider to work with. Accepts a
            :py:class:`~mlrun.common.schemas.secret.SecretProviderName` enum.
        :param secrets: A set of secret values to store.
            Example::

                secrets = {'password': 'myPassw0rd', 'aws_key': '111222333'}
                db.create_project_secrets(
                    "project1",
                    provider=mlrun.common.schemas.SecretProviderName.kubernetes,
                    secrets=secrets
                )
        """
        path = f"projects/{project}/secrets"
        secrets_input = mlrun.common.schemas.SecretsData(
            secrets=secrets, provider=provider
        )
        body = secrets_input.dict()
        error_message = f"Failed creating secret provider {project}/{provider}"
        self.api_call(
            "POST",
            path,
            error_message,
            body=dict_to_json(body),
        )

    def list_project_secrets(
        self,
        project: str,
        token: str = None,
        provider: Union[
            str, mlrun.common.schemas.SecretProviderName
        ] = mlrun.common.schemas.SecretProviderName.kubernetes,
        secrets: List[str] = None,
    ) -> mlrun.common.schemas.SecretsData:
        """Retrieve project-context secrets from Vault.

        Note:
                This method for Vault functionality is currently in technical preview, and requires a HashiCorp Vault
                infrastructure properly set up and connected to the MLRun API server.

        :param project: The project name.
        :param token: Vault token to use for retrieving secrets.
            Must be a valid Vault token, with permissions to retrieve secrets of the project in question.
        :param provider: The name of the secrets-provider to work with. Currently only ``vault`` is accepted.
        :param secrets: A list of secret names to retrieve. An empty list ``[]`` will retrieve all secrets assigned
            to this specific project. ``kubernetes`` provider only supports an empty list.
        """

        if (
            provider == mlrun.common.schemas.SecretProviderName.vault.value
            and not token
        ):
            raise MLRunInvalidArgumentError(
                "A vault token must be provided when accessing vault secrets"
            )

        path = f"projects/{project}/secrets"
        params = {"provider": provider, "secret": secrets}
        headers = {mlrun.common.schemas.HeaderNames.secret_store_token: token}
        error_message = f"Failed retrieving secrets {project}/{provider}"
        result = self.api_call(
            "GET",
            path,
            error_message,
            params=params,
            headers=headers,
        )
        return mlrun.common.schemas.SecretsData(**result.json())

    def list_project_secret_keys(
        self,
        project: str,
        provider: Union[
            str, mlrun.common.schemas.SecretProviderName
        ] = mlrun.common.schemas.SecretProviderName.kubernetes,
        token: str = None,
    ) -> mlrun.common.schemas.SecretKeysData:
        """Retrieve project-context secret keys from Vault or Kubernetes.

        Note:
                This method for Vault functionality is currently in technical preview, and requires a HashiCorp Vault
                infrastructure properly set up and connected to the MLRun API server.

        :param project: The project name.
        :param provider: The name of the secrets-provider to work with. Accepts a
            :py:class:`~mlrun.common.schemas.secret.SecretProviderName` enum.
        :param token: Vault token to use for retrieving secrets. Only in use if ``provider`` is ``vault``.
            Must be a valid Vault token, with permissions to retrieve secrets of the project in question.
        """

        if (
            provider == mlrun.common.schemas.SecretProviderName.vault.value
            and not token
        ):
            raise MLRunInvalidArgumentError(
                "A vault token must be provided when accessing vault secrets"
            )

        path = f"projects/{project}/secret-keys"
        params = {"provider": provider}
        headers = (
            {mlrun.common.schemas.HeaderNames.secret_store_token: token}
            if provider == mlrun.common.schemas.SecretProviderName.vault.value
            else None
        )
        error_message = f"Failed retrieving secret keys {project}/{provider}"
        result = self.api_call(
            "GET",
            path,
            error_message,
            params=params,
            headers=headers,
        )
        return mlrun.common.schemas.SecretKeysData(**result.json())

    def delete_project_secrets(
        self,
        project: str,
        provider: Union[
            str, mlrun.common.schemas.SecretProviderName
        ] = mlrun.common.schemas.SecretProviderName.kubernetes,
        secrets: List[str] = None,
    ):
        """Delete project-context secrets from Kubernetes.

        :param project: The project name.
        :param provider: The name of the secrets-provider to work with. Currently only ``kubernetes`` is supported.
        :param secrets: A list of secret names to delete. An empty list will delete all secrets assigned
            to this specific project.
        """

        path = f"projects/{project}/secrets"
        params = {"provider": provider, "secret": secrets}
        error_message = f"Failed deleting secrets {project}/{provider}"
        self.api_call(
            "DELETE",
            path,
            error_message,
            params=params,
        )

    def create_user_secrets(
        self,
        user: str,
        provider: Union[
            str, mlrun.common.schemas.SecretProviderName
        ] = mlrun.common.schemas.SecretProviderName.vault,
        secrets: dict = None,
    ):
        """Create user-context secret in Vault. Please refer to :py:func:`create_project_secrets` for more details
        and status of this functionality.

        Note:
                This method is currently in technical preview, and requires a HashiCorp Vault infrastructure
                properly set up and connected to the MLRun API server.

        :param user: The user context for which to generate the infra and store secrets.
        :param provider: The name of the secrets-provider to work with. Currently only ``vault`` is supported.
        :param secrets: A set of secret values to store within the Vault.
        """
        path = "user-secrets"
        secrets_creation_request = mlrun.common.schemas.UserSecretCreationRequest(
            user=user,
            provider=provider,
            secrets=secrets,
        )
        body = secrets_creation_request.dict()
        error_message = f"Failed creating user secrets - {user}"
        self.api_call(
            "POST",
            path,
            error_message,
            body=dict_to_json(body),
        )

    @staticmethod
    def _validate_version_compatibility(server_version, client_version) -> bool:
        try:
            parsed_server_version = semver.VersionInfo.parse(server_version)
            parsed_client_version = semver.VersionInfo.parse(client_version)
        except ValueError:
            # This will mostly happen in dev scenarios when the version is unstable and such - therefore we're ignoring
            logger.warning(
                "Unable to parse server or client version. Assuming compatible",
                server_version=server_version,
                client_version=client_version,
            )
            return True
        if (parsed_server_version.major == 0 and parsed_server_version.minor == 0) or (
            parsed_client_version.major == 0 and parsed_client_version.minor == 0
        ):
            logger.warning(
                "Server or client version is unstable. Assuming compatible",
                server_version=server_version,
                client_version=client_version,
            )
            return True
        if parsed_server_version.major != parsed_client_version.major:
            logger.warning(
                "Server and client versions are incompatible",
                parsed_server_version=parsed_server_version,
                parsed_client_version=parsed_client_version,
            )
            return False
        if parsed_server_version.minor > parsed_client_version.minor + 2:
            logger.info(
                "Backwards compatibility might not apply between the server and client version",
                parsed_server_version=parsed_server_version,
                parsed_client_version=parsed_client_version,
            )
            return False
        if parsed_client_version.minor > parsed_server_version.minor:
            logger.warning(
                "Client version with higher version than server version isn't supported,"
                " align your client to the server version",
                parsed_server_version=parsed_server_version,
                parsed_client_version=parsed_client_version,
            )
            return False
        if parsed_server_version.minor != parsed_client_version.minor:
            logger.info(
                "Server and client versions are not the same but compatible",
                parsed_server_version=parsed_server_version,
                parsed_client_version=parsed_client_version,
            )
        return True

    def create_model_endpoint(
        self,
        project: str,
        endpoint_id: str,
        model_endpoint: Union[
            mlrun.model_monitoring.model_endpoint.ModelEndpoint, dict
        ],
    ):
        """
        Creates a DB record with the given model_endpoint record.

        :param project: The name of the project.
        :param endpoint_id: The id of the endpoint.
        :param model_endpoint: An object representing the model endpoint.
        """

        if isinstance(
            model_endpoint, mlrun.model_monitoring.model_endpoint.ModelEndpoint
        ):
            model_endpoint = model_endpoint.to_dict()

        path = f"projects/{project}/model-endpoints/{endpoint_id}"
        self.api_call(
            method="POST",
            path=path,
            body=dict_to_json(model_endpoint),
        )

    def delete_model_endpoint(
        self,
        project: str,
        endpoint_id: str,
    ):
        """
        Deletes the DB record of a given model endpoint, project and endpoint_id are used for lookup

        :param project: The name of the project
        :param endpoint_id: The id of the endpoint
        """

        path = f"projects/{project}/model-endpoints/{endpoint_id}"
        self.api_call(
            method="DELETE",
            path=path,
        )

    def list_model_endpoints(
        self,
        project: str,
        model: Optional[str] = None,
        function: Optional[str] = None,
        labels: List[str] = None,
        start: str = "now-1h",
        end: str = "now",
        metrics: Optional[List[str]] = None,
        top_level: bool = False,
        uids: Optional[List[str]] = None,
    ) -> List[mlrun.model_monitoring.model_endpoint.ModelEndpoint]:
        """
        Returns a list of `ModelEndpoint` objects. Each `ModelEndpoint` object represents the current state of a
        model endpoint. This functions supports filtering by the following parameters:
        1) model
        2) function
        3) labels
        4) top level
        5) uids
        By default, when no filters are applied, all available endpoints for the given project will be listed.

        In addition, this functions provides a facade for listing endpoint related metrics. This facade is time-based
        and depends on the 'start' and 'end' parameters. By default, when the metrics parameter is None, no metrics are
        added to the output of this function.

        :param project: The name of the project
        :param model: The name of the model to filter by
        :param function: The name of the function to filter by
        :param labels: A list of labels to filter by. Label filters work by either filtering a specific value of a
         label (i.e. list("key=value")) or by looking for the existence of a given key (i.e. "key")
        :param metrics: A list of metrics to return for each endpoint, read more in 'TimeMetric'
        :param start: The start time of the metrics. Can be represented by a string containing an RFC 3339
                                 time, a Unix timestamp in milliseconds, a relative time (`'now'` or
                                 `'now-[0-9]+[mhd]'`, where `m` = minutes, `h` = hours, and `'d'` =
                                 days), or 0 for the earliest time.
        :param end: The end time of the metrics. Can be represented by a string containing an RFC 3339
                                 time, a Unix timestamp in milliseconds, a relative time (`'now'` or
                                 `'now-[0-9]+[mhd]'`, where `m` = minutes, `h` = hours, and `'d'` =
                                 days), or 0 for the earliest time.
        :param top_level: if true will return only routers and endpoint that are NOT children of any router
        :param uids: if passed will return a list `ModelEndpoint` object with uid in uids
        """

        path = f"projects/{project}/model-endpoints"

        if labels and isinstance(labels, dict):
            labels = [f"{key}={value}" for key, value in labels.items()]

        response = self.api_call(
            method="GET",
            path=path,
            params={
                "model": model,
                "function": function,
                "label": labels or [],
                "start": start,
                "end": end,
                "metric": metrics or [],
                "top-level": top_level,
                "uid": uids,
            },
        )

        # Generate a list of a model endpoint dictionaries
        model_endpoints = response.json()["endpoints"]
        if model_endpoints:
            return [
                mlrun.model_monitoring.model_endpoint.ModelEndpoint.from_dict(obj)
                for obj in model_endpoints
            ]
        return []

    def get_model_endpoint(
        self,
        project: str,
        endpoint_id: str,
        start: Optional[str] = None,
        end: Optional[str] = None,
        metrics: Optional[List[str]] = None,
        feature_analysis: bool = False,
    ) -> mlrun.model_monitoring.model_endpoint.ModelEndpoint:
        """
        Returns a single `ModelEndpoint` object with additional metrics and feature related data.

        :param project:                    The name of the project
        :param endpoint_id:                The unique id of the model endpoint.
        :param start:                      The start time of the metrics. Can be represented by a string containing an
                                           RFC 3339 time, a Unix timestamp in milliseconds, a relative time (`'now'` or
                                           `'now-[0-9]+[mhd]'`, where `m` = minutes, `h` = hours, and `'d'` = days), or
                                           0 for the earliest time.
        :param end:                        The end time of the metrics. Can be represented by a string containing an
                                           RFC 3339 time, a Unix timestamp in milliseconds, a relative time (`'now'` or
                                           `'now-[0-9]+[mhd]'`, where `m` = minutes, `h` = hours, and `'d'` = days), or
                                           0 for the earliest time.
        :param metrics:                    A list of metrics to return for the model endpoint. There are pre-defined
                                           metrics for model endpoints such as predictions_per_second and
                                           latency_avg_5m but also custom metrics defined by the user. Please note that
                                           these metrics are stored in the time series DB and the results will be
                                           appeared under model_endpoint.spec.metrics.
        :param feature_analysis:           When True, the base feature statistics and current feature statistics will
                                           be added to the output of the resulting object.

        :return: A `ModelEndpoint` object.
        """

        path = f"projects/{project}/model-endpoints/{endpoint_id}"
        response = self.api_call(
            method="GET",
            path=path,
            params={
                "start": start,
                "end": end,
                "metric": metrics or [],
                "feature_analysis": feature_analysis,
            },
        )

        return mlrun.model_monitoring.model_endpoint.ModelEndpoint.from_dict(
            response.json()
        )

    def patch_model_endpoint(
        self,
        project: str,
        endpoint_id: str,
        attributes: dict,
    ):
        """
        Updates model endpoint with provided attributes.

        :param project: The name of the project.
        :param endpoint_id: The id of the endpoint.
        :param attributes: Dictionary of attributes that will be used for update the model endpoint. The keys
                           of this dictionary should exist in the target table. Note that the values should be
                           from type string or from a valid numerical type such as int or float.
                            More details about the model endpoint available attributes can be found under
                           :py:class:`~mlrun.common.schemas.ModelEndpoint`.

                           Example::

                                # Generate current stats for two features
                                current_stats = {'tvd_sum': 2.2,
                                                 'tvd_mean': 0.5,
                                                 'hellinger_sum': 3.6,
                                                 'hellinger_mean': 0.9,
                                                 'kld_sum': 24.2,
                                                 'kld_mean': 6.0,
                                                 'f1': {'tvd': 0.5, 'hellinger': 1.0, 'kld': 6.4},
                                                 'f2': {'tvd': 0.5, 'hellinger': 1.0, 'kld': 6.5}}

                                # Create attributes dictionary according to the required format
                                attributes = {`current_stats`: json.dumps(current_stats),
                                              `drift_status`: "DRIFT_DETECTED"}

        """

        attributes = {"attributes": _as_json(attributes)}
        path = f"projects/{project}/model-endpoints/{endpoint_id}"
        self.api_call(
            method="PATCH",
            path=path,
            params=attributes,
        )

    def deploy_monitoring_batch_job(
        self,
        project: str = "",
        default_batch_image: str = "mlrun/mlrun",
        with_schedule: bool = False,
    ):
        """
        Submit model monitoring batch job. By default, submit only the batch job as ML function without scheduling.
        To submit a scheduled job as well, please set with_schedule = True.

        :param project:             Project name.
        :param default_batch_image: The default image of the model monitoring batch job. By default, the image
                                    is mlrun/mlrun.
        :param with_schedule:       If true, submit the model monitoring scheduled job as well.


        :return: model monitoring batch job as a dictionary. You can easily convert the resulted function into a
                 runtime object by calling ~mlrun.new_function.
        """

        params = {
            "default_batch_image": default_batch_image,
            "with_schedule": with_schedule,
        }
        path = f"projects/{project}/jobs/batch-monitoring"

        resp = self.api_call(method="POST", path=path, params=params)
        return resp.json()["func"]

    def create_hub_source(
        self, source: Union[dict, mlrun.common.schemas.IndexedHubSource]
    ):
        """
        Add a new hub source.

        MLRun maintains an ordered list of hub sources (“sources”) Each source has
        its details registered and its order within the list. When creating a new source, the special order ``-1``
        can be used to mark this source as last in the list. However, once the source is in the MLRun list,
        its order will always be ``>0``.

        The global hub source always exists in the list, and is always the last source
        (``order = -1``). It cannot be modified nor can it be moved to another order in the list.

        The source object may contain credentials which are needed to access the datastore where the source is stored.
        These credentials are not kept in the MLRun DB, but are stored inside a kubernetes secret object maintained by
        MLRun. They are not returned through any API from MLRun.

        Example::

            import mlrun.common.schemas

            # Add a private source as the last one (will be #1 in the list)
            private_source = mlrun.common.schemas.IndexedHubSource(
                order=-1,
                source=mlrun.common.schemas.HubSource(
                    metadata=mlrun.common.schemas.HubObjectMetadata(
                        name="priv", description="a private source"
                    ),
                    spec=mlrun.common.schemas.HubSourceSpec(path="/local/path/to/source", channel="development")
                )
            )
            db.create_hub_source(private_source)

            # Add another source as 1st in the list - will push previous one to be #2
            another_source = mlrun.common.schemas.IndexedHubSource(
                order=1,
                source=mlrun.common.schemas.HubSource(
                    metadata=mlrun.common.schemas.HubObjectMetadata(
                        name="priv-2", description="another source"
                    ),
                    spec=mlrun.common.schemas.HubSourceSpec(
                        path="/local/path/to/source/2",
                        channel="development",
                        credentials={...}
                    )
                )
            )
            db.create_hub_source(another_source)

        :param source: The source and its order, of type
            :py:class:`~mlrun.common.schemas.hub.IndexedHubSource`, or in dictionary form.
        :returns: The source object as inserted into the database, with credentials stripped.
        """
        path = "hub/sources"
        if isinstance(source, mlrun.common.schemas.IndexedHubSource):
            source = source.dict()
        response = self.api_call(method="POST", path=path, json=source)
        return mlrun.common.schemas.IndexedHubSource(**response.json())

    def store_hub_source(
        self,
        source_name: str,
        source: Union[dict, mlrun.common.schemas.IndexedHubSource],
    ):
        """
        Create or replace a hub source.
        For an example of the source format and explanation of the source order logic,
        please see :py:func:`~create_hub_source`. This method can be used to modify the source itself or its
        order in the list of sources.

        :param source_name: Name of the source object to modify/create. It must match the ``source.metadata.name``
            parameter in the source itself.
        :param source: Source object to store in the database.
        :returns: The source object as stored in the DB.
        """
        path = f"hub/sources/{source_name}"
        if isinstance(source, mlrun.common.schemas.IndexedHubSource):
            source = source.dict()

        response = self.api_call(method="PUT", path=path, json=source)
        return mlrun.common.schemas.IndexedHubSource(**response.json())

    def list_hub_sources(
        self,
        item_name: Optional[str] = None,
        tag: Optional[str] = None,
        version: Optional[str] = None,
    ) -> List[mlrun.common.schemas.hub.IndexedHubSource]:
        """
        List hub sources in the MLRun DB.

        :param item_name:   Sources contain this item will be returned, If not provided all sources will be returned.
        :param tag:         Item tag to filter by, supported only if item name is provided.
        :param version:     Item version to filter by, supported only if item name is provided and tag is not.

        :returns: List of indexed hub sources.
        """
        path = "hub/sources"
        params = {}
        if item_name:
            params["item-name"] = normalize_name(item_name)
        if tag:
            params["tag"] = tag
        if version:
            params["version"] = version
        response = self.api_call(method="GET", path=path, params=params).json()
        results = []
        for item in response:
            results.append(mlrun.common.schemas.IndexedHubSource(**item))
        return results

    def get_hub_source(self, source_name: str):
        """
        Retrieve a hub source from the DB.

        :param source_name: Name of the hub source to retrieve.
        """
        path = f"hub/sources/{source_name}"
        response = self.api_call(method="GET", path=path)
        return mlrun.common.schemas.IndexedHubSource(**response.json())

    def delete_hub_source(self, source_name: str):
        """
        Delete a hub source from the DB.
        The source will be deleted from the list, and any following sources will be promoted - for example, if the
        1st source is deleted, the 2nd source will become #1 in the list.
        The global hub source cannot be deleted.

        :param source_name: Name of the hub source to delete.
        """
        path = f"hub/sources/{source_name}"
        self.api_call(method="DELETE", path=path)

    def get_hub_catalog(
        self,
        source_name: str,
        version: str = None,
        tag: str = None,
        force_refresh: bool = False,
    ):
        """
        Retrieve the item catalog for a specified hub source.
        The list of items can be filtered according to various filters, using item's metadata to filter.

        :param source_name: Name of the source.
        :param version: Filter items according to their version.
        :param tag: Filter items based on tag.
        :param force_refresh: Make the server fetch the catalog from the actual hub source,
            rather than rely on cached information which may exist from previous get requests. For example,
            if the source was re-built,
            this will make the server get the updated information. Default is ``False``.
        :returns: :py:class:`~mlrun.common.schemas.hub.HubCatalog` object, which is essentially a list
            of :py:class:`~mlrun.common.schemas.hub.HubItem` entries.
        """
        path = f"hub/sources/{source_name}/items"
        params = {
            "version": version,
            "tag": tag,
            "force-refresh": force_refresh,
        }
        response = self.api_call(method="GET", path=path, params=params)
        return mlrun.common.schemas.HubCatalog(**response.json())

    def get_hub_item(
        self,
        source_name: str,
        item_name: str,
        version: str = None,
        tag: str = "latest",
        force_refresh: bool = False,
    ):
        """
        Retrieve a specific hub item.

        :param source_name: Name of source.
        :param item_name: Name of the item to retrieve, as it appears in the catalog.
        :param version: Get a specific version of the item. Default is ``None``.
        :param tag: Get a specific version of the item identified by tag. Default is ``latest``.
        :param force_refresh: Make the server fetch the information from the actual hub
            source, rather than
            rely on cached information. Default is ``False``.
        :returns: :py:class:`~mlrun.common.schemas.hub.HubItem`.
        """
        path = (f"hub/sources/{source_name}/items/{item_name}",)
        params = {
            "version": version,
            "tag": tag,
            "force-refresh": force_refresh,
        }
        response = self.api_call(method="GET", path=path, params=params)
        return mlrun.common.schemas.HubItem(**response.json())

    def get_hub_asset(
        self,
        source_name: str,
        item_name: str,
        asset_name: str,
        version: str = None,
        tag: str = "latest",
    ):
        """
        Get hub asset from item.

        :param source_name: Name of source.
        :param item_name:   Name of the item which holds the asset.
        :param asset_name:  Name of the asset to retrieve.
        :param version: Get a specific version of the item. Default is ``None``.
        :param tag: Get a specific version of the item identified by tag. Default is ``latest``.

        :return: http response with the asset in the content attribute
        """
        path = f"hub/sources/{source_name}/items/{item_name}/assets/{asset_name}"
        params = {
            "version": version,
            "tag": tag,
        }
        response = self.api_call(method="GET", path=path, params=params)
        return response

    def verify_authorization(
        self,
        authorization_verification_input: mlrun.common.schemas.AuthorizationVerificationInput,
    ):
        """Verifies authorization for the provided action on the provided resource.

        :param authorization_verification_input: Instance of
            :py:class:`~mlrun.common.schemas.AuthorizationVerificationInput` that includes all the needed parameters for
            the auth verification
        """
        error_message = "Authorization check failed"
        self.api_call(
            "POST",
            "authorization/verifications",
            error_message,
            body=dict_to_json(authorization_verification_input.dict()),
        )

    def trigger_migrations(self) -> Optional[mlrun.common.schemas.BackgroundTask]:
        """Trigger migrations (will do nothing if no migrations are needed) and wait for them to finish if actually
        triggered
        :returns: :py:class:`~mlrun.common.schemas.BackgroundTask`.
        """
        response = self.api_call(
            "POST",
            "operations/migrations",
            "Failed triggering migrations",
        )
        if response.status_code == http.HTTPStatus.ACCEPTED:
            background_task = mlrun.common.schemas.BackgroundTask(**response.json())
            return self._wait_for_background_task_to_reach_terminal_state(
                background_task.metadata.name
            )
        return None

    def set_run_notifications(
        self,
        project: str,
        run_uid: str,
        notifications: typing.List[mlrun.model.Notification] = None,
    ):
        """
        Set notifications on a run. This will override any existing notifications on the run.
        :param project: Project containing the run.
        :param run_uid: UID of the run.
        :param notifications: List of notifications to set on the run. Default is an empty list.
        """
        notifications = notifications or []

        self.api_call(
            "PUT",
            f"projects/{project}/runs/{run_uid}/notifications",
            f"Failed to set notifications on run. uid={run_uid}, project={project}",
            json={
                "notifications": [
                    notification.to_dict() for notification in notifications
                ],
            },
        )

    def set_schedule_notifications(
        self,
        project: str,
        schedule_name: str,
        notifications: typing.List[mlrun.model.Notification] = None,
    ):
        """
        Set notifications on a schedule. This will override any existing notifications on the schedule.
        :param project: Project containing the schedule.
        :param schedule_name: Name of the schedule.
        :param notifications: List of notifications to set on the schedule. Default is an empty list.
        """
        notifications = notifications or []

        self.api_call(
            "PUT",
            f"projects/{project}/schedules/{schedule_name}/notifications",
            f"Failed to set notifications on schedule. schedule={schedule_name}, project={project}",
            json={
                "notifications": [
                    notification.to_dict() for notification in notifications
                ],
            },
        )

    def store_run_notifications(
        self,
        notification_objects: typing.List[mlrun.model.Notification],
        run_uid: str,
        project: str = None,
        mask_params: bool = True,
    ):
        """
        For internal use.
        The notification mechanism may run "locally" for certain runtimes.
        However, the updates occur in the API so nothing to do here.
        """
        pass

    def submit_workflow(
        self,
        project: str,
        name: str,
        workflow_spec: Union[
            mlrun.projects.pipelines.WorkflowSpec,
            mlrun.common.schemas.WorkflowSpec,
            dict,
        ],
        arguments: Optional[Dict] = None,
        artifact_path: Optional[str] = None,
        source: Optional[str] = None,
        run_name: Optional[str] = None,
        namespace: Optional[str] = None,
    ):
        """
        Submitting workflow for a remote execution.

        :param project:         project name
        :param name:            workflow name
        :param workflow_spec:   the workflow spec to execute
        :param arguments:       arguments for the workflow
        :param artifact_path:   artifact target path of the workflow
        :param source:          source url of the project
        :param run_name:        run name to override the default: 'workflow-runner-<workflow name>'
        :param namespace:       kubernetes namespace if other than default

        :returns:    :py:class:`~mlrun.common.schemas.WorkflowResponse`.
        """
        image = (
            workflow_spec.image
            if hasattr(workflow_spec, "image")
            else workflow_spec.get("image", None)
        )
        workflow_name = name or (
            workflow_spec.name
            if hasattr(workflow_spec, "name")
            else workflow_spec.get("name", None)
        )
        req = {
            "arguments": arguments,
            "artifact_path": artifact_path,
            "source": source,
            "run_name": run_name,
            "namespace": namespace,
        }
        if isinstance(
            workflow_spec,
            mlrun.common.schemas.WorkflowSpec,
        ):
            req["spec"] = workflow_spec.dict()
        elif isinstance(workflow_spec, mlrun.projects.pipelines.WorkflowSpec):
            req["spec"] = workflow_spec.to_dict()
        else:
            req["spec"] = workflow_spec
        req["spec"]["image"] = image
        req["spec"]["name"] = workflow_name
        response = self.api_call(
            "POST",
            f"projects/{project}/workflows/{workflow_name}/submit",
            json=req,
        )
        return mlrun.common.schemas.WorkflowResponse(**response.json())

    def get_workflow_id(
        self,
        project: str,
        name: str,
        run_id: str,
        engine: str = "",
    ):
        """
        Retrieve workflow id from the uid of the workflow runner.

        :param project: project name
        :param name:    workflow name
        :param run_id:  the id of the workflow runner - the job that runs the workflow
        :param engine:  pipeline runner

        :returns:   :py:class:`~mlrun.common.schemas.GetWorkflowResponse`.
        """
        params = {}
        if engine:
            params["engine"] = engine
        response = self.api_call(
            "GET",
            f"projects/{project}/workflows/{name}/runs/{run_id}",
            params=params,
        )
        return mlrun.common.schemas.GetWorkflowResponse(**response.json())

    def load_project(
        self,
        name: str,
        url: str,
        secrets: Optional[Dict] = None,
        save_secrets: bool = True,
    ) -> str:
        """
        Loading a project remotely from the given source.
        :param name:            project name
        :param url:             git or tar.gz or .zip sources archive path e.g.:
                                git://github.com/mlrun/demo-xgb-project.git
                                http://mysite/archived-project.zip
                                The git project should include the project yaml file.
        :param secrets:         Secrets to store in project in order to load it from the provided url.
                                For more information see :py:func:`mlrun.load_project` function.
        :param save_secrets:    Whether to store secrets in the loaded project.
                                Setting to False will cause waiting for the process completion.

        :returns:               The terminal state of load project process.
        """
        params = {"url": url}
        body = None
        if secrets:
            provider = mlrun.common.schemas.SecretProviderName.kubernetes
            secrets_input = mlrun.common.schemas.SecretsData(
                provider=provider, secrets=secrets
            )
            body = secrets_input.dict()
        response = self.api_call(
            "POST", f"projects/{name}/load", params=params, body=dict_to_json(body)
        )
        response = response.json()
        run = mlrun.RunObject.from_dict(response["data"])
        state, _ = run.logs()

        if secrets and not save_secrets:
            self.delete_project_secrets(project=name, secrets=list(secrets.keys()))
            if state != "completed":
                logger.error("Load project task failed, deleting project")
                self.delete_project(name, mlrun.common.schemas.DeletionStrategy.cascade)

        return state

    def get_datastore_profile(
        self, name: str, project: str
    ) -> Optional[mlrun.common.schemas.DatastoreProfile]:
        project = project or config.default_project
        path = self._path_of("projects", project, "datastore-profiles") + f"/{name}"

        res = self.api_call(method="GET", path=path)
        if res:
            public_wrapper = res.json()
            datastore = DatastoreProfile2Json.create_from_json(
                public_json=public_wrapper["object"]
            )
            return datastore
        return None

    def delete_datastore_profile(self, name: str, project: str):
        project = project or config.default_project
        path = self._path_of("projects", project, "datastore-profiles") + f"/{name}"
        self.api_call(method="DELETE", path=path)
        return None

    def list_datastore_profiles(
        self, project: str
    ) -> List[mlrun.common.schemas.DatastoreProfile]:
        project = project or config.default_project
        path = self._path_of("projects", project, "datastore-profiles")

        res = self.api_call(method="GET", path=path)
        if res:
            public_wrapper = res.json()
            datastores = [
                DatastoreProfile2Json.create_from_json(x["object"])
                for x in public_wrapper
            ]
            return datastores
        return None

    def store_datastore_profile(
        self, profile: mlrun.common.schemas.DatastoreProfile, project: str
    ):
        """
        Create or replace a datastore profile.
        :returns: None
        """
        project = project or config.default_project
        path = self._path_of("projects", project, "datastore-profiles")

        self.api_call(method="PUT", path=path, json=profile.dict())


def _as_json(obj):
    fn = getattr(obj, "to_json", None)
    if fn:
        return fn()
    return dict_to_json(obj)<|MERGE_RESOLUTION|>--- conflicted
+++ resolved
@@ -1474,11 +1474,8 @@
         namespace=None,
         artifact_path=None,
         ops=None,
-<<<<<<< HEAD
-=======
         # TODO: deprecated, remove in 1.6.0
         ttl=None,
->>>>>>> 347fe0e0
         cleanup_ttl=None,
     ):
         """Submit a KFP pipeline for execution.
@@ -1491,11 +1488,6 @@
         :param namespace: Kubernetes namespace to execute the pipeline in.
         :param artifact_path: A path to artifacts used by this pipeline.
         :param ops: Transformers to apply on all ops in the pipeline.
-<<<<<<< HEAD
-        :param cleanup_ttl: pipeline cleanup ttl in secs (time to wait after workflow completion, at which point the
-                            workflow and all its resources are deleted)
-        """
-=======
         :param ttl: pipeline cleanup ttl in secs (time to wait after workflow completion, at which point the workflow
             and all its resources are deleted) (deprecated, use cleanup_ttl instead)
         :param cleanup_ttl: pipeline cleanup ttl in secs (time to wait after workflow completion, at which point the
@@ -1508,7 +1500,6 @@
                 # TODO: Remove this in 1.6.0
                 FutureWarning,
             )
->>>>>>> 347fe0e0
 
         if isinstance(pipeline, str):
             pipe_file = pipeline
