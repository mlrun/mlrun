# Serving graph high availability configuration

This figure illustrates a simplistic flow of an MLRun serving graph with remote invocation:
<img src="../_static/images/graph-flow.png" alt="graph-flow" width="800"/>

As explained in [MLRun Serving Graphs](./serving-graph.md), the serving graph is based on Nuclio functions. 
 
## Using Nuclio with stream triggers

Nuclio can be used with different trigger types. When used with stream triggers, such as Kafka and V3IO, a consumer group is used to continue reading from the last processed offset on function restart. This provides "at least once" semantics for stateless functions. However, if the function does have state, such as persisting a batch of events to storage (e.g. parquet files, database) or if the function performs additional processing of events after the function handler returns, then the flow can get into situations where events seem to be lost. The mechanism of Window ACK provides a solution for such 
stateful event processing.

With Window ACK, the consumer group's committed offset is delayed by one window, committing the offset at (processed event num – window). When the 
function restarts (for any reason including scale-up or scale-down), it starts consuming from this last committed point. 

The size of the required Window ACK is based on the number of events that could be in processing when the function terminates. You can define a window ACK per trigger 
(Kafka, V3IO stream, etc.). When used with a serving graph, the appropriate Window ACK size depends on the graph structure and 
should be calculated accordingly. The following sections explain the considerations to be used.

## Consumer function configuration

A consumer function is essentially a Nuclio function with a stream trigger. As part of the trigger, you can set a consumer group.  

When the consumer function is part of a graph then the consumer function’s number of replicas is derived from the number of shards and is therefore nonconfigurable. The same applies to the number of workers in each replica, which is set to one and is not configurable.  

The consumer function has a buffer per worker holding the incoming events that can be received by the worker but not yet processed. 
The buffer size is configurable and is key to the overall configuration. Once this buffer is full, events need to be processed for the function to be able to receive more events.

The buffer should be as small as possible. There is a trade-off between the buffer size and the latency. A larger buffer has lower latency 
but increases the recovery time after a failure, due to the high number of records that need to be reprocessed. </br>
To set the buffer size: 

`function.spec.parameters["source_args"] = {"buffer_size": 1}`

<!-- add updated link to function.spec.parameters when graphs content is in build:  -->
The default `buffer_size` is 8.

```{admonition} Note
In the above example the consumer function has a single worker, but in cases where a function has multiple workers, each worker has its own buffer. 
``` 

## Remote function retry mechanism 

The required processing time of a remote function varies, depending on the function. The system assumes a processing 
time in the order of seconds, which affects the default configurations. However, some functions require a longer processing time, 
thus you can configure the timeout on both the caller and on the remote, as appropriate for your functions.

When an event is sent to the remote function, and no response is received by the provided timeout (or the default one), or an error 500 (the remote function failed),
502, 503, or 504 is received (the remote function is too busy to handle the request at this time), 
the caller retries the request up to the configured maximum number of retries, using an exponential retry backoff mechanism. 
<<<<<<< HEAD
If the number of retries is reached, the event is pushed to the exception stream, indicating that this `event` did not complete. successfully.
=======
If the number of retries is reached, the event is pushed to the exception stream, indicating that this `triggers.(name).event`
did not complete successfully.
>>>>>>> 8763d3d5

### Remote-function caller configuration

In a simplistic flow these are the consumer function defaults:

- Maximum retries: The default is 6, which is equivalent to about 3-4 minutes if all of the related parameters 
are at their default values. If you expect that there could be cases where a higher number
is needed, for example, a new node needs to be scaled up depending on your cloud vendor, the instance type, and the zone you are
running in, you might want to increase the number of retries. When the max retries is reached, then the event is pushed 
into the exception stream. You can look at the exception stream to see the functions that didn’t complete successfully.
- Remote step http timeout: The time interval the caller waits for a response from the remote before retrying the request. This is affected 
by the remote function processing time.
- Max in flight: The maximum number of requests that can be sent in parallel from each caller worker to the remote function. 
If the caller has more than one worker, each worker has its own max-in-flight.

To set max-in-flight, timeout, and retries: 

`RemoteStep(name=”remote_scale”, …, max_in_flight=2, timeout=100, retries=10)`

### Remote-function configuration

For the remote function, you can configure the following:

- Worker timeout: The time interval, in seconds, an incoming request may wait for an available worker. The worker timeout must be shorter than 
the gateway timeout. The default is 10.
- Gateway timeout: The time interval, in seconds, the gateway waits for a response to a request. This determines when the ingress times out on 
a request. It must be slightly longer than the expected function processing time. The default is 60.

To set the buffer gateway timeout and worker timeout:

`my_serving_func.with_http(gateway_timeout=125, worker_timeout=60)`

<a id="configuration-considerations"></a>
## Configuration considerations

The following figure zooms in on a single consumer and its workers and illustrates the various concepts 
and parameters that provide high availability, using a non-default configuration.
<img src="../_static/images/graph-ha-params.png" alt="graph-ha-params" width="800"/>

- Assume the processing time of the remote function is Pt, in seconds. 
- `timeout`: Between <Pt+epsilon> and <Pt+`worker_timeout`>.
- Serving function 
   - `gateway_timeout`: Pt+1 second (usually sufficient).
   - `worker_timeout`: The general rule of thumb is the greater of Pt/10 or 60 seconds. However you should adjust the 
   value according to your needs.
- `max_in_flight`: If the processing time is very high then `max_in_flight` should be low. Otherwise, there will be many retries.
- `ack_window_size`: The consumer buffer size + max_in_flight, since it is per each shard and there is a single worker. See [ack_window_size](../api/mlrun.runtimes.html#mlrun.runtimes.RemoteRuntime.add_v3io_stream_trigger).

You should pay great attention when defining the `ack_window_size`. It depends on the entire graph flow, and you need to understand when 
steps are done in parallel (branching) vs. sequential invocation. Another key aspect is that the number of workers also affects 
the window size.

For example:  
- If a graph includes: consumer -> remote r1 -> remote r2
   - The window should be the sum of: consumer’s buffer size + MIF to r1 + MIF to r2. 
- If a graph includes: calling to remote r1 and r2 in parallel
   - The window should be set to: consumer’s buffer size + max (MIF to r1, MIF to r2).<|MERGE_RESOLUTION|>--- conflicted
+++ resolved
@@ -48,12 +48,7 @@
 When an event is sent to the remote function, and no response is received by the provided timeout (or the default one), or an error 500 (the remote function failed),
 502, 503, or 504 is received (the remote function is too busy to handle the request at this time), 
 the caller retries the request up to the configured maximum number of retries, using an exponential retry backoff mechanism. 
-<<<<<<< HEAD
 If the number of retries is reached, the event is pushed to the exception stream, indicating that this `event` did not complete. successfully.
-=======
-If the number of retries is reached, the event is pushed to the exception stream, indicating that this `triggers.(name).event`
-did not complete successfully.
->>>>>>> 8763d3d5
 
 ### Remote-function caller configuration
 
