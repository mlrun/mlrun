--- conflicted
+++ resolved
@@ -127,11 +127,8 @@
     artifact_path: str = "",
     mode: str = None,
     allow_empty_resources=None,
-<<<<<<< HEAD
     notifications: List[mlrun.model.Notification] = None,
-=======
     returns: list = None,
->>>>>>> 1fdd2c87
 ):
     """Run a task on function/code (.py, .ipynb or .yaml) locally,
 
