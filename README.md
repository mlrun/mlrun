# MLrun

[![CircleCI](https://circleci.com/gh/mlrun/mlrun/tree/development.svg?style=svg)](https://circleci.com/gh/mlrun/mlrun/tree/development)
[![License](https://img.shields.io/badge/License-Apache%202.0-blue.svg)](https://opensource.org/licenses/Apache-2.0)
[![PyPI version fury.io](https://badge.fury.io/py/mlrun.svg)](https://pypi.python.org/pypi/mlrun/)

A generic an easy to use mechanism for data scientists and developers/engineers 
to describe and run machine learning related tasks in various scalable runtime environments 
while automatically tracking code, metadata, inputs, and outputs of executions.
MLrun is integrated with [Nuclio serverless project](https://github.com/nuclio/nuclio).

Read more details in [this doc link](https://docs.google.com/document/d/1JRoWx4X7ld3fzQtdTGVIbcZx-5HzlYmkFiQz6ei8izE/edit?usp=sharing)

## General Concept and Motivation

A developer or data-scientist writes code in a local IDE or notebook, then he would 
like to run the same code on a larger cluster using scale-out containers or functions, 
once the code is ready he or another developer need to transfer the code into an automated ML workflow 
(e.g. using KubeFlow Pipelines), add logging, monitoring, security, etc. 

In the various (`runtime`) environments we use different configurations, parameters, and data sources.
We also use different frameworks and platforms which focus on different stages in the life-cycle.
This leads to constant development and DevOps/MLops work. 

When running experiments we would like to record/version all the outputs and and associated inputs 
(lineage), so we can easily reproduce or explain our results. The fact that we use different forms 
of storage (files, S3, ..) and databases doesnt make our life easy.

Wouldnt it be great if we could write the code once in simple `local` semantics and we can run it as is on various platforms.
imagine a layer automate the build process, execution, data movement, versioning, parametrization, outputs tracking, etc. 

This is the goal for this package.

The code is in early development stages and provided as a reference, we would like to foster wide industry collaboration 
and the idea is to make all the resources pluggable, this way developers code to one API and can use various open source projects or commercial products.     

## Content

<b>Architecture and tutorial</b>

* [Managed and portable execution a.k.a Serverless](#managed-and-portable-execution)
* [Automated parametrization, artifact tracking and logging](#automated-parametrization-artifact-tracking-and-logging)
* [Using hyper parameters for job scaling](#using-hyper-parameters-for-job-scaling)
* [Automated code deployment and containerization](#automated-code-deployment-and-containerization)
* [Running with KubeFlow ML Pipeline](#running-with-kubeflow-ml-pipeline)
* [Run and Artifact Database](#run-and-artifact-database)

<b>Examples & Notebooks</b>
* [Various run examples](examples/mlrun_games.ipynb)
* [From local runs to a scalable Kubernetes cluster](examples/nuclio_jobs.ipynb)
* [Automated workflows with KubeFlow Pipelines](examples/pipe_code.ipynb)
<<<<<<< HEAD
* [Using MLRUN with Dask](examples/mlrun_dask.ipynb)
* [Using MLRUN with Horovod and MpiJob](examples/mlrun_mpijob.ipynb)
* [Using MLRUN with Nuclio](examples/train_xgboost_serverless.ipynb)
=======
* [Using MLRUN with Horovod and MpiJob](examples/mlrun_mpijob.ipynb)
* [Using MLRUN with Nuclio](examples/train_xgboost_serverless.ipynb)
* [Using MLRUN with Dask](examples/mlrun_dask.ipynb)
>>>>>>> 9cd19ec8
* [Using MLRUN with Spark - TBD]()
* [Query MLRUN DB](examples/mlrun_db.ipynb)
* [Automating container build](examples/build.py)

## Architecture

### Managed and portable execution

We have few main elements:

* task (run) - define the desired parameters, inputs, outputs and tracking of a run. 
Run can be created from a template and run over different `runtimes` or `functions`.
<<<<<<< HEAD
* runtime - is a computation framework, we supports multiple `runtimes` such as local, 
kubernetes job, dask, nuclio, spark, mpijob (Horovod). runtimes may support 
parallelism and clustering (i.e. distribute the work among processes/containers).
* function - a `runtime` specific software package and attributes (e.g. image, command, 
args, environment, ..). function can run one or many runs/tasks and can be created from templates.

example:

    task = NewRun(handler=handler, name='demo', params={'p1': 5})
=======
* function - a `runtime` specific software package and attributes (e.g. image, command, 
args, environment, ..). function can run one or many runs/tasks and can be created from templates.
* runtime - is a computation framework, we supports multiple `runtimes` such as local, 
kubernetes job, dask, nuclio, spark, mpijob (Horovod). runtimes may support 
parallelism and clustering (i.e. distribute the work among processes/containers).

example:

    task = NewTask(handler=handler, name='demo', params={'p1': 5})
>>>>>>> 9cd19ec8
    task.with_secrets('file', 'secrets.txt').set_label('type', 'demo')
    
    run = new_function(command='dask://').run(task)
    print(run.artifact('model'))

in this example the task defines our run spec (parameters, inputs, secrets, ..) .
we run this task on a `dask` function (local or clustered), and print out the result 
output (in this case the `model` artifact) or watch the progress of that run.

we can run the same `task` on different functions, enabling code portability and re-use, 
or we can use the same `function` to run different tasks or parameter combinations with 
minimal coding effort.

moving from run on a local notebook, to running in a container job, a scaled-out framework
or an automated workflow engine like KubeFlow is seamless, just swap the runtime/function.

### Automated parametrization, artifact tracking and logging 

Once our job run we need to track the run, their inputs, parameters and outputs.
`mlrun` introduces a concept of an ML `context`, the code can be instrumented to 
get parameters and inputs from the context as well as log outputs, artifacts, 
tag, and time-series metrics.


<b>Example, XGBoost training function</b>

```python
import xgboost as xgb
import os
from sklearn.datasets import load_iris
from sklearn.model_selection import train_test_split
import numpy as np
from sklearn.metrics import accuracy_score

dtrain = dtest = Y_test = None

def load_dataset():
    global dtrain, dtest, Y_test
    iris = load_iris()
    y = iris['target']
    X = iris['data']
    X_train, X_test, Y_train, Y_test = train_test_split(X, y, test_size=0.2)
    dtrain = xgb.DMatrix(X_train, label=Y_train)
    dtest = xgb.DMatrix(X_test, label=Y_test)


def xgb_train(context, model_name='iris_v1.bst',
            max_depth=6,
            num_class=10,
            eta=0.2,
            gamma=0.1,
            steps=20):
    global dtrain, dtest, Y_test

    if dtrain is None:
        load_dataset()

    # Get params from event
    param = {"max_depth": max_depth,
             "eta": eta, "nthread": 4,
             "num_class": num_class,
             "gamma": gamma,
             "objective": "multi:softprob"}

    # Train model
    xgb_model = xgb.train(param, dtrain, steps)

    preds = xgb_model.predict(dtest)
    best_preds = np.asarray([np.argmax(line) for line in preds])

    context.log_result('accuracy', float(accuracy_score(Y_test, best_preds)))

    os.makedirs('models', exist_ok=True)
    model_file = model_name #os.path.join('models', model_name)
    xgb_model.save_model(model_file)
    context.log_artifact('model', src_path=model_file, labels={'framework': 'xgboost'})
```  


The function above can be executed locally with parameters (p1, p2), the results and artifacts 
will be logged automatically into a database with a single command. 

    train_run = new_function().run(handler=xgb_train).with_params(eta=0.3)    

we can swap the `function` with a serverless runtime and the same will run on a cluster.<br>
this can result in 10x performance boost, see [this notebook](examples/train_xgboost_serverless.ipynb) for details.
more examples can be found in [`\examples`](examples) directory, with `kubernetes job`, `nuclio`, `dask`, or `mpijob` runtimes.
 
if we run our code from `main` we can get the runtime context by calling the `get_or_create_ctx`
method. 

The example below shows us how we can use the `context` object provide us various ways to
read and write metadata, secrets, inputs, or outputs.

<b>Example, obtaining and using the context</b>

```python
from mlrun import get_or_create_ctx
from mlrun.artifacts import ChartArtifact, TableArtifact


def my_job():
    # load MLRUN runtime context (will be set by the runtime framework e.g. KubeFlow)
    context = get_or_create_ctx('train')
    
    # get parameters from the runtime context (or use defaults)
    p1 = context.get_param('p1', 1)
    p2 = context.get_param('p2', 'a-string')

    # access input metadata, values, files, and secrets (passwords)
    print(f'Run: {context.name} (uid={context.uid})')
    print(f'Params: p1={p1}, p2={p2}')
    print('accesskey = {}'.format(context.get_secret('ACCESS_KEY')))
    print('file\n{}\n'.format(context.get_input('infile.txt').get()))
    
    # RUN some useful code e.g. ML training, data prep, etc.

    # log scalar result values (job result metrics)
    context.log_result('accuracy', p1 * 2)
    context.log_result('loss', p1 * 3)
    context.set_label('framework', 'sklearn')

    # log various types of artifacts (file, web page, table), will be versioned and visible in the UI
    context.log_artifact('model.txt', body=b'abc is 123', labels={'framework': 'xgboost'})
    context.log_artifact('results.html', body=b'<b> Some HTML <b>', viewer='web-app')
    context.log_artifact(TableArtifact('dataset.csv', '1,2,3\n4,5,6\n',
                                        viewer='table', header=['A', 'B', 'C']))

    # create a chart output (will show in the pipelines UI)
    chart = ChartArtifact('chart.html')
    chart.labels = {'type': 'roc'}
    chart.header = ['Epoch', 'Accuracy', 'Loss']
    for i in range(1, 8):
        chart.add_row([i, i/20+0.75, 0.30-i/20])
    context.log_artifact(chart)


if __name__ == "__main__":
    my_job()
```


the code above can be invoked by calling:

    run = new_function(command='training.py').run(task)

or using the cli (while substituting the parameter and input values):

    mlrun run --name train -p p2=5 -i infile.txt=s3://my-bocket/infile.txt -s file=secrets.txt training.py


### Using hyper parameters for job scaling

Data-science involve long-running compute and data intensive tasks, in order to gain 
efficiency we need to implement parallelism where ever we can, `mlrun` deliver scalability using two mechanisms:

1. Clustering - run the code on distributed processing engined (Dask, Spark, Horovod, ..)
2. Load-balancing/partitioning - partition the work to multiple workers 

mlrun can accept hyper-parameters or parameter lists, deploy many parallel workers, and partition the work among those.
the parallelism implementation is left to the `runtime`, each may have its own way to run tasks concurrently.
for example `nuclio` serverless engine manage many micro-threads in the same process which can run multiple tasks in parallel. 
In a containerized system like Kubernetes we can launch multiple containers each processing a different task.

In `mlrun` we implement parallelism you can run many parameter combinations for the `xgboost` 
function above by using `hyper params`:

    parameters = {
         "eta":       [0.05, 0.10, 0.20, 0.30],
         "max_depth": [3, 4, 5, 6, 8, 10],
         "gamma":     [0.0, 0.1, 0.2, 0.3],
         }

<<<<<<< HEAD
    task = NewRun(handler=xgb_train, out_path='/User/mlrun/data').with_hyper_params(parameters, 'max.accuracy')
=======
    task = NewTask(handler=xgb_train, out_path='/User/mlrun/data').with_hyper_params(parameters, 'max.accuracy')
>>>>>>> 9cd19ec8
    run = new_function().run(task)

    
The line above tells mlrun to run the same task while choosing the parameters from multiple lists (GridSearch).
it will record ALL the runs, but mark the one with minimal `loss` as the selected result.
for parallelism it would be freffered to use `runtimes` like `dask`, `nuclio`, or `jobs`.

This can also be done via the CLI:

    mlrun run --name train_hyper -x p1="[3,7,5]" -x p2="[5,2,9]" training.py

We can use a parameter file if we want to control the parameter combinations or if the parameters are more complex.

<<<<<<< HEAD
    task = NewRun(handler=xgb_train).with_param_file('params.csv', 'max.accuracy')
=======
    task = NewTask(handler=xgb_train).with_param_file('params.csv', 'max.accuracy')
>>>>>>> 9cd19ec8
    run = new_function().run(task)

  
> Note: parameter list can be used for various tasks, another example is to pass a list of files and 
have multiple workers process them simultaneously instead of one at a time.


### Automated code deployment and containerization 

Mlrun adopts some of `nuclio` serverless technologies for automatically packaging code and building containers,
this way we can specify code with some package requirements and let the system build and deploy our software.

Examples:

```python
inline = """
print(1+1)
"""

build_image('repo/tests2:latest',
      requirements=['pandas'],
      inline_code=inline)
``` 

or

```python
build_image('yhaviv/ktests3:latest',
      source='git://github.com/hodisr/iguazio_example.git',
      base_image='python:3.6',
      commands=['python setup.py install'])
```

or this we can convert our notebook into a containerized job:

```python
# create an ML function from the notebook, attache it to iguazio data fabric (v3io)
fn = code_to_function(runtime='job').apply(mount_v3io())

# prepare an image from the dependencies, so we wont need to build the image every run 
fn.build(image='mlrun/nuctest:latest')
``` 

see [detailed example](examples/nuclio_jobs.ipynb)

## Running with KubeFlow ML Pipeline

Running in a pipeline would be similar to running using the command line
mlrun will automatically save outputs and artifacts in a way which will be visible to KubeFlow, and allow interconnecting steps

see the [pipelines notebook example](examples/pipe_code.ipynb)
```python
# create a job from the notebook, attache it to iguazio data fabric (v3io)
fn = code_to_function('training')

# builf the container image
fn.build(image='mlrun/xgb:latest') 

# define the pipeline
@dsl.pipeline(
    name='My XGBoost training pipeline',
    description='Shows how to use mlrun.'
)
def xgb_pipeline(
   eta = [0.1, 0.2, 0.3], gamma = 0.2
):
<<<<<<< HEAD
    run = NewRun(handler='xgb_train', out_path=artifacts_path, outputs=['model']).with_hyper_params({'eta': eta}, selector='max.accuracy').with_params(gamma=gamma)
=======
    run = NewTask(handler='xgb_train', out_path=artifacts_path, outputs=['model']).with_hyper_params({'eta': eta}, selector='max.accuracy').with_params(gamma=gamma)
>>>>>>> 9cd19ec8
    train = fn.with_code().to_step(run).apply(mount_v3io())


# run the pipeline
client = kfp.Client(namespace='default-tenant')
arguments = {'eta': [0.1, 0.2, 0.4]}
run_result = client.create_run_from_pipeline_func(xgb_pipeline, arguments, run_name='xgb 1', experiment_name='xgb')    
```

## Run and Artifact Database

if you have specified a `rundb` the results and artifacts from each run are recorded 

you can use various `db` methods, see the [example notebook](examples/mlrun_db.ipynb)

```python
from mlrun import get_run_db

# connect to a local file DB
db = get_run_db('./').connect()

# list all runs
db.list_runs('').show()

# list all artifact for version "latest"
db.list_artifacts('', tag='').show()

# check different artifact versions 
db.list_artifacts('ch', tag='*').show()

# delete completed runs
db.del_runs(state='completed')
```

## Additional Information and Examples

### Replacing Runtime Context Parameters form CLI

`python -m mlrun run -p p1=5 -s file=secrets.txt -i infile.txt=s3://mybucket/infile.txt training.py`

when running the command above:
* the parameter `p1` will be overwritten with `5`
* the file `infile.txt` will be loaded from a remote S3 bucket
* credentials (for S3 and the app) will be loaded from the `secrets.txt` file

### Running Against Remote Code/Function

The same code can be implemented as a remote HTTP endpoint e.g. using [nuclio serverless](https://github.com/nuclio/nuclio) functions

for example the same code can be wrapped in a nuclio handler and be remotely executed using the same CLI

#### Function Deployment

to deploy the function into a cluster you can run the following commands
(make sure you first installed the nuclio-jupyter package)

```python
# create the function from the notebook code + annotations, add volumes and parallel HTTP trigger
fn = code_to_function('xgb_train', runtime='nuclio')
fn.add_volume('User','~/').with_http(workers=32)

run = fn.run(task, handler='xgb_train')
```


To execute the code remotely just substitute the file name with the function URL

`python -m mlrun run -p p1=5 -s file=secrets.txt -i infile.txt=s3://mybucket/infile.txt http://<function-endpoint>`
<<<<<<< HEAD
=======


### Running HTTP Database

#### Docker

Run with `docker run -p8080:8080 -v /path/to/db:/mlrun/db`


You can pass `MLRUN_httpdb__port` environment variable to change port.

#### Command Line

```
$ mlrun db --help
Usage: mlrun db [OPTIONS]

  Run HTTP database server

Options:
  -p, --port INTEGER  port to listen on
  -d, --dirpath TEXT  database directory (dirpath)
  --help              Show this message and exit.
```
>>>>>>> 9cd19ec8
<|MERGE_RESOLUTION|>--- conflicted
+++ resolved
@@ -49,15 +49,9 @@
 * [Various run examples](examples/mlrun_games.ipynb)
 * [From local runs to a scalable Kubernetes cluster](examples/nuclio_jobs.ipynb)
 * [Automated workflows with KubeFlow Pipelines](examples/pipe_code.ipynb)
-<<<<<<< HEAD
-* [Using MLRUN with Dask](examples/mlrun_dask.ipynb)
-* [Using MLRUN with Horovod and MpiJob](examples/mlrun_mpijob.ipynb)
-* [Using MLRUN with Nuclio](examples/train_xgboost_serverless.ipynb)
-=======
 * [Using MLRUN with Horovod and MpiJob](examples/mlrun_mpijob.ipynb)
 * [Using MLRUN with Nuclio](examples/train_xgboost_serverless.ipynb)
 * [Using MLRUN with Dask](examples/mlrun_dask.ipynb)
->>>>>>> 9cd19ec8
 * [Using MLRUN with Spark - TBD]()
 * [Query MLRUN DB](examples/mlrun_db.ipynb)
 * [Automating container build](examples/build.py)
@@ -70,17 +64,6 @@
 
 * task (run) - define the desired parameters, inputs, outputs and tracking of a run. 
 Run can be created from a template and run over different `runtimes` or `functions`.
-<<<<<<< HEAD
-* runtime - is a computation framework, we supports multiple `runtimes` such as local, 
-kubernetes job, dask, nuclio, spark, mpijob (Horovod). runtimes may support 
-parallelism and clustering (i.e. distribute the work among processes/containers).
-* function - a `runtime` specific software package and attributes (e.g. image, command, 
-args, environment, ..). function can run one or many runs/tasks and can be created from templates.
-
-example:
-
-    task = NewRun(handler=handler, name='demo', params={'p1': 5})
-=======
 * function - a `runtime` specific software package and attributes (e.g. image, command, 
 args, environment, ..). function can run one or many runs/tasks and can be created from templates.
 * runtime - is a computation framework, we supports multiple `runtimes` such as local, 
@@ -90,7 +73,6 @@
 example:
 
     task = NewTask(handler=handler, name='demo', params={'p1': 5})
->>>>>>> 9cd19ec8
     task.with_secrets('file', 'secrets.txt').set_label('type', 'demo')
     
     run = new_function(command='dask://').run(task)
@@ -264,11 +246,7 @@
          "gamma":     [0.0, 0.1, 0.2, 0.3],
          }
 
-<<<<<<< HEAD
-    task = NewRun(handler=xgb_train, out_path='/User/mlrun/data').with_hyper_params(parameters, 'max.accuracy')
-=======
     task = NewTask(handler=xgb_train, out_path='/User/mlrun/data').with_hyper_params(parameters, 'max.accuracy')
->>>>>>> 9cd19ec8
     run = new_function().run(task)
 
     
@@ -282,11 +260,7 @@
 
 We can use a parameter file if we want to control the parameter combinations or if the parameters are more complex.
 
-<<<<<<< HEAD
-    task = NewRun(handler=xgb_train).with_param_file('params.csv', 'max.accuracy')
-=======
     task = NewTask(handler=xgb_train).with_param_file('params.csv', 'max.accuracy')
->>>>>>> 9cd19ec8
     run = new_function().run(task)
 
   
@@ -353,11 +327,7 @@
 def xgb_pipeline(
    eta = [0.1, 0.2, 0.3], gamma = 0.2
 ):
-<<<<<<< HEAD
-    run = NewRun(handler='xgb_train', out_path=artifacts_path, outputs=['model']).with_hyper_params({'eta': eta}, selector='max.accuracy').with_params(gamma=gamma)
-=======
     run = NewTask(handler='xgb_train', out_path=artifacts_path, outputs=['model']).with_hyper_params({'eta': eta}, selector='max.accuracy').with_params(gamma=gamma)
->>>>>>> 9cd19ec8
     train = fn.with_code().to_step(run).apply(mount_v3io())
 
 
@@ -426,8 +396,6 @@
 To execute the code remotely just substitute the file name with the function URL
 
 `python -m mlrun run -p p1=5 -s file=secrets.txt -i infile.txt=s3://mybucket/infile.txt http://<function-endpoint>`
-<<<<<<< HEAD
-=======
 
 
 ### Running HTTP Database
@@ -441,7 +409,6 @@
 
 #### Command Line
 
-```
 $ mlrun db --help
 Usage: mlrun db [OPTIONS]
 
@@ -451,5 +418,4 @@
   -p, --port INTEGER  port to listen on
   -d, --dirpath TEXT  database directory (dirpath)
   --help              Show this message and exit.
-```
->>>>>>> 9cd19ec8
+```