# Copyright 2018 Iguazio
#
# Licensed under the Apache License, Version 2.0 (the "License");
# you may not use this file except in compliance with the License.
# You may obtain a copy of the License at
#
#   http://www.apache.org/licenses/LICENSE-2.0
#
# Unless required by applicable law or agreed to in writing, software
# distributed under the License is distributed on an "AS IS" BASIS,
# WITHOUT WARRANTIES OR CONDITIONS OF ANY KIND, either express or implied.
# See the License for the specific language governing permissions and
# limitations under the License.
#
import asyncio
import collections
import functools
import re
import typing
from copy import deepcopy
from datetime import datetime, timedelta, timezone
from typing import Any, Dict, List, Tuple

import fastapi.concurrency
import mergedeep
import pytz
from sqlalchemy import and_, distinct, func, or_
from sqlalchemy.exc import SQLAlchemyError
from sqlalchemy.orm import Session, aliased

import mlrun
import mlrun.api.db.session
import mlrun.api.utils.projects.remotes.follower
import mlrun.api.utils.singletons.k8s
import mlrun.common.schemas
import mlrun.errors
import mlrun.model
from mlrun.api.db.base import DBInterface
from mlrun.api.db.sqldb.helpers import (
    generate_query_predicate_for_name,
    label_set,
    run_labels,
    run_start_time,
    run_state,
    update_labels,
)
from mlrun.api.db.sqldb.models import (
    Artifact,
    BackgroundTask,
    DataVersion,
    Entity,
    Feature,
    FeatureSet,
    FeatureVector,
    Function,
    HubSource,
    Log,
    Notification,
    Project,
    Run,
    Schedule,
    User,
    _labeled,
    _tagged,
)
from mlrun.config import config
from mlrun.errors import err_to_str
from mlrun.lists import ArtifactList, FunctionList, RunList
from mlrun.model import RunObject
from mlrun.utils import (
    fill_function_hash,
    fill_object_hash,
    generate_artifact_uri,
    generate_object_uri,
    get_in,
    is_legacy_artifact,
    logger,
    update_in,
    validate_artifact_key_name,
    validate_tag_name,
)

NULL = None  # Avoid flake8 issuing warnings when comparing in filter
run_time_fmt = "%Y-%m-%dT%H:%M:%S.%fZ"
unversioned_tagged_object_uid_prefix = "unversioned-"

conflict_messages = [
    "(sqlite3.IntegrityError) UNIQUE constraint failed",
    "(pymysql.err.IntegrityError) (1062",
    "(pymysql.err.IntegrityError) (1586",
]


def retry_on_conflict(function):
    """
    Most of our store_x functions starting from doing get, then if nothing is found creating the object otherwise
    updating attributes on the existing object. On the SQL level this translates to either INSERT or UPDATE queries.
    Sometimes we have a race condition in which two requests do the get, find nothing, create a new object, but only the
    SQL query of the first one will succeed, the second will get a conflict error, in that case, a retry like we're
    doing on the bottom most layer (like the one for the database is locked error) won't help, cause the object does not
    hold a reference to the existing DB object, and therefore will always translate to an INSERT query, therefore, in
    order to make it work, we need to do the get again, and in other words, call the whole store_x function again
    This why we implemented this retry as a decorator that comes "around" the existing functions
    """

    @functools.wraps(function)
    def wrapper(*args, **kwargs):
        def _try_function():
            try:
                return function(*args, **kwargs)
            except Exception as exc:

                if mlrun.utils.helpers.are_strings_in_exception_chain_messages(
                    exc, conflict_messages
                ):
                    logger.warning(
                        "Got conflict error from DB. Retrying", err=err_to_str(exc)
                    )
                    raise mlrun.errors.MLRunRuntimeError(
                        "Got conflict error from DB"
                    ) from exc
                raise mlrun.errors.MLRunFatalFailureError(original_exception=exc)

        if config.httpdb.db.conflict_retry_timeout:
            interval = config.httpdb.db.conflict_retry_interval
            if interval is None:
                interval = mlrun.utils.create_step_backoff([[0.0001, 1], [3, None]])
            return mlrun.utils.helpers.retry_until_successful(
                interval,
                config.httpdb.db.conflict_retry_timeout,
                logger,
                False,
                _try_function,
            )
        else:
            return function(*args, **kwargs)

    return wrapper


class SQLDB(DBInterface):
    def __init__(self, dsn):
        self.dsn = dsn
        self._cache = {
            "project_resources_counters": {"value": None, "ttl": datetime.min}
        }
        self._name_with_iter_regex = re.compile("^[0-9]+-.+$")

    def initialize(self, session):
        pass

    def store_log(
        self,
        session,
        uid,
        project="",
        body=b"",
        append=False,
    ):
        raise NotImplementedError("DB should not be used for logs storage")

    def get_log(self, session, uid, project="", offset=0, size=0):
        raise NotImplementedError("DB should not be used for logs storage")

    def delete_log(self, session: Session, project: str, uid: str):
        project = project or config.default_project
        self._delete(session, Log, project=project, uid=uid)

    def _delete_logs(self, session: Session, project: str):
        logger.debug("Removing logs from db", project=project)
        for log in self._list_logs(session, project):
            self.delete_log(session, project, log.uid)

    def _list_logs(self, session: Session, project: str):
        return self._query(session, Log, project=project).all()

    @retry_on_conflict
    def store_run(
        self,
        session,
        run_data,
        uid,
        project="",
        iter=0,
    ):
        logger.debug(
            "Storing run to db", project=project, uid=uid, iter=iter, run=run_data
        )
        run = self._get_run(session, uid, project, iter)
        now = datetime.now(timezone.utc)
        if not run:
            run = Run(
                name=run_data["metadata"]["name"],
                uid=uid,
                project=project,
                iteration=iter,
                state=run_state(run_data),
                start_time=run_start_time(run_data) or now,
                requested_logs=False,
            )
        self._ensure_run_name_on_update(run, run_data)
        labels = run_labels(run_data)
        self._update_run_state(run, run_data)
        update_labels(run, labels)
        # Note that this code basically allowing anyone to override the run's start time after it was already set
        # This is done to enable the context initialization to set the start time to when the user's code actually
        # started running, and not when the run record was initially created (happening when triggering the job)
        # In the future we might want to limit who can actually do that
        start_time = run_start_time(run_data) or SQLDB._add_utc_timezone(run.start_time)
        run_data.setdefault("status", {})["start_time"] = start_time.isoformat()
        run.start_time = start_time
        self._update_run_updated_time(run, run_data, now=now)
        run.struct = run_data
        self._upsert(session, [run], ignore=True)

    def update_run(self, session, updates: dict, uid, project="", iter=0):
        project = project or config.default_project
        run = self._get_run(session, uid, project, iter)
        if not run:
            run_uri = RunObject.create_uri(project, uid, iter)
            raise mlrun.errors.MLRunNotFoundError(f"Run {run_uri} not found")
        struct = run.struct
        for key, val in updates.items():
            update_in(struct, key, val)
        self._ensure_run_name_on_update(run, struct)
        self._update_run_state(run, struct)
        start_time = run_start_time(struct)
        if start_time:
            run.start_time = start_time
        update_labels(run, run_labels(struct))
        self._update_run_updated_time(run, struct)
        run.struct = struct
        self._upsert(session, [run])
        self._delete_empty_labels(session, Run.Label)

    def list_distinct_runs_uids(
        self,
        session,
        project: str = None,
        requested_logs_modes: typing.List[bool] = None,
        only_uids=True,
        last_update_time_from: datetime = None,
        states: typing.List[str] = None,
    ) -> typing.Union[typing.List[str], RunList]:
        """
        List all runs uids in the DB
        :param session: DB session
        :param project: Project name, `*` or `None` lists across all projects
        :param requested_logs_modes: If not `None`, will return only runs with the given requested logs modes
        :param only_uids: If True, will return only the uids of the runs as list of strings
                          If False, will return the full run objects as RunList
        :param last_update_time_from: If not `None`, will return only runs updated after this time
        :param states: If not `None`, will return only runs with the given states
        :return: List of runs uids or RunList
        """
        if only_uids:
            # using distinct to avoid duplicates as there could be multiple runs with the same uid(different iterations)
            query = self._query(session, distinct(Run.uid))
        else:
            query = self._query(session, Run)

        if project and project != "*":
            query = query.filter(Run.project == project)

        if states:
            query = query.filter(Run.state.in_(states))

        if last_update_time_from is not None:
            query = query.filter(Run.updated >= last_update_time_from)

        if requested_logs_modes is not None:
            query = query.filter(Run.requested_logs.in_(requested_logs_modes))

        if not only_uids:
            # group_by allows us to have a row per uid with the whole record rather than just the uid (as distinct does)
            # note we cannot promise that the same row will be returned each time per uid as the order is not guaranteed
            query = query.group_by(Run.uid)

            runs = RunList()
            for run in query:
                runs.append(run.struct)

            return runs

        # from each row we expect to get a tuple of (uid,) so we need to extract the uid from the tuple
        return [uid for uid, in query.all()]

    def update_runs_requested_logs(
        self, session, uids: List[str], requested_logs: bool = True
    ):
        # note that you should commit right after the synchronize_session=False
        # https://stackoverflow.com/questions/70350298/what-does-synchronize-session-false-do-exactly-in-update-functions-for-sqlalch
        self._query(session, Run).filter(Run.uid.in_(uids)).update(
            {
                Run.requested_logs: requested_logs,
                Run.updated: datetime.now(timezone.utc),
            },
            synchronize_session=False,
        )
        session.commit()

    def read_run(self, session, uid, project=None, iter=0):
        project = project or config.default_project
        run = self._get_run(session, uid, project, iter)
        if not run:
            raise mlrun.errors.MLRunNotFoundError(f"Run {uid}:{project} not found")
        return run.struct

    def list_runs(
        self,
        session,
        name=None,
        uid: typing.Optional[typing.Union[str, List[str]]] = None,
        project=None,
        labels=None,
        states=None,
        sort=True,
        last=0,
        iter=False,
        start_time_from=None,
        start_time_to=None,
        last_update_time_from=None,
        last_update_time_to=None,
        partition_by: mlrun.common.schemas.RunPartitionByField = None,
        rows_per_partition: int = 1,
        partition_sort_by: mlrun.common.schemas.SortField = None,
        partition_order: mlrun.common.schemas.OrderType = mlrun.common.schemas.OrderType.desc,
        max_partitions: int = 0,
        requested_logs: bool = None,
        return_as_run_structs: bool = True,
        with_notifications: bool = False,
    ):
        project = project or config.default_project
        query = self._find_runs(session, uid, project, labels)
        if name is not None:
            query = self._add_run_name_query(query, name)
        if states is not None:
            query = query.filter(Run.state.in_(states))
        if start_time_from is not None:
            query = query.filter(Run.start_time >= start_time_from)
        if start_time_to is not None:
            query = query.filter(Run.start_time <= start_time_to)
        if last_update_time_from is not None:
            query = query.filter(Run.updated >= last_update_time_from)
        if last_update_time_to is not None:
            query = query.filter(Run.updated <= last_update_time_to)
        if sort:
            query = query.order_by(Run.start_time.desc())
        if last:
            if not sort:
                raise mlrun.errors.MLRunInvalidArgumentError(
                    "Limiting the number of returned records without sorting will provide non-deterministic results"
                )
            query = query.limit(last)
        if not iter:
            query = query.filter(Run.iteration == 0)
        if requested_logs is not None:
            query = query.filter(Run.requested_logs == requested_logs)
        if partition_by:
            self._assert_partition_by_parameters(
                mlrun.common.schemas.RunPartitionByField,
                partition_by,
                partition_sort_by,
            )
            query = self._create_partitioned_query(
                session,
                query,
                Run,
                partition_by,
                rows_per_partition,
                partition_sort_by,
                partition_order,
                max_partitions,
            )
        if not return_as_run_structs:
            return query.all()

        # Purposefully not using outer join to avoid returning runs without notifications
        if with_notifications:
            query = query.join(Notification, Run.id == Notification.run)

        runs = RunList()
        for run in query:
            run_struct = run.struct
            if with_notifications:
                run_struct.setdefault("spec", {}).setdefault("notifications", [])
                run_struct.setdefault("status", {}).setdefault("notifications", {})
                for notification in run.notifications:
                    (
                        notification_spec,
                        notification_status,
                    ) = self._transform_notification_record_to_spec_and_status(
                        notification
                    )
                    run_struct["spec"]["notifications"].append(notification_spec)
                    run_struct["status"]["notifications"][
                        notification.name
                    ] = notification_status
            runs.append(run_struct)

        return runs

    def del_run(self, session, uid, project=None, iter=0):
        project = project or config.default_project
        # We currently delete *all* iterations
        self._delete(session, Run, uid=uid, project=project)

    def del_runs(
        self, session, name=None, project=None, labels=None, state=None, days_ago=0
    ):
        project = project or config.default_project
        query = self._find_runs(session, None, project, labels)
        if days_ago:
            since = datetime.now(timezone.utc) - timedelta(days=days_ago)
            query = query.filter(Run.start_time >= since)
        if name:
            query = self._add_run_name_query(query, name)
        if state:
            query = query.filter(Run.state == state)
        for run in query:  # Can not use query.delete with join
            session.delete(run)
        session.commit()

    def _add_run_name_query(self, query, name):
        exact_name = self._escape_characters_for_like_query(name)
        if name.startswith("~"):
            query = query.filter(Run.name.ilike(f"%{exact_name[1:]}%", escape="\\"))
        else:
            query = query.filter(Run.name == name)
        return query

    @staticmethod
    def _ensure_run_name_on_update(run_record: Run, run_dict: dict):
        body_name = run_dict["metadata"]["name"]
        if body_name != run_record.name:
            raise mlrun.errors.MLRunInvalidArgumentError(
                "Changing name for an existing run is invalid"
            )

    @staticmethod
    def _update_run_updated_time(
        run_record: Run, run_dict: dict, now: typing.Optional[datetime] = None
    ):
        if now is None:
            now = datetime.now(timezone.utc)
        run_record.updated = now
        run_dict.setdefault("status", {})["last_update"] = now.isoformat()

    @staticmethod
    def _update_run_state(run_record: Run, run_dict: dict):
        state = run_state(run_dict)
        run_record.state = state
        run_dict.setdefault("status", {})["state"] = state

    @retry_on_conflict
    def overwrite_artifacts_with_tag(
        self,
        session: Session,
        project: str,
        tag: str,
        identifiers: typing.List[mlrun.common.schemas.ArtifactIdentifier],
    ):
        # query all artifacts which match the identifiers
        artifacts = []
        for identifier in identifiers:
            artifacts += self._list_artifacts_for_tagging(
                session,
                project_name=project,
                identifier=identifier,
            )
        # TODO remove duplicates artifacts entries
        # delete related tags from artifacts identifiers
        # not committing the session here because we want to do it atomic with the next query
        self._delete_artifacts_tags(session, project, artifacts, commit=False)
        # tag artifacts with tag
        self.tag_artifacts(session, artifacts, project, name=tag)

    @retry_on_conflict
    def append_tag_to_artifacts(
        self,
        session: Session,
        project: str,
        tag: str,
        identifiers: typing.List[mlrun.common.schemas.ArtifactIdentifier],
    ):
        # query all artifacts which match the identifiers
        artifacts = []
        for identifier in identifiers:
            artifacts += self._list_artifacts_for_tagging(
                session,
                project_name=project,
                identifier=identifier,
            )
        self.tag_artifacts(session, artifacts, project, name=tag)

    def delete_tag_from_artifacts(
        self,
        session: Session,
        project: str,
        tag: str,
        identifiers: typing.List[mlrun.common.schemas.ArtifactIdentifier],
    ):
        # query all artifacts which match the identifiers
        artifacts = []
        for identifier in identifiers:
            artifacts += self._list_artifacts_for_tagging(
                session,
                project_name=project,
                identifier=identifier,
            )
        self._delete_artifacts_tags(session, project, artifacts, tags=[tag])

    def _list_artifacts_for_tagging(
        self,
        session: Session,
        project_name: str,
        identifier: mlrun.common.schemas.ArtifactIdentifier,
    ):
        return self.list_artifacts(
            session,
            project=project_name,
            name=identifier.key,
            kind=identifier.kind,
            iter=identifier.iter,
            # 1. will be changed to uid, after refactoring the code, currently to list artifacts by uid
            # we are passing it into the tag param and resolve whether it's a uid or a tag in the
            # list_artifacts method (_resolve_tag)
            # 2. if the identifier.uid is None, we want to list all artifacts, so we pass "*"
            tag=identifier.uid or "*",
            as_records=True,
            # 1. because of backwards compatible that list_artifacts is keeping, we want to pass the function
            # indication that the tag which is passed is uid
            # 2. if uid wasn't passed as part of the identifiers then
            # we will ask for tag "*" and in that case we don't want to use the tag as uid
            use_tag_as_uid=bool(identifier.uid),
        )

    @retry_on_conflict
    def store_artifact(
        self,
        session,
        key,
        artifact,
        uid,
        iter=None,
        tag="",
        project="",
    ):
        self._store_artifact(
            session,
            key,
            artifact,
            uid,
            iter,
            tag,
            project,
        )

    @staticmethod
    def _process_artifact_dict_to_store(artifact, key, iter=None):
        updated = artifact["metadata"].get("updated")
        if not updated:
            updated = artifact["metadata"]["updated"] = datetime.now(timezone.utc)
        db_key = artifact["spec"].get("db_key")
        if db_key and db_key != key:
            raise mlrun.errors.MLRunInvalidArgumentError(
                "Conflict between requested key and key in artifact body"
            )
        if not db_key:
            artifact["spec"]["db_key"] = key
        if iter:
            key = f"{iter}-{key}"
        labels = artifact["metadata"].get("labels", {})

        # Ensure there is no "tag" field in the object, to avoid inconsistent situations between
        # body and tag parameter provided.
        artifact["metadata"].pop("tag", None)
        return updated, key, labels

    @staticmethod
    def _process_legacy_artifact_dict_to_store(artifact, key, iter=None):
        updated = artifact.get("updated")
        if not updated:
            updated = artifact["updated"] = datetime.now(timezone.utc)
        db_key = artifact.get("db_key")
        if db_key and db_key != key:
            raise mlrun.errors.MLRunInvalidArgumentError(
                "Conflict between requested key and key in artifact body"
            )
        if not db_key:
            artifact["db_key"] = key
        if iter:
            key = f"{iter}-{key}"
        labels = artifact.get("labels", {})

        # Ensure there is no "tag" field in the object, to avoid inconsistent situations between
        # body and tag parameter provided.
        artifact.pop("tag", None)
        return updated, key, labels

    def _store_artifact(
        self,
        session,
        key,
        artifact,
        uid,
        iter=None,
        tag="",
        project="",
        tag_artifact=True,
    ):
        project = project or config.default_project
        artifact = deepcopy(artifact)
        if is_legacy_artifact(artifact):
            updated, key, labels = self._process_legacy_artifact_dict_to_store(
                artifact, key, iter
            )
        else:
            updated, key, labels = self._process_artifact_dict_to_store(
                artifact, key, iter
            )
        existed = True
        art = self._get_artifact(session, uid, project, key)
        if not art:
            # for backwards compatibility only validating key name on new artifacts
            validate_artifact_key_name(key, "artifact.key")
            art = Artifact(key=key, uid=uid, updated=updated, project=project)
            existed = False

        update_labels(art, labels)

        art.struct = artifact
        self._upsert(session, [art])
        if tag_artifact:
            tag = tag or "latest"

            # we want to ensure that the tag is valid before storing,
            # if it isn't, MLRunInvalidArgumentError will be raised
            validate_tag_name(tag, "artifact.metadata.tag")
            self.tag_artifacts(session, [art], project, tag)
            # we want to tag the artifact also as "latest" if it's the first time we store it, reason is that there are
            # updates we are doing to the metadata of the artifact (like updating the labels) and we don't want those
            # changes to be reflected in the "latest" tag, as this in not actual the "latest" version of the artifact
            # which was produced by the user
            if not existed and tag != "latest":
                self.tag_artifacts(session, [art], project, "latest")

    @staticmethod
    def _set_tag_in_artifact_struct(artifact, tag):
        if is_legacy_artifact(artifact):
            artifact["tag"] = tag
        else:
            artifact["metadata"]["tag"] = tag

    def _add_tags_to_artifact_struct(
        self, session, artifact_struct, artifact_id, tag=None
    ):
        artifacts = []
        if tag and tag != "*":
            self._set_tag_in_artifact_struct(artifact_struct, tag)
            artifacts.append(artifact_struct)
        else:
            tag_results = self._query(session, Artifact.Tag, obj_id=artifact_id).all()
            if not tag_results:
                return [artifact_struct]
            for tag_object in tag_results:
                artifact_with_tag = deepcopy(artifact_struct)
                self._set_tag_in_artifact_struct(artifact_with_tag, tag_object.name)
                artifacts.append(artifact_with_tag)
        return artifacts

    def read_artifact(self, session, key, tag="", iter=None, project=""):
        project = project or config.default_project
        ids = self._resolve_tag(session, Artifact, project, tag)
        if iter:
            key = f"{iter}-{key}"

        query = self._query(session, Artifact, key=key, project=project)

        # This will hold the real tag of the object (if exists). Will be placed in the artifact structure.
        db_tag = None

        # TODO: refactor this
        # tag has 2 meanings:
        # 1. tag - in this case _resolve_tag will find the relevant uids and will return a list
        # 2. uid - in this case _resolve_tag won't find anything and simply return what was given to it, which actually
        # represents the uid
        if isinstance(ids, list) and ids:
            query = query.filter(Artifact.id.in_(ids))
            db_tag = tag
        elif isinstance(ids, str) and ids:
            query = query.filter(Artifact.uid == ids)
        else:
            # Select by last updated
            max_updated = session.query(func.max(Artifact.updated)).filter(
                Artifact.project == project, Artifact.key == key
            )
            query = query.filter(Artifact.updated.in_(max_updated))

        art = query.one_or_none()
        if not art:
            artifact_uri = generate_artifact_uri(project, key, tag, iter)
            raise mlrun.errors.MLRunNotFoundError(f"Artifact {artifact_uri} not found")

        artifact_struct = art.struct
        # We only set a tag in the object if the user asked specifically for this tag.
        if db_tag:
            self._set_tag_in_artifact_struct(artifact_struct, db_tag)
        return artifact_struct

    def list_artifacts(
        self,
        session,
        name=None,
        project=None,
        tag=None,
        labels=None,
        since=None,
        until=None,
        kind=None,
        category: mlrun.common.schemas.ArtifactCategories = None,
        iter: int = None,
        best_iteration: bool = False,
        as_records: bool = False,
        use_tag_as_uid: bool = None,
    ):
        project = project or config.default_project

        if best_iteration and iter is not None:
            raise mlrun.errors.MLRunInvalidArgumentError(
                "best-iteration cannot be used when iter is specified"
            )
        # TODO: Refactor this area
        ids = "*"
        if tag:
            # use_tag_as_uid is used to catch old artifacts which were created when logging artifacts using the project
            # producer and not by context, this because when were logging artifacts using the project producer we were
            # setting the artifact uid to be the same as the producer tag which at the time was "latest", this becomes a
            # problem with uid="latest" because there are also "latest" tags in the system, which means we will get ids
            # response from the `_resolve_tag` above and then we will iterate over the wrong artifact
            # use_tag_as_uid==None is keeping the old behavior
            # use_tag_as_uid==False also keeps the old behavior for now, but left that option to be able to change later
            # use_tag_as_uid==True saying to the list artifacts that the tag is actually the uid
            if tag == "*" or use_tag_as_uid:
                ids = tag
            else:
                ids = self._resolve_tag(session, Artifact, project, tag)

        artifacts = ArtifactList()
        artifact_records = self._find_artifacts(
            session,
            project,
            ids,
            labels,
            since,
            until,
            name,
            kind,
            category,
            iter,
            use_tag_as_uid=use_tag_as_uid,
        )
        if as_records:
            if best_iteration:
                raise mlrun.errors.MLRunInvalidArgumentError(
                    "as_records is not supported with best_iteration=True"
                )
            return artifact_records

        # In case best_iteration is requested and filtering is done by tag, then we might have artifacts from the best
        # iteration (which is tagged) but not the link artifact (that is not tagged). This will cause the filtering
        # happening next to fail. Therefore, we need to add to the list of results the link artifacts from the given
        # keys + uids.
        if best_iteration:
            iteration_keys = set()
            link_keys = set()
            for artifact in artifact_records:
                if self._name_with_iter_regex.match(artifact.key):
                    key_without_iteration = artifact.key.split("-", maxsplit=1)[1]
                    iteration_keys.add((key_without_iteration, artifact.uid))
                else:
                    link_keys.add((artifact.key, artifact.uid))
            missing_link_keys = iteration_keys.difference(link_keys)
            artifact_records.extend(
                self._get_link_artifacts_by_keys_and_uids(
                    session, project, missing_link_keys
                )
            )

        # concatenating <artifact.key> and <artifact.uid> to create a unique key for the artifacts
        indexed_artifacts = {
            f"{artifact.key}-{artifact.uid}": artifact for artifact in artifact_records
        }
        for artifact in artifact_records:
            has_iteration = self._name_with_iter_regex.match(artifact.key)

            # Handle case of looking for best iteration. In that case if there's a linked iteration, we look
            # for it in the results and return the linked artifact if exists. If original iter is not 0 then
            # we skip this item.
            if best_iteration:
                if has_iteration:
                    continue
                if is_legacy_artifact(artifact.struct):
                    link_iteration = artifact.struct.get("link_iteration")
                else:
                    link_iteration = artifact.struct["spec"].get("link_iteration")

                if link_iteration:
                    # link artifact key is without the iteration so to pull the linked artifact we need to
                    # concatenate the <link-iteration>-<artifact.key>-<artifact.uid> together
                    linked_key = f"{link_iteration}-{artifact.key}-{artifact.uid}"
                    linked_artifact = indexed_artifacts.get(linked_key)
                    if linked_artifact:
                        artifact = linked_artifact
                    else:
                        continue

            # We need special handling for the case where iter==0, since in that case no iter prefix will exist.
            # Regex support is db-specific, and SQLAlchemy actually implements Python regex for SQLite anyway,
            # and even that only in SA 1.4. So doing this here rather than in the query.
            if iter == 0 and has_iteration:
                continue

            artifact_struct = artifact.struct

            # set the tags in the artifact struct
            artifacts_with_tag = self._add_tags_to_artifact_struct(
                session, artifact_struct, artifact.id, tag
            )
            artifacts.extend(artifacts_with_tag)

        return artifacts

    def _get_link_artifacts_by_keys_and_uids(self, session, project, identifiers):
        # identifiers are tuples of (key, uid)
        if not identifiers:
            return []
        predicates = [
            and_(Artifact.key == key, Artifact.uid == uid) for (key, uid) in identifiers
        ]
        return (
            self._query(session, Artifact, project=project)
            .filter(or_(*predicates))
            .all()
        )

    def del_artifact(self, session, key, tag="", project=""):
        project = project or config.default_project

        query = session.query(Artifact).filter(
            Artifact.key == key, Artifact.project == project
        )
        if tag:
            query = query.join(Artifact.Tag).filter(Artifact.Tag.name == tag)

        # Cannot delete yet, because tag and label deletion queries join with the artifacts table, so the objects
        # still need to be there.
        artifacts = query.all()
        if not artifacts:
            return

        # deleting tags and labels, because in sqlite the relationships aren't necessarily cascading
        self._delete_artifact_tags(session, project, key, tag, commit=False)
        self._delete_class_labels(
            session, Artifact, project=project, key=key, commit=False
        )
        for artifact in artifacts:
            session.delete(artifact)
        session.commit()

    def _delete_artifacts_tags(
        self,
        session,
        project: str,
        artifacts: typing.List[Artifact],
        tags: typing.List[str] = None,
        commit: bool = True,
    ):
        artifacts_keys = [str(artifact.key) for artifact in artifacts]
        query = (
            session.query(Artifact.Tag)
            .join(Artifact)
            .filter(
                Artifact.project == project,
                Artifact.key.in_(artifacts_keys),
            )
        )
        if tags:
            query = query.filter(Artifact.Tag.name.in_(tags))
        for tag in query:
            session.delete(tag)
        if commit:
            session.commit()

    def _delete_artifact_tags(
        self, session, project, artifact_key, tag_name="", commit=True
    ):
        query = (
            session.query(Artifact.Tag)
            .join(Artifact)
            .filter(Artifact.project == project, Artifact.key == artifact_key)
        )
        if tag_name:
            query = query.filter(Artifact.Tag.name == tag_name)
        for tag in query:
            session.delete(tag)
        if commit:
            session.commit()

    def del_artifacts(self, session, name="", project="", tag="*", labels=None):
        project = project or config.default_project
        ids = "*"
        if tag and tag != "*":
            ids = self._resolve_tag(session, Artifact, project, tag)
        distinct_keys = {
            artifact.key
            for artifact in self._find_artifacts(
                session, project, ids, labels, name=name
            )
        }
        for key in distinct_keys:
            self.del_artifact(session, key, "", project)

    @retry_on_conflict
    def store_function(
        self,
        session,
        function,
        name,
        project="",
        tag="",
        versioned=False,
    ) -> str:
        logger.debug(
            "Storing function to DB",
            name=name,
            project=project,
            tag=tag,
            versioned=versioned,
            function=function,
        )
        function = deepcopy(function)
        project = project or config.default_project
        tag = tag or get_in(function, "metadata.tag") or "latest"
        hash_key = fill_function_hash(function, tag)

        # clear tag from object in case another function will "take" that tag
        update_in(function, "metadata.tag", "")

        # versioned means whether we want to version this function object so that it will queryable by its hash key
        # to enable that we set the uid to the hash key so it will have a unique record (Unique constraint of function
        # is the set (project, name, uid))
        # when it's not enabled it means we want to have one unique function object for the set (project, name, tag)
        # that will be reused on every store function (cause we don't want to version each version e.g. create a new
        # record) so we set the uid to be unversioned-{tag}
        if versioned:
            uid = hash_key
        else:
            uid = f"{unversioned_tagged_object_uid_prefix}{tag}"

        updated = datetime.now(timezone.utc)
        update_in(function, "metadata.updated", updated)
        body_name = function.get("metadata", {}).get("name")
        if body_name and body_name != name:
            raise mlrun.errors.MLRunInvalidArgumentError(
                f"Conflict between requested name and name in function body, function name is {name} while body_name is"
                f" {body_name}"
            )
        if not body_name:
            function.setdefault("metadata", {})["name"] = name
        fn = self._get_class_instance_by_uid(session, Function, name, project, uid)
        if not fn:
            fn = Function(
                name=name,
                project=project,
                uid=uid,
            )
        fn.updated = updated
        labels = get_in(function, "metadata.labels", {})
        update_labels(fn, labels)
        fn.struct = function
        self._upsert(session, [fn])
        self.tag_objects_v2(session, [fn], project, tag)
        return hash_key

    def get_function(self, session, name, project="", tag="", hash_key=""):
        project = project or config.default_project
        query = self._query(session, Function, name=name, project=project)
        computed_tag = tag or "latest"
        tag_function_uid = None
        if not tag and hash_key:
            uid = hash_key
        else:
            tag_function_uid = self._resolve_class_tag_uid(
                session, Function, project, name, computed_tag
            )
            if tag_function_uid is None:
                function_uri = generate_object_uri(project, name, tag)
                raise mlrun.errors.MLRunNotFoundError(
                    f"Function tag not found {function_uri}"
                )
            uid = tag_function_uid
        if uid:
            query = query.filter(Function.uid == uid)
        obj = query.one_or_none()
        if obj:
            function = obj.struct

            # If queried by hash key and nuclio/serving function remove status
            is_nuclio = (
                function.get("kind", "")
                in mlrun.runtimes.RuntimeKinds.nuclio_runtimes()
            )
            if hash_key and is_nuclio:
                function["status"] = None

            # If connected to a tag add it to metadata
            if tag_function_uid:
                function["metadata"]["tag"] = computed_tag
            return function
        else:
            function_uri = generate_object_uri(project, name, tag, hash_key)
            raise mlrun.errors.MLRunNotFoundError(f"Function not found {function_uri}")

    def delete_function(self, session: Session, project: str, name: str):
        logger.debug("Removing function from db", project=project, name=name)

        # deleting tags and labels, because in sqlite the relationships aren't necessarily cascading
        self._delete_function_tags(session, project, name, commit=False)
        self._delete_class_labels(
            session, Function, project=project, name=name, commit=False
        )
        self._delete(session, Function, project=project, name=name)

    def _delete_functions(self, session: Session, project: str):
        for function_name in self._list_project_function_names(session, project):
            self.delete_function(session, project, function_name)

    def _list_project_function_names(
        self, session: Session, project: str
    ) -> typing.List[str]:
        return [
            name
            for name, in self._query(
                session, distinct(Function.name), project=project
            ).all()
        ]

    def _delete_resources_tags(self, session: Session, project: str):
        for tagged_class in _tagged:
            self._delete(session, tagged_class, project=project)

    def list_functions(
        self,
        session: Session,
        name: str = None,
        project: str = None,
        tag: str = None,
        labels: List[str] = None,
        hash_key: str = None,
    ) -> typing.Union[FunctionList, List[dict]]:
        project = project or config.default_project
        uids = None
        if tag:
            uids = self._resolve_class_tag_uids(session, Function, project, tag, name)
            if hash_key:
                uids = [uid for uid in uids if uid == hash_key] or None
        if not tag and hash_key:
            uids = [hash_key]
        functions = FunctionList()
        for function in self._find_functions(session, name, project, uids, labels):
            function_dict = function.struct
            if not tag:
                function_tags = self._list_function_tags(session, project, function.id)
                if len(function_tags) == 0:

                    # function status should be added only to tagged functions
                    function_dict["status"] = None

                    # the unversioned uid is only a place holder for tagged instance that are is versioned
                    # if another instance "took" the tag, we're left with an unversioned untagged instance
                    # don't list it
                    if function.uid.startswith(unversioned_tagged_object_uid_prefix):
                        continue

                    functions.append(function_dict)
                elif len(function_tags) == 1:
                    function_dict["metadata"]["tag"] = function_tags[0]
                    functions.append(function_dict)
                else:
                    for function_tag in function_tags:
                        function_dict_copy = deepcopy(function_dict)
                        function_dict_copy["metadata"]["tag"] = function_tag
                        functions.append(function_dict_copy)
            else:
                function_dict["metadata"]["tag"] = tag
                functions.append(function_dict)
        return functions

    def _delete_resources_labels(self, session: Session, project: str):
        for labeled_class in _labeled:
            if hasattr(labeled_class, "project"):
                self._delete(session, labeled_class, project=project)

    def _delete_function_tags(self, session, project, function_name, commit=True):
        query = session.query(Function.Tag).filter(
            Function.Tag.project == project, Function.Tag.obj_name == function_name
        )
        for obj in query:
            session.delete(obj)
        if commit:
            session.commit()

    def _list_function_tags(self, session, project, function_id):
        query = (
            session.query(Function.Tag.name)
            .filter(Function.Tag.project == project, Function.Tag.obj_id == function_id)
            .distinct()
        )
        return [row[0] for row in query]

    def list_artifact_tags(
        self, session, project, category: mlrun.common.schemas.ArtifactCategories = None
    ) -> typing.List[typing.Tuple[str, str, str]]:
        """
        :return: a list of Tuple of (project, artifact.key, tag)
        """
        # TODO - refactor once we have the artifact kind as a field in the DB, the filtering on category can be done
        # as a simple SQL query, and don't need to use the extra processing of listing tags etc.

        artifacts = self.list_artifacts(
            session, project=project, tag="*", category=category
        )
        results = []
        for artifact in artifacts:
            if is_legacy_artifact(artifact):
                results.append((project, artifact.get("db_key"), artifact.get("tag")))
            else:
                results.append(
                    (
                        project,
                        artifact["spec"].get("db_key"),
                        artifact["metadata"].get("tag"),
                    )
                )

        return results

    def create_schedule(
        self,
        session: Session,
        project: str,
        name: str,
        kind: mlrun.common.schemas.ScheduleKinds,
        scheduled_object: Any,
        cron_trigger: mlrun.common.schemas.ScheduleCronTrigger,
        concurrency_limit: int,
        labels: Dict = None,
        next_run_time: datetime = None,
    ):
        if next_run_time is not None:
            # We receive the next_run_time with localized timezone info (e.g +03:00). All the timestamps should be
            # saved in the DB in UTC timezone, therefore we transform next_run_time to UTC as well.
            next_run_time = next_run_time.astimezone(pytz.utc)

        schedule = Schedule(
            project=project,
            name=name,
            kind=kind.value,
            creation_time=datetime.now(timezone.utc),
            concurrency_limit=concurrency_limit,
            next_run_time=next_run_time,
            # these are properties of the object that map manually (using getters and setters) to other column of the
            # table and therefore Pycharm yells that they're unexpected
            scheduled_object=scheduled_object,
            cron_trigger=cron_trigger,
        )

        labels = labels or {}
        update_labels(schedule, labels)

        logger.debug(
            "Saving schedule to db",
            project=project,
            name=name,
            kind=kind,
            cron_trigger=cron_trigger,
            concurrency_limit=concurrency_limit,
            next_run_time=next_run_time,
        )
        self._upsert(session, [schedule])

    def update_schedule(
        self,
        session: Session,
        project: str,
        name: str,
        scheduled_object: Any = None,
        cron_trigger: mlrun.common.schemas.ScheduleCronTrigger = None,
        labels: Dict = None,
        last_run_uri: str = None,
        concurrency_limit: int = None,
        next_run_time: datetime = None,
    ):
        schedule = self._get_schedule_record(session, project, name)

        # explicitly ensure the updated fields are not None, as they can be empty strings/dictionaries etc.
        if scheduled_object is not None:
            schedule.scheduled_object = scheduled_object

        if cron_trigger is not None:
            schedule.cron_trigger = cron_trigger

        if labels is not None:
            update_labels(schedule, labels)

        if last_run_uri is not None:
            schedule.last_run_uri = last_run_uri

        if concurrency_limit is not None:
            schedule.concurrency_limit = concurrency_limit

        if next_run_time is not None:
            # We receive the next_run_time with localized timezone info (e.g +03:00). All the timestamps should be
            # saved in the DB in UTC timezone, therefore we transform next_run_time to UTC as well.
            schedule.next_run_time = next_run_time.astimezone(pytz.utc)

        logger.debug(
            "Updating schedule in db",
            project=project,
            name=name,
            cron_trigger=cron_trigger,
            labels=labels,
            concurrency_limit=concurrency_limit,
            next_run_time=next_run_time,
        )
        self._upsert(session, [schedule])

    def list_schedules(
        self,
        session: Session,
        project: str = None,
        name: str = None,
        labels: str = None,
        kind: mlrun.common.schemas.ScheduleKinds = None,
    ) -> List[mlrun.common.schemas.ScheduleRecord]:
        logger.debug("Getting schedules from db", project=project, name=name, kind=kind)
        query = self._query(session, Schedule, project=project, kind=kind)
        if name is not None:
            query = query.filter(generate_query_predicate_for_name(Schedule.name, name))
        labels = label_set(labels)
        query = self._add_labels_filter(session, query, Schedule, labels)

        schedules = [
            self._transform_schedule_record_to_scheme(db_schedule)
            for db_schedule in query
        ]
        return schedules

    def get_schedule(
        self, session: Session, project: str, name: str
    ) -> mlrun.common.schemas.ScheduleRecord:
        logger.debug("Getting schedule from db", project=project, name=name)
        schedule_record = self._get_schedule_record(session, project, name)
        schedule = self._transform_schedule_record_to_scheme(schedule_record)
        return schedule

    def _get_schedule_record(
        self, session: Session, project: str, name: str
    ) -> mlrun.common.schemas.ScheduleRecord:
        query = self._query(session, Schedule, project=project, name=name)
        schedule_record = query.one_or_none()
        if not schedule_record:
            raise mlrun.errors.MLRunNotFoundError(
                f"Schedule not found: project={project}, name={name}"
            )
        return schedule_record

    def delete_schedule(self, session: Session, project: str, name: str):
        logger.debug("Removing schedule from db", project=project, name=name)
        self._delete_class_labels(
            session, Schedule, project=project, name=name, commit=False
        )
        self._delete(session, Schedule, project=project, name=name)

    def delete_schedules(self, session: Session, project: str):
        logger.debug("Removing schedules from db", project=project)
        for schedule in self.list_schedules(session, project=project):
            self.delete_schedule(session, project, schedule.name)

    def _delete_feature_sets(self, session: Session, project: str):
        logger.debug("Removing feature-sets from db", project=project)
        for feature_set_name in self._list_project_feature_set_names(session, project):
            self.delete_feature_set(session, project, feature_set_name)

    def _list_project_feature_set_names(
        self, session: Session, project: str
    ) -> typing.List[str]:
        return [
            name
            for name, in self._query(
                session, distinct(FeatureSet.name), project=project
            ).all()
        ]

    def _delete_feature_vectors(self, session: Session, project: str):
        logger.debug("Removing feature-vectors from db", project=project)
        for feature_vector_name in self._list_project_feature_vector_names(
            session, project
        ):
            self.delete_feature_vector(session, project, feature_vector_name)

    def _list_project_feature_vector_names(
        self, session: Session, project: str
    ) -> typing.List[str]:
        return [
            name
            for name, in self._query(
                session, distinct(FeatureVector.name), project=project
            ).all()
        ]

    def tag_artifacts(self, session, artifacts, project: str, name: str):
        # found a bug in here, which is being exposed for when have multi-param execution.
        # each artifact key is being concatenated with the key and the iteration, this is problematic in this query
        # because we are filtering by the key+iteration and not just the key ( which would require some regex )
        # it would be fixed as part of the refactoring of the new artifact table structure where we would have
        # column for iteration as well.
        for artifact in artifacts:
            query = (
                self._query(
                    session,
                    artifact.Tag,
                    project=project,
                    name=name,
                )
                .join(Artifact)
                .filter(Artifact.key == artifact.key)
            )
            tag = query.one_or_none()
            if not tag:
                # To maintain backwards compatibility,
                # we validate the tag name only if it does not already exist on the artifact,
                # we don't want to fail on old tags that were created before the validation was added.
                validate_tag_name(tag_name=name, field_name="artifact.metadata.tag")
                tag = artifact.Tag(project=project, name=name)
            tag.obj_id = artifact.id
            self._upsert(session, [tag], ignore=True)

    def tag_objects_v2(self, session, objs, project: str, name: str):
        tags = []
        for obj in objs:
            query = self._query(
                session, obj.Tag, name=name, project=project, obj_name=obj.name
            )
            tag = query.one_or_none()
            if not tag:
                tag = obj.Tag(project=project, name=name, obj_name=obj.name)
            tag.obj_id = obj.id
            tags.append(tag)
        self._upsert(session, tags)

    def create_project(self, session: Session, project: mlrun.common.schemas.Project):
        logger.debug("Creating project in DB", project=project)
        created = datetime.utcnow()
        project.metadata.created = created
        # TODO: handle taking out the functions/workflows/artifacts out of the project and save them separately
        project_record = Project(
            name=project.metadata.name,
            description=project.spec.description,
            source=project.spec.source,
            state=project.status.state,
            created=created,
            owner=project.spec.owner,
            full_object=project.dict(),
        )
        labels = project.metadata.labels or {}
        update_labels(project_record, labels)
        self._upsert(session, [project_record])

    @retry_on_conflict
    def store_project(
        self, session: Session, name: str, project: mlrun.common.schemas.Project
    ):
        logger.debug("Storing project in DB", name=name, project=project)
        project_record = self._get_project_record(
            session, name, raise_on_not_found=False
        )
        if not project_record:
            self.create_project(session, project)
        else:
            self._update_project_record_from_project(session, project_record, project)

    def patch_project(
        self,
        session: Session,
        name: str,
        project: dict,
        patch_mode: mlrun.common.schemas.PatchMode = mlrun.common.schemas.PatchMode.replace,
    ):
        logger.debug(
            "Patching project in DB", name=name, project=project, patch_mode=patch_mode
        )
        project_record = self._get_project_record(session, name)
        self._patch_project_record_from_project(
            session, name, project_record, project, patch_mode
        )

    def get_project(
        self, session: Session, name: str = None, project_id: int = None
    ) -> mlrun.common.schemas.Project:
        project_record = self._get_project_record(session, name, project_id)

        return self._transform_project_record_to_schema(session, project_record)

    def delete_project(
        self,
        session: Session,
        name: str,
        deletion_strategy: mlrun.common.schemas.DeletionStrategy = mlrun.common.schemas.DeletionStrategy.default(),
    ):
        logger.debug(
            "Deleting project from DB", name=name, deletion_strategy=deletion_strategy
        )
        self._delete(session, Project, name=name)

    def list_projects(
        self,
        session: Session,
        owner: str = None,
        format_: typing.Union[
            mlrun.common.schemas.ProjectsFormat, mlrun.common.schemas.ProjectsFormat
        ] = mlrun.common.schemas.ProjectsFormat.full,
        labels: List[str] = None,
        state: mlrun.common.schemas.ProjectState = None,
        names: typing.Optional[typing.List[str]] = None,
    ) -> mlrun.common.schemas.ProjectsOutput:
        query = self._query(session, Project, owner=owner, state=state)
        if labels:
            query = self._add_labels_filter(session, query, Project, labels)
        if names is not None:
            query = query.filter(Project.name.in_(names))
        project_records = query.all()
        projects = []
        for project_record in project_records:
            if format_ == mlrun.common.schemas.ProjectsFormat.name_only:
                projects = [project_record.name for project_record in project_records]
            # leader format is only for follower mode which will format the projects returned from here
            elif format_ in [
                mlrun.common.schemas.ProjectsFormat.full,
                mlrun.common.schemas.ProjectsFormat.leader,
            ]:
                projects.append(
                    self._transform_project_record_to_schema(session, project_record)
                )
            else:
                raise NotImplementedError(
                    f"Provided format is not supported. format={format_}"
                )
        return mlrun.common.schemas.ProjectsOutput(projects=projects)

    async def get_project_resources_counters(
        self,
    ) -> Tuple[
        Dict[str, int],
        Dict[str, int],
        Dict[str, int],
        Dict[str, int],
        Dict[str, int],
        Dict[str, int],
    ]:
        results = await asyncio.gather(
            fastapi.concurrency.run_in_threadpool(
                mlrun.api.db.session.run_function_with_new_db_session,
                self._calculate_files_counters,
            ),
            fastapi.concurrency.run_in_threadpool(
                mlrun.api.db.session.run_function_with_new_db_session,
                self._calculate_schedules_counters,
            ),
            fastapi.concurrency.run_in_threadpool(
                mlrun.api.db.session.run_function_with_new_db_session,
                self._calculate_feature_sets_counters,
            ),
            fastapi.concurrency.run_in_threadpool(
                mlrun.api.db.session.run_function_with_new_db_session,
                self._calculate_models_counters,
            ),
            fastapi.concurrency.run_in_threadpool(
                mlrun.api.db.session.run_function_with_new_db_session,
                self._calculate_runs_counters,
            ),
        )
        (
            project_to_files_count,
            project_to_schedule_count,
            project_to_feature_set_count,
            project_to_models_count,
            (
                project_to_recent_failed_runs_count,
                project_to_running_runs_count,
            ),
        ) = results
        return (
            project_to_files_count,
            project_to_schedule_count,
            project_to_feature_set_count,
            project_to_models_count,
            project_to_recent_failed_runs_count,
            project_to_running_runs_count,
        )

    def _calculate_functions_counters(self, session) -> Dict[str, int]:
        functions_count_per_project = (
            session.query(Function.project, func.count(distinct(Function.name)))
            .group_by(Function.project)
            .all()
        )
        project_to_function_count = {
            result[0]: result[1] for result in functions_count_per_project
        }
        return project_to_function_count

    def _calculate_schedules_counters(self, session) -> Dict[str, int]:
        schedules_count_per_project = (
            session.query(Schedule.project, func.count(distinct(Schedule.name)))
            .group_by(Schedule.project)
            .all()
        )
        project_to_schedule_count = {
            result[0]: result[1] for result in schedules_count_per_project
        }
        return project_to_schedule_count

    def _calculate_feature_sets_counters(self, session) -> Dict[str, int]:
        feature_sets_count_per_project = (
            session.query(FeatureSet.project, func.count(distinct(FeatureSet.name)))
            .group_by(FeatureSet.project)
            .all()
        )
        project_to_feature_set_count = {
            result[0]: result[1] for result in feature_sets_count_per_project
        }
        return project_to_feature_set_count

    def _calculate_models_counters(self, session) -> Dict[str, int]:
        import mlrun.artifacts

        # The kind filter is applied post the query to the DB (manually in python code), so counting should be that
        # way as well, therefore we're doing it here, and can't do it with sql as the above
        # We're using the "latest" which gives us only one version of each artifact key, which is what we want to
        # count (artifact count, not artifact versions count)
        model_artifacts = self._find_artifacts(
            session, None, "latest", kind=mlrun.artifacts.model.ModelArtifact.kind
        )
        project_to_models_count = collections.defaultdict(int)
        for model_artifact in model_artifacts:
            project_to_models_count[model_artifact.project] += 1
        return project_to_models_count

    def _calculate_files_counters(self, session) -> Dict[str, int]:
        import mlrun.artifacts

        # The category filter is applied post the query to the DB (manually in python code), so counting should be that
        # way as well, therefore we're doing it here, and can't do it with sql as the above
        # We're using the "latest" which gives us only one version of each artifact key, which is what we want to
        # count (artifact count, not artifact versions count)
        file_artifacts = self._find_artifacts(
            session,
            None,
            "latest",
            category=mlrun.common.schemas.ArtifactCategories.other,
        )
        project_to_files_count = collections.defaultdict(int)
        for file_artifact in file_artifacts:
            project_to_files_count[file_artifact.project] += 1
        return project_to_files_count

    def _calculate_runs_counters(
        self, session
    ) -> Tuple[Dict[str, int], Dict[str, int]]:
        running_runs_count_per_project = (
            session.query(Run.project, func.count(distinct(Run.name)))
            .filter(
                Run.state.in_(mlrun.runtimes.constants.RunStates.non_terminal_states())
            )
            .group_by(Run.project)
            .all()
        )
        project_to_running_runs_count = {
            result[0]: result[1] for result in running_runs_count_per_project
        }

        one_day_ago = datetime.now() - timedelta(hours=24)
        recent_failed_runs_count_per_project = (
            session.query(Run.project, func.count(distinct(Run.name)))
            .filter(
                Run.state.in_(
                    [
                        mlrun.runtimes.constants.RunStates.error,
                        mlrun.runtimes.constants.RunStates.aborted,
                    ]
                )
            )
            .filter(Run.start_time >= one_day_ago)
            .group_by(Run.project)
            .all()
        )
        project_to_recent_failed_runs_count = {
            result[0]: result[1] for result in recent_failed_runs_count_per_project
        }
        return project_to_recent_failed_runs_count, project_to_running_runs_count

    async def generate_projects_summaries(
        self, session: Session, projects: List[str]
    ) -> List[mlrun.common.schemas.ProjectSummary]:
        (
            project_to_function_count,
            project_to_schedule_count,
            project_to_feature_set_count,
            project_to_models_count,
            project_to_recent_failed_runs_count,
            project_to_running_runs_count,
        ) = await self._get_project_resources_counters(session)
        project_summaries = []
        for project in projects:
            project_summaries.append(
                mlrun.common.schemas.ProjectSummary(
                    name=project,
                    functions_count=project_to_function_count.get(project, 0),
                    schedules_count=project_to_schedule_count.get(project, 0),
                    feature_sets_count=project_to_feature_set_count.get(project, 0),
                    models_count=project_to_models_count.get(project, 0),
                    runs_failed_recent_count=project_to_recent_failed_runs_count.get(
                        project, 0
                    ),
                    runs_running_count=project_to_running_runs_count.get(project, 0),
                    # This is a mandatory field - filling here with 0, it will be filled with the real number in the
                    # crud layer
                    pipelines_running_count=0,
                )
            )
        return project_summaries

    def _update_project_record_from_project(
        self,
        session: Session,
        project_record: Project,
        project: mlrun.common.schemas.Project,
    ):
        project.metadata.created = project_record.created
        project_dict = project.dict()
        # TODO: handle taking out the functions/workflows/artifacts out of the project and save them separately
        project_record.full_object = project_dict
        project_record.description = project.spec.description
        project_record.source = project.spec.source
        project_record.owner = project.spec.owner
        project_record.state = project.status.state
        labels = project.metadata.labels or {}
        update_labels(project_record, labels)
        self._upsert(session, [project_record])

    def _patch_project_record_from_project(
        self,
        session: Session,
        name: str,
        project_record: Project,
        project: dict,
        patch_mode: mlrun.common.schemas.PatchMode,
    ):
        project.setdefault("metadata", {})["created"] = project_record.created
        strategy = patch_mode.to_mergedeep_strategy()
        project_record_full_object = project_record.full_object
        mergedeep.merge(project_record_full_object, project, strategy=strategy)

        # If a bad kind value was passed, it will fail here (return 422 to caller)
        project = mlrun.common.schemas.Project(**project_record_full_object)
        self.store_project(
            session,
            name,
            project,
        )

        project_record.full_object = project_record_full_object
        self._upsert(session, [project_record])

    def is_project_exists(self, session: Session, name: str):
        project_record = self._get_project_record(
            session, name, raise_on_not_found=False
        )
        if not project_record:
            return False
        return True

    def _get_project_record(
        self,
        session: Session,
        name: str = None,
        project_id: int = None,
        raise_on_not_found: bool = True,
    ) -> Project:
        if not any([project_id, name]):
            raise mlrun.errors.MLRunInvalidArgumentError(
                "One of 'name' or 'project_id' must be provided"
            )
        project_record = self._query(
            session, Project, name=name, id=project_id
        ).one_or_none()
        if not project_record:
            if not raise_on_not_found:
                return None
            raise mlrun.errors.MLRunNotFoundError(
                f"Project not found: name={name}, project_id={project_id}"
            )

        return project_record

    def verify_project_has_no_related_resources(self, session: Session, name: str):
        artifacts = self._find_artifacts(session, name, "*")
        self._verify_empty_list_of_project_related_resources(
            name, artifacts, "artifacts"
        )
        logs = self._list_logs(session, name)
        self._verify_empty_list_of_project_related_resources(name, logs, "logs")
        runs = self._find_runs(session, None, name, []).all()
        self._verify_empty_list_of_project_related_resources(name, runs, "runs")
        notifications = self._get_db_notifications(session, project=name)
        self._verify_empty_list_of_project_related_resources(
            name, notifications, "notifications"
        )
        schedules = self.list_schedules(session, project=name)
        self._verify_empty_list_of_project_related_resources(
            name, schedules, "schedules"
        )
        functions = self._list_project_function_names(session, name)
        self._verify_empty_list_of_project_related_resources(
            name, functions, "functions"
        )
        feature_sets = self._list_project_feature_set_names(session, name)
        self._verify_empty_list_of_project_related_resources(
            name, feature_sets, "feature_sets"
        )
        feature_vectors = self._list_project_feature_vector_names(session, name)
        self._verify_empty_list_of_project_related_resources(
            name, feature_vectors, "feature_vectors"
        )

    def delete_project_related_resources(self, session: Session, name: str):
        self.del_artifacts(session, project=name)
        self._delete_logs(session, name)
        self.delete_run_notifications(session, project=name)
        self.del_runs(session, project=name)
        self.delete_schedules(session, name)
        self._delete_functions(session, name)
        self._delete_feature_sets(session, name)
        self._delete_feature_vectors(session, name)
        self._delete_background_tasks(session, project=name)

        # resources deletion should remove their tags and labels as well, but doing another try in case there are
        # orphan resources
        self._delete_resources_tags(session, name)
        self._delete_resources_labels(session, name)

    @staticmethod
    def _verify_empty_list_of_project_related_resources(
        project: str, resources: List, resource_name: str
    ):
        if resources:
            raise mlrun.errors.MLRunPreconditionFailedError(
                f"Project {project} can not be deleted since related resources found: {resource_name}"
            )

    def _get_record_by_name_tag_and_uid(
        self,
        session,
        cls,
        project: str,
        name: str,
        tag: str = None,
        uid: str = None,
    ):
        query = self._query(session, cls, name=name, project=project)
        computed_tag = tag or "latest"
        object_tag_uid = None
        if tag or not uid:
            object_tag_uid = self._resolve_class_tag_uid(
                session, cls, project, name, computed_tag
            )
            if object_tag_uid is None:
                return None, None, None
            uid = object_tag_uid
        if uid:
            query = query.filter(cls.uid == uid)
        return computed_tag, object_tag_uid, query.one_or_none()

    def _get_feature_set(
        self,
        session,
        project: str,
        name: str,
        tag: str = None,
        uid: str = None,
    ):
        (
            computed_tag,
            feature_set_tag_uid,
            db_feature_set,
        ) = self._get_record_by_name_tag_and_uid(
            session, FeatureSet, project, name, tag, uid
        )
        if db_feature_set:
            feature_set = self._transform_feature_set_model_to_schema(db_feature_set)

            # If connected to a tag add it to metadata
            if feature_set_tag_uid:
                feature_set.metadata.tag = computed_tag
            return feature_set
        else:
            return None

    def get_feature_set(
        self,
        session,
        project: str,
        name: str,
        tag: str = None,
        uid: str = None,
    ) -> mlrun.common.schemas.FeatureSet:
        feature_set = self._get_feature_set(session, project, name, tag, uid)
        if not feature_set:
            feature_set_uri = generate_object_uri(project, name, tag)
            raise mlrun.errors.MLRunNotFoundError(
                f"Feature-set not found {feature_set_uri}"
            )

        return feature_set

    def _get_records_to_tags_map(self, session, cls, project, tag, name=None):
        # Find object IDs by tag, project and feature-set-name (which is a like query)
        tag_query = self._query(session, cls.Tag, project=project, name=tag)
        if name:
            tag_query = tag_query.filter(
                generate_query_predicate_for_name(cls.Tag.obj_name, name)
            )

        # Generate a mapping from each object id (note: not uid, it's the DB ID) to its associated tags.
        obj_id_tags = {}
        for row in tag_query:
            if row.obj_id in obj_id_tags:
                obj_id_tags[row.obj_id].append(row.name)
            else:
                obj_id_tags[row.obj_id] = [row.name]
        return obj_id_tags

    def _generate_records_with_tags_assigned(
        self, object_record, transform_fn, obj_id_tags, default_tag=None
    ):
        # Using a similar mechanism here to assign tags to feature sets as is used in list_functions. Please refer
        # there for some comments explaining the logic.
        results = []
        if default_tag:
            results.append(transform_fn(object_record, default_tag))
        else:
            object_tags = obj_id_tags.get(object_record.id, [])
            if len(object_tags) == 0 and not object_record.uid.startswith(
                unversioned_tagged_object_uid_prefix
            ):
                new_object = transform_fn(object_record)
                results.append(new_object)
            else:
                for object_tag in object_tags:
                    results.append(transform_fn(object_record, object_tag))
        return results

    @staticmethod
    def _generate_feature_set_digest(feature_set: mlrun.common.schemas.FeatureSet):
        return mlrun.common.schemas.FeatureSetDigestOutput(
            metadata=feature_set.metadata,
            spec=mlrun.common.schemas.FeatureSetDigestSpec(
                entities=feature_set.spec.entities,
                features=feature_set.spec.features,
            ),
        )

    def _generate_feature_or_entity_list_query(
        self,
        session,
        query_class,
        project: str,
        feature_set_keys,
        name: str = None,
        tag: str = None,
        labels: List[str] = None,
    ):
        # Query the actual objects to be returned
        query = (
            session.query(FeatureSet, query_class)
            .filter_by(project=project)
            .join(query_class)
        )

        if name:
            query = query.filter(
                generate_query_predicate_for_name(query_class.name, name)
            )
        if labels:
            query = self._add_labels_filter(session, query, query_class, labels)
        if tag:
            query = query.filter(FeatureSet.id.in_(feature_set_keys))

        return query

    def list_features(
        self,
        session,
        project: str,
        name: str = None,
        tag: str = None,
        entities: List[str] = None,
        labels: List[str] = None,
    ) -> mlrun.common.schemas.FeaturesOutput:
        # We don't filter by feature-set name here, as the name parameter refers to features
        feature_set_id_tags = self._get_records_to_tags_map(
            session, FeatureSet, project, tag, name=None
        )

        query = self._generate_feature_or_entity_list_query(
            session, Feature, project, feature_set_id_tags.keys(), name, tag, labels
        )

        if entities:
            query = query.join(FeatureSet.entities).filter(Entity.name.in_(entities))

        features_results = []
        for row in query:
            feature_record = mlrun.common.schemas.FeatureRecord.from_orm(row.Feature)
            feature_name = feature_record.name

            feature_sets = self._generate_records_with_tags_assigned(
                row.FeatureSet,
                self._transform_feature_set_model_to_schema,
                feature_set_id_tags,
                tag,
            )

            for feature_set in feature_sets:
                # Get the feature from the feature-set full structure, as it may contain extra fields (which are not
                # in the DB)
                feature = next(
                    (
                        feature
                        for feature in feature_set.spec.features
                        if feature.name == feature_name
                    ),
                    None,
                )
                if not feature:
                    raise mlrun.errors.MLRunInternalServerError(
                        "Inconsistent data in DB - features in DB not in feature-set document"
                    )

                features_results.append(
                    mlrun.common.schemas.FeatureListOutput(
                        feature=feature,
                        feature_set_digest=self._generate_feature_set_digest(
                            feature_set
                        ),
                    )
                )
        return mlrun.common.schemas.FeaturesOutput(features=features_results)

    def list_entities(
        self,
        session,
        project: str,
        name: str = None,
        tag: str = None,
        labels: List[str] = None,
    ) -> mlrun.common.schemas.EntitiesOutput:
        feature_set_id_tags = self._get_records_to_tags_map(
            session, FeatureSet, project, tag, name=None
        )

        query = self._generate_feature_or_entity_list_query(
            session, Entity, project, feature_set_id_tags.keys(), name, tag, labels
        )

        entities_results = []
        for row in query:
            entity_record = mlrun.common.schemas.FeatureRecord.from_orm(row.Entity)
            entity_name = entity_record.name

            feature_sets = self._generate_records_with_tags_assigned(
                row.FeatureSet,
                self._transform_feature_set_model_to_schema,
                feature_set_id_tags,
                tag,
            )

            for feature_set in feature_sets:
                # Get the feature from the feature-set full structure, as it may contain extra fields (which are not
                # in the DB)
                entity = next(
                    (
                        entity
                        for entity in feature_set.spec.entities
                        if entity.name == entity_name
                    ),
                    None,
                )
                if not entity:
                    raise mlrun.errors.MLRunInternalServerError(
                        "Inconsistent data in DB - entities in DB not in feature-set document"
                    )

                entities_results.append(
                    mlrun.common.schemas.EntityListOutput(
                        entity=entity,
                        feature_set_digest=self._generate_feature_set_digest(
                            feature_set
                        ),
                    )
                )
        return mlrun.common.schemas.EntitiesOutput(entities=entities_results)

    @staticmethod
    def _assert_partition_by_parameters(partition_by_enum_cls, partition_by, sort):
        if sort is None:
            raise mlrun.errors.MLRunInvalidArgumentError(
                "sort parameter must be provided when partition_by is used."
            )
        # For now, name is the only supported value. Remove once more fields are added.
        if partition_by not in partition_by_enum_cls:
            valid_enum_values = [
                enum_value.value for enum_value in partition_by_enum_cls
            ]
            raise mlrun.errors.MLRunInvalidArgumentError(
                f"Invalid partition_by given: '{partition_by.value}'. Must be one of {valid_enum_values}"
            )

    @staticmethod
    def _create_partitioned_query(
        session,
        query,
        cls,
        partition_by: typing.Union[
            mlrun.common.schemas.FeatureStorePartitionByField,
            mlrun.common.schemas.RunPartitionByField,
        ],
        rows_per_partition: int,
        partition_sort_by: mlrun.common.schemas.SortField,
        partition_order: mlrun.common.schemas.OrderType,
        max_partitions: int = 0,
    ):

        partition_field = partition_by.to_partition_by_db_field(cls)
        sort_by_field = partition_sort_by.to_db_field(cls)

        row_number_column = (
            func.row_number()
            .over(
                partition_by=partition_field,
                order_by=partition_order.to_order_by_predicate(sort_by_field),
            )
            .label("row_number")
        )
        if max_partitions > 0:
            max_partition_value = (
                func.max(sort_by_field)
                .over(
                    partition_by=partition_field,
                )
                .label("max_partition_value")
            )
            query = query.add_column(max_partition_value)

        # Need to generate a subquery so we can filter based on the row_number, since it
        # is a window function using over().
        subquery = query.add_column(row_number_column).subquery()

        if max_partitions == 0:
            # If we don't query on max-partitions, we end here. Need to alias the subquery so that the ORM will
            # be able to properly map it to objects.
            result_query = session.query(aliased(cls, subquery)).filter(
                subquery.c.row_number <= rows_per_partition
            )
            return result_query

        # Otherwise no need for an alias, as this is an internal query and will be wrapped by another one where
        # alias will apply. We just apply the filter here.
        result_query = session.query(subquery).filter(
            subquery.c.row_number <= rows_per_partition
        )

        # We query on max-partitions, so need to do another sub-query and order per the latest updated time of
        # a run in the partition.
        partition_rank = (
            func.dense_rank()
            .over(order_by=subquery.c.max_partition_value.desc())
            .label("partition_rank")
        )
        result_query = result_query.add_column(partition_rank).subquery()
        result_query = session.query(aliased(cls, result_query)).filter(
            result_query.c.partition_rank <= max_partitions
        )
        return result_query

    def list_feature_sets(
        self,
        session,
        project: str,
        name: str = None,
        tag: str = None,
        state: str = None,
        entities: List[str] = None,
        features: List[str] = None,
        labels: List[str] = None,
        partition_by: mlrun.common.schemas.FeatureStorePartitionByField = None,
        rows_per_partition: int = 1,
        partition_sort_by: mlrun.common.schemas.SortField = None,
        partition_order: mlrun.common.schemas.OrderType = mlrun.common.schemas.OrderType.desc,
    ) -> mlrun.common.schemas.FeatureSetsOutput:
        obj_id_tags = self._get_records_to_tags_map(
            session, FeatureSet, project, tag, name
        )

        # Query the actual objects to be returned
        query = self._query(session, FeatureSet, project=project, state=state)

        if name is not None:
            query = query.filter(
                generate_query_predicate_for_name(FeatureSet.name, name)
            )
        if tag:
            query = query.filter(FeatureSet.id.in_(obj_id_tags.keys()))
        if entities:
            query = query.join(FeatureSet.entities).filter(Entity.name.in_(entities))
        if features:
            query = query.join(FeatureSet.features).filter(Feature.name.in_(features))
        if labels:
            query = self._add_labels_filter(session, query, FeatureSet, labels)

        if partition_by:
            self._assert_partition_by_parameters(
                mlrun.common.schemas.FeatureStorePartitionByField,
                partition_by,
                partition_sort_by,
            )
            query = self._create_partitioned_query(
                session,
                query,
                FeatureSet,
                partition_by,
                rows_per_partition,
                partition_sort_by,
                partition_order,
            )

        feature_sets = []
        for feature_set_record in query:
            feature_sets.extend(
                self._generate_records_with_tags_assigned(
                    feature_set_record,
                    self._transform_feature_set_model_to_schema,
                    obj_id_tags,
                    tag,
                )
            )
        return mlrun.common.schemas.FeatureSetsOutput(feature_sets=feature_sets)

    def list_feature_sets_tags(
        self,
        session,
        project: str,
    ):
        query = (
            session.query(FeatureSet.name, FeatureSet.Tag.name)
            .filter(FeatureSet.Tag.project == project)
            .join(FeatureSet, FeatureSet.Tag.obj_id == FeatureSet.id)
            .distinct()
        )
        return [(project, row[0], row[1]) for row in query]

    @staticmethod
    def _update_feature_set_features(
        feature_set: FeatureSet, feature_dicts: List[dict]
    ):
        new_features = set(feature_dict["name"] for feature_dict in feature_dicts)
        current_features = set(feature.name for feature in feature_set.features)

        features_to_remove = current_features.difference(new_features)
        features_to_add = new_features.difference(current_features)

        feature_set.features = [
            feature
            for feature in feature_set.features
            if feature.name not in features_to_remove
        ]

        for feature_dict in feature_dicts:
            if feature_dict["name"] in features_to_add:
                labels = feature_dict.get("labels") or {}
                feature = Feature(
                    name=feature_dict["name"],
                    value_type=feature_dict["value_type"],
                    labels=[],
                )
                update_labels(feature, labels)
                feature_set.features.append(feature)

    @staticmethod
    def _update_feature_set_entities(feature_set: FeatureSet, entity_dicts: List[dict]):
        new_entities = set(entity_dict["name"] for entity_dict in entity_dicts)
        current_entities = set(entity.name for entity in feature_set.entities)

        entities_to_remove = current_entities.difference(new_entities)
        entities_to_add = new_entities.difference(current_entities)

        feature_set.entities = [
            entity
            for entity in feature_set.entities
            if entity.name not in entities_to_remove
        ]

        for entity_dict in entity_dicts:
            if entity_dict["name"] in entities_to_add:
                labels = entity_dict.get("labels") or {}
                entity = Entity(
                    name=entity_dict["name"],
                    value_type=entity_dict["value_type"],
                    labels=[],
                )
                update_labels(entity, labels)
                feature_set.entities.append(entity)

    def _update_feature_set_spec(
        self, feature_set: FeatureSet, new_feature_set_dict: dict
    ):
        feature_set_spec = new_feature_set_dict.get("spec")
        features = feature_set_spec.pop("features", [])
        entities = feature_set_spec.pop("entities", [])

        self._update_feature_set_features(feature_set, features)
        self._update_feature_set_entities(feature_set, entities)

    @staticmethod
    def _common_object_validate_and_perform_uid_change(
        object_dict: dict,
        tag,
        versioned,
        existing_uid=None,
    ):
        uid = fill_object_hash(object_dict, "uid", tag)
        if not versioned:
            uid = f"{unversioned_tagged_object_uid_prefix}{tag}"
            object_dict["metadata"]["uid"] = uid

        # If object was referenced by UID, the request cannot modify it
        if existing_uid and uid != existing_uid:
            raise mlrun.errors.MLRunInvalidArgumentError(
                "Changing uid for an object referenced by its uid"
            )
        return uid

    @staticmethod
    def _update_db_record_from_object_dict(
        db_object,
        common_object_dict: dict,
        uid,
    ):
        db_object.name = common_object_dict["metadata"]["name"]
        updated_datetime = datetime.now(timezone.utc)
        db_object.updated = updated_datetime
        if not db_object.created:
            db_object.created = common_object_dict["metadata"].pop(
                "created", None
            ) or datetime.now(timezone.utc)
        db_object.state = common_object_dict.get("status", {}).get("state")
        db_object.uid = uid

        common_object_dict["metadata"]["updated"] = str(updated_datetime)
        common_object_dict["metadata"]["created"] = str(db_object.created)

        # In case of an unversioned object, we don't want to return uid to user queries. However,
        # the uid DB field has to be set, since it's used for uniqueness in the DB.
        if uid.startswith(unversioned_tagged_object_uid_prefix):
            common_object_dict["metadata"].pop("uid", None)

        db_object.full_object = common_object_dict

        labels = common_object_dict["metadata"].pop("labels", {}) or {}
        update_labels(db_object, labels)

    @retry_on_conflict
    def store_feature_set(
        self,
        session,
        project,
        name,
        feature_set: mlrun.common.schemas.FeatureSet,
        tag=None,
        uid=None,
        versioned=True,
        always_overwrite=False,
    ) -> str:
        original_uid = uid

        # record with the given tag/uid
        _, _, existing_feature_set = self._get_record_by_name_tag_and_uid(
            session, FeatureSet, project, name, tag, uid
        )

        feature_set_dict = feature_set.dict(exclude_none=True)

        # get the computed uid
        uid = self._common_object_validate_and_perform_uid_change(
            feature_set_dict, tag, versioned, original_uid
        )

        if existing_feature_set:
            if uid == existing_feature_set.uid or always_overwrite:
                db_feature_set = existing_feature_set
            else:

                # In case an object with the given tag (or 'latest' which is the default) and name, but different uid
                # was found - Check If an object with the same computed uid but different tag already exists
                # and re-tag it.
                if self._re_tag_existing_object(
                    session, FeatureSet, project, name, tag, uid
                ):
                    return uid

                db_feature_set = FeatureSet(project=project)

            self._update_db_record_from_object_dict(
                db_feature_set, feature_set_dict, uid
            )

            self._update_feature_set_spec(db_feature_set, feature_set_dict)
            self._upsert(session, [db_feature_set])
            if tag:
                self.tag_objects_v2(session, [db_feature_set], project, tag)
            return uid

        # Object with the given tag/uid doesn't exist
        # Check if this is a re-tag of existing object - search by uid only
        if self._re_tag_existing_object(session, FeatureSet, project, name, tag, uid):
            return uid

        feature_set.metadata.tag = tag
        return self.create_feature_set(session, project, feature_set, versioned)

    def _re_tag_existing_object(self, session, cls, project, name, tag, uid):
        _, _, existing_object = self._get_record_by_name_tag_and_uid(
            session, cls, project, name, None, uid
        )
        if existing_object:
            self.tag_objects_v2(session, [existing_object], project, tag)
            return existing_object

        return None

    def _validate_and_enrich_record_for_creation(
        self,
        session,
        new_object,
        db_class,
        project,
        versioned,
    ):
        object_type = new_object.__class__.__name__

        object_dict = new_object.dict(exclude_none=True)
        hash_key = fill_object_hash(object_dict, "uid", new_object.metadata.tag)

        if versioned:
            uid = hash_key
        else:
            uid = f"{unversioned_tagged_object_uid_prefix}{new_object.metadata.tag}"
            object_dict["metadata"]["uid"] = uid

        existing_object = self._get_class_instance_by_uid(
            session, db_class, new_object.metadata.name, project, uid
        )
        if existing_object:
            object_uri = generate_object_uri(
                project, new_object.metadata.name, new_object.metadata.tag
            )
            raise mlrun.errors.MLRunConflictError(
                f"Adding an already-existing {object_type} - {object_uri}"
            )

        return uid, new_object.metadata.tag, object_dict

    def create_feature_set(
        self,
        session,
        project,
        feature_set: mlrun.common.schemas.FeatureSet,
        versioned=True,
    ) -> str:
        (uid, tag, feature_set_dict,) = self._validate_and_enrich_record_for_creation(
            session, feature_set, FeatureSet, project, versioned
        )

        db_feature_set = FeatureSet(project=project)

        self._update_db_record_from_object_dict(db_feature_set, feature_set_dict, uid)
        self._update_feature_set_spec(db_feature_set, feature_set_dict)

        self._upsert(session, [db_feature_set])
        self.tag_objects_v2(session, [db_feature_set], project, tag)

        return uid

    def patch_feature_set(
        self,
        session,
        project,
        name,
        feature_set_patch: dict,
        tag=None,
        uid=None,
        patch_mode: mlrun.common.schemas.PatchMode = mlrun.common.schemas.PatchMode.replace,
    ) -> str:
        feature_set_record = self._get_feature_set(session, project, name, tag, uid)
        if not feature_set_record:
            feature_set_uri = generate_object_uri(project, name, tag)
            raise mlrun.errors.MLRunNotFoundError(
                f"Feature-set not found {feature_set_uri}"
            )

        feature_set_struct = feature_set_record.dict(exclude_none=True)
        # using mergedeep for merging the patch content into the existing dictionary
        strategy = patch_mode.to_mergedeep_strategy()
        mergedeep.merge(feature_set_struct, feature_set_patch, strategy=strategy)

        versioned = feature_set_record.metadata.uid is not None

        # If a bad kind value was passed, it will fail here (return 422 to caller)
        feature_set = mlrun.common.schemas.FeatureSet(**feature_set_struct)
        return self.store_feature_set(
            session,
            project,
            name,
            feature_set,
            feature_set.metadata.tag,
            uid,
            versioned,
            always_overwrite=True,
        )

    def _delete_feature_store_object(self, session, cls, project, name, tag, uid):
        if tag and uid:
            raise mlrun.errors.MLRunInvalidArgumentError(
                "Both uid and tag specified when deleting an object."
            )

        object_id = None
        if uid:
            object_record = self._query(
                session, cls, project=project, name=name, uid=uid
            ).one_or_none()
            if object_record is None:
                return
            object_id = object_record.id
        elif tag:
            tag_record = self._query(
                session, cls.Tag, project=project, name=tag, obj_name=name
            ).one_or_none()
            if tag_record is None:
                return
            object_id = tag_record.obj_id

        if object_id:
            # deleting tags, because in sqlite the relationships aren't necessarily cascading
            self._delete(session, cls.Tag, obj_id=object_id)
            self._delete(session, cls, id=object_id)
        else:
            # If we got here, neither tag nor uid were provided - delete all references by name.
            # deleting tags, because in sqlite the relationships aren't necessarily cascading
            self._delete(session, cls.Tag, project=project, obj_name=name)
            self._delete(session, cls, project=project, name=name)

    def delete_feature_set(self, session, project, name, tag=None, uid=None):
        self._delete_feature_store_object(session, FeatureSet, project, name, tag, uid)

    def create_feature_vector(
        self,
        session,
        project,
        feature_vector: mlrun.common.schemas.FeatureVector,
        versioned=True,
    ) -> str:
        (
            uid,
            tag,
            feature_vector_dict,
        ) = self._validate_and_enrich_record_for_creation(
            session, feature_vector, FeatureVector, project, versioned
        )

        db_feature_vector = FeatureVector(project=project)

        self._update_db_record_from_object_dict(
            db_feature_vector, feature_vector_dict, uid
        )

        self._upsert(session, [db_feature_vector])
        self.tag_objects_v2(session, [db_feature_vector], project, tag)

        return uid

    def _get_feature_vector(
        self,
        session,
        project: str,
        name: str,
        tag: str = None,
        uid: str = None,
    ):
        (
            computed_tag,
            feature_vector_tag_uid,
            db_feature_vector,
        ) = self._get_record_by_name_tag_and_uid(
            session, FeatureVector, project, name, tag, uid
        )
        if db_feature_vector:
            feature_vector = self._transform_feature_vector_model_to_schema(
                db_feature_vector
            )

            # If connected to a tag add it to metadata
            if feature_vector_tag_uid:
                feature_vector.metadata.tag = computed_tag
            return feature_vector
        else:
            return None

    def get_feature_vector(
        self, session, project: str, name: str, tag: str = None, uid: str = None
    ) -> mlrun.common.schemas.FeatureVector:
        feature_vector = self._get_feature_vector(session, project, name, tag, uid)
        if not feature_vector:
            feature_vector_uri = generate_object_uri(project, name, tag)
            raise mlrun.errors.MLRunNotFoundError(
                f"Feature-vector not found {feature_vector_uri}"
            )

        return feature_vector

    def list_feature_vectors(
        self,
        session,
        project: str,
        name: str = None,
        tag: str = None,
        state: str = None,
        labels: List[str] = None,
        partition_by: mlrun.common.schemas.FeatureStorePartitionByField = None,
        rows_per_partition: int = 1,
        partition_sort_by: mlrun.common.schemas.SortField = None,
        partition_order: mlrun.common.schemas.OrderType = mlrun.common.schemas.OrderType.desc,
    ) -> mlrun.common.schemas.FeatureVectorsOutput:
        obj_id_tags = self._get_records_to_tags_map(
            session, FeatureVector, project, tag, name
        )

        # Query the actual objects to be returned
        query = self._query(session, FeatureVector, project=project, state=state)

        if name is not None:
            query = query.filter(
                generate_query_predicate_for_name(FeatureVector.name, name)
            )
        if tag:
            query = query.filter(FeatureVector.id.in_(obj_id_tags.keys()))
        if labels:
            query = self._add_labels_filter(session, query, FeatureVector, labels)

        if partition_by:
            self._assert_partition_by_parameters(
                mlrun.common.schemas.FeatureStorePartitionByField,
                partition_by,
                partition_sort_by,
            )
            query = self._create_partitioned_query(
                session,
                query,
                FeatureVector,
                partition_by,
                rows_per_partition,
                partition_sort_by,
                partition_order,
            )

        feature_vectors = []
        for feature_vector_record in query:
            feature_vectors.extend(
                self._generate_records_with_tags_assigned(
                    feature_vector_record,
                    self._transform_feature_vector_model_to_schema,
                    obj_id_tags,
                    tag,
                )
            )
        return mlrun.common.schemas.FeatureVectorsOutput(
            feature_vectors=feature_vectors
        )

    def list_feature_vectors_tags(
        self,
        session,
        project: str,
    ):
        query = (
            session.query(FeatureVector.name, FeatureVector.Tag.name)
            .filter(FeatureVector.Tag.project == project)
            .join(FeatureVector, FeatureVector.Tag.obj_id == FeatureVector.id)
            .distinct()
        )
        return [(project, row[0], row[1]) for row in query]

    @retry_on_conflict
    def store_feature_vector(
        self,
        session,
        project,
        name,
        feature_vector: mlrun.common.schemas.FeatureVector,
        tag=None,
        uid=None,
        versioned=True,
        always_overwrite=False,
    ) -> str:
        original_uid = uid

        # record with the given tag/uid
        _, _, existing_feature_vector = self._get_record_by_name_tag_and_uid(
            session, FeatureVector, project, name, tag, uid
        )

        feature_vector_dict = feature_vector.dict(exclude_none=True)

        # get the computed uid
        uid = self._common_object_validate_and_perform_uid_change(
            feature_vector_dict, tag, versioned, original_uid
        )

        if existing_feature_vector:
            if uid == existing_feature_vector.uid or always_overwrite:
                db_feature_vector = existing_feature_vector
            else:

                # In case an object with the given tag (or 'latest' which is the default) and name, but different uid
                # was found - Check If an object with the same computed uid but different tag already exists
                # and re-tag it.
                if self._re_tag_existing_object(
                    session, FeatureVector, project, name, tag, uid
                ):
                    return uid

                db_feature_vector = FeatureVector(project=project)

            self._update_db_record_from_object_dict(
                db_feature_vector, feature_vector_dict, uid
            )

            self._upsert(session, [db_feature_vector])
            if tag:
                self.tag_objects_v2(session, [db_feature_vector], project, tag)

            return uid

        # Object with the given tag/uid doesn't exist
        # Check if this is a re-tag of existing object - search by uid only
        if self._re_tag_existing_object(
            session, FeatureVector, project, name, tag, uid
        ):
            return uid

        feature_vector.metadata.tag = tag
        return self.create_feature_vector(session, project, feature_vector, versioned)

    def patch_feature_vector(
        self,
        session,
        project,
        name,
        feature_vector_update: dict,
        tag=None,
        uid=None,
        patch_mode: mlrun.common.schemas.PatchMode = mlrun.common.schemas.PatchMode.replace,
    ) -> str:
        feature_vector_record = self._get_feature_vector(
            session, project, name, tag, uid
        )
        if not feature_vector_record:
            feature_vector_uri = generate_object_uri(project, name, tag)
            raise mlrun.errors.MLRunNotFoundError(
                f"Feature-vector not found {feature_vector_uri}"
            )

        feature_vector_struct = feature_vector_record.dict(exclude_none=True)
        # using mergedeep for merging the patch content into the existing dictionary
        strategy = patch_mode.to_mergedeep_strategy()
        mergedeep.merge(feature_vector_struct, feature_vector_update, strategy=strategy)

        versioned = feature_vector_record.metadata.uid is not None

        feature_vector = mlrun.common.schemas.FeatureVector(**feature_vector_struct)
        return self.store_feature_vector(
            session,
            project,
            name,
            feature_vector,
            feature_vector.metadata.tag,
            uid,
            versioned,
            always_overwrite=True,
        )

    def delete_feature_vector(self, session, project, name, tag=None, uid=None):
        self._delete_feature_store_object(
            session, FeatureVector, project, name, tag, uid
        )

    def _resolve_tag(self, session, cls, project, name):
        ids = []
        for tag in self._query(session, cls.Tag, project=project, name=name):
            ids.append(tag.obj_id)
        if not ids:
            return name  # Not found, return original uid
        return ids

    def _resolve_class_tag_uid(self, session, cls, project, obj_name, tag_name):
        for tag in self._query(
            session, cls.Tag, project=project, obj_name=obj_name, name=tag_name
        ):
            return self._query(session, cls).get(tag.obj_id).uid
        return None

    def _resolve_class_tag_uids(
        self, session, cls, project, tag_name, obj_name=None
    ) -> List[str]:
        uids = []

        query = self._query(session, cls.Tag, project=project, name=tag_name)
        if obj_name:
            query = query.filter(
                generate_query_predicate_for_name(cls.Tag.obj_name, obj_name)
            )

        for tag in query:
            uids.append(self._query(session, cls).get(tag.obj_id).uid)
        return uids

    def _query(self, session, cls, **kw):
        kw = {k: v for k, v in kw.items() if v is not None}
        return session.query(cls).filter_by(**kw)

    def _function_latest_uid(self, session, project, name):
        # FIXME
        query = (
            self._query(session, Function.uid)
            .filter(Function.project == project, Function.name == name)
            .order_by(Function.updated.desc())
        ).limit(1)
        out = query.one_or_none()
        if out:
            return out[0]

    def _find_or_create_users(self, session, user_names):
        users = list(self._query(session, User).filter(User.name.in_(user_names)))
        new = set(user_names) - {user.name for user in users}
        if new:
            for name in new:
                user = User(name=name)
                session.add(user)
                users.append(user)
            try:
                session.commit()
            except SQLAlchemyError as err:
                session.rollback()
                raise mlrun.errors.MLRunConflictError(
                    f"add user: {err_to_str(err)}"
                ) from err
        return users

    def _get_class_instance_by_uid(self, session, cls, name, project, uid):
        query = self._query(session, cls, name=name, project=project, uid=uid)
        return query.one_or_none()

    def _get_artifact(self, session, uid, project, key):
        try:
            resp = self._query(
                session, Artifact, uid=uid, project=project, key=key
            ).one_or_none()
            return resp
        finally:
            pass

    def _get_run(self, session, uid, project, iteration):
        try:
            resp = self._query(
                session, Run, uid=uid, project=project, iteration=iteration
            ).one_or_none()
            return resp
        finally:
            pass

    def _delete_empty_labels(self, session, cls):
        session.query(cls).filter(cls.parent == NULL).delete()
        session.commit()

    def _upsert(self, session, objects, ignore=False):
        if not objects:
            return
        for object_ in objects:
            session.add(object_)
        self._commit(session, objects, ignore)

    def _commit(self, session, objects, ignore=False):
        def _try_commit_obj():
            try:
                session.commit()
            except SQLAlchemyError as err:
                session.rollback()
                cls = objects[0].__class__.__name__
                if "database is locked" in str(err):
                    logger.warning(
                        "Database is locked. Retrying", cls=cls, err=str(err)
                    )
                    raise mlrun.errors.MLRunRuntimeError(
                        "Failed committing changes, database is locked"
                    ) from err
                logger.warning(
                    "Failed committing changes to DB", cls=cls, err=err_to_str(err)
                )
                if not ignore:
                    identifiers = ",".join(
                        object_.get_identifier_string() for object_ in objects
                    )
                    # We want to retry only when database is locked so for any other scenario escalate to fatal failure
                    try:
                        if any([message in str(err) for message in conflict_messages]):
                            raise mlrun.errors.MLRunConflictError(
                                f"Conflict - {cls} already exists: {identifiers}"
                            ) from err
                        raise mlrun.errors.MLRunRuntimeError(
                            f"Failed committing changes to DB. class={cls} objects={identifiers}"
                        ) from err
                    except (
                        mlrun.errors.MLRunRuntimeError,
                        mlrun.errors.MLRunConflictError,
                    ) as exc:
                        raise mlrun.errors.MLRunFatalFailureError(
                            original_exception=exc
                        )

        if config.httpdb.db.commit_retry_timeout:
            mlrun.utils.helpers.retry_until_successful(
                config.httpdb.db.commit_retry_interval,
                config.httpdb.db.commit_retry_timeout,
                logger,
                False,
                _try_commit_obj,
            )

    def _find_runs(self, session, uid, project, labels):
        labels = label_set(labels)
        if project == "*":
            project = None
        query = self._query(session, Run, project=project)
        if uid:
            # uid may be either a single uid (string) or a list of uids
            uid = mlrun.utils.helpers.as_list(uid)
            query = query.filter(Run.uid.in_(uid))
        return self._add_labels_filter(session, query, Run, labels)

    def _get_db_notifications(
        self, session, name: str = None, run_id: int = None, project: str = None
    ):
        return self._query(
            session, Notification, name=name, run=run_id, project=project
        ).all()

    def _latest_uid_filter(self, session, query):
        # Create a sub query of latest uid (by updated) per (project,key)
        subq = (
            session.query(
                Artifact.uid,
                Artifact.project,
                Artifact.key,
                func.max(Artifact.updated),
            )
            .group_by(
                Artifact.project,
                Artifact.key.label("key"),
            )
            .subquery("max_key")
        )

        # Join current query with sub query on (project, key, uid)
        return query.join(
            subq,
            and_(
                Artifact.project == subq.c.project,
                Artifact.key == subq.c.key,
                Artifact.uid == subq.c.uid,
            ),
        )

    @staticmethod
    def _escape_characters_for_like_query(value: str) -> str:
        return (
            value.translate(value.maketrans({"_": r"\_", "%": r"\%"})) if value else ""
        )

    def _add_artifact_name_and_iter_query(self, query, name=None, iter=None):
        if not name and not iter:
            return query

        # Escape special chars (_,%) since we still need to do a like query because of the iter.
        # Also limit length to len(str) + 3, assuming iter is < 100 (two iter digits + hyphen)
        # this helps filter the situations where we match a suffix by mistake due to the like query.
        exact_name = self._escape_characters_for_like_query(name)

        if name and name.startswith("~"):
            # Like query
            iter_prefix = f"{iter}-" if iter else ""
            return query.filter(
                Artifact.key.ilike(f"{iter_prefix}%{exact_name[1:]}%", escape="\\")
            )

        # From here on, it's either exact name match or no name
        if iter:
            if name:
                return query.filter(Artifact.key == f"{iter}-{name}")
            return query.filter(Artifact.key.ilike(f"{iter}-%"))

        # Exact match, no iter specified
        return query.filter(
            or_(
                Artifact.key == name,
                and_(
                    Artifact.key.like(f"%-{exact_name}", escape="\\"),
                    func.length(Artifact.key) < len(name) + 4,
                ),
            )
        )

    def _find_artifacts(
        self,
        session,
        project,
        ids,
        labels=None,
        since=None,
        until=None,
        name=None,
        kind=None,
        category: mlrun.common.schemas.ArtifactCategories = None,
        iter=None,
        use_tag_as_uid: bool = None,
    ):
        """
        TODO: refactor this method
        basically ids should be list of strings (representing ids), but we also handle 3 special cases (mainly for
        BC until we refactor the whole artifacts API):
        1. ids == "*" - in which we don't care about ids we just don't add any filter for this column
        2. ids == "latest":
        use_tag_as_uid==(None or False) we find the relevant uid by finding the latest artifact using the updated column
        use_tag_as_uid==True we are treating the ids as uid (for backwards compatibility where we have artifacts which
        were created with uid==latest when created using the project.log_artifact() method)
        3. ids is a string (different than "latest") - in which the meaning is actually a uid, so we add this filter
        """
        if category and kind:
            message = "Category and Kind filters can't be given together"
            logger.warning(message, kind=kind, category=category)
            raise ValueError(message)
        labels = label_set(labels)
        query = self._query(session, Artifact, project=project)
        if ids != "*":
            if ids == "latest" and not use_tag_as_uid:
                query = self._latest_uid_filter(session, query)
            elif isinstance(ids, str):
                query = query.filter(Artifact.uid == ids)
            else:
                query = query.filter(Artifact.id.in_(ids))
        query = self._add_labels_filter(session, query, Artifact, labels)

        if since or until:
            since = since or datetime.min
            until = until or datetime.max
            query = query.filter(
                and_(Artifact.updated >= since, Artifact.updated <= until)
            )

        query = self._add_artifact_name_and_iter_query(query, name, iter)

        if kind:
            return self._filter_artifacts_by_kinds(query, [kind])

        elif category:
            filtered_artifacts = self._filter_artifacts_by_category(query, category)
            # TODO - this is a hack needed since link artifacts will be returned even for artifacts of
            #        the wrong category. Remove this when we refactor this area.
            return self._filter_out_extra_link_artifacts(filtered_artifacts)
        else:
            return query.all()

    def _filter_artifacts_by_category(
        self, artifacts, category: mlrun.common.schemas.ArtifactCategories
    ):
        kinds, exclude = category.to_kinds_filter()
        return self._filter_artifacts_by_kinds(artifacts, kinds, exclude)

    def _filter_artifacts_by_kinds(
        self, artifacts, kinds: List[str], exclude: bool = False
    ):
        """
        :param kinds - list of kinds to filter by
        :param exclude - if true then the filter will be "all except" - get all artifacts excluding the ones who have
         any of the given kinds
        """
        # see docstring of _post_query_runs_filter for why we're filtering it manually
        filtered_artifacts = []
        for artifact in artifacts:
            artifact_json = artifact.struct
            if (
                artifact_json
                and isinstance(artifact_json, dict)
                and (
                    (
                        not exclude
                        and any([kind == artifact_json.get("kind") for kind in kinds])
                    )
                    or (
                        exclude
                        and all([kind != artifact_json.get("kind") for kind in kinds])
                    )
                )
            ):
                filtered_artifacts.append(artifact)
        return filtered_artifacts

    # TODO - this is a hack needed since link artifacts will be returned even for artifacts of
    #        the wrong category. Remove this when we refactor this area.
    @staticmethod
    def _filter_out_extra_link_artifacts(artifacts):
        # Only keep link artifacts that point at "real" artifacts that already exist in the results
        existing_keys = set()
        link_artifacts = []
        filtered_artifacts = []
        for artifact in artifacts:
            if artifact.struct.get("kind") != "link":
                existing_keys.add(artifact.key)
                filtered_artifacts.append(artifact)
            else:
                link_artifacts.append(artifact)

        for link_artifact in link_artifacts:
            if "spec" in link_artifact.struct:
                link_iteration = link_artifact.struct["spec"].get("link_iteration")
            else:
                link_iteration = link_artifact.struct.get("link_iteration")
            if not link_iteration:
                continue
            linked_key = f"{link_iteration}-{link_artifact.key}"
            if linked_key in existing_keys:
                filtered_artifacts.append(link_artifact)

        return filtered_artifacts

    def _find_functions(self, session, name, project, uids=None, labels=None):
        query = self._query(session, Function, project=project)
        if name:
            query = query.filter(generate_query_predicate_for_name(Function.name, name))
        if uids is not None:
            query = query.filter(Function.uid.in_(uids))

        labels = label_set(labels)
        return self._add_labels_filter(session, query, Function, labels)

    def _delete(self, session, cls, **kw):
        query = session.query(cls).filter_by(**kw)
        for obj in query:
            session.delete(obj)
        session.commit()

    def _find_lables(self, session, cls, label_cls, labels):
        return session.query(cls).join(label_cls).filter(label_cls.name.in_(labels))

    def _add_labels_filter(self, session, query, cls, labels):
        if not labels:
            return query

        preds = []
        # Some specific handling is needed for the case of a query like "label=x&label=x=value". In this case
        # of course it should be reduced to "label=x=value". That's why we need to keep the labels that are queried
        # with values, and then remove it from the list of labels queried without value.
        label_names_with_values = set()
        label_names_no_values = set()

        for lbl in labels:
            if "=" in lbl:
                name, value = [v.strip() for v in lbl.split("=", 1)]
                cond = and_(cls.Label.name == name, cls.Label.value == value)
                preds.append(cond)
                label_names_with_values.add(name)
            else:
                label_names_no_values.add(lbl.strip())

        for name in label_names_no_values.difference(label_names_with_values):
            preds.append(cls.Label.name == name)

        if len(preds) == 1:
            # A single label predicate is a common case, and there's no need to burden the DB with
            # a more complex query for that case.
            subq = session.query(cls.Label).filter(*preds).subquery("labels")
        else:
            # Basically do an "or" query on the predicates, and count how many rows each parent object has -
            # if it has as much rows as predicates, then it means it answers all the conditions.
            subq = (
                session.query(cls.Label)
                .filter(or_(*preds))
                .group_by(cls.Label.parent)
                .having(func.count(cls.Label.parent) == len(preds))
                .subquery("labels")
            )

        return query.join(subq)

    def _delete_class_labels(
        self,
        session: Session,
        cls: Any,
        project: str = "",
        name: str = "",
        key: str = "",
        commit: bool = True,
    ):
        filters = []
        if project:
            filters.append(cls.project == project)
        if name:
            filters.append(cls.name == name)
        if key:
            filters.append(cls.key == key)
        query = session.query(cls.Label).join(cls).filter(*filters)

        for label in query:
            session.delete(label)
        if commit:
            session.commit()

    def _transform_schedule_record_to_scheme(
        self,
        schedule_record: Schedule,
    ) -> mlrun.common.schemas.ScheduleRecord:
        schedule = mlrun.common.schemas.ScheduleRecord.from_orm(schedule_record)
        schedule.creation_time = self._add_utc_timezone(schedule.creation_time)
        schedule.next_run_time = self._add_utc_timezone(schedule.next_run_time)
        return schedule

    @staticmethod
    def _add_utc_timezone(time_value: typing.Optional[datetime]):
        """
        sqlalchemy losing timezone information with sqlite so we're returning it
        https://stackoverflow.com/questions/6991457/sqlalchemy-losing-timezone-information-with-sqlite
        """
        if time_value:
            if time_value.tzinfo is None:
                return pytz.utc.localize(time_value)
        return time_value

    @staticmethod
    def _transform_feature_set_model_to_schema(
        feature_set_record: FeatureSet,
        tag=None,
    ) -> mlrun.common.schemas.FeatureSet:
        feature_set_full_dict = feature_set_record.full_object
        feature_set_resp = mlrun.common.schemas.FeatureSet(**feature_set_full_dict)

        feature_set_resp.metadata.tag = tag
        return feature_set_resp

    @staticmethod
    def _transform_feature_vector_model_to_schema(
        feature_vector_record: FeatureVector,
        tag=None,
    ) -> mlrun.common.schemas.FeatureVector:
        feature_vector_full_dict = feature_vector_record.full_object
        feature_vector_resp = mlrun.common.schemas.FeatureVector(
            **feature_vector_full_dict
        )

        feature_vector_resp.metadata.tag = tag
        feature_vector_resp.metadata.created = feature_vector_record.created
        return feature_vector_resp

    def _transform_project_record_to_schema(
        self, session: Session, project_record: Project
    ) -> mlrun.common.schemas.Project:
        # in projects that was created before 0.6.0 the full object wasn't created properly - fix that, and return
        if not project_record.full_object:
            project = mlrun.common.schemas.Project(
                metadata=mlrun.common.schemas.ProjectMetadata(
                    name=project_record.name,
                    created=project_record.created,
                ),
                spec=mlrun.common.schemas.ProjectSpec(
                    description=project_record.description,
                    source=project_record.source,
                ),
                status=mlrun.common.schemas.ObjectStatus(
                    state=project_record.state,
                ),
            )
            self.store_project(session, project_record.name, project)
            return project
        # TODO: handle transforming the functions/workflows/artifacts references to real objects
        return mlrun.common.schemas.Project(**project_record.full_object)

    def _transform_notification_record_to_spec_and_status(
        self,
        notification_record: Notification,
    ) -> typing.Tuple[dict, dict]:
        notification_spec = self._transform_notification_record_to_schema(
            notification_record
        ).to_dict()
        notification_status = {
            "status": notification_spec.pop("status", None),
            "sent_time": notification_spec.pop("sent_time", None),
        }
        return notification_spec, notification_status

    @staticmethod
    def _transform_notification_record_to_schema(
        notification_record: Notification,
    ) -> mlrun.model.Notification:
        return mlrun.model.Notification(
            kind=notification_record.kind,
            name=notification_record.name,
            message=notification_record.message,
            severity=notification_record.severity,
            when=notification_record.when.split(","),
            condition=notification_record.condition,
            params=notification_record.params,
            status=notification_record.status,
            sent_time=notification_record.sent_time,
        )

    def _move_and_reorder_table_items(
        self, session, moved_object, move_to=None, move_from=None
    ):
        # If move_to is None - delete object. If move_from is None - insert a new object
        moved_object.index = move_to

        if move_from == move_to:
            # It's just modifying the same object - update and exit.
            # using merge since primary key is changing
            session.merge(moved_object)
            session.commit()
            return

        modifier = 1
        if move_from is None:
            start, end = move_to, None
        elif move_to is None:
            start, end = move_from + 1, None
            modifier = -1
        else:
            if move_from < move_to:
                start, end = move_from + 1, move_to
                modifier = -1
            else:
                start, end = move_to, move_from - 1

        query = session.query(HubSource).filter(HubSource.index >= start)
        if end:
            query = query.filter(HubSource.index <= end)

        for source_record in query:
            source_record.index = source_record.index + modifier
            # using merge since primary key is changing
            session.merge(source_record)

        if move_to:
            # using merge since primary key is changing
            session.merge(moved_object)
        else:
            session.delete(moved_object)
        session.commit()

    @staticmethod
<<<<<<< HEAD
    def _transform_marketplace_source_record_to_schema(
        marketplace_source_record: MarketplaceSource,
    ) -> mlrun.common.schemas.IndexedMarketplaceSource:
        source_full_dict = marketplace_source_record.full_object
        marketplace_source = mlrun.common.schemas.MarketplaceSource(**source_full_dict)
        return mlrun.common.schemas.IndexedMarketplaceSource(
            index=marketplace_source_record.index, source=marketplace_source
        )

    @staticmethod
    def _transform_marketplace_source_schema_to_record(
        marketplace_source_schema: mlrun.common.schemas.IndexedMarketplaceSource,
        current_object: MarketplaceSource = None,
=======
    def _transform_hub_source_record_to_schema(
        hub_source_record: HubSource,
    ) -> schemas.IndexedHubSource:
        source_full_dict = hub_source_record.full_object
        hub_source = schemas.HubSource(**source_full_dict)
        return schemas.IndexedHubSource(
            index=hub_source_record.index, source=hub_source
        )

    @staticmethod
    def _transform_hub_source_schema_to_record(
        hub_source_schema: schemas.IndexedHubSource,
        current_object: HubSource = None,
>>>>>>> f1d4a543
    ):
        now = datetime.now(timezone.utc)
        if current_object:
            if current_object.name != hub_source_schema.source.metadata.name:
                raise mlrun.errors.MLRunInternalServerError(
                    "Attempt to update object while replacing its name"
                )
            created_timestamp = current_object.created
        else:
            created_timestamp = hub_source_schema.source.metadata.created or now
        updated_timestamp = hub_source_schema.source.metadata.updated or now

        hub_source_record = HubSource(
            id=current_object.id if current_object else None,
            name=hub_source_schema.source.metadata.name,
            index=hub_source_schema.index,
            created=created_timestamp,
            updated=updated_timestamp,
        )
        full_object = hub_source_schema.source.dict()
        full_object["metadata"]["created"] = str(created_timestamp)
        full_object["metadata"]["updated"] = str(updated_timestamp)
        # Make sure we don't keep any credentials in the DB. These are handled in the hub crud object.
        full_object["spec"].pop("credentials", None)

        hub_source_record.full_object = full_object
        return hub_source_record

    @staticmethod
    def _validate_and_adjust_hub_order(session, order):
        max_order = session.query(func.max(HubSource.index)).scalar()
        if not max_order or max_order < 0:
            max_order = 0

<<<<<<< HEAD
        if order == mlrun.common.schemas.marketplace.last_source_index:
=======
        if order == schemas.hub.last_source_index:
>>>>>>> f1d4a543
            order = max_order + 1

        if order > max_order + 1:
            raise mlrun.errors.MLRunInvalidArgumentError(
                f"Order must not exceed the current maximal order + 1. max_order = {max_order}, order = {order}"
            )
        if order < 1:
            raise mlrun.errors.MLRunInvalidArgumentError(
                "Order of inserted source must be greater than 0 or "
<<<<<<< HEAD
                + f"{mlrun.common.schemas.marketplace.last_source_index} (for last). order = {order}"
            )
        return order

    def create_marketplace_source(
        self, session, ordered_source: mlrun.common.schemas.IndexedMarketplaceSource
    ):
=======
                + f"{schemas.hub.last_source_index} (for last). order = {order}"
            )
        return order

    def create_hub_source(self, session, ordered_source: schemas.IndexedHubSource):
>>>>>>> f1d4a543
        logger.debug(
            "Creating hub source in DB",
            index=ordered_source.index,
            name=ordered_source.source.metadata.name,
        )

        order = self._validate_and_adjust_hub_order(session, ordered_source.index)
        name = ordered_source.source.metadata.name
        source_record = self._query(session, HubSource, name=name).one_or_none()
        if source_record:
            raise mlrun.errors.MLRunConflictError(
                f"Hub source name already exists. name = {name}"
            )
        source_record = self._transform_hub_source_schema_to_record(ordered_source)

        self._move_and_reorder_table_items(
            session, source_record, move_to=order, move_from=None
        )

    @retry_on_conflict
    def store_hub_source(
        self,
        session,
        name,
<<<<<<< HEAD
        ordered_source: mlrun.common.schemas.IndexedMarketplaceSource,
=======
        ordered_source: schemas.IndexedHubSource,
>>>>>>> f1d4a543
    ):
        logger.debug("Storing hub source in DB", index=ordered_source.index, name=name)

        if name != ordered_source.source.metadata.name:
            raise mlrun.errors.MLRunInvalidArgumentError(
                "Conflict between resource name and metadata.name in the stored object"
            )
        order = self._validate_and_adjust_hub_order(session, ordered_source.index)

        source_record = self._query(session, HubSource, name=name).one_or_none()
        current_order = source_record.index if source_record else None
<<<<<<< HEAD
        if current_order == mlrun.common.schemas.marketplace.last_source_index:
=======
        if current_order == schemas.hub.last_source_index:
>>>>>>> f1d4a543
            raise mlrun.errors.MLRunInvalidArgumentError(
                "Attempting to modify the global hub source."
            )
        source_record = self._transform_hub_source_schema_to_record(
            ordered_source, source_record
        )

        self._move_and_reorder_table_items(
            session, source_record, move_to=order, move_from=current_order
        )

<<<<<<< HEAD
    def list_marketplace_sources(
        self, session
    ) -> List[mlrun.common.schemas.IndexedMarketplaceSource]:
=======
    def list_hub_sources(self, session) -> List[schemas.IndexedHubSource]:
>>>>>>> f1d4a543
        results = []
        query = self._query(session, HubSource).order_by(HubSource.index.desc())
        for record in query:
            ordered_source = self._transform_hub_source_record_to_schema(record)
            # Need this to make the list return such that the default source is last in the response.
            if ordered_source.index != mlrun.common.schemas.last_source_index:
                results.insert(0, ordered_source)
            else:
                results.append(ordered_source)
        return results

    def delete_hub_source(self, session, name):
        logger.debug("Deleting hub source from DB", name=name)

        source_record = self._query(session, HubSource, name=name).one_or_none()
        if not source_record:
            return

        current_order = source_record.index
<<<<<<< HEAD
        if current_order == mlrun.common.schemas.marketplace.last_source_index:
=======
        if current_order == schemas.hub.last_source_index:
>>>>>>> f1d4a543
            raise mlrun.errors.MLRunInvalidArgumentError(
                "Attempting to delete the global hub source."
            )

        self._move_and_reorder_table_items(
            session, source_record, move_to=None, move_from=current_order
        )

<<<<<<< HEAD
    def get_marketplace_source(
        self, session, name
    ) -> mlrun.common.schemas.IndexedMarketplaceSource:
        source_record = self._query(session, MarketplaceSource, name=name).one_or_none()
=======
    def get_hub_source(self, session, name) -> schemas.IndexedHubSource:
        source_record = self._query(session, HubSource, name=name).one_or_none()
>>>>>>> f1d4a543
        if not source_record:
            raise mlrun.errors.MLRunNotFoundError(
                f"Hub source not found. name = {name}"
            )

        return self._transform_hub_source_record_to_schema(source_record)

    def get_current_data_version(
        self, session, raise_on_not_found=True
    ) -> typing.Optional[str]:
        current_data_version_record = (
            self._query(session, DataVersion)
            .order_by(DataVersion.created.desc())
            .limit(1)
            .one_or_none()
        )
        if not current_data_version_record:
            log_method = logger.warning if raise_on_not_found else logger.debug
            message = "No data version found"
            log_method(message)
            if raise_on_not_found:
                raise mlrun.errors.MLRunNotFoundError(message)
        if current_data_version_record:
            return current_data_version_record.version
        else:
            return None

    def create_data_version(self, session, version):
        logger.debug(
            "Creating data version in DB",
            version=version,
        )

        now = datetime.now(timezone.utc)
        data_version_record = DataVersion(version=version, created=now)
        self._upsert(session, [data_version_record])

    @retry_on_conflict
    def store_background_task(
        self,
        session,
        name: str,
        project: str,
        state: str = mlrun.common.schemas.BackgroundTaskState.running,
        timeout: int = None,
    ):
        background_task_record = self._query(
            session,
            BackgroundTask,
            name=name,
            project=project,
        ).one_or_none()
        now = datetime.now(timezone.utc)
        if background_task_record:
            # we don't want to be able to change state after it reached terminal state
            if (
                background_task_record.state
                in mlrun.common.schemas.BackgroundTaskState.terminal_states()
                and state != background_task_record.state
            ):
                raise mlrun.errors.MLRunRuntimeError(
                    "Background task already reached terminal state, can not change to another state. Failing"
                )

            if timeout and mlrun.mlconf.background_tasks.timeout_mode == "enabled":
                background_task_record.timeout = int(timeout)
            background_task_record.state = state
            background_task_record.updated = now
        else:
            if mlrun.mlconf.background_tasks.timeout_mode == "disabled":
                timeout = None

            background_task_record = BackgroundTask(
                name=name,
                project=project,
                state=state,
                created=now,
                updated=now,
                timeout=int(timeout) if timeout else None,
            )
        self._upsert(session, [background_task_record])

    def get_background_task(
        self, session, name: str, project: str
    ) -> mlrun.common.schemas.BackgroundTask:
        background_task_record = self._get_background_task_record(
            session, name, project
        )
        if self._is_background_task_timeout_exceeded(background_task_record):
            # lazy update of state, only if get background task was requested and the timeout for the update passed
            # and the task still in progress then we change to failed
            self.store_background_task(
                session,
                name,
                project,
                mlrun.common.schemas.background_task.BackgroundTaskState.failed,
            )
            background_task_record = self._get_background_task_record(
                session, name, project
            )

        return self._transform_background_task_record_to_schema(background_task_record)

    @staticmethod
    def _transform_background_task_record_to_schema(
        background_task_record: BackgroundTask,
    ) -> mlrun.common.schemas.BackgroundTask:
        return mlrun.common.schemas.BackgroundTask(
            metadata=mlrun.common.schemas.BackgroundTaskMetadata(
                name=background_task_record.name,
                project=background_task_record.project,
                created=background_task_record.created,
                updated=background_task_record.updated,
                timeout=background_task_record.timeout,
            ),
            spec=mlrun.common.schemas.BackgroundTaskSpec(),
            status=mlrun.common.schemas.BackgroundTaskStatus(
                state=background_task_record.state,
            ),
        )

    def _list_project_background_tasks(
        self, session: Session, project: str
    ) -> typing.List[str]:
        return [
            name
            for name, in self._query(
                session, distinct(BackgroundTask.name), project=project
            ).all()
        ]

    def _delete_background_tasks(self, session: Session, project: str):
        logger.debug("Removing background tasks from db", project=project)
        for background_task_name in self._list_project_background_tasks(
            session, project
        ):
            self.delete_background_task(session, background_task_name, project)

    def delete_background_task(self, session: Session, name: str, project: str):
        self._delete(session, BackgroundTask, name=name, project=project)

    def _get_background_task_record(
        self,
        session: Session,
        name: str,
        project: str,
        raise_on_not_found: bool = True,
    ) -> BackgroundTask:
        background_task_record = self._query(
            session, BackgroundTask, name=name, project=project
        ).one_or_none()
        if not background_task_record:
            if not raise_on_not_found:
                return None
            raise mlrun.errors.MLRunNotFoundError(
                f"Background task not found: name={name}, project={project}"
            )
        return background_task_record

    @staticmethod
    def _is_background_task_timeout_exceeded(background_task_record) -> bool:
        # We don't verify if timeout_mode is enabled because if timeout is defined and
        # mlrun.mlconf.background_tasks.timeout_mode == "disabled",
        # it signifies that the background task was initiated while timeout mode was enabled,
        # and we intend to verify it as if timeout mode was enabled
        timeout = background_task_record.timeout
        if (
            timeout
            and background_task_record.state
            not in mlrun.common.schemas.BackgroundTaskState.terminal_states()
            and datetime.utcnow()
            > timedelta(seconds=int(timeout)) + background_task_record.updated
        ):
            return True
        return False

    def store_run_notifications(
        self,
        session,
        notification_objects: typing.List[mlrun.model.Notification],
        run_uid: str,
        project: str,
    ):
        # iteration is 0, as we don't support multiple notifications per hyper param run, only for the whole run
        run = self._get_run(session, run_uid, project, 0)
        if not run:
            raise mlrun.errors.MLRunNotFoundError(
                f"Run not found: uid={run_uid}, project={project}"
            )

        run_notifications = {
            notification.name: notification
            for notification in self._get_db_notifications(session, run_id=run.id)
        }
        notifications = []
        for notification_model in notification_objects:
            new_notification = False
            notification = run_notifications.get(notification_model.name, None)
            if not notification:
                new_notification = True
                notification = Notification(
                    name=notification_model.name, run=run.id, project=project
                )

            notification.kind = notification_model.kind
            notification.message = notification_model.message
            notification.severity = notification_model.severity
            notification.when = ",".join(notification_model.when)
            notification.condition = notification_model.condition
            notification.params = notification_model.params
            notification.status = (
                notification_model.status
                or mlrun.common.schemas.NotificationStatus.PENDING
            )
            notification.sent_time = notification_model.sent_time

            logger.debug(
                f"Storing {'new' if new_notification else 'existing'} notification",
                notification_name=notification.name,
                run_uid=run_uid,
                project=project,
            )
            notifications.append(notification)

        self._upsert(session, notifications)

    def list_run_notifications(
        self,
        session,
        run_uid: str,
        project: str = "",
    ) -> typing.List[mlrun.model.Notification]:

        # iteration is 0, as we don't support multiple notifications per hyper param run, only for the whole run
        run = self._get_run(session, run_uid, project, 0)
        if not run:
            return []

        return [
            self._transform_notification_record_to_schema(notification)
            for notification in self._query(session, Notification, run=run.id).all()
        ]

    def delete_run_notifications(
        self,
        session,
        name: str = None,
        run_uid: str = None,
        project: str = None,
        commit: bool = True,
    ):
        run_id = None
        if run_uid:

            # iteration is 0, as we don't support multiple notifications per hyper param run, only for the whole run
            run = self._get_run(session, run_uid, project, 0)
            if not run:
                raise mlrun.errors.MLRunNotFoundError(
                    f"Run not found: uid={run_uid}, project={project}"
                )
            run_id = run.id

        project = project or config.default_project
        if project == "*":
            project = None

        query = self._get_db_notifications(session, name, run_id, project)
        for notification in query:
            session.delete(notification)

        if commit:
            session.commit()<|MERGE_RESOLUTION|>--- conflicted
+++ resolved
@@ -3296,35 +3296,19 @@
         session.commit()
 
     @staticmethod
-<<<<<<< HEAD
-    def _transform_marketplace_source_record_to_schema(
-        marketplace_source_record: MarketplaceSource,
-    ) -> mlrun.common.schemas.IndexedMarketplaceSource:
-        source_full_dict = marketplace_source_record.full_object
-        marketplace_source = mlrun.common.schemas.MarketplaceSource(**source_full_dict)
-        return mlrun.common.schemas.IndexedMarketplaceSource(
-            index=marketplace_source_record.index, source=marketplace_source
-        )
-
-    @staticmethod
-    def _transform_marketplace_source_schema_to_record(
-        marketplace_source_schema: mlrun.common.schemas.IndexedMarketplaceSource,
-        current_object: MarketplaceSource = None,
-=======
     def _transform_hub_source_record_to_schema(
         hub_source_record: HubSource,
-    ) -> schemas.IndexedHubSource:
+    ) -> mlrun.common.schemas.IndexedHubSource:
         source_full_dict = hub_source_record.full_object
-        hub_source = schemas.HubSource(**source_full_dict)
-        return schemas.IndexedHubSource(
+        hub_source = mlrun.common.schemas.HubSource(**source_full_dict)
+        return mlrun.common.schemas.IndexedHubSource(
             index=hub_source_record.index, source=hub_source
         )
 
     @staticmethod
     def _transform_hub_source_schema_to_record(
-        hub_source_schema: schemas.IndexedHubSource,
+        hub_source_schema: mlrun.common.schemas.IndexedHubSource,
         current_object: HubSource = None,
->>>>>>> f1d4a543
     ):
         now = datetime.now(timezone.utc)
         if current_object:
@@ -3359,11 +3343,7 @@
         if not max_order or max_order < 0:
             max_order = 0
 
-<<<<<<< HEAD
-        if order == mlrun.common.schemas.marketplace.last_source_index:
-=======
-        if order == schemas.hub.last_source_index:
->>>>>>> f1d4a543
+        if order == mlrun.common.schemas.hub.last_source_index:
             order = max_order + 1
 
         if order > max_order + 1:
@@ -3373,21 +3353,13 @@
         if order < 1:
             raise mlrun.errors.MLRunInvalidArgumentError(
                 "Order of inserted source must be greater than 0 or "
-<<<<<<< HEAD
-                + f"{mlrun.common.schemas.marketplace.last_source_index} (for last). order = {order}"
+                + f"{mlrun.common.schemas.hub.last_source_index} (for last). order = {order}"
             )
         return order
 
-    def create_marketplace_source(
-        self, session, ordered_source: mlrun.common.schemas.IndexedMarketplaceSource
-    ):
-=======
-                + f"{schemas.hub.last_source_index} (for last). order = {order}"
-            )
-        return order
-
-    def create_hub_source(self, session, ordered_source: schemas.IndexedHubSource):
->>>>>>> f1d4a543
+    def create_hub_source(
+        self, session, ordered_source: mlrun.common.schemas.IndexedHubSource
+    ):
         logger.debug(
             "Creating hub source in DB",
             index=ordered_source.index,
@@ -3412,11 +3384,7 @@
         self,
         session,
         name,
-<<<<<<< HEAD
-        ordered_source: mlrun.common.schemas.IndexedMarketplaceSource,
-=======
-        ordered_source: schemas.IndexedHubSource,
->>>>>>> f1d4a543
+        ordered_source: mlrun.common.schemas.IndexedHubSource,
     ):
         logger.debug("Storing hub source in DB", index=ordered_source.index, name=name)
 
@@ -3428,11 +3396,7 @@
 
         source_record = self._query(session, HubSource, name=name).one_or_none()
         current_order = source_record.index if source_record else None
-<<<<<<< HEAD
-        if current_order == mlrun.common.schemas.marketplace.last_source_index:
-=======
-        if current_order == schemas.hub.last_source_index:
->>>>>>> f1d4a543
+        if current_order == mlrun.common.schemas.hub.last_source_index:
             raise mlrun.errors.MLRunInvalidArgumentError(
                 "Attempting to modify the global hub source."
             )
@@ -3444,13 +3408,7 @@
             session, source_record, move_to=order, move_from=current_order
         )
 
-<<<<<<< HEAD
-    def list_marketplace_sources(
-        self, session
-    ) -> List[mlrun.common.schemas.IndexedMarketplaceSource]:
-=======
-    def list_hub_sources(self, session) -> List[schemas.IndexedHubSource]:
->>>>>>> f1d4a543
+    def list_hub_sources(self, session) -> List[mlrun.common.schemas.IndexedHubSource]:
         results = []
         query = self._query(session, HubSource).order_by(HubSource.index.desc())
         for record in query:
@@ -3470,11 +3428,7 @@
             return
 
         current_order = source_record.index
-<<<<<<< HEAD
-        if current_order == mlrun.common.schemas.marketplace.last_source_index:
-=======
-        if current_order == schemas.hub.last_source_index:
->>>>>>> f1d4a543
+        if current_order == mlrun.common.schemas.hub.last_source_index:
             raise mlrun.errors.MLRunInvalidArgumentError(
                 "Attempting to delete the global hub source."
             )
@@ -3483,15 +3437,8 @@
             session, source_record, move_to=None, move_from=current_order
         )
 
-<<<<<<< HEAD
-    def get_marketplace_source(
-        self, session, name
-    ) -> mlrun.common.schemas.IndexedMarketplaceSource:
-        source_record = self._query(session, MarketplaceSource, name=name).one_or_none()
-=======
-    def get_hub_source(self, session, name) -> schemas.IndexedHubSource:
+    def get_hub_source(self, session, name) -> mlrun.common.schemas.IndexedHubSource:
         source_record = self._query(session, HubSource, name=name).one_or_none()
->>>>>>> f1d4a543
         if not source_record:
             raise mlrun.errors.MLRunNotFoundError(
                 f"Hub source not found. name = {name}"
