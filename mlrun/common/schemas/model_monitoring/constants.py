--- conflicted
+++ resolved
@@ -14,18 +14,11 @@
 
 import hashlib
 from dataclasses import dataclass
-<<<<<<< HEAD
-from enum import Enum
-from typing import Optional
-
-import mlrun.common.helpers
-=======
 from enum import Enum, IntEnum
 from typing import Optional
 
 import mlrun.common.helpers
 from mlrun.common.types import StrEnum
->>>>>>> 24206157
 
 
 class EventFieldType:
@@ -82,10 +75,6 @@
     VALUE = "value"
     DRIFT_DETECTED_THRESHOLD = "drift_detected_threshold"
     POSSIBLE_DRIFT_THRESHOLD = "possible_drift_threshold"
-<<<<<<< HEAD
-
-=======
->>>>>>> 24206157
     SAMPLE_PARQUET_PATH = "sample_parquet_path"
 
 
@@ -94,42 +83,28 @@
     CURRENT_STATS = "current_stats"
     FEATURE_STATS = "feature_stats"
     SAMPLE_PARQUET_PATH = "sample_parquet_path"
-<<<<<<< HEAD
-    SCHEDULE_TIME = "schedule_time"
-=======
     START_INFER_TIME = "start_infer_time"
     END_INFER_TIME = "end_infer_time"
->>>>>>> 24206157
     LAST_REQUEST = "last_request"
     ENDPOINT_ID = "endpoint_id"
     OUTPUT_STREAM_URI = "output_stream_uri"
 
 
-<<<<<<< HEAD
-class WriterEvent:
-    APPLICATION_NAME = "application_name"
-    ENDPOINT_ID = "endpoint_id"
-    SCHEDULE_TIME = "schedule_time"
-=======
 class WriterEvent(StrEnum):
     APPLICATION_NAME = "application_name"
     ENDPOINT_ID = "endpoint_id"
     START_INFER_TIME = "start_infer_time"
     END_INFER_TIME = "end_infer_time"
->>>>>>> 24206157
     RESULT_NAME = "result_name"
     RESULT_VALUE = "result_value"
     RESULT_KIND = "result_kind"
     RESULT_STATUS = "result_status"
     RESULT_EXTRA_DATA = "result_extra_data"
-<<<<<<< HEAD
-=======
     CURRENT_STATS = "current_stats"
 
     @classmethod
     def list(cls):
         return list(map(lambda c: c.value, cls))
->>>>>>> 24206157
 
 
 class EventLiveStats:
@@ -179,11 +154,7 @@
     EVENTS = "events"
     STREAM = "stream"
     PARQUET = "parquet"
-<<<<<<< HEAD
-    BATCH_CONTROLLER_PARQUET = "batch_controller_parquet"
-=======
     APPS_PARQUET = "apps_parquet"
->>>>>>> 24206157
     LOG_STREAM = "log_stream"
 
 
@@ -210,11 +181,7 @@
 class MonitoringFunctionNames:
     WRITER = "model-monitoring-writer"
     BATCH = "model-monitoring-batch"
-<<<<<<< HEAD
-    BATCH_APPLICATION = "model-monitoring-batch-application"
-=======
     APPLICATION_CONTROLLER = "model-monitoring-controller"
->>>>>>> 24206157
     STREAM = None
 
     @staticmethod
@@ -223,11 +190,7 @@
             MonitoringFunctionNames.WRITER,
             MonitoringFunctionNames.STREAM,
             MonitoringFunctionNames.BATCH,
-<<<<<<< HEAD
-            MonitoringFunctionNames.BATCH_APPLICATION,
-=======
             MonitoringFunctionNames.APPLICATION_CONTROLLER,
->>>>>>> 24206157
         ]
 
 
@@ -298,11 +261,7 @@
     POSSIBLE_DRIFT = "POSSIBLE_DRIFT"
 
 
-<<<<<<< HEAD
-class ResultKindApp(enum.Enum):
-=======
 class ResultKindApp(Enum):
->>>>>>> 24206157
     """
     Enum for the result kind values
     """
@@ -313,11 +272,7 @@
     system_performance = 3
 
 
-<<<<<<< HEAD
-class ResultStatusApp(enum.IntEnum):
-=======
 class ResultStatusApp(IntEnum):
->>>>>>> 24206157
     """
     Enum for the result status values, detected means that the app detected some problem.
     """
@@ -330,12 +285,8 @@
 
 class ModelMonitoringAppLabel:
     KEY = "mlrun__type"
-<<<<<<< HEAD
     VAL = "mlrun__model-monitoring-application"
-=======
-    VAL = "mlrun__model-monitoring-application"
 
 
 class ControllerPolicy:
-    BASE_PERIOD = "base_period"
->>>>>>> 24206157
+    BASE_PERIOD = "base_period"