--- conflicted
+++ resolved
@@ -91,12 +91,8 @@
 
 // RemoveLogItem removes a log item from the state store
 func (s *Store) RemoveLogItem(runUID, project string) error {
-<<<<<<< HEAD
-	s.state.InProgress.Delete(runUID)
-=======
 	key := statestore.GenerateKey(runUID, project)
 	s.state.InProgress.Delete(key)
->>>>>>> a8f9de1b
 	return nil
 }
 
