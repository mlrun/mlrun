(install-on-aws)=
# Install MLRun on AWS

For AWS users, the easiest way to install MLRun is to use a native AWS deployment. This option deploys MLRun on an AWS EKS service using a CloudFormation stack.

## Prerequisites

<<<<<<< HEAD
An AWS account with permissions that include the ability to: 
=======
AWS account with permissions that include the ability to:
>>>>>>> 9ab0f43d

- Run a CloudFormation stack
- Create an EKS cluster
- Create EC2 instances
- Create VPC
- Create S3 buckets
- Deploy and pull images from ECR

For the full set of required permissions, **{Download}`download the IAM policy<./aws_policy.json>`** or expand & copy the IAM policy below:

````{dropdown} show the IAM policy
   ```{literalinclude} ./aws_policy.json
   :language: json
   ```
````

  For more information, see [how to create a new AWS account](https://aws.amazon.com/premiumsupport/knowledge-center/create-and-activate-aws-account/) and [policies and permissions in IAM](https://docs.aws.amazon.com/IAM/latest/UserGuide/access_policies.html).

<<<<<<< HEAD
```{admonition} Notes
- To access the instances, you need at least one key pair for SSH keys. For more information see [Amazon EC2 key pairs and Linux instances](https://docs.aws.amazon.com/AWSEC2/latest/UserGuide/ec2-key-pairs.html).
- You need a configured Route53 domain. External domain registration is currently not supported. For more information see [What is Amazon Route 53](https://docs.aws.amazon.com/Route53/latest/DeveloperGuide/Welcome.html).
- The MLRun software is free of charge, however, there is a cost for the AWS infrastructure services such as EKS, EC2, S3 and ECR. The actual pricing depends on a large set of factors including, for example, the region, the number of EC2 instances, the amount of storage consumed, and the data transfer costs. Other factors include, for example, reserved instance configuration, saving plan, and AWS credits you have associated with your account. It is recommended to use the [AWS pricing calculator](https://calculator.aws) to calculate the expected cost, as well as the [AWS Cost Explorer](https://aws.amazon.com/aws-cost-management/aws-cost-explorer/) to manage the cost, monitor, and set up alerts.
```
=======
> **Notes**:
> - To access the instances, you will need to have at least one key pair for SSH keys (**See step 9** in configuration settings below). For more information see [Amazon EC2 key pairs and Linux instances](https://docs.aws.amazon.com/AWSEC2/latest/UserGuide/ec2-key-pairs.html).
> - You need to have a Route53 domain configured (**See step 11** in configuration settings below). External domain registration is currently not supported. For more information see [What is Amazon Route 53](https://docs.aws.amazon.com/Route53/latest/DeveloperGuide/Welcome.html).
> - The MLRun software is free of charge, however, there is a cost for the AWS infrastructure services such as EKS, EC2, S3 and ECR. The actual pricing depends on a large set of factors including, for example, the region, the number of EC2 instances, the amount of storage consumed, and the data transfer costs. Other factors include, for example, reserved instance configuration, saving plan, and AWS credits you have associated with your account. It is recommended to use the [AWS pricing calculator](https://calculator.aws) to calculate the expected cost, as well as the [AWS Cost Explorer](https://aws.amazon.com/aws-cost-management/aws-cost-explorer/) to manage the cost, monitor and set-up alerts.
>>>>>>> 9ab0f43d

## Post deployment expectations

The key components deployed on your EKS cluster are:

- MLRun server (including the feature store and the MLRun graph)
- MLRun UI
- Kubeflow pipeline
- Real time serverless framework (Nuclio)
- Spark operator
- Jupyter lab
- Grafana

## Configuration settings

Make sure you are logged in to the correct AWS account.

**Click the button below to deploy MLRun.**

<a href="https://us-east-1.console.aws.amazon.com/cloudformation/home?region=us-east-1#/stacks/quickcreate?templateUrl=https%3A%2F%2Fmlrun-ce-cfn.s3.us-east-2.amazonaws.com%2Fquickstart-amazon-eks%2Ftemplates%2Figuazio-mlrun-kit-entrypoint-new-vpc.template.yaml&stackName=MLrun-community&param_AdditionalEKSAdminUserArn=&param_AvailabilityZones%5B%5D=&param_ClusterDomain=&param_DeployMLRunKit=true&param_EKSClusterName=&param_KeyPairName=&param_MLrunKitVersion=&param_NodeInstanceFamily=Standard&param_NodeInstanceType=m5.2xlarge&param_NumberOfAZs=3&param_MaxNumberOfNodes=3&param_ProvisionBastionHost=Enabled&param_RegistryDomainName=index.docker.io&param_RegistryEmail=&param_RegistrySuffix=%2Fv1%2F&param_RegistryUsername=&param_RemoteAccessCIDR="><img src="../_static/images/aws_launch_stack.png"></img></a>

After clicking the icon, the browser directs you to the CloudFormation stack page in your AWS account, or redirects you to the AWS login page if you are not currently logged in.

```{admonition} Note
You must fill in fields marked as mandatory (m) for the configuration to complete. Fields marked as optional (o) can be left blank.
```

<<<<<<< HEAD
1. **Stack name** (m) &mdash; You cannot continue if left blank. This field becomes the logical id of the stack. The stack name can include letters (A-Z and a-z), numbers (0-9), and dashes (-).

**Parameters**

2. **EKS cluster name** (m) &mdash; The EKS cluster is used to run the MLRun services. For example, `https://jupyter.<eks_cluster_name>.<route53_domain_name>`

**VPC network Configuration**

3. **Number of Availability Zones** (m) &mdash; The default is set to 3. Choose from the dropdown to change the number. The minimum is 2.
4. **Availability zones** (m) &mdash; Select a zone from the dropdown. The list is based on the region of the instance. The number of zones must match the number of zones in Number of Availability Zones.
5. **Allowed external access CIDR** (m) &mdash; Range of IP addresses allowed to access the cluster. Addresses that are not in this range are not able to access the cluster.

**Amazon EKS configuration**

6. **Additional EKS admin ARN (IAM user)** (o) &mdash; Add an admin user to the instance. Users can be added after the stack has been created. For more information see [Create a kubeconfig for Amazon EKS](https://docs.aws.amazon.com/eks/latest/userguide/create-kubeconfig.html).
7. **Instance type** (m) &mdash; Select from the dropdown list. The default is m5.2xlarge. For size considerations see [Amazon EC2 Instance Types](https://aws.amazon.com/ec2/instance-types/).
8. **Number of Nodes** (m) &mdash; Number of nodes in the cluster. The minimum must match the number of **Availability Zones**. The number of nodes combined with the **Instance type** determines the AWS infrastructure cost. 

**Amazon EC2 configuration**

9. **SSH key name** (m) &mdash; select from the stored keys in the dropdown. The list is based on the SSH keys that are in your account. For more information about SSH Keys see [Amazon EC2 key pairs and Linux instances](https://docs.aws.amazon.com/AWSEC2/latest/UserGuide/ec2-key-pairs.html).
10. **Provision bastion host** (m) &mdash; Create a bastion host for SSH access to the Kubernetes nodes. The default is enabled.
=======
1. **Stack name** (m)&mdash;the name of the stack. You cannot continue if left blank. This field becomes the logical id of the stack. Stack name can include letters (A-Z and a-z), numbers (0-9), and dashes (-). For example: "John-1".

**Parameters**

2. **EKS cluster name** (m)&mdash;the name of EKS cluster created. The EKS cluster is used to run the MLRun services. For example: "John-1".

**VPC network Configuration**

3. **Number of Availability Zones** (m)&mdash;number of availability zones. The default is set to 3. Choose from the dropdown to change the number. The minimum is 2.
4. **Availability zones** (m)&mdash;select a zone from the dropdown. The list is based on the region of the instance. The number of zones must match the number of zones Number of Availability Zones.
5. **Allowed external access CIDR** (m)&mdash;range of IP address allowed to access the cluster. Addresses that are not in this range will not be able to access the cluster. Contact your IT manager/network administrator if you are not sure what to fill here.

**Amazon EKS configuration**

6. **Additional EKS admin ARN (IAM user)** (o)&mdash;add an additional admin user to the instance. Users can be added after the stack has been created. For more information see [Create a kubeconfig for Amazon EKS](https://docs.aws.amazon.com/eks/latest/userguide/create-kubeconfig.html).
7. **Instance type** (m)&mdash;select from the dropdown list. The default is m5.2xlarge. For size considerations see [Amazon EC2 Instance Types](https://aws.amazon.com/ec2/instance-types/).
8. **Maximum Number of Nodes** (m)&mdash;maximum number of nodes in the cluster. The minimum value of this parameter must match the number of **Availability Zones**. The number of nodes combined with the **Instance type** determines the AWS infrastructure cost.

**Amazon EC2 configuration**

9. **SSH key name** (m)&mdash;select from the stored keys in the dropdown. The list is based on the SSH keys that are in your account. For more information about SSH Keys see [Amazon EC2 key pairs and Linux instances](https://docs.aws.amazon.com/AWSEC2/latest/UserGuide/ec2-key-pairs.html).
10. **Provision bastion host** (m)&mdash;create a bastion host for SSH access to the Kubernetes nodes. The default is enabled. This will allow ssh access to your EKS EC2 instances through a public IP.
>>>>>>> 9ab0f43d


**Iguazio MLRun configuration**

11. **Route 53 hosted DNS domain** (m) &mdash; Enter the name of your registered Route53 domain. **Note:** Only route53 domains are acceptable.
12. **The URL of your REDIS database** (o) &mdash; This is only required if you're using Redis with the online feature store. See [how to configure the online feature store](#configure-online-feature-store) for more details.

**Other parameters**

13. **MLrunCeVersion** (m) &mdash; the MLRun Community Edition version to install. Leave the default value for the latest CE release.

**Capabilities**

14. Check all the capabilities boxes (m).

Press **Create Stack** to continue the deployment.
The stack creates a VPC with an EKS cluster and deploys all the services on top of it.

> **Note**: It could take up to 2 hours for your stack to be created.

## Getting started
When the stack is complete, go to the **output** tab for the stack you created. There are links for the MLRun UI, Jupyter, and the Kubeconfig command.

It's recommended to go through the quick-start and the other tutorials as shown in the documentation. These tutorials and demos come built-in with Jupyter under the root folder of Jupyter.

## Storage resources

When installing the MLRun Community Edition via Cloud Formation, several storage resources are created:

- **PVs via AWS storage provider**: Used to hold the file system of the stacks pods, including the MySQL database of MLRun. These are deleted when the stack is uninstalled.
- **S3 Bucket**: A bucket named `<EKS cluster name>-<Random string>` is created in the AWS account that installs the stack (where `<EKS cluster name>` is the name of the EKS cluster you chose and `<Random string>` is part of the CloudFormation stack ID). You can see the bucket name in the output tab of the stack. The bucket is used for MLRun’s artifact storage, and is not deleted when uninstalling the stack. The user must empty the bucket and delete it.
- **Container Images in ECR**: When building and deploying MLRun and Nuclio functions via the MLRun Community Edition, the function images are stored in an ECR belonging to the AWS account that installs the stack. These images persist in the account’s ECR and are not deleted either.

<a id="configure-online-feature-store"/>

## How to configure the online feature store

The feature store can store data on a fast key-value database table for quick serving. This online feature store capability requires an external key-value database.

Currently the MLRun feature store supports the following options:
<<<<<<< HEAD
- Redis 
- Iguazio key-value database
  
=======
- Redis
- Iguazio key value database

>>>>>>> 9ab0f43d
To use Redis, you must install Redis separately and provide the Redis URL when configuring the AWS CloudFormation stack. Refer to the [Redis getting-started page](https://redis.io/docs/getting-started/) for information about Redis installation.

## Streaming support

For online serving, it is often convenient to use MLRun graph with a streaming engine. This allows managing queues between steps and functions.
MLRun supports Kafka streams as well as Iguazio V3IO streams.
See the examples on how to configure the MLRun serving graph with {ref}`kafka<serving-kafka-stream-example>` and {ref}`V3IO<serving-v3io-stream-example>`.

## Cleanup

To free up the resources used by MLRun:

- Delete the stack. See [instructions for deleting a stack on the AWS CloudFormation console](https://docs.aws.amazon.com/AWSCloudFormation/latest/UserGuide/cfn-console-delete-stack.html) for more details.
- Delete the S3 bucket that begins with the same name as your EKS cluster. The S3 bucket name is available in the CloudFormation stack output tab.
- Delete any remaining images in ECR.

You may also need to check any external storage that you used.<|MERGE_RESOLUTION|>--- conflicted
+++ resolved
@@ -5,12 +5,7 @@
 
 ## Prerequisites
 
-<<<<<<< HEAD
 An AWS account with permissions that include the ability to: 
-=======
-AWS account with permissions that include the ability to:
->>>>>>> 9ab0f43d
-
 - Run a CloudFormation stack
 - Create an EKS cluster
 - Create EC2 instances
@@ -28,18 +23,12 @@
 
   For more information, see [how to create a new AWS account](https://aws.amazon.com/premiumsupport/knowledge-center/create-and-activate-aws-account/) and [policies and permissions in IAM](https://docs.aws.amazon.com/IAM/latest/UserGuide/access_policies.html).
 
-<<<<<<< HEAD
+
 ```{admonition} Notes
-- To access the instances, you need at least one key pair for SSH keys. For more information see [Amazon EC2 key pairs and Linux instances](https://docs.aws.amazon.com/AWSEC2/latest/UserGuide/ec2-key-pairs.html).
-- You need a configured Route53 domain. External domain registration is currently not supported. For more information see [What is Amazon Route 53](https://docs.aws.amazon.com/Route53/latest/DeveloperGuide/Welcome.html).
-- The MLRun software is free of charge, however, there is a cost for the AWS infrastructure services such as EKS, EC2, S3 and ECR. The actual pricing depends on a large set of factors including, for example, the region, the number of EC2 instances, the amount of storage consumed, and the data transfer costs. Other factors include, for example, reserved instance configuration, saving plan, and AWS credits you have associated with your account. It is recommended to use the [AWS pricing calculator](https://calculator.aws) to calculate the expected cost, as well as the [AWS Cost Explorer](https://aws.amazon.com/aws-cost-management/aws-cost-explorer/) to manage the cost, monitor, and set up alerts.
-```
-=======
-> **Notes**:
 > - To access the instances, you will need to have at least one key pair for SSH keys (**See step 9** in configuration settings below). For more information see [Amazon EC2 key pairs and Linux instances](https://docs.aws.amazon.com/AWSEC2/latest/UserGuide/ec2-key-pairs.html).
 > - You need to have a Route53 domain configured (**See step 11** in configuration settings below). External domain registration is currently not supported. For more information see [What is Amazon Route 53](https://docs.aws.amazon.com/Route53/latest/DeveloperGuide/Welcome.html).
 > - The MLRun software is free of charge, however, there is a cost for the AWS infrastructure services such as EKS, EC2, S3 and ECR. The actual pricing depends on a large set of factors including, for example, the region, the number of EC2 instances, the amount of storage consumed, and the data transfer costs. Other factors include, for example, reserved instance configuration, saving plan, and AWS credits you have associated with your account. It is recommended to use the [AWS pricing calculator](https://calculator.aws) to calculate the expected cost, as well as the [AWS Cost Explorer](https://aws.amazon.com/aws-cost-management/aws-cost-explorer/) to manage the cost, monitor and set-up alerts.
->>>>>>> 9ab0f43d
+```
 
 ## Post deployment expectations
 
@@ -67,30 +56,7 @@
 You must fill in fields marked as mandatory (m) for the configuration to complete. Fields marked as optional (o) can be left blank.
 ```
 
-<<<<<<< HEAD
-1. **Stack name** (m) &mdash; You cannot continue if left blank. This field becomes the logical id of the stack. The stack name can include letters (A-Z and a-z), numbers (0-9), and dashes (-).
 
-**Parameters**
-
-2. **EKS cluster name** (m) &mdash; The EKS cluster is used to run the MLRun services. For example, `https://jupyter.<eks_cluster_name>.<route53_domain_name>`
-
-**VPC network Configuration**
-
-3. **Number of Availability Zones** (m) &mdash; The default is set to 3. Choose from the dropdown to change the number. The minimum is 2.
-4. **Availability zones** (m) &mdash; Select a zone from the dropdown. The list is based on the region of the instance. The number of zones must match the number of zones in Number of Availability Zones.
-5. **Allowed external access CIDR** (m) &mdash; Range of IP addresses allowed to access the cluster. Addresses that are not in this range are not able to access the cluster.
-
-**Amazon EKS configuration**
-
-6. **Additional EKS admin ARN (IAM user)** (o) &mdash; Add an admin user to the instance. Users can be added after the stack has been created. For more information see [Create a kubeconfig for Amazon EKS](https://docs.aws.amazon.com/eks/latest/userguide/create-kubeconfig.html).
-7. **Instance type** (m) &mdash; Select from the dropdown list. The default is m5.2xlarge. For size considerations see [Amazon EC2 Instance Types](https://aws.amazon.com/ec2/instance-types/).
-8. **Number of Nodes** (m) &mdash; Number of nodes in the cluster. The minimum must match the number of **Availability Zones**. The number of nodes combined with the **Instance type** determines the AWS infrastructure cost. 
-
-**Amazon EC2 configuration**
-
-9. **SSH key name** (m) &mdash; select from the stored keys in the dropdown. The list is based on the SSH keys that are in your account. For more information about SSH Keys see [Amazon EC2 key pairs and Linux instances](https://docs.aws.amazon.com/AWSEC2/latest/UserGuide/ec2-key-pairs.html).
-10. **Provision bastion host** (m) &mdash; Create a bastion host for SSH access to the Kubernetes nodes. The default is enabled.
-=======
 1. **Stack name** (m)&mdash;the name of the stack. You cannot continue if left blank. This field becomes the logical id of the stack. Stack name can include letters (A-Z and a-z), numbers (0-9), and dashes (-). For example: "John-1".
 
 **Parameters**
@@ -113,8 +79,6 @@
 
 9. **SSH key name** (m)&mdash;select from the stored keys in the dropdown. The list is based on the SSH keys that are in your account. For more information about SSH Keys see [Amazon EC2 key pairs and Linux instances](https://docs.aws.amazon.com/AWSEC2/latest/UserGuide/ec2-key-pairs.html).
 10. **Provision bastion host** (m)&mdash;create a bastion host for SSH access to the Kubernetes nodes. The default is enabled. This will allow ssh access to your EKS EC2 instances through a public IP.
->>>>>>> 9ab0f43d
-
 
 **Iguazio MLRun configuration**
 
@@ -154,16 +118,10 @@
 The feature store can store data on a fast key-value database table for quick serving. This online feature store capability requires an external key-value database.
 
 Currently the MLRun feature store supports the following options:
-<<<<<<< HEAD
 - Redis 
 - Iguazio key-value database
-  
-=======
-- Redis
-- Iguazio key value database
 
->>>>>>> 9ab0f43d
-To use Redis, you must install Redis separately and provide the Redis URL when configuring the AWS CloudFormation stack. Refer to the [Redis getting-started page](https://redis.io/docs/getting-started/) for information about Redis installation.
+To use Redis, you must install Redis separately and provide the Redis URL when configuring the AWS CloudFormation stack. Refer to the [Redis getting-started page](https://redis.io/docs/getting-started/). for information about Redis installation.
 
 ## Streaming support
 
