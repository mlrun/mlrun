(change-log)=
# Change log

- [v1.4.1](#v1-4-1) | [v1.4.0](#v1-4-0)
- [v1.3.3](#v1-3-3) | [v1.3.2](#v1-3-2) | [v1.3.1](#v1-3-1) | [v1.3.0](#v1-3-0) 
- [v1.2.3](#v1-2-3) | [v1.2.2](#v1-2-2) | [v1.2.1](#v1-2-1) | [v1.2.0](#v1-2-0)
- [v1.1.3](#1-1-3)
- [v1.0.6](#v1-0-6) | [v1.0.5](#v1-0-5) | [v1.0.4](#v1-0-4) | [v1.0.3](#v1-0-3) | [v1.0.2](#v1-0-2) | [v1.0.0](#v1-0-0)
- [Open issues](#open-issues)
- [Limitations](#limitations)
- [Deprecations](#deprecations)

## v1.4.1 (8 August 2023)

###  Closed issues
| ID   | Description                                                    |
| --- | ----------------------------------------------------------------- |
<<<<<<< HEAD
| ML-4303 | Duplicate project records in zebo caused data loss in MLRun. |
| ML-4232 | Consumer group names cannot include the character "-". |
=======
| ML-4303 | Archive out-of-sync leader projects. |
| ML-4232 | Consumer group names now cannot include the character "-". |
>>>>>>> d0957231

## v1.4.0 (23 July 2023)

### New and updated features

####  Functions
| ID   | Description                                                    |
| --- | ----------------------------------------------------------------- |
| ML-3474 | New sub-package in MLRun for packing returning outputs, logging them to MLRun and unpacking inputs, parsing data items to their required type. See {ref}`packagers`, and [View in Git](https://github.com/mlrun/mlrun/pull/3333). |


####  Projects
| ID   | Description                                                    |
| --- | ----------------------------------------------------------------- |
| ML-3375 | Two new APIs in the MlrunProject object, used to build an image directly through project API, without creating a function and building an image for it: `build_config` configures the default build for a given project; `build_image` builds a docker image based on the project configuration. See {py:class}`~mlrun.projects.MlrunProject`, [Image build configuration](../projects/run-build-deploy.html#build_config), [build_image](../projects/run-build-deploy.html#build-image), and [View in Git](https://github.com/mlrun/mlrun/pull/3594). |
| ML-4084 | New API to run a setup script to enrich a project, when loading the project , and [View in Git](https://github.com/mlrun/mlrun/pull/3809)|




####  Serving
| ID   | Description                                                    |
| --- | ----------------------------------------------------------------- |
| ML-3654 | The `error_handler` was updated. See {ref}`pipelines-error-handling`. |

#### UI 

| ID   | Description                                                    |
| --- | ----------------------------------------------------------------- |
| ML-1248 | The engine type now displays in the **Feature Set Overview** tab.  |
| ML-2083 | The **Run on spot** value now displays in the **Jobs Overview** tab. |
| ML-3176 | The new **Passthrough** button in the Create Feature Set enables [creating a feature set without ingesting its data](../feature-store/feature-sets.htm#create-a-feature-set-without-ingesting-its-data), previously supported by SDK. 
| ML-3549 | The new **Resource monitoring** button in the **Jobs Details** view opens the **Grafana** dashboard. |
| ML-3551 | Nested workflows (`ParallelFor`) now fully display in UI. |
| ML-2922 | The **Artifacts**, **Datasets** and **Models** pages have an improved filter. Enhanced look and feel in tables.  |


####  Documentation
| ID   | Description                                                    |
| --- | ----------------------------------------------------------------- |
| ML-3548 | Passing parameters between steps using the `outputs` parameter is now described in [Write a pipeline](../projects/build-run-workflows-pipelines.html#write-a-pipeline). |
| ML-3763 | The relationship between GPUs and remote functions is now explained in [Number of GPUs](../runtimes/configuring-job-resources.html#number-of-gpus) and [Example of Nuclio function](../concepts/nuclio-real-time-functions.html#example-of-nuclio-function). |


#### New documentation pages
- {ref}`git-repo-as-hub`
- {ref}`notifications`
- {ref}`ci-cd-automate`


### Breaking changes
| ID   | Description                                                    |
| --- | ----------------------------------------------------------------- |
| ML-3733 | `mlrun.get_run_db().list_model_endpoints()` returns `list`. Previously, it returned `mlrun.api.schemas.model_endpoints.ModelEndpointList`. |
| ML-3773 | The aggregation mechanism on Redis databases has improved, but the history of the aggregation (from before the upgrade) is lost, as if there were 0 events during that period. |
| ML-4053 | Pre-v1.4.0: When logging artifacts during a runtime (regular artifacts, not models (ModelArtifact via context.log_model) or datasets (DatasetArtifact via context.log_dataset)), they were strings in the RunObject outputs property. The strings were the target path to the file logged in the artifact. From v1.4.0, they are the store path of the artifact, and not the target path. (They now appear the same as the store paths for logging models and datasets.) This is breaking behavior only if you use the output of the run object as a parameter to another runtime and not as an input. [View in Git](https://github.com/mlrun/mlrun/pull/3333). |

```
 # Set 2 functions:
func1 = project.set_function(...)
func2 = project.set_function(...)

# Run the first function:
run1 = func1.run(...)
# In the function  `func1` we logged a model "my_model" and an artifact "my_artifact"
run1.outputs  
{
    "my_model": "store://...",
    "my_artifact": "store://...",  # Instead of target path: "/User/.../data.csv"
}

# The function `func2` expects a `DataItem` for the logged artifact so passing it through inputs will work as `DataItem` can work with store paths:
run2 = func2.run(..., inputs={"artifact": run1.outputs["my_artifact"]})

# But passing it through a parameter won't work as the string value is now a store path and not a target path:
run2 = func2.run(..., params={"artifact": run1.outputs["my_artifact"]})
```
### Deprecations and future deprecations
See [Deprecations](#deprecations) and [Future deprecations](#future-deprecations).

### Closed issues

| ID   | Description                                                    |
| --- | ----------------------------------------------------------------- |
| ML-1787 | Optimized distribution of load between chief and workers so that heavy loads do not cause restart of kubelet. [View in Git](https://github.com/mlrun/mlrun/pull/1780). |
| ML-2773 | Reduced memory footprint for feature vector that joins data from multiple feature sets. [View in Git](https://github.com/mlrun/mlrun/pull/2569). |
| ML-3166 | New error message when `load_project` uses an invalid URL source. [View in Git](https://github.com/mlrun/mlrun/pull/3278). |
| ML-3420 | Fix artifacts corruption due to overflowing size. [View in Git](https://github.com/mlrun/mlrun/pull/3577). |
| ML-3443 | Spark ingestion engine now supports more than 2 keys in online target. Tech Preview. [View in Git](https://github.com/mlrun/mlrun/pull/3379). |
| ML-3470 | Changes in secrets are now recorded in the  audit log of the platform. [View in Git](https://github.com/mlrun/mlrun/pull/3711). |
| ML-3508 | Improved description of list_runs. See {py:class}`~mlrun.projects.MlrunProject.list_runs` [View in Git](https://github.com/mlrun/mlrun/pull/3686). |
| ML-3621 | `clear_context()` now does not delete content if the path is relative; and if a subpath exists, only the sub dir is deleted/cleared. [View in Git](https://github.com/mlrun/mlrun/pull/3689). |
| ML-3631 | MLRun now successfully pulls the source code from gitlab with a personal access token. [View in Git](https://github.com/mlrun/mlrun/pull/3927). |
| ML-3652 | V3IO_API is now inferred from the DBPATH. [View in Git](https://github.com/mlrun/mlrun/pull/3422). |
| ML-3703 | `project.set_secrets()` now throws a `file not found` exception if the file does not exist. [View in Git](https://github.com/mlrun/mlrun/pull/3549). |
| ML-3713 | Users can now use pipeline parameters in the spec of jobs created within the workflow py file without causing run failure. [View in Git](https://github.com/mlrun/mlrun/pull/3812). |
| ML-3761 | \**kwargs now forward as expected in MLRun jobs and hyper params. [View in Git](https://github.com/mlrun/mlrun/pull/3533). |
| ML-3782 | The (incorrect) naming of features causes error when getting the feature vector from the online feature service. The fix is an additional restriction in feature names. See [Aggregations](./feature-store/transformations.html#aggregations) [View in Git](https://github.com/mlrun/storey/pull/440). |
| ML-3806 | Mismatch errors now printed when ingesting from Kafka into offline target. In case of errors (due to type mismatch) no errors are printed.[View in Git](https://github.com/mlrun/storey/pull/446). |
| ML-3847 | `add_code_metadata` now prints error messages when working with git [View in Git](https://github.com/mlrun/mlrun/pull/3810). |
| ML-3900 | Improved error message when ingesting into a feature set (online target) and no features found on retrieval. [View in Git](https://github.com/mlrun/mlrun/pull/3687). 
| ML-4129 | Errors from BigQuerySource are now forwarded to MLRun. [View in Git](https://github.com/mlrun/mlrun/pull/3887).


## v1.3.3 (7 Jun 2023)

### Closed issues

| ID   | Description                                                    |
| --- | ----------------------------------------------------------------- |
| ML-3940 | MLRun does not initiate log collection for runs in aborted state. [View in Git](https://github.com/mlrun/mlrun/pull/3698). |

## v1.3.2 (4 Jun 2023)

### Closed issues

| ID   | Description                                                    |
| --- | ----------------------------------------------------------------- |
| ML-3896 | Fixed: MLRun API failed to get pod logs. [View in Git](https://github.com/mlrun/mlrun/pull/3649). |
| ML-3865 | kubectl now returns logs as expected. [View in Git](https://github.com/mlrun/mlrun/pull/3660).  |
| ML-3917 | Reduced number of logs. [View in Git](https://github.com/mlrun/mlrun/pull/3674). |
| ML-3934 | Logs are no longer collected for run pods in an unknown state. [View in Git](https://github.com/mlrun/mlrun/pull/3690). |

## v1.3.1 (18 May 2023)

### Closed issues

| ID   | Description                                                    |
| --- | ----------------------------------------------------------------- |
| ML-3764 | Fixed the scikit-learn to 1.2 in the tutorial 02-model-training. (Previously pointed to 1.0.) [View in Git](https://github.com/mlrun/mlrun/pull/3437).  |
| ML-3794 | Fixed a Mask detection demo notebook (3-automatic-pipeline.ipynb). [View in Git](https://github.com/mlrun/demos/releases/tag/v1.3.1-rc6). |
| ML-3819 | Reduce overly-verbose logs on the backend side. [View in Git](https://github.com/mlrun/mlrun/pull/3531). [View in Git](https://github.com/mlrun/mlrun/pull/3553).  |
| ML-3823 | Optimized `/projects` endpoint to work faster. [View in Git](https://github.com/mlrun/mlrun/pull/3560). |

###  Documentation
New sections describing [Git best practices](../projects/git-best-practices.html) and an example [Nuclio function](../concepts/nuclio-real-time-functions.html#example-of-nuclio-function).

## v1.3.0 (22 March 2023)

### Client/server matrix, prerequisites, and installing

The MLRun server is now based on Python 3.9. It's recommended to move the client to Python 3.9 as well. 

MLRun v1.3.0 maintains support for mlrun base images that are based on python 3.7. To differentiate between the images, the images based on
python 3.7 have the suffix: `-py37`. The correct version is automatically chosen for the built-in MLRun images according to the Python version of the MLRun client (for example, a 3.7 Jupyter gets the `-py37` images).

MLRun v1.3.x maintains support for mlrun base images that are based on a python 3.7 environment. To differentiate between the images, the images based on
python 3.7 have the suffix: `-py37`. The correct version is automatically chosen for the built-in MLRun images according to the Python version of the MLRun client (for example, a 3.7 Jupyter gets the `-py37` images).

For a Python 3.9 environment see [Set up a Python 3.9 client environment](../install/remote.html#set-up-a-python-3-9-client-environment).

#### Set up a Python 3.7 client environment (Iguazio versions up to and including v3.5.2) 

```{admonition} Note
There is a known bug with nbformat on the Jupyter version in Iguazio up to and including v3.5.2, 
which requires upgrading nbformat to 5.7.0. When using an older nbformat, some Jupyter Notebooks do not open.
```

To install on a **Python 3.7** environment (and optionally upgrade to python 3.9 environment):
  
1. Configure the Jupyter service with the env variable `JUPYTER_PREFER_ENV_PATH=false`.
2. Within the Jupyter service, open a terminal and update conda and pip to have an up-to-date pip resolver.

```
$CONDA_HOME/bin/conda install -y conda=23.1.0 	
$CONDA_HOME/bin/conda install -y 'pip>=22.0'
$CONDA_HOME/bin/conda install -y nbformat=5.7.0
```
3. If you want to upgrade to a Python 3.9 environment, create a new conda env and activate it:
```
conda create -n python39 python=3.9 ipykernel -y
conda activate python39
```
4. Install mlrun:
```
./align_mlrun.sh
```
    
### New and updated features

#### Feature store


| ID            | Description                                                    |
| ------------- | ----------------------------------------------------------------- |
| ML-2592 | Offline data can be registered as feature sets (Tech Preview). See [Create a feature set without ingesting its data](../feature-store/feature-sets.html#create-a-feature-set-without-ingesting-its-data). |
| ML-2610 | Supports SQLSource for batch ingestion (Tech Preview). See [SQL data source](../data-prep/ingest-data-fs.html#sql-data-source). |
| ML-2610 | Supports SQLTarget for storey engine (Tech Preview). (Spark is not yet supported.) See [SQL target store](../data-prep/ingest-data-fs.html#sql-target-store). |
| ML-2709 | The Spark engine now supports the steps: `MapValues`, `Imputer`, `OneHotEncoder`, `DropFeatures`; and supports extracting the time parts from the date in the `DateExtractor` step. See [Data transformations](../serving/available-steps.html#data-transformations). |
| ML-2802 | `get_offline_features` supports Spark Operator and Remote Spark. |
| ML-2957 | The username and password for the RedisNoSqlTarget are now configured using secrets, as `<prefix_>REDIS_USER <prefix_>REDIS_PASSWORD` where \<prefix> is the optional RedisNoSqlTarget `credentials_prefix` parameter. See [Redis target store](../data-prep/ingest-data-fs.html#redis-target-store). |
| ML-3008 | Supports Spark using Redis as an online KV target, which caused a [breaking change](#breaking-changes). |
| ML-3373 |  Supports creating a feature vector over several feature sets with different entities. (Outer joins are Tech Preview.) See [Using an offline feature vector](../feature-store/feature-vectors.html#using-an-offline-feature-vector). This API will change in a future release, moving the relationship from the feature set to the feature vector. |

#### Logging data
| ID   | Description                                                    |
| --- | ----------------------------------------------------------------- |
| ML-2845 | Logging data using `hints`. You can now pass data into MLRun and log it using log hints, instead of the decorator. This is the initial change in MLRun to simplify wrapping usable code into MLRun without having to modify it. Future releases will continue this paradigm shift. See [more details](../cheat-sheet.html#track-returning-values-using-hints-and-returns). |


#### Projects

| ID   | Description                                                    |
| --- | ----------------------------------------------------------------- |
| ML-3048 | When defining a new project from scratch, there is now a default `context` directory: \"`./`". This is the directory from which the MLRun client runs, unless otherwise specified. |   

#### Serving graphs

| ID   | Description                                                    |
| --- | ----------------------------------------------------------------- |
| ML-1167 | Add support for graphs that split and merge (DAG), including a list of steps for the `after` argument in the `add_step()` method. See [Graph that splits and rejoins](../serving/model-serving-get-started.html#graph-that-splits-and-rejoins). |
| ML-2507 | Supports configuring of consumer group name for steps following QueueSteps. See [Queue (streaming)](../serving/model-serving-get-started.html#queue-streaming). |


#### Storey 

| ID   | Description                                                    |
| --- | ----------------------------------------------------------------- |
| ML-2502 | The event time in storey events is now taken from the `timestamp_key`. If the `timestamp_key` is not defined for the event, then the time is taken from the processing-time metadata. [View in Git](https://github.com/mlrun/mlrun/pull/2660), and in [Storey git](https://github.com/mlrun/storey/pull/394). |
 

#### UI 

| ID   | Description                                                    |
| --- | ----------------------------------------------------------------- |
| ML-1186 | The new **Projects** home page provides easy and intuitive access to the full project lifecycle in three phases, with links to the relevant wizards under each phase heading: ingesting and processing data, developing and training a model, deploying and monitoring the project. <p align="center"><img src="../_static/images/project-homepage.png" alt="mlrun-project-homepage" /></p><br> |
| NA | [UI change log in GitHub](https://github.com/mlrun/ui/releases/tag/v1.3.0) |


#### APIs 

| ID   | Description                                                    |
| --- | ----------------------------------------------------------------- |
| ML-3104 | These APIs now only return reasons in kwargs: `log_and_raise`, `generic_error_handler`, `http_status_error_handler`. |
| ML-3204 | New API `set_image_pull_configuration` that modifies `func.spec.image_pull_secret` and `func.spec.image_pull_policy`, instead of directly accessing these values through the spec. |
 
####  Documentation

Improvements to [Set up your environment](../install/remote.html).


#### Infrastructure improvements 

| ID   | Description                                                    |
| --- | ----------------------------------------------------------------- |
| ML-2609 |  MLRun server is based on Python 3.9. |
| ML-2732 | The new log collection service improves the performance and reduces heavy IO operations from the API container. The new MLRun log collector service is a gRPC server, which runs as sidecar in the mlrun-api pod (chief and worker). The service is responsible for collecting logs from run pods, writing to persisted files, and reading them on request. The new service is transparent to the end-user: there are no UI or API changes. |

### Breaking changes 


- The behavior of ingest with aggregation changed in v1.3.0 (storey, spark, pandas engines). Now, when you ingest a "timestamp" column, it returns <br>
`<class 'pandas._libs.tslibs.timestamps.Timestamp'>`. <br>Previously, it returned `<class 'str'>`
- Any target data that was saved using Redis as an online target with storey engine (RedisNoSql target, introduced in 1.2.1) is not accessible after upgrading to v1.3. (Data ingested subsequent to the upgrade is unaffacted.)



<a id="api-130"></a>
### Deprecated and removed APIs
Starting with v1.3.0, and continuing in subsequent releases, obsolete functions are getting removed from the code. See [Deprecations](#deprecations).

### Closed issues

| ID   | Description                                                    |
| --- | ----------------------------------------------------------------- |
| ML-2421 | Artifacts logged via SDK with "/" in the name can now be viewed in the UI. [View in Git](https://github.com/mlrun/mlrun/pull/3248). |
| ML-2534 | Jobs and Workflows pages now display the tag of the executed job (as defined in the API). [View in Git](https://github.com/mlrun/ui/pull/1632). |
| ML-2810 | Fixed the Dask Worker Memory Limit Argument. [View in Git](https://github.com/mlrun/mlrun/pull/3123). |
| ML-2896 | `add_aggregation` over Spark fails with `AttributeError` for sqr and stdvar. [View in Git](https://github.com/mlrun/mlrun/pull/3131). |
| ML-3104 | Add support for project default image. [View in Git](https://github.com/mlrun/mlrun/pull/2969). |
| ML-3119 | Fix: MPI job run status resolution considering all workers. [View in Git](https://github.com/mlrun/mlrun/pull/2888). |
| ML-3283 | `project.list_models()` did not function as expected for tags and labels. The `list_artifacts` method now accept a dictionary, and docstrings were added for httpdb and for MLRunProject methods: both `list_artifacts` and `list_models`. [View in Git](https://github.com/mlrun/mlrun/pull/2988). |
| ML-3286 | Fix: Project page displayed an empty list after an upgrade [View in Git](https://github.com/mlrun/ui/pull/1611). |
| ML-3316 | Users with developer and data permissions can now add members to projects they created. (Previously appeared successful in the UI but users were not added). [View in Git](https://github.com/mlrun/ui/pull/1617). |
| ML-3365 / 3349 | Fix: UI Projects' metrics show N/A for all projects when ml-pipeline is down. [View in Git](https://github.com/mlrun/ui/pull/1613). |
| ML-3378 | Aggregation over a fixed-window that starts at or near the epoch now functions as expected. [View in Git](https://github.com/mlrun/storey/pull/418). |
| ML-3380 | Documentation: added details on [aggregation in windows](../feature-store/transformations.html#aggregations). |
| ML-3389 | Hyperparams run does not present artifacts iteration when selector is not defined. [View in Git](https://github.com/mlrun/ui/pull/1635). |
| ML-3424 | Documentation: new matrix of which engines support which [sources](../serving/available-steps.html#sources)/[targets](../serving/available-steps.html#targets). [View in Git](https://github.com/mlrun/mlrun/pull/3279).
| ML-3575 | `project.run_function()` now uses the argument `artifact_path` (previously used the project's configured `artifact_path` instead). [View in Git](https://github.com/mlrun/mlrun/pull/3246). |
| ML-3403 | Error on Spark ingestion with offline target without defined path (error: `NoneType` object has no attribute `startswith`). Fix: default path defined. [View in Git](https://github.com/mlrun/mlrun/pull/3118). |
| ML-3446 | Fix: Failed MLRun Nuclio deploy needs better error messages. [View in Git](https://github.com/mlrun/mlrun/pull/3241). |
| ML-3482 | Fixed model-monitoring incompatibility issue with mlrun client running v1.1.x and a server running v1.2.x. [View in Git](https://github.com/mlrun/mlrun/pull/3180). |

## v1.2.3 (15 May 2023)

### Closed issues

| ID   | Description                                                    |
| --- | ----------------------------------------------------------------- |
| ML-3287 | UI now resets the cache upon MLRun upgrades, and the Projects page displays correctly.  [View in Git](https://github.com/mlrun/ui/pull/1612). |
| ML-3801 | Optimized `/projects` endpoint to work faster [View in Git](https://github.com/mlrun/ui/pull/1715). |
| ML-3819 | Reduce overly-verbose logs on the backend side. [View in Git](https://github.com/mlrun/mlrun/pull/3531). |

## v1.2.2 (8 May 2023)

### Closed issues

| ID   | Description                                                    |
| --- | ----------------------------------------------------------------- |
| ML-3797, ML-3798 | Fixed presenting and serving large-sized projects. [View in Git](https://github.com/mlrun/mlrun/pull/3477). |

## v1.2.1 (8 January 2023)

### New and updated features

#### Feature store
- Supports ingesting Avro-encoded Kafka records. [View in Git](https://github.com/mlrun/mlrun/issues/2649).

#### Third party integrations
- Supports Confluent Kafka as a feature store data-source (Tech Preview). See [Confluent Kafka data source](../data-prep/ingest-data-fs.html#confluent-kafka-data-source).
    
### Closed issues

- Fix: the **Projects | Jobs | Monitor Workflows** view is now accurate when filtering for > 1 hour. [View in Git](https://github.com/mlrun/mlrun/pull/2786).
- The Kubernetes **Pods** tab in **Monitor Workflows** now shows the complete pod details. [View in Git](https://github.com/mlrun/mlrun/pull/1576).
- Update the tooltips in **Projects | Jobs | Schedule** to explain that day 0 (for cron jobs) is Monday, and not Sunday. 
[View in Git](https://github.com/mlrun/ui/pull/1571).
- Fix UI crash when selecting **All** in the **Tag** dropdown list of the **Projects | Feature Store | Feature Vectors** tab. [View in Git](https://github.com/mlrun/ui/pull/1549).
- Fix: now updates `next_run_time` when skipping scheduling due to concurrent runs. [View in Git](https://github.com/mlrun/mlrun/pull/2862).
- When creating a project, the error `NotImplementedError` was updated to explain that MLRun does not have a 
DB to connect to. [View in Git](https://github.com/mlrun/mlrun/pull/2856).
- When previewing a **DirArtifact** in the UI, it now returns the requested directory. Previously it was returning the directory list from the root of the container. [View in Git](https://github.com/mlrun/mlrun/pull/2592).
- Load source at runtime or build time now fully supports .zip files, which were not fully supported previously.

### See more
- [MLRun change log in GitHub](https://github.com/mlrun/mlrun/releases/tag/v1.2.1)
- [UI change log in GitHub](https://github.com/mlrun/ui/releases/tag/v1.2.1)


## v1.2.0 (1 December 2022)

### New and updated features

#### Artifacts
- Support for artifact tagging:
   - SDK: Add `tag_artifacts`  and `delete_artifacts_tags` that can be used to modify existing artifacts tags and have 
    more than one version for an artifact.
    - UI: You can add and edit artifact tags in the UI.
    - API: Introduce new endpoints in `/projects/<project>/tags`.
    
#### Auth
- Support S3 profile and assume-role when using `fsspec`.
- Support GitHub fine grained tokens.

#### Documentation
- Restructured, and added new content.

#### Feature store
- Support Redis as an online feature set for storey engine only. (See [Redis target store](../data-prep/ingest-data-fs.html#redis-target-store).)
- Fully supports ingesting with pandas engine, now equivalent to ingestion with `storey` engine (TechPreview):
   - Support DataFrame with multi-index.
   - Support mlrun steps when using pandas engine: `OneHotEncoder` , `DateExtractor`, `MapValue`, `Imputer` and `FeatureValidation`.
- Add new step: `DropFeature` for pandas and storey engines. (TechPreview)
- Add param query for `get_offline_feature` for filtering the output.

#### Frameworks
- Add `HuggingFaceModelServer` to `mlrun.frameworks` at `mlrun.frameworks.huggingface` to serve `HuggingFace` models.

#### Functions
- Add `function.with_annotations({"framework":"tensorflow"})` to user-created functions.
- Add `overwrite_build_params` to `project.build_function()` so the user can choose whether or not to keep the 
build params that were used in previous function builds.
- `deploy_function` has a new option of mock deployment that allows running the function locally.

#### Installation
- New option to install `google-cloud` requirements using `mlrun[google-cloud]`:  when installing MLRun for integration 
with GCP clients, only compatible packages are installed.

#### Models
- The Labels in the **Models > Overview** tab can be edited.



#### Internal
- Refactor artifacts endpoints to follow the MLRun convention of `/projects/<project>/artifacts/...`. (The previous API will be deprecated in a future release.)
- Add `/api/_internal/memory-reports/` endpoints for memory related metrics to better understand the memory consumption of the API.
- Improve the HTTP retry mechanism.
- Support a new lightweight mechanism for KFP pods to pull the run state they triggered. Default behavior is legacy, 
which pulls the logs of the run to figure out the run state. 
The new behavior can be enabled using a feature flag configured in the API.

### Breaking changes

- Feature store: Ingestion using pandas now takes the dataframe and creates indices out of the entity column 
(and removes it as a column in this df). This could cause breakage for existing custom steps when using a pandas engine.

### Closed issues

- Support logging artifacts larger than 5GB to V3IO. [View in Git](https://github.com/mlrun/mlrun/issues/2455).
- Limit KFP to kfp~=1.8.0, <1.8.14 due to non-backwards changes done in 1.8.14 for ParallelFor, which isn’t compatible with the MLRun managed KFP server (1.8.1). [View in Git](https://github.com/mlrun/mlrun/issues/2516).
- Add `artifact_path` enrichment from project `artifact_path`. Previously, the parameter wasn't applied to project runs when defining `project.artifact_path`. [View in Git](https://github.com/mlrun/mlrun/issues/2507).
- Align timeouts for requests that are getting re-routed from worker to chief (for projects/background related endpoints). [View in Git](https://github.com/mlrun/mlrun/issues/2565).
- Fix legacy artifacts load when loading a project. Fixed corner cases when legacy artifacts were saved to yaml and loaded back into the system using `load_project()`. [View in Git](https://github.com/mlrun/mlrun/issues/2584).
- Fix artifact `latest` tag enrichment to happen also when user defined a specific tag. [View in Git](https://github.com/mlrun/mlrun/issues/2572).
- Fix zip source extraction during function build. [View in Git](https://github.com/mlrun/mlrun/issues/2588).
- Fix Docker compose deployment so Nuclio is configured properly with a platformConfig file that sets proper mounts and network 
configuration for Nuclio functions, meaning that they run in the same network as MLRun. 
[View in Git](https://github.com/mlrun/mlrun/issues/2601).
- Workaround for background tasks getting cancelled prematurely, due to the current FastAPI version that 
has a bug in the starlette package it uses. The bug caused the task to get cancelled if the client’s HTTP connection 
was closed before the task was done. [View in Git](https://github.com/mlrun/mlrun/issues/2618).
- Fix run fails after deploying function without defined image. [View in Git](https://github.com/mlrun/mlrun/pull/2530).
- Fix scheduled jobs failed on GKE with resource quota error. [View in Git](https://github.com/mlrun/mlrun/pull/2520).
- Can now delete a model via tag. [View in Git](https://github.com/mlrun/mlrun/pull/2433).


### See more
- [MLRun change log in GitHub](https://github.com/mlrun/mlrun/releases/tag/v1.2.0)
- [UI change log in GitHub](https://github.com/mlrun/ui/releases/tag/v1.2.0)



## v1.1.3 (28 December 2022)

### Closed issues

- The CLI supports overwriting the schedule when creating scheduling workflow. [View in Git](https://github.com/mlrun/mlrun/pull/2651).
- Slack now notifies when a project fails in `load_and_run()`. [View in Git](https://github.com/mlrun/mlrun/pull/2794).
- Timeout is executed properly when running a pipeline in CLI. [View in Git](https://github.com/mlrun/mlrun/pull/2635).
- Uvicorn Keep Alive Timeout (`http_connection_timeout_keep_alive`) is now configurable, with default=11. This maintains 
API-client connections. [View in Git](https://github.com/mlrun/mlrun/pull/2613).

### See more
- [MLRun change log in GitHub](https://github.com/mlrun/mlrun/releases/tag/v1.1.3)
- [UI change log in GitHub](https://github.com/mlrun/ui/releases/tag/v1.1.3)

## v1.1.2 (20 November 2022)

### New and updated features

**V3IO**
- v3io-py bumped to 0.5.19.
- v3io-fs bumped to 0.1.15.

### See more
- [MLRun change log in GitHub](https://github.com/mlrun/mlrun/releases/tag/v1.1.2)
- [UI change log in GitHub](https://github.com/mlrun/ui/releases/tag/v1.1.2-rc3)

## v1.1.1 (18 October 2022)

### New and updated features

#### API
- Supports workflow scheduling.

#### UI
- Projects: Supports editing model labels.

### See more
- [MLRun change log in GitHub](https://github.com/mlrun/mlrun/releases/tag/v1.1.1)
- [UI change log in GitHub](https://github.com/mlrun/ui/releases/tag/v1.1.1)


## v1.1.0 (6 September 2022)

### New and updated features

#### API
-  MLRun scalability: Workers are used to handle the connection to the MLRun database and can be increased to 
improve handling of high workloads against the MLRun DB. You can configure the number of workers for an MLRun 
service, which is applied to the service's user-created pods. The default is 2. 
   - v1.1.0 cannot run on top of 3.0.x.
   - For Iguazio versions prior to v3.5.0, the number of workers is set to 1 by default. To change this number, contact support (helm-chart change required).
   - Multi-instance is not supported for MLrun running on SQLite.
-  Supports pipeline scheduling.
      
#### Documentation
- Added Azure and S3 examples to {ref}`ingest-features-spark`.

#### Feature store
- Supports S3, Azure, GCS targets when using Spark as an engine for the feature store.
- Snowflake as datasource has a connector ID: `iguazio_platform`.
- You can add a time-based filter condition when running `get_offline_feature` with a given vector. 

#### Storey
- MLRun can write to parquet with flexible schema per batch for ParquetTarget: useful for inconsistent or unknown schema.

#### UI

- The **Projects** home page now has three tiles, Data, Jobs and Workflows, Deployment, that guide you through key 
capabilities of Iguazio, and provide quick access to common tasks.
- The **Projects | Jobs | Monitor Jobs** tab now displays the Spark UI URL.
- The information of the Drift Analysis tab is now displayed in the Model Overview.
- If there is an error, the error messages are now displayed in the **Projects | Jobs | Monitor** jobs tab.

#### Workflows
- The steps in **Workflows** are color-coded to identify their status: blue=running; green=completed; red=error.

### See more
- [MLRun change log in GitHub](https://github.com/mlrun/mlrun/releases/tag/v1.1.0)
- [UI change log in GitHub](https://github.com/mlrun/ui/releases/tag/v1.1.0)

## v1.0.6 (16 August 2022)

### Closed issues
- Import from mlrun fails with "ImportError: cannot import name dataclass_transform".
   Workaround for previous releases:
   Install `pip install pydantic==1.9.2` after `align_mlrun.sh`.
- MLRun FeatureSet was not enriching with security context when running from the UI. [View in Git](https://github.com/mlrun/mlrun/pull/2250).
- MlRun Accesskey presents as cleartext in the mlrun yaml, when the mlrun function is created by feature set 
   request from the UI. [View in Git](https://github.com/mlrun/mlrun/pull/2250).
   
### See more
- [MLRun change log in GitHub](https://github.com/mlrun/mlrun/releases/tag/v1.0.6)
- [UI change log in GitHub](https://github.com/mlrun/ui/releases/tag/v1.0.6)

## v1.0.5 (11 August 2022)

### Closed issues
- MLRun: remove root permissions. [View in Git](https://github.com/mlrun/mlrun/pull/).
- Users running a pipeline via CLI project run (watch=true) can now set the timeout (previously was 1 hour). [View in Git](https://github.com/mlrun/mlrun/pull/).
- MLRun: Supports pushing images to ECR. [View in Git](https://github.com/mlrun/mlrun/pull/).

### See more
- [MLRun change log in GitHub](https://github.com/mlrun/mlrun/releases/tag/v1.0.5)
- [UI change log in GitHub](https://github.com/mlrun/ui/releases/tag/v1.0.5)

## v1.0.4 (13 June 2022)

### New and updated features
- Bump storey to 1.0.6.
- Add typing-extensions explicitly.
- Add vulnerability check to CI and fix vulnerabilities.

### Closed issues
- Limit Azure transitive dependency to avoid new bug. [View in Git](https://github.com/mlrun/mlrun/pull/2034).
- Fix GPU image to have new signing keys. [View in Git](https://github.com/mlrun/mlrun/pull/2030).
- Spark: Allow mounting v3io on driver but not executors. [View in Git](https://github.com/mlrun/mlrun/pull/2023).
- Tests: Send only string headers to align to new requests limitation. [View in Git](https://github.com/mlrun/mlrun/pull/2039).


### See more
- [MLRun change log in GitHub](https://github.com/mlrun/mlrun/releases/tag/v1.0.4)
- [UI change log in GitHub](https://github.com/mlrun/ui/releases/tag/v1.0.4)

## v1.0.3 (7 June 2022)

### New and updated features
- Jupyter Image: Relax `artifact_path` settings and add README notebook. [View in Git](https://github.com/mlrun/mlrun/pull/2011).
- Images: Fix security vulnerabilities. [View in Git](https://github.com/mlrun/mlrun/pull/1997).

### Closed issues

- API: Fix projects leader to sync enrichment to followers. [View in Git](https://github.com/mlrun/mlrun/pull/2009).
- Projects: Fixes and usability improvements for working with archives. [View in Git](https://github.com/mlrun/mlrun/pull/2006).

### See more
- [MLRun change log in GitHub](https://github.com/mlrun/mlrun/releases/tag/v1.0.3)
- [UI change log in GitHub](https://github.com/mlrun/ui/releases/tag/v1.0.3)

## v1.0.2 (19 May 2022)

### New and updated features

- Runtimes: Add java options to Spark job parameters. [View in Git](https://github.com/mlrun/mlrun/pull/1968).
- Spark: Allow setting executor and driver core parameter in Spark operator. [View in Git](https://github.com/mlrun/mlrun/pull/1973).
- API: Block unauthorized paths on files endpoints. [View in Git](https://github.com/mlrun/mlrun/pull/1967).
- Documentation: New quick start guide and updated docker install section. [View in Git](https://github.com/mlrun/mlrun/pull/1948).

### Closed issues
- Frameworks: Fix to logging the target columns in favor of model monitoring. [View in Git](https://github.com/mlrun/mlrun/pull/1929).
- Projects: Fix/support archives with project run/build/deploy methods. [View in Git](https://github.com/mlrun/mlrun/pull/1966).
- Runtimes: Fix jobs stuck in non-terminal state after node drain/pre-emption. [View in Git](https://github.com/mlrun/mlrun/pull/1964).
- Requirements: Fix ImportError on ingest to Azure. [View in Git](https://github.com/mlrun/mlrun/pull/1949).

### See more
- [MLRun change log in GitHub](https://github.com/mlrun/mlrun/releases/tag/v1.0.2)
- [UI change log in GitHub](https://github.com/mlrun/ui/releases/tag/v1.0.2)

## v1.0.0 (22 April 2022)

### New and updated features

#### Feature store
- Supports snowflake as a datasource for the feature store.

#### Graph
- A new tab under **Projects | Models** named **Real-time pipelines** displays the real time pipeline graph, 
with a drill-down to view the steps and their details. [Tech Preview]

#### Projects
- Setting owner and members are in a dedicated **Project Settings** section.
- The **Project Monitoring** report has a new tile named **Consumer groups (v3io streams)** that shows the total number
   of consumer groups, with drill-down capabilities for more details.

#### Resource management
- Supports preemptible nodes.
- Supports configuring CPU, GPU, and memory default limits for user jobs.

#### UI
- Supports configuring pod priority.
- Enhanced masking of sensitive data.
- The dataset tab is now in the **Projects** main menu (was previously under the Feature store).

### See more
- [MLRun change log in GitHub](https://github.com/mlrun/mlrun/releases/tag/v1.0.0)
- [UI change log in GitHub](https://github.com/mlrun/ui/releases/tag/v1.0.0)


## Open issues

| ID   | Description                                            | Workaround                                    | Opened in |
| ---- | -------------------------------------------------------| --------------------------------------------- | ------ |
| ML-1584 | Cannot run `code_to_function` when filename contains special characters | Do not use special characters in filenames | v1.0.0 |
| ML-2199 | Spark operator job fails with default requests args.       | NA                                         | v1.0.0 |
| ML-2223 | Cannot deploy a function when notebook names contain "." (ModuleNotFoundError) | Do not use "." in notebook name | v1.0.0  |
| ML-2407 | Kafka ingestion service on an empty feature set returns an error. | Ingest a sample of the data manually. This creates the schema for the feature set and then the ingestion service accepts new records. | v1.1.0 |
| ML-2489 | Cannot pickle a class inside an mlrun function. | Use cloudpickle instead of pickle | v1.2.0 |
| [2621](https://github.com/mlrun/mlrun/issues/2621) | Running a workflow whose project has `init_git=True`, results in Project error | Run `git config --global --add safe.directory '*'` (can substitute specific directory for *). | v1.1.0 |
| ML-3315 | Spark ingestion does not support nested aggregations.  | NA | v1.2.1 |
| ML-3386 | Documentation is missing full details on the feature store sources and targets | NA | v1.2.1 |
| ML-3445 | `project.deploy_function` operation might get stuck when running v1.3.0 demos on an Iguazio platform running v3.2.x. | Replace code: `serving_fn = mlrun.new_function("serving", image="python:3.9", kind="serving", requirements=["mlrun[complete]", "scikit-learn~=1.2.0"])` with: <br>`function = mlrun.new_function("serving", image="python:3.9", kind="serving") function.with_commands([ "python -m pip install --upgrade pip", "pip install 'mlrun[complete]' scikit-learn==1.1.2", ])` | v1.3.0|
| ML-3480 | Documentation: request details on label parameter of feature set definition | NA                        | v1.2.1 |
| NA | The feature store does not support schema evolution and does not have schema enforcement. | NA | v1.2.1 | 
| ML-3633 | Fail to import a context from dict | When loading a context from dict (e.g.: mlrun.MLClientCtx.from_dict(context)), make sure to provide datetime objects and not string. Do this by executing `context['status']['start_time'] = parser.parse(context['status']['start_time'])<br> context['status']['last_update'] = parser.parse(context['status']['last_update'])` prior to `mlrun.MLClientCtx.from_dict(context)` | v1.3.0 |
| ML-3640 | When running a remote function/workflow, the `context` global parameter is not automatically injected. | Use `get_or_create_ctx` | 1.3.0 |
| ML-2030 |  Need means of moving artifacts from test to production Spark | To register artifact between different environments, e.g. dev and prod, upload your artifacts to a remote storage, e.g. S3. You can change the project artifact path using MLRun or MLRun UI. `project.artifact_path='s3:<bucket-name/..'` | 1.0.0 |
| ML-2380 | Spark runtime should sustain naive user actions | NA | 1.0.4 |
    
## Limitations

| ID   | Description                                                    | Workaround                           | Opened in | 
| ---- | -------------------------------------------------------------- | ------------------------------------ | ----------|      
| ML-2014 | Model deployment returns ResourceNotFoundException (Nuclio error that Service <name> is invalid.) | Verify that all `metadata.labels` values are 63 characters or less. See the [Kubernetes limitation](https://kubernetes.io/docs/concepts/overview/working-with-objects/labels/#syntax-and-character-set). |  v1.0.0  |
| ML-3381 | Private repo is not supported as a marketplace hub             | See [Import and run the function from your repo](../runtimes/git-repo-as-hub.html#import-and-run-the-function-from-your-repo).                                     | v1.2.1 | 
| ML-3520 | MLRun does not decompress large Kubeflow pipelines | NA | v1.3.0 |
| ML-3824 | MLRun supports TensorFlow up to 2.11. | NA | v1.3.1 |
| ML-3731 | When trying to identify a failed step in a workflow with `mlrun.get_run_db().list_pipelines('project-name')`, the returned error is `None`. | To see the error, use `mlrun.db.get_pipelines()` instead. |
| ML-3743 | Setting AWS credentials as project secret cause a build failure on EKS configured with ECR. | When using an ECR as the external container registry, make sure that the project secrets AWS_ACCESS_KEY_ID and AWS_SECRET_ACCESS_KEY have read/write access to ECR, as described in the [platform documentation](https://www.iguazio.com/docs/latest-release/services/app-services/docker-registry/#create-off-cluster-registry) 

## Deprecations

    
| In   | ID |Description                                                      |
|------ | ---- | --------------------------------------------------------------------|
| v1.0.0 |  NA | MLRun / Nuclio do not support python 3.6.                             |
| v1.3.0 |  NA | [Deprecated and removed APIs](#apis-deprecated-and-removed-from-v1-3-0-code) and [Deprecated REST APIs](#rest-apis-deprecated-and-removed-from-v1-3-0-code), [APIs deprecated in v1.3.0, will be removed in v1.5.0](#apis-deprecated-in-v1-3-0-will-be-removed-in-v1-5-0), [CLI Deprecated in v1.3.0, will be removed in v1.5.0.](#cli-deprecated-in-v1-3-0-will-be-removed-in-v1-5-0) |
| v1.4.0 |  ML-3547 | [APIs deprecated in v1.4.0, will be removed from v1.6.0 code](#apis-deprecated-in-v1-4-0-will-be-removed-from-v1-6-0-code) and [REST APIs deprecated in v1.4.0, will be removed from v1.6.0 code](#rest-apis-deprecated-in-v1-4-0-will-be-removed-from-v1-6-0-code).|


## Future deprecations

| ID   | When | Description                                                    |
| --- | ----| ----------------------------------------------------------------- |
| ML-3605 | v1.5.0 | Model Monitoring:  Most of the charts and KPIs in Grafana are now based on the data store target instead of the MLRun API. It is recommended to update the model monitoring dashboards since the old dashboards won't be supported. |

## Deprecated APIs and CLI

### APIs deprecated in v1.4.0, will be removed from v1.6.0 code
These APIs will be removed from the v1.6.0 code. A FutureWarning appears if you try to use them in v1.4.0 and higher.

| Deprecated / to be removed                       | Use instead                                   |
| ------------------------------------------------ | --------------------------------------------- |
| MLRunProject.clear_context() | This method deletes all files and clears the context directory or subpath (if defined). This method can produce unexpected outcomes and is not recommended.  |
| MLRunProject object legacy parameters | metadata and spec instead |
| BaseRuntime.with_commands and KubejobRuntime.build_config 'verify_base_image' param | 'prepare_image_for_deploy' |
| run_local | function.run(local=True) |

### REST APIs deprecated in v1.4.0, will be removed from v1.6.0 code
| Deprecated                        | Use instead                                   |
| ------------------------------------------------ | --------------------------------------------- |
| POST /artifact/{project}/{uid}/{key:path} | /projects/{project}/artifacts/{uid}/{key:path} instead |
| GET /projects/{project}/artifact/{key:path} | /projects/{project}/artifacts/{key:path} instead |
| DELETE /artifact/{project}/{uid} | /projects/{project}/artifacts/{uid} instead |
| GET /artifacts | /projects/{project}/artifacts instead |
| DELETE /artifacts  | /projects/{project}/artifacts instead |
| POST /func/{project}/{name}  | /projects/{project}/functions/{name} instead |
| GET /func/{project}/{name}  | /projects/{project}/functions/{name} instead |
| GET /funcs  | /projects/{project}/functions instead |



### APIs deprecated and removed from v1.3.0 code
These MLRun APIs have been deprecated since at least v1.0.0 and were removed from the code:

| Deprecated/removed                   | Use instead                                   |
| ------------------------------------ | --------------------------------------------- |
| `project.functions`                  | `project.get_function`, `project.set_function`, `project.list_function` |
| `project.artifacts`                  | `project.get_artifact`, `project.set_artifact`, `project.list_artifact` |
| `project.func()`                     | `project.get_function()`                       |
| `project.create_vault_secrets()`     | NA                                   |
| `project.get_vault_secret()`         | NA                                   |
| `MlrunProjectLegacy` class           | `MlrunProject`                                 |
| Feature-store: usage of state in graph. For example: `add_writer_state`, and the `after_state` parameter in `_init_` methods.  | `step` |
| `mount_path` parameter in mount_v3io() | `volume_mounts`                        |
| `NewTask`                            | `new_task()`                        |
| Dask `with_limits`                   | `with_scheduler_limits` / `with_worker_limits`    |
| Dask `with_requests`                 | `with_scheduler_requests` / `with_worker_requests`    |



### REST APIs deprecated and removed from v1.3.0 code

- `pod_status header` from response to `get_log` REST API
- `client-spec` from response to health API 
- `submit_pipeline_legacy` REST API
- `get_pipeline_legacy` REST API
- Five runtime legacy REST APIs, such as: `list_runtime_resources_legacy`, `delete_runtime_object_legacy` etc.
- httpdb runtime-related APIs using the deprecated runtimes REST APIs, for example: `delete_runtime_object`

### APIs deprecated in v1.3.0, will be removed in v1.5.0
These APIs will be removed from the v1.5.0 code. A FutureWarning appears if you try to use them in v1.3.0 and higher.
| Deprecated / to be removed                       | Use instead                                   |
| ------------------------------------------------ | --------------------------------------------- |
| project-related parameters of `set_environment`. (Global-related parameters will not be deprecated.) | The same parameters in project-related APIs, such as `get_or_create_project` |
| `KubeResource.gpus`                              | `with_limits`                 |
| Dask `gpus`                                      | `with_scheduler_limits` / `with_worker_limits`   |
| `ExecutorTypes`                                  | `ParallelRunnerModes`         |
| Spark runtime `gpus`                              | `with_driver_limits` / `with_executor_limits` |
| `mount_v3io_legacy` (mount_v3io no longer calls it) | `mount_v3io`                       |
| `mount_v3io_extended`                            | `mount_v3io`                   |
| `LegacyArtifact` and all legacy artifact types that inherit from it (`LegacyArtifact`, `LegacyDirArtifact`, `LegacyLinkArtifact`, `LegacyPlotArtifact`, `LegacyChartArtifact`, `LegacyTableArtifact`, `LegacyModelArtifact`, `LegacyDatasetArtifact`, `LegacyPlotlyArtifact`, `LegacyBokehArtifact`) | `Artifact` or other artifact classes that inherit from it |
| `init_functions` in pipelines                    | Add the function initialization to the pipeline code instead |
| The entire `mlrun/mlutils` library               | `mlrun.framework`                     |
| `run_pipeline`                                   | `project.run`                                     |

### CLI Deprecated in v1.3.0, will be removed in v1.5.0

The `--ensure-project` flag of the `mlrun project` CLI command is deprecated and will be removed in v1.5.0.

<|MERGE_RESOLUTION|>--- conflicted
+++ resolved
@@ -15,13 +15,8 @@
 ###  Closed issues
 | ID   | Description                                                    |
 | --- | ----------------------------------------------------------------- |
-<<<<<<< HEAD
-| ML-4303 | Duplicate project records in zebo caused data loss in MLRun. |
-| ML-4232 | Consumer group names cannot include the character "-". |
-=======
 | ML-4303 | Archive out-of-sync leader projects. |
 | ML-4232 | Consumer group names now cannot include the character "-". |
->>>>>>> d0957231
 
 ## v1.4.0 (23 July 2023)
 
