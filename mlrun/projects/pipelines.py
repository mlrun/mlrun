# Copyright 2023 Iguazio
#
# Licensed under the Apache License, Version 2.0 (the "License");
# you may not use this file except in compliance with the License.
# You may obtain a copy of the License at
#
#   http://www.apache.org/licenses/LICENSE-2.0
#
# Unless required by applicable law or agreed to in writing, software
# distributed under the License is distributed on an "AS IS" BASIS,
# WITHOUT WARRANTIES OR CONDITIONS OF ANY KIND, either express or implied.
# See the License for the specific language governing permissions and
# limitations under the License.
import abc
import builtins
import importlib.util as imputil
import os
import tempfile
import typing
import uuid

import kfp.compiler
from kfp import dsl
from kfp.compiler import compiler

import mlrun
import mlrun.common.schemas
import mlrun.utils.notifications
from mlrun.errors import err_to_str
from mlrun.utils import (
    get_ui_url,
    logger,
    new_pipe_metadata,
    normalize_workflow_name,
    retry_until_successful,
)

from ..common.helpers import parse_versioned_object_uri
from ..config import config
from ..run import _run_pipeline, wait_for_pipeline_completion
from ..runtimes.pod import AutoMountType


def get_workflow_engine(engine_kind, local=False):
    if pipeline_context.is_run_local(local):
        if engine_kind == "kfp":
            logger.warning(
                "running kubeflow pipeline locally, note some ops may not run locally!"
            )
        elif engine_kind == "remote":
            raise mlrun.errors.MLRunInvalidArgumentError(
                "cannot run a remote pipeline locally using `kind='remote'` and `local=True`. "
                "in order to run a local pipeline remotely, please use `engine='remote:local'` instead"
            )
        return _LocalRunner
    if not engine_kind or engine_kind == "kfp":
        return _KFPRunner
    if engine_kind == "local":
        return _LocalRunner
    if engine_kind == "remote":
        return _RemoteRunner
    raise mlrun.errors.MLRunInvalidArgumentError(
        f"Provided workflow engine is not supported. engine_kind={engine_kind}"
    )


class WorkflowSpec(mlrun.model.ModelObj):
    """workflow spec and helpers"""

    def __init__(
        self,
        engine=None,
        code=None,
        path=None,
        args=None,
        name=None,
        handler=None,
        args_schema: dict = None,
        schedule: typing.Union[str, mlrun.common.schemas.ScheduleCronTrigger] = None,
        cleanup_ttl: int = None,
        image: str = None,
    ):
        self.engine = engine
        self.code = code
        self.path = path
        self.args = args
        self.name = name
        self.handler = handler
        self.cleanup_ttl = cleanup_ttl
        self.args_schema = args_schema
        self.run_local = False
        self._tmp_path = None
        self.schedule = schedule
        self.image = image

    def get_source_file(self, context=""):
        if not self.code and not self.path:
            raise mlrun.errors.MLRunInvalidArgumentError(
                "workflow must have code or path properties"
            )
        if self.code:
            with tempfile.NamedTemporaryFile(
                mode="w", suffix=".py", delete=False
            ) as workflow_fh:
                workflow_fh.write(self.code)
                self._tmp_path = workflow_path = workflow_fh.name
        else:
            workflow_path = self.path or ""
            if (
                context
                and not workflow_path.startswith("/")
                # since the user may provide a path the includes the context,
                # we need to make sure we don't add it twice
                and not workflow_path.startswith(context)
            ):
                workflow_path = os.path.join(context, workflow_path)
        return workflow_path

    def merge_args(self, extra_args):
        self.args = self.args or {}
        required = []
        if self.args_schema:
            for schema in self.args_schema:
                name = schema.get("name")
                if name not in self.args:
                    self.args[name] = schema.get("default")
                if schema.get("required"):
                    required.append(name)
        if extra_args:
            for k, v in extra_args.items():
                self.args[k] = v
                if k in required:
                    required.remove(k)
        if required:
            raise mlrun.errors.MLRunInvalidArgumentError(
                f"workflow argument(s) {','.join(required)} are required and were not specified"
            )

    def clear_tmp(self):
        if self._tmp_path:
            os.remove(self._tmp_path)


class FunctionsDict:
    """Virtual dictionary hosting the project functions, cached or in the DB"""

    def __init__(self, project, decorator=None):
        self.project = project
        self._decorator = decorator

    @property
    def _functions(self):
        return self.project.spec._function_objects

    def enrich(self, function, key):
        enriched_function = enrich_function_object(
            self.project, function, self._decorator
        )
        self._functions[key] = enriched_function  # update the cache
        return self._functions[key]

    def load_or_set_function(self, key, default=None) -> mlrun.runtimes.BaseRuntime:
        try:
            function = self.project.get_function(key, sync=False)
        except Exception as e:
            if not default:
                raise e
            function = default

        return self.enrich(function, key)

    def get(self, key, default=None) -> mlrun.runtimes.BaseRuntime:
        return self.load_or_set_function(key, default)

    def __getitem__(self, key) -> mlrun.runtimes.BaseRuntime:
        return self.load_or_set_function(key)

    def __setitem__(self, key, val):
        self._functions[key] = val

    def values(self):
        return [self.enrich(function, key) for key, function in self._functions.items()]

    def keys(self):
        return self._functions.keys()

    def items(self):
        return [
            (key, self.enrich(function, key))
            for key, function in self._functions.items()
        ]

    def __len__(self):
        return len(self._functions)

    def __iter__(self):
        yield from self._functions.keys()

    def __delitem__(self, key):
        del self._functions[key]


class _PipelineContext:
    """current (running) pipeline context"""

    def __init__(self):
        self.project = None
        self.workflow = None
        self.functions = FunctionsDict(None)
        self.workflow_id = None
        self.workflow_artifact_path = None
        self.runs_map = {}

    def is_run_local(self, local=None):
        if local is not None:
            # if the user specified an explicit value in local we use it
            return local
        force_run_local = mlrun.mlconf.force_run_local
        if force_run_local is None or force_run_local == "auto":
            force_run_local = not mlrun.mlconf.is_api_running_on_k8s()
            kfp_url = mlrun.mlconf.resolve_kfp_url()
            if not kfp_url:
                force_run_local = True
        if self.workflow:
            force_run_local = force_run_local or self.workflow.run_local

        return force_run_local

    def set(self, project, workflow=None):
        self.project = project
        self.workflow = workflow
        self.functions.project = project
        self.runs_map = {}

    def clear(self, with_project=False):
        if with_project:
            self.project = None
            self.functions.project = None
        self.workflow = None
        self.runs_map = {}
        self.workflow_id = None
        self.workflow_artifact_path = None

    def is_initialized(self, raise_exception=False):
        if self.project:
            return True
        if raise_exception:
            raise ValueError(
                "pipeline context is not initialized, must be used inside a pipeline"
            )
        return False


pipeline_context = _PipelineContext()


def _set_function_attribute_on_kfp_pod(
    kfp_pod_template, function, pod_template_key, function_spec_key
):
    try:
        if kfp_pod_template.get("name").startswith(function.metadata.name):
            attribute_value = getattr(function.spec, function_spec_key, None)
            if attribute_value:
                kfp_pod_template[pod_template_key] = attribute_value
    except Exception as err:
        kfp_pod_name = kfp_pod_template.get("name")
        logger.warning(
            f"Unable to set function attribute on kfp pod {kfp_pod_name}",
            function_spec_key=function_spec_key,
            pod_template_key=pod_template_key,
            error=err_to_str(err),
        )


def _enrich_kfp_pod_security_context(kfp_pod_template, function):
    if (
        mlrun.runtimes.RuntimeKinds.is_local_runtime(function.kind)
        or mlrun.mlconf.function.spec.security_context.enrichment_mode
        == mlrun.common.schemas.SecurityContextEnrichmentModes.disabled.value
    ):
        return

    # ensure kfp pod user id is not None or 0 (root)
    if not mlrun.mlconf.function.spec.security_context.pipelines.kfp_pod_user_unix_id:
        raise mlrun.errors.MLRunInvalidArgumentError(
            f"Kubeflow pipeline pod user id is invalid: "
            f"{mlrun.mlconf.function.spec.security_context.pipelines.kfp_pod_user_unix_id}, "
            f"it must be an integer greater than 0. "
            f"See mlrun.config.function.spec.security_context.pipelines.kfp_pod_user_unix_id for more details."
        )

    kfp_pod_user_unix_id = int(
        mlrun.mlconf.function.spec.security_context.pipelines.kfp_pod_user_unix_id
    )
    kfp_pod_template["SecurityContext"] = {
        "runAsUser": kfp_pod_user_unix_id,
        "runAsGroup": mlrun.mlconf.get_security_context_enrichment_group_id(
            kfp_pod_user_unix_id
        ),
    }


# When we run pipelines, the kfp.compile.Compile.compile() method takes the decorated function with @dsl.pipeline and
# converts it to a k8s object. As part of the flow in the Compile.compile() method,
# we call _create_and_write_workflow, which builds a dictionary from the workflow and then writes it to a file.
# Unfortunately, the kfp sdk does not provide an API for configuring priority_class_name and other attributes.
# I ran across the following problem when seeking for a method to set the priority_class_name:
# https://github.com/kubeflow/pipelines/issues/3594
# When we patch the _create_and_write_workflow, we can eventually obtain the dictionary right before we write it
# to a file and enrich it with argo compatible fields, make sure you looking for the same argo version we use
# https://github.com/argoproj/argo-workflows/blob/release-2.7/pkg/apis/workflow/v1alpha1/workflow_types.go
def _create_enriched_mlrun_workflow(
    self,
    pipeline_func: typing.Callable,
    pipeline_name: typing.Optional[typing.Text] = None,
    pipeline_description: typing.Optional[typing.Text] = None,
    params_list: typing.Optional[typing.List[dsl.PipelineParam]] = None,
    pipeline_conf: typing.Optional[dsl.PipelineConf] = None,
):
    """Call internal implementation of create_workflow and enrich with mlrun functions attributes"""
    workflow = self._original_create_workflow(
        pipeline_func, pipeline_name, pipeline_description, params_list, pipeline_conf
    )
    # We don't want to interrupt the original flow and don't know all the scenarios the function could be called.
    # that's why we have try/except on all the code of the enrichment and also specific try/except for errors that
    # we know can be raised.
    try:
        functions = []
        if pipeline_context.functions:
            try:
                functions = pipeline_context.functions.values()
            except Exception as err:
                logger.debug(
                    "Unable to retrieve project functions, not enriching workflow with mlrun",
                    error=err_to_str(err),
                )
                return workflow

        # enrich each pipeline step with your desire k8s attribute
        for kfp_step_template in workflow["spec"]["templates"]:
            if kfp_step_template.get("container"):
                for function_obj in functions:
                    # we condition within each function since the comparison between the function and
                    # the kfp pod may change depending on the attribute type.
                    _set_function_attribute_on_kfp_pod(
                        kfp_step_template,
                        function_obj,
                        "PriorityClassName",
                        "priority_class_name",
                    )
                    _enrich_kfp_pod_security_context(
                        kfp_step_template,
                        function_obj,
                    )
    except mlrun.errors.MLRunInvalidArgumentError:
        raise
    except Exception as err:
        logger.debug(
            "Something in the enrichment of kfp pods failed", error=err_to_str(err)
        )
    return workflow


# patching function as class method
kfp.compiler.Compiler._original_create_workflow = kfp.compiler.Compiler._create_workflow
kfp.compiler.Compiler._create_workflow = _create_enriched_mlrun_workflow


def get_db_function(project, key) -> mlrun.runtimes.BaseRuntime:
    project_instance, name, tag, hash_key = parse_versioned_object_uri(
        key, project.metadata.name
    )
    runtime = mlrun.get_run_db().get_function(name, project_instance, tag, hash_key)
    return mlrun.new_function(runtime=runtime)


def enrich_function_object(
    project, function, decorator=None, copy_function=True, try_auto_mount=True
) -> mlrun.runtimes.BaseRuntime:
    if hasattr(function, "_enriched"):
        return function
    f = function.copy() if copy_function else function
    f.metadata.project = project.metadata.name
    setattr(f, "_enriched", True)

    # set project default image if defined and function does not have an image specified
    if project.spec.default_image and not f.spec.image:
        f._enriched_image = True
        f.spec.image = project.spec.default_image

    src = f.spec.build.source
    if src and src in [".", "./"]:
        if not project.spec.source and not project.spec.mountdir:
            logger.warning(
                "project.spec.source should be specified when function is using code from project context"
            )

        if project.spec.mountdir:
            f.spec.workdir = project.spec.mountdir
            f.spec.build.source = ""
        else:
            f.spec.build.source = project.spec.source
            f.spec.build.load_source_on_run = project.spec.load_source_on_run
            f.spec.workdir = project.spec.workdir or project.spec.subpath
            f.prepare_image_for_deploy()

    if project.spec.default_requirements:
        f.with_requirements(project.spec.default_requirements)
    if decorator:
        decorator(f)

    if try_auto_mount:
        if (
            decorator and AutoMountType.is_auto_modifier(decorator)
        ) or project.spec.disable_auto_mount:
            f.spec.disable_auto_mount = True
        f.try_auto_mount_based_on_config()

    return f


class _PipelineRunStatus:
    """pipeline run result (status)"""

    def __init__(
        self,
        run_id: str,
        engine: typing.Type["_PipelineRunner"],
        project: "mlrun.projects.MlrunProject",
        workflow: WorkflowSpec = None,
        state: str = "",
        exc: Exception = None,
    ):
        """
        :param run_id:      unique id of the pipeline run
        :param engine:      pipeline runner
        :param project:     mlrun project
        :param workflow:    workflow with spec on how to run the pipeline
        :param state:       the current state of the pipeline run
        :param exc:         exception that was raised during the pipeline run
        """
        self.run_id = run_id
        self.project = project
        self.workflow = workflow
        self._engine = engine
        self._state = state
        self._exc = exc

    @property
    def state(self):
        if self._state not in mlrun.run.RunStatuses.stable_statuses():
            self._state = self._engine.get_state(self.run_id, self.project)
        return self._state

    @property
    def exc(self):
        return self._exc

    def wait_for_completion(self, timeout=None, expected_statuses=None):
        self._state = self._engine.wait_for_completion(
            self.run_id,
            project=self.project,
            timeout=timeout,
            expected_statuses=expected_statuses,
        )
        return self._state

    def __str__(self):
        return str(self.run_id)

    def __repr__(self):
        return str(self.run_id)


class _PipelineRunner(abc.ABC):
    """abstract pipeline runner class"""

    engine = ""

    @classmethod
    @abc.abstractmethod
    def save(cls, project, workflow_spec: WorkflowSpec, target, artifact_path=None):
        raise NotImplementedError(
            f"save operation not supported in {cls.engine} pipeline engine"
        )

    @classmethod
    @abc.abstractmethod
    def run(
        cls,
        project,
        workflow_spec: WorkflowSpec,
        name=None,
        workflow_handler=None,
        secrets=None,
        artifact_path=None,
        namespace=None,
        source=None,
        notifications: typing.List[mlrun.model.Notification] = None,
    ) -> _PipelineRunStatus:
        pass

    @staticmethod
    @abc.abstractmethod
    def wait_for_completion(run_id, project=None, timeout=None, expected_statuses=None):
        pass

    @staticmethod
    @abc.abstractmethod
    def get_state(run_id, project=None):
        pass

    @staticmethod
    def _get_handler(workflow_handler, workflow_spec, project, secrets):
        if not (workflow_handler and callable(workflow_handler)):
            workflow_file = workflow_spec.get_source_file(project.spec.context)
            workflow_handler = create_pipeline(
                project,
                workflow_file,
                pipeline_context.functions,
                secrets,
                handler=workflow_handler or workflow_spec.handler,
            )
        else:
            builtins.funcs = pipeline_context.functions
        return workflow_handler

    @staticmethod
    @abc.abstractmethod
    def get_run_status(
        project,
        run,
        timeout=None,
        expected_statuses=None,
        notifiers: mlrun.utils.notifications.CustomNotificationPusher = None,
    ):
        pass


class _KFPRunner(_PipelineRunner):
    """Kubeflow pipelines runner"""

    engine = "kfp"

    @classmethod
    def save(cls, project, workflow_spec: WorkflowSpec, target, artifact_path=None):
        pipeline_context.set(project, workflow_spec)
        workflow_file = workflow_spec.get_source_file(project.spec.context)
        functions = FunctionsDict(project)
        pipeline = create_pipeline(
            project,
            workflow_file,
            functions,
            secrets=project._secrets,
        )
        artifact_path = artifact_path or project.spec.artifact_path

        conf = new_pipe_metadata(
            artifact_path=artifact_path,
            cleanup_ttl=workflow_spec.cleanup_ttl,
        )
        compiler.Compiler().compile(pipeline, target, pipeline_conf=conf)
        workflow_spec.clear_tmp()
        pipeline_context.clear()

    @classmethod
    def run(
        cls,
        project: "mlrun.projects.MlrunProject",
        workflow_spec: WorkflowSpec,
        name=None,
        workflow_handler=None,
        secrets=None,
        artifact_path=None,
        namespace=None,
        source=None,
        notifications: typing.List[mlrun.model.Notification] = None,
    ) -> _PipelineRunStatus:
        pipeline_context.set(project, workflow_spec)
        workflow_handler = _PipelineRunner._get_handler(
            workflow_handler, workflow_spec, project, secrets
        )
        if source:
            project.set_source(source=source)

        namespace = namespace or config.namespace
<<<<<<< HEAD
=======

        # fallback to old notification behavior
        if notifications:
            logger.warning(
                "Setting notifications on kfp pipeline runner uses old notification behavior. "
                "Notifications will only be sent if you wait for pipeline completion. "
                "To use the new notification behavior, use the remote pipeline runner."
            )
            for notification in notifications:
                project.notifiers.add_notification(
                    notification.kind, notification.params
                )

>>>>>>> c92ca752
        run_id = _run_pipeline(
            workflow_handler,
            project=project.metadata.name,
            arguments=workflow_spec.args,
            experiment=name or workflow_spec.name,
            namespace=namespace,
            artifact_path=artifact_path,
            cleanup_ttl=workflow_spec.cleanup_ttl,
        )

        # The user provided workflow code might have made changes to function specs that require cleanup
        for func in project.spec._function_objects.values():
            try:
                func.spec.discard_changes()
            except AttributeError:
                logger.debug(
                    "Function does not require a field rollback", func_type=type(func)
                )
            except Exception as exc:
                logger.warning(
                    "Failed to rollback spec fields for function",
                    project=project,
                    func_name=func.metadata.name,
                    exc_info=err_to_str(exc),
                )

        project.notifiers.push_pipeline_start_message(
            project.metadata.name,
            project.get_param("commit_id", None),
            run_id,
            True,
        )
        pipeline_context.clear()
        return _PipelineRunStatus(run_id, cls, project=project, workflow=workflow_spec)

    @staticmethod
    def wait_for_completion(run_id, project=None, timeout=None, expected_statuses=None):
        if timeout is None:
            timeout = 60 * 60
        project_name = project.metadata.name if project else ""
        run_info = wait_for_pipeline_completion(
            run_id,
            timeout=timeout,
            expected_statuses=expected_statuses,
            project=project_name,
        )
        status = ""
        if run_info:
            status = run_info["run"].get("status")
        return status

    @staticmethod
    def get_state(run_id, project=None):
        project_name = project.metadata.name if project else ""
        resp = mlrun.run.get_pipeline(run_id, project=project_name)
        if resp:
            return resp["run"].get("status", "")
        return ""

    @staticmethod
    def get_run_status(
        project,
        run,
        timeout=None,
        expected_statuses=None,
        notifiers: mlrun.utils.notifications.CustomNotificationPusher = None,
    ):
        if timeout is None:
            timeout = 60 * 60
        state = ""
        raise_error = None
        try:
            if timeout:
                logger.info("waiting for pipeline run completion")
                state = run.wait_for_completion(
                    timeout=timeout, expected_statuses=expected_statuses
                )
        except RuntimeError as exc:
            # push runs table also when we have errors
            raise_error = exc

        mldb = mlrun.db.get_run_db(secrets=project._secrets)
        runs = mldb.list_runs(project=project.name, labels=f"workflow={run.run_id}")

        had_errors = 0
        for r in runs:
            if r["status"].get("state", "") == "error":
                had_errors += 1

        text = f"Workflow {run.run_id} finished"
        if had_errors:
            text += f" with {had_errors} errors"
        if state:
            text += f", state={state}"

        notifiers = notifiers or project.notifiers
        notifiers.push(text, "info", runs)

        if raise_error:
            raise raise_error
        return state, had_errors, text


class _LocalRunner(_PipelineRunner):
    """local pipelines runner"""

    engine = "local"

    @classmethod
    def run(
        cls,
        project,
        workflow_spec: WorkflowSpec,
        name=None,
        workflow_handler=None,
        secrets=None,
        artifact_path=None,
        namespace=None,
        source=None,
        notifications: typing.List[mlrun.model.Notification] = None,
    ) -> _PipelineRunStatus:
        pipeline_context.set(project, workflow_spec)
        workflow_handler = _PipelineRunner._get_handler(
            workflow_handler, workflow_spec, project, secrets
        )

        # fallback to old notification behavior
        for notification in notifications or []:
            project.notifiers.add_notification(notification.kind, notification.params)

        workflow_id = uuid.uuid4().hex
        pipeline_context.workflow_id = workflow_id
        # When using KFP, it would do this replacement. When running locally, we need to take care of it.
        if artifact_path:
            artifact_path = artifact_path.replace("{{workflow.uid}}", workflow_id)
        original_source = None
        if source:
            original_source = project.spec.source
            project.set_source(source=source)
        pipeline_context.workflow_artifact_path = artifact_path
        project.notifiers.push_pipeline_start_message(
            project.metadata.name, pipeline_id=workflow_id
        )
        err = None
        try:
            workflow_handler(**workflow_spec.args)
            state = mlrun.run.RunStatuses.succeeded
        except Exception as exc:
            err = exc
            logger.exception("workflow run failed")
            project.notifiers.push(
                f":x: Workflow {workflow_id} run failed!, error: {err_to_str(exc)}",
                mlrun.common.schemas.NotificationSeverity.ERROR,
            )
            state = mlrun.run.RunStatuses.failed
        mlrun.run.wait_for_runs_completion(pipeline_context.runs_map.values())
        project.notifiers.push_pipeline_run_results(
            pipeline_context.runs_map.values(), state=state
        )
        pipeline_context.clear()

        # Setting the source back to the original in the project object
        if original_source:
            project.set_source(source=original_source)
        return _PipelineRunStatus(
            workflow_id,
            cls,
            project=project,
            workflow=workflow_spec,
            state=state,
            exc=err,
        )

    @staticmethod
    def get_state(run_id, project=None):
        return ""

    @staticmethod
    def wait_for_completion(run_id, project=None, timeout=None, expected_statuses=None):
        pass

    @staticmethod
    def get_run_status(
        project,
        run,
        timeout=None,
        expected_statuses=None,
        notifiers: mlrun.utils.notifications.CustomNotificationPusher = None,
    ):
        pass


class _RemoteRunner(_PipelineRunner):
    """remote pipelines runner"""

    engine = "remote"

    @classmethod
    def run(
        cls,
        project: "mlrun.projects.MlrunProject",
        workflow_spec: WorkflowSpec,
        name: str = None,
        workflow_handler: typing.Union[str, typing.Callable] = None,
        secrets: mlrun.secrets.SecretsStore = None,
        artifact_path: str = None,
        namespace: str = None,
        source: str = None,
        notifications: typing.List[mlrun.model.Notification] = None,
    ) -> typing.Optional[_PipelineRunStatus]:
        workflow_name = normalize_workflow_name(name=name, project_name=project.name)
        workflow_id = None

        # for start message, fallback to old notification behavior
        for notification in notifications or []:
            project.notifiers.add_notification(notification.kind, notification.params)

        # The returned engine for this runner is the engine of the workflow.
        # In this way wait_for_completion/get_run_status would be executed by the correct pipeline runner.
        inner_engine = get_workflow_engine(workflow_spec.engine)
        run_db = mlrun.get_run_db()
        err = None
        try:
            logger.info(
                "Submitting remote workflow",
                workflow_engine=workflow_spec.engine,
                schedule=workflow_spec.schedule,
                project_name=project.name,
            )

            # set it relative to project path
            # as the runner pod will mount and use `load_and_run` which will use the project context
            # to load the workflow file to.
            # e.g.
            # /path/to/project/workflow.py -> ./workflow.py
            # /path/to/project/subdir/workflow.py -> ./workflow.py
            if workflow_spec.path:
                prefix = project.spec.get_code_path()
                if workflow_spec.path.startswith(prefix):
                    workflow_spec.path = workflow_spec.path.removeprefix(prefix)
                    relative_prefix = "."
                    if not workflow_spec.path.startswith("/"):
                        relative_prefix += "/"
                    workflow_spec.path = f"{relative_prefix}{workflow_spec.path}"

            workflow_response = run_db.submit_workflow(
                project=project.name,
                name=workflow_name,
                workflow_spec=workflow_spec,
                artifact_path=artifact_path,
                source=source,
                run_name=config.workflows.default_workflow_runner_name.format(
                    workflow_name
                ),
                namespace=namespace,
                notifications=notifications,
            )
            if workflow_spec.schedule:
                logger.info(
                    "Workflow scheduled successfully",
                    workflow_response=workflow_response,
                )
                return

            # Getting workflow id from run:
            response = retry_until_successful(
                1,
                getattr(mlrun.mlconf.workflows.timeouts, inner_engine.engine),
                logger,
                False,
                run_db.get_workflow_id,
                project=project.name,
                name=workflow_response.name,
                run_id=workflow_response.run_id,
                engine=workflow_spec.engine,
            )
            workflow_id = response.workflow_id
            # After fetching the workflow_id the workflow executed successfully

        except Exception as exc:
            err = exc
            logger.exception("workflow run failed")
            project.notifiers.push(
                f":x: Workflow {workflow_name} run failed!, error: {err_to_str(exc)}",
                mlrun.common.schemas.NotificationSeverity.ERROR,
            )
            state = mlrun.run.RunStatuses.failed
        else:
            state = mlrun.run.RunStatuses.succeeded
            project.notifiers.push_pipeline_start_message(
                project.metadata.name,
            )
            pipeline_context.clear()
        return _PipelineRunStatus(
            run_id=workflow_id,
            engine=inner_engine,
            project=project,
            workflow=workflow_spec,
            state=state,
            exc=err,
<<<<<<< HEAD
=======
        )

    @staticmethod
    def get_run_status(
        project,
        run,
        timeout=None,
        expected_statuses=None,
        notifiers: mlrun.utils.notifications.CustomNotificationPusher = None,
    ):
        # ignore notifiers, as they are handled by the remote pipeline notifications,
        # so overriding with CustomNotificationPusher with empty list of notifiers
        return _KFPRunner.get_run_status(
            project,
            run,
            timeout,
            expected_statuses,
            notifiers=mlrun.utils.notifications.CustomNotificationPusher([]),
>>>>>>> c92ca752
        )


def create_pipeline(project, pipeline, functions, secrets=None, handler=None):
    spec = imputil.spec_from_file_location("workflow", pipeline)
    if spec is None:
        raise ImportError(f"cannot import workflow {pipeline}")
    mod = imputil.module_from_spec(spec)
    spec.loader.exec_module(mod)

    setattr(mod, "funcs", functions)  # should be replaced with "functions" in future
    setattr(mod, "functions", functions)
    setattr(mod, "this_project", project)

    # verify all functions are in this project (init_functions may add new functions)
    for f in functions.values():
        f.metadata.project = project.metadata.name

    if not handler and hasattr(mod, "kfpipeline"):
        handler = "kfpipeline"
    if not handler and hasattr(mod, "pipeline"):
        handler = "pipeline"
    if not handler or not hasattr(mod, handler):
        raise ValueError(
            f"'workflow_handler' is not defined. "
            f"Either provide it as set_workflow argument, or include a function named"
            f" '{handler or 'pipeline'}' in your workflow .py file."
        )

    return getattr(mod, handler)


def github_webhook(request):
    signature = request.headers.get("X-Hub-Signature")
    data = request.data
    print("sig:", signature)
    print("headers:", request.headers)
    print("data:", data)
    print("json:", request.get_json())

    if request.headers.get("X-GitHub-Event") == "ping":
        return {"msg": "Ok"}

    return {"msg": "pushed"}


def load_and_run(
    context: mlrun.execution.MLClientCtx,
    url: str = None,
    project_name: str = "",
    init_git: bool = None,
    subpath: str = None,
    clone: bool = False,
    save: bool = True,
    workflow_name: str = None,
    workflow_path: str = None,
    workflow_arguments: typing.Dict[str, typing.Any] = None,
    artifact_path: str = None,
    workflow_handler: typing.Union[str, typing.Callable] = None,
    namespace: str = None,
    sync: bool = False,
    dirty: bool = False,
    engine: str = None,
    local: bool = None,
    schedule: typing.Union[str, mlrun.common.schemas.ScheduleCronTrigger] = None,
    cleanup_ttl: int = None,
    load_only: bool = False,
    wait_for_completion: bool = False,
):
    """
    Auxiliary function that the RemoteRunner run once or run every schedule.
    This function loads a project from a given remote source and then runs the workflow.

    :param context:             mlrun context.
    :param url:                 remote url that represents the project's source.
                                See 'mlrun.load_project()' for details
    :param project_name:        project name
    :param init_git:            if True, will git init the context dir
    :param subpath:             project subpath (within the archive)
    :param clone:               if True, always clone (delete any existing content)
    :param save:                whether to save the created project and artifact in the DB
    :param workflow_name:       name of the workflow
    :param workflow_path:       url to a workflow file, if not a project workflow
    :param workflow_arguments:  kubeflow pipelines arguments (parameters)
    :param artifact_path:       target path/url for workflow artifacts, the string
                                '{{workflow.uid}}' will be replaced by workflow id
    :param workflow_handler:    workflow function handler (for running workflow function directly)
    :param namespace:           kubernetes namespace if other than default
    :param sync:                force functions sync before run
    :param dirty:               allow running the workflow when the git repo is dirty
    :param engine:              workflow engine running the workflow.
                                supported values are 'kfp' (default) or 'local'
    :param local:               run local pipeline with local functions (set local=True in function.run())
    :param schedule:            ScheduleCronTrigger class instance or a standard crontab expression string
    :param cleanup_ttl:         pipeline cleanup ttl in secs (time to wait after workflow completion, at which point the
                                workflow and all its resources are deleted)
    :param load_only:           for just loading the project, inner use.
    :param wait_for_completion: wait for workflow completion before returning
    """
    try:
        project = mlrun.load_project(
            context=f"./{project_name}",
            url=url,
            name=project_name,
            init_git=init_git,
            subpath=subpath,
            clone=clone,
            save=save,
            sync_functions=True,
        )
    except Exception as error:
        if schedule:
            notification_pusher = mlrun.utils.notifications.CustomNotificationPusher(
                ["slack"]
            )
            url = get_ui_url(project_name, context.uid)
            link = f"<{url}|*view workflow job details*>"
            message = (
                f":x: Failed to run scheduled workflow {workflow_name} in Project {project_name} !\n"
                f"error: ```{error}```\n{link}"
            )
            # Sending Slack Notification without losing the original error:
            try:
                notification_pusher.push(
                    message=message,
                    severity=mlrun.common.schemas.NotificationSeverity.ERROR,
                )

            except Exception as exc:
                logger.error("Failed to send slack notification", exc=exc)

        raise error

    context.logger.info(f"Loaded project {project.name} from remote successfully")

    if load_only:
        return

    workflow_log_message = workflow_name or workflow_path
    context.logger.info(f"Running workflow {workflow_log_message} from remote")
    run = project.run(
        name=workflow_name,
        workflow_path=workflow_path,
        arguments=workflow_arguments,
        artifact_path=artifact_path,
        workflow_handler=workflow_handler,
        namespace=namespace,
        sync=sync,
        watch=False,  # Required for fetching the workflow_id
        dirty=dirty,
        cleanup_ttl=cleanup_ttl,
        engine=engine,
        local=local,
    )
    context.log_result(key="workflow_id", value=run.run_id)
    context.log_result(key="engine", value=run._engine.engine, commit=True)

    if run.state == mlrun.run.RunStatuses.failed:
<<<<<<< HEAD
        raise RuntimeError(f"Workflow {workflow_log_message} failed") from run.exc
=======
        raise RuntimeError(f"Workflow {workflow_log_message} failed") from run.exc

    if wait_for_completion:
        pipeline_state = run.wait_for_completion()
        context.log_result(key="workflow_state", value=pipeline_state, commit=True)
        if pipeline_state != mlrun.run.RunStatuses.succeeded:
            raise RuntimeError(
                f"Workflow {workflow_log_message} failed, state={pipeline_state}"
            )
>>>>>>> c92ca752
<|MERGE_RESOLUTION|>--- conflicted
+++ resolved
@@ -584,8 +584,6 @@
             project.set_source(source=source)
 
         namespace = namespace or config.namespace
-<<<<<<< HEAD
-=======
 
         # fallback to old notification behavior
         if notifications:
@@ -599,7 +597,6 @@
                     notification.kind, notification.params
                 )
 
->>>>>>> c92ca752
         run_id = _run_pipeline(
             workflow_handler,
             project=project.metadata.name,
@@ -900,8 +897,6 @@
             workflow=workflow_spec,
             state=state,
             exc=err,
-<<<<<<< HEAD
-=======
         )
 
     @staticmethod
@@ -920,7 +915,6 @@
             timeout,
             expected_statuses,
             notifiers=mlrun.utils.notifications.CustomNotificationPusher([]),
->>>>>>> c92ca752
         )
 
 
@@ -1079,9 +1073,6 @@
     context.log_result(key="engine", value=run._engine.engine, commit=True)
 
     if run.state == mlrun.run.RunStatuses.failed:
-<<<<<<< HEAD
-        raise RuntimeError(f"Workflow {workflow_log_message} failed") from run.exc
-=======
         raise RuntimeError(f"Workflow {workflow_log_message} failed") from run.exc
 
     if wait_for_completion:
@@ -1090,5 +1081,4 @@
         if pipeline_state != mlrun.run.RunStatuses.succeeded:
             raise RuntimeError(
                 f"Workflow {workflow_log_message} failed, state={pipeline_state}"
-            )
->>>>>>> c92ca752
+            )