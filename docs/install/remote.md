--- conflicted
+++ resolved
@@ -4,14 +4,20 @@
 You can write your code on a local machine while running your functions on a remote cluster. This tutorial explains how to set this up.
 
 **In this section**
+- [Prerequisite: set up your client](#prerequisite-set-up-your-client)
 - [Prerequisite: set up your client](#prerequisite-set-up-your-client)
 - [Configure remote environment](#configure-remote-environment)
    - [Using environment file and `mlrun config set` command in MLRun CLI](#using-environment-file-and-mlrun-config-set-command-in-mlrun-cli)
    - [Using environment file and `mlrun.set_env_from_file` command in MLRun SDK](#using-environment-file-and-mlrunset_env_from_file-command-in-mlrun-sdk)
    - [Using `mlrun.set_environment` command in MLRun SDK](#using-mlrunset_environment-command-in-mlrun-sdk)
    - [Using your IDE (e.g PyCharm or VSCode)](#using-your-ide-eg-pycharm-or-vscode)
+   - [Using environment file and `mlrun config set` command in MLRun CLI](#using-environment-file-and-mlrun-config-set-command-in-mlrun-cli)
+   - [Using environment file and `mlrun.set_env_from_file` command in MLRun SDK](#using-environment-file-and-mlrunset_env_from_file-command-in-mlrun-sdk)
+   - [Using `mlrun.set_environment` command in MLRun SDK](#using-mlrunset_environment-command-in-mlrun-sdk)
+   - [Using your IDE (e.g PyCharm or VSCode)](#using-your-ide-eg-pycharm-or-vscode)
 
 <a id="prerequisites"></a>
+## Prerequisite: set up your client
 ## Prerequisite: set up your client
 
 Before you begin, ensure that the following prerequisites are met:
@@ -45,11 +51,13 @@
       ```pip install mlrun[complete]```
      
 3. Alternatively, if you already installed a previous version of MLRun, upgrade it by running:
+3. Alternatively, if you already installed a previous version of MLRun, upgrade it by running:
 
     ```sh
     pip install -U mlrun==<version>
     ```
 
+4. Ensure that you have remote access to your MLRun service (i.e., to the service URL on the remote Kubernetes cluster).
 4. Ensure that you have remote access to your MLRun service (i.e., to the service URL on the remote Kubernetes cluster).
 
 ## Configure remote environment
@@ -58,31 +66,34 @@
 - [Using environment file and `mlrun.set_env_from_file` command in MLRun SDK](#using-environment-file-and-mlrunset_env_from_file-command-in-mlrun-sdk)
 - [Using `mlrun.set_environment` command in MLRun SDK](#using-mlrunset_environment-command-in-mlrun-sdk)
 - [Using your IDE (e.g PyCharm or VSCode)](#using-your-ide-eg-pycharm-or-vscode)
+You have a few options to configure your remote environment:
+- [Using environment file and `mlrun config set` command in MLRun CLI](#using-environment-file-and-mlrun-config-set-command-in-mlrun-cli)
+- [Using environment file and `mlrun.set_env_from_file` command in MLRun SDK](#using-environment-file-and-mlrunset_env_from_file-command-in-mlrun-sdk)
+- [Using `mlrun.set_environment` command in MLRun SDK](#using-mlrunset_environment-command-in-mlrun-sdk)
+- [Using your IDE (e.g PyCharm or VSCode)](#using-your-ide-eg-pycharm-or-vscode)
 
 ### Using environment file and `mlrun config set` command in MLRun CLI
-<<<<<<< HEAD
+### Using environment file and `mlrun config set` command in MLRun CLI
 
 **Example1**<br>
 Run this command in MLRun CLI:
  ```
  mlrun config set -a https://mlrun-api.default-tenant.app.xxx.iguazio-cd1.com
  ```
-
-=======
-
 **Example1**<br>
 Run this command in MLRun CLI:
  ```
  mlrun config set -a https://mlrun-api.default-tenant.app.xxx.iguazio-cd1.com
  ```
 
->>>>>>> b2eb5d21
+It will create the following environment file:
 It will create the following environment file:
 ```
 # this is an env file
 MLRUN_DBPATH=https://mlrun-api.default-tenant.app.xxx.iguazio-cd1.com
 ```
 
+MLRUN_DBPATH saves the URL endpoint of the MLRun APIs service endpoint <br>
 MLRUN_DBPATH saves the URL endpoint of the MLRun APIs service endpoint <br>
 
 **Example2**<br>
@@ -91,7 +102,19 @@
  ```
  mlrun config set -a https://mlrun-api.default-tenant.app.xxx.iguazio-cd1.com -u joe -k mykey -e 
  ```
-
+**Example2**<br>
+Note: only relevant if your remote service is on an instance of the Iguazio MLOps Platform (**not MLRun CE**)<br>
+Run this command in MLRun CLI:
+ ```
+ mlrun config set -a https://mlrun-api.default-tenant.app.xxx.iguazio-cd1.com -u joe -k mykey -e 
+ ```
+
+It will create the following environment file:
+```
+# this is another env file
+V3IO_USERNAME=joe
+V3IO_ACCESS_KEY=mykey
+MLRUN_DBPATH=https://mlrun-api.default-tenant.app.xxx.iguazio-cd1.com
 It will create the following environment file:
 ```
 # this is another env file
@@ -125,7 +148,33 @@
 You can also set the environment variables from the environment file via MLRun SDK
 Examples:
 
-```
+V3IO_USERNAME saves the username of a platform user with access to the MLRun service
+V3IO_ACCESS_KEY saves the platform access key
+
+You can get the platform access key from the platform dashboard: select the user-profile picture or icon from the top right corner of any page, and select **Access Keys** from the menu. In the **Access Keys** window, either copy an existing access key or create a new 
+key and copy it. Alternatively, you can get the access key by checking the value of the `V3IO_ACCESS_KEY` environment variable in a web-shell or Jupyter Notebook service.
+
+ Note: If the MLRUN_DBPATH points to a remote iguazio cluster and the V3IO_API and/or V3IO_FRAMESD vars are not set, they are inferred from the DBPATH.
+
+**Explanation:**
+
+The `mlrun config set` command sets configuration parameters in mlrun default or the specified environment file. By default, it stores all of the configuration into the default environment file, and your own environment file does not need editing. The default environment file is created by default at `~/.mlrun.env` for Linux and `%USERPROFILE%/.mlrun.env` for Windows. 
+
+The `set` command can work with the following parameters:
+- `--env-file` or `-f` to set the url path to the mlrun environment file
+- `--api` or `-a` to set the url (local or remote) for MLRun API
+- `--username` or `-u` to set the username 
+- `--access-key` or `-k` to set the access key 
+- `--artifact-path` or `-p` to set the [artifact path](https://docs.mlrun.org/en/latest/store/artifacts.html?highlight=artifact_path#artifact-path)
+- `--env-vars` or `-e` to set additional environment variables, e.g. -e `ENV_NAME=<value>`
+
+### Using environment file and `mlrun.set_env_from_file` command in MLRun SDK
+
+You can also set the environment variables from the environment file via MLRun SDK
+Examples:
+
+```
+# set the env vars from a file and return the results as a dict (e.g. for using in a function)
 # set the env vars from a file and return the results as a dict (e.g. for using in a function)
 env_dict = mlrun.set_env_from_file(env_path, return_dict=True)
 
@@ -138,8 +187,6 @@
 ```
 
 Explanations:
-<<<<<<< HEAD
-=======
 
    - `set_env_from_file()` for reading environment files, setting the OS environment and reloading MLRun config
    - `project.set_secrets()` reads dict or secrets env file and stores it in the [project secrets](https://docs.mlrun.org/en/latest/secrets.html?highlight=working)
@@ -156,19 +203,7 @@
 # Use remote service
 mlrun.set_environment("<remote-service-url>", access_key="xyz", username="joe")
 ```
-
-For more explanations read the documentation [mlrun.set_environment](https://docs.mlrun.org/en/latest/api/mlrun.html?highlight=set_env_from_file()#mlrun.set_environment)
-
-### Using your IDE (e.g PyCharm or VSCode)
-
-Use these procedures to access MLRun remotely from your IDE (PyCharm or VSCode).
-
-#### Remote environment from PyCharm
-
-You can use PyCharm with MLRun remote by changing the environment variables configuration.
-
-1. From the main menu, choose **Run | Edit Configurations**.
->>>>>>> b2eb5d21
+Explanations:
 
    - `set_env_from_file()` for reading environment files, setting the OS environment and reloading MLRun config
    - `project.set_secrets()` reads dict or secrets env file and stores it in the [project secrets](https://docs.mlrun.org/en/latest/secrets.html?highlight=working)
@@ -187,14 +222,12 @@
 ```
 
 For more explanations read the documentation [mlrun.set_environment](https://docs.mlrun.org/en/latest/api/mlrun.html?highlight=set_env_from_file()#mlrun.set_environment)
+For more explanations read the documentation [mlrun.set_environment](https://docs.mlrun.org/en/latest/api/mlrun.html?highlight=set_env_from_file()#mlrun.set_environment)
 
 ### Using your IDE (e.g PyCharm or VSCode)
-
-<<<<<<< HEAD
+### Using your IDE (e.g PyCharm or VSCode)
+
 Use these procedures to access MLRun remotely from your IDE (PyCharm or VSCode).
-=======
-#### Remote environment from VSCode
->>>>>>> b2eb5d21
 
 ##### Create environment file
 
@@ -217,7 +250,6 @@
 Make sure that you add `.env` to your `.gitignore` file. The environment file contains sensitive information that you should not store in your source control.
 ```
 
-<<<<<<< HEAD
 #### Remote environment from PyCharm
 
 You can use PyCharm with MLRun remote by changing the environment variables configuration.
@@ -238,8 +270,6 @@
 
 #### Remote environment from VSCode
 
-=======
->>>>>>> b2eb5d21
 #### Create Python debug configuration
 
 Create a [debug configuration in VSCode](https://code.visualstudio.com/docs/python/debugging). Configurations are defined in a `launch.json` file that's stored in a `.vscode` folder in your workspace.
@@ -267,6 +297,7 @@
 
    ![Configuration json](../_static/images/vscode/configuration-json.png)
 
+#### Set environment file in debug configuration
 #### Set environment file in debug configuration
 
 Add an `envFile` setting to your configuration with the value of `${workspaceFolder}/mlrun.env`
