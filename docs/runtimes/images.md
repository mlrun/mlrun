--- conflicted
+++ resolved
@@ -100,13 +100,8 @@
 ## MLRun images and external docker images
 
 There is no difference in the usage between the MLRun images and external docker images. However:
-<<<<<<< HEAD
-- MLRun images resolve auto tags: If you specify ```image="mlrun/mlrun"``` the API fills in the tag by the client version, e.g. changes it to `mlrun/mlrun:1.6.3`. So, if the client gets upgraded you'll automatically get a new image tag. 
-- Where the data node registry exists, MLRun Appends the registry prefix, so the image loads from the datanode registry. This pulls the image more quickly, and also supports air-gapped sites. When you specify an MLRun image, for example `mlrun/mlrun:1.6.3`, the actual image used is similar to `datanode-registry.iguazio-platform.app.vm/mlrun/mlrun:1.6.3`.
-=======
 - MLRun images resolve auto tags: If you specify ```image="mlrun/mlrun"``` the API fills in the tag by the client version, e.g. changes it to `mlrun/mlrun:1.6.4`. So, if the client gets upgraded you'll automatically get a new image tag. 
 - Where the data node registry exists, MLRun Appends the registry prefix, so the image loads from the datanode registry. This pulls the image more quickly, and also supports air-gapped sites. When you specify an MLRun image, for example `mlrun/mlrun:1.6.4`, the actual image used is similar to `datanode-registry.iguazio-platform.app.vm/mlrun/mlrun:1.6.4`.
->>>>>>> 776d9d1c
 
 These characteristics are great when you’re working in a POC or development environment. But MLRun typically upgrades packages as part of the image, and therefore the default MLRun images can break your product flow. 
 
@@ -115,9 +110,5 @@
 For production, **create your own images** to ensure that the image is fixed.
 ```
 
-<<<<<<< HEAD
-- Pin the image tag, e.g. `image="mlrun/mlrun:1.6.3"`. This maintains the image tag at the version you specified, even when the client is upgraded. Otherwise, an upgrade of the client would also upgrade the image. (If you specify an external (not MLRun images) docker image, like python, the result is the docker/k8s default behavior, which defaults to `latest` when the tag is not provided.)
-=======
 - Pin the image tag, e.g. `image="mlrun/mlrun:1.6.4"`. This maintains the image tag at the version you specified, even when the client is upgraded. Otherwise, an upgrade of the client would also upgrade the image. (If you specify an external (not MLRun images) docker image, like python, the result is the docker/k8s default behavior, which defaults to `latest` when the tag is not provided.)
->>>>>>> 776d9d1c
 - Pin the versions of requirements, again to avoid breakages, e.g. `pandas==1.4.0`. (If you only specify the package name, e.g. pandas, then pip/conda (python's package managers) just pick up the latest version.)