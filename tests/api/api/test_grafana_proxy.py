import os
from datetime import datetime, timedelta
from random import randint
from typing import Optional

import pandas as pd
import pytest
from fastapi.testclient import TestClient
from pytest import fail
from sqlalchemy.orm import Session
from v3io.dataplane import RaiseForStatus
from v3io_frames import CreateError
from v3io_frames import frames_pb2 as fpb2

from mlrun.api.api.endpoints.grafana_proxy import (
    _parse_query_parameters,
    _validate_query_parameters,
)
from mlrun.api.crud.model_endpoints import (
    ENDPOINT_EVENTS_TABLE_PATH,
<<<<<<< HEAD
    ModelEndpoints,
    serialize_endpoint_to_kv,
)
from mlrun.config import config
from mlrun.errors import MLRunBadRequestError
from mlrun.utils.v3io_clients import get_v3io_client, get_frames_client
from tests.api.api.test_model_endpoints import _mock_random_endpoint
=======
    ENDPOINTS_TABLE_PATH,
)
from mlrun.config import config
from mlrun.errors import MLRunBadRequestError
from mlrun.utils.v3io_clients import get_frames_client, get_v3io_client
from tests.api.api.test_model_endpoints import (
    _mock_random_endpoint,
    _write_endpoint_to_kv,
)
>>>>>>> 93e4157d

ENV_PARAMS = {"V3IO_ACCESS_KEY", "V3IO_API", "V3IO_FRAMESD"}


def _build_skip_message():
    return f"One of the required environment params is not initialized ({', '.join(ENV_PARAMS)})"


def _is_env_params_dont_exist() -> bool:
    return not all((os.environ.get(r, False) for r in ENV_PARAMS))


def test_grafana_proxy_model_endpoints_check_connection(
    db: Session, client: TestClient
):
    response = client.get(
        url="/api/grafana-proxy/model-endpoints",
        headers={"X-V3io-Session-Key": "fake-access-key"},
    )
    assert response.status_code == 200


@pytest.mark.skipif(
    _is_env_params_dont_exist(), reason=_build_skip_message(),
)
def test_grafana_list_endpoints(db: Session, client: TestClient):
    endpoints_in = [_mock_random_endpoint("active") for _ in range(5)]

    for endpoint in endpoints_in:
        serialize_endpoint_to_kv(_get_access_key(), endpoint)

    response = client.post(
        url="/api/grafana-proxy/model-endpoints/query",
        headers={"X-V3io-Session-Key": _get_access_key()},
        json={"targets": [{"target": "project=test;target_endpoint=list_endpoints"}]},
    )

    response_json = response.json()
    if not response_json:
        fail(f"Empty response, expected list of dictionaries. {response_json}")

    response_json = response_json[0]
    if not response_json:
        fail(
            f"Empty dictionary, expected dictionary with 'columns', 'rows' and 'type' fields. {response_json}"
        )

    if "columns" not in response_json:
        fail(f"Missing 'columns' key in response dictionary. {response_json}")

    if "rows" not in response_json:
        fail(f"Missing 'rows' key in response dictionary. {response_json}")

    if "type" not in response_json:
        fail(f"Missing 'type' key in response dictionary. {response_json}")

    assert len(response_json["rows"]) == 5


@pytest.mark.skipif(
    _is_env_params_dont_exist(), reason=_build_skip_message(),
)
def test_grafana_individual_feature_analysis(db: Session, client: TestClient):
    endpoint_data = {
        "timestamp": "2021-02-28 21:02:58.642108",
        "project": "test",
        "model": "test-model",
        "function": "v2-model-server",
        "tag": "latest",
        "model_class": "ClassifierModel",
        "endpoint_id": "test.test_id",
        "labels": "null",
        "latency_avg_1s": 42427.0,
        "predictions_per_second_count_1s": 141,
        "first_request": "2021-02-28 21:02:58.642108",
        "last_request": "2021-02-28 21:02:58.642108",
        "error_count": 0,
        "feature_stats": '{"sepal length (cm)": {"count": 30, "mean": 5.946666666666668, "std": 0.8394305678023165, "min": 4.7, "max": 7.9, "hist": [[4, 4, 4, 4, 4, 3, 4, 0, 3, 4, 1, 1, 2, 1, 0, 1, 0, 0, 1, 1], [4.7, 4.86, 5.0200000000000005, 5.18, 5.34, 5.5, 5.66, 5.82, 5.98, 6.140000000000001, 6.300000000000001, 6.46, 6.62, 6.78, 6.94, 7.1, 7.26, 7.42, 7.58, 7.74, 7.9]]}, "sepal width (cm)": {"count": 30, "mean": 3.119999999999999, "std": 0.4088672324766359, "min": 2.2, "max": 3.8, "hist": [[1, 1, 1, 1, 1, 1, 1, 1, 2, 0, 3, 3, 2, 2, 0, 3, 1, 1, 0, 4], [2.2, 2.2800000000000002, 2.3600000000000003, 2.44, 2.52, 2.6, 2.68, 2.7600000000000002, 2.84, 2.92, 3, 3.08, 3.16, 3.24, 3.3200000000000003, 3.4, 3.48, 3.56, 3.6399999999999997, 3.7199999999999998, 3.8]]}, "petal length (cm)": {"count": 30, "mean": 3.863333333333333, "std": 1.8212317418360753, "min": 1.3, "max": 6.7, "hist": [[6, 6, 6, 6, 6, 6, 0, 0, 1, 2, 0, 3, 3, 2, 2, 3, 1, 1, 1, 1], [1.3, 1.57, 1.84, 2.1100000000000003, 2.38, 2.6500000000000004, 2.92, 3.1900000000000004, 3.46, 3.7300000000000004, 4, 4.2700000000000005, 4.54, 4.8100000000000005, 5.08, 5.3500000000000005, 5.62, 5.89, 6.16, 6.430000000000001, 6.7]]}, "petal width (cm)": {"count": 30, "mean": 1.2733333333333334, "std": 0.8291804567674381, "min": 0.1, "max": 2.5, "hist": [[5, 5, 5, 5, 5, 5, 0, 0, 1, 2, 3, 2, 1, 0, 2, 3, 1, 1, 0, 4], [0.1, 0.22, 0.33999999999999997, 0.45999999999999996, 0.58, 0.7, 0.82, 0.94, 1.06, 1.1800000000000002, 1.3, 1.42, 1.54, 1.6600000000000001, 1.78, 1.9, 2.02, 2.14, 2.2600000000000002, 2.38, 2.5]]}}',  # noqa
        "current_stats": '{"petal length (cm)": {"count": 100.0, "mean": 2.861, "std": 1.4495485190537463, "min": 1.0, "max": 5.1, "hist": [[4, 20, 20, 4, 2, 0, 0, 0, 0, 1, 0, 2, 3, 2, 8, 7, 6, 10, 7, 4], [1.0, 1.205, 1.41, 1.615, 1.8199999999999998, 2.025, 2.23, 2.4349999999999996, 2.6399999999999997, 2.8449999999999998, 3.05, 3.255, 3.46, 3.665, 3.8699999999999997, 4.074999999999999, 4.279999999999999, 4.484999999999999, 4.6899999999999995, 4.895, 5.1]]}, "petal width (cm)": {"count": 100.0, "mean": 5.471000000000001, "std": 0.6416983463254116, "min": 4.3, "max": 7.0, "hist": [[4, 1, 6, 5, 5, 19, 4, 1, 13, 5, 7, 6, 4, 4, 5, 2, 1, 5, 1, 2], [4.3, 4.435, 4.57, 4.705, 4.84, 4.975, 5.109999999999999, 5.245, 5.38, 5.515, 5.65, 5.785, 5.92, 6.055, 6.1899999999999995, 6.325, 6.46, 6.595, 6.73, 6.865, 7.0]]}, "sepal length (cm)": {"count": 100.0, "mean": 0.7859999999999998, "std": 0.5651530587354012, "min": 0.1, "max": 1.8, "hist": [[5, 29, 7, 7, 1, 1, 0, 0, 0, 0, 7, 3, 5, 0, 13, 7, 10, 3, 1, 1], [0.1, 0.185, 0.27, 0.355, 0.43999999999999995, 0.5249999999999999, 0.61, 0.695, 0.7799999999999999, 0.8649999999999999, 0.9499999999999998, 1.035, 1.12, 1.205, 1.29, 1.375, 1.46, 1.545, 1.63, 1.7149999999999999, 1.8]]}, "sepal width (cm)": {"count": 100.0, "mean": 3.0989999999999998, "std": 0.4787388735948953, "min": 2.0, "max": 4.4, "hist": [[1, 2, 4, 3, 4, 8, 6, 8, 14, 7, 11, 10, 6, 3, 7, 2, 1, 1, 1, 1], [2.0, 2.12, 2.24, 2.3600000000000003, 2.48, 2.6, 2.72, 2.8400000000000003, 2.96, 3.08, 3.2, 3.3200000000000003, 3.4400000000000004, 3.5600000000000005, 3.6800000000000006, 3.8000000000000003, 3.9200000000000004, 4.040000000000001, 4.16, 4.28, 4.4]]}}',  # noqa
        "drift_measurements": '{"petal width (cm)": {"tvd": 0.4, "hellinger": 0.38143130942893605, "kld": 1.3765624725652992}, "tvd_sum": 1.755886699507389, "tvd_mean": 0.43897167487684724, "hellinger_sum": 1.7802062191831514, "hellinger_mean": 0.44505155479578784, "kld_sum": 9.133613874253776, "kld_mean": 2.283403468563444, "sepal width (cm)": {"tvd": 0.3551724137931034, "hellinger": 0.4024622641158891, "kld": 1.7123635755188409}, "petal length (cm)": {"tvd": 0.445, "hellinger": 0.39975075965755447, "kld": 1.6449612084377268}, "sepal length (cm)": {"tvd": 0.5557142857142856, "hellinger": 0.5965618859807716, "kld": 4.399726617731908}}',  # noqa
    }

    v3io = get_v3io_client(endpoint=config.v3io_api, access_key=_get_access_key())

    v3io.kv.put(
        container="projects",
        table_path="test/model-endpoints/endpoints",
        key="test.test_id",
        attributes=endpoint_data,
    )

    response = client.post(
        url="/api/grafana-proxy/model-endpoints/query",
        headers={"X-V3io-Session-Key": _get_access_key()},
        json={
            "targets": [
                {
                    "target": "project=test;endpoint_id=test.test_id;target_endpoint=individual_feature_analysis"
                }
            ]
        },
    )

    assert response.status_code == 200

    response_json = response.json()

    assert len(response_json) == 1
    assert "columns" in response_json[0]
    assert "rows" in response_json[0]
    assert len(response_json[0]["rows"]) == 4


@pytest.mark.skipif(
    _is_env_params_dont_exist(), reason=_build_skip_message(),
)
def test_grafana_individual_feature_analysis_missing_field_doesnt_fail(
    db: Session, client: TestClient
):
    endpoint_data = {
        "timestamp": "2021-02-28 21:02:58.642108",
        "project": "test",
        "model": "test-model",
        "function": "v2-model-server",
        "tag": "latest",
        "model_class": "ClassifierModel",
        "endpoint_id": "test.test_id",
        "labels": "null",
        "latency_avg_1s": 42427.0,
        "predictions_per_second_count_1s": 141,
        "first_request": "2021-02-28 21:02:58.642108",
        "last_request": "2021-02-28 21:02:58.642108",
        "error_count": 0,
        "feature_stats": '{"sepal length (cm)": {"count": 30, "mean": 5.946666666666668, "std": 0.8394305678023165, "min": 4.7, "max": 7.9, "hist": [[4, 4, 4, 4, 4, 3, 4, 0, 3, 4, 1, 1, 2, 1, 0, 1, 0, 0, 1, 1], [4.7, 4.86, 5.0200000000000005, 5.18, 5.34, 5.5, 5.66, 5.82, 5.98, 6.140000000000001, 6.300000000000001, 6.46, 6.62, 6.78, 6.94, 7.1, 7.26, 7.42, 7.58, 7.74, 7.9]]}, "sepal width (cm)": {"count": 30, "mean": 3.119999999999999, "std": 0.4088672324766359, "min": 2.2, "max": 3.8, "hist": [[1, 1, 1, 1, 1, 1, 1, 1, 2, 0, 3, 3, 2, 2, 0, 3, 1, 1, 0, 4], [2.2, 2.2800000000000002, 2.3600000000000003, 2.44, 2.52, 2.6, 2.68, 2.7600000000000002, 2.84, 2.92, 3, 3.08, 3.16, 3.24, 3.3200000000000003, 3.4, 3.48, 3.56, 3.6399999999999997, 3.7199999999999998, 3.8]]}, "petal length (cm)": {"count": 30, "mean": 3.863333333333333, "std": 1.8212317418360753, "min": 1.3, "max": 6.7, "hist": [[6, 6, 6, 6, 6, 6, 0, 0, 1, 2, 0, 3, 3, 2, 2, 3, 1, 1, 1, 1], [1.3, 1.57, 1.84, 2.1100000000000003, 2.38, 2.6500000000000004, 2.92, 3.1900000000000004, 3.46, 3.7300000000000004, 4, 4.2700000000000005, 4.54, 4.8100000000000005, 5.08, 5.3500000000000005, 5.62, 5.89, 6.16, 6.430000000000001, 6.7]]}, "petal width (cm)": {"count": 30, "mean": 1.2733333333333334, "std": 0.8291804567674381, "min": 0.1, "max": 2.5, "hist": [[5, 5, 5, 5, 5, 5, 0, 0, 1, 2, 3, 2, 1, 0, 2, 3, 1, 1, 0, 4], [0.1, 0.22, 0.33999999999999997, 0.45999999999999996, 0.58, 0.7, 0.82, 0.94, 1.06, 1.1800000000000002, 1.3, 1.42, 1.54, 1.6600000000000001, 1.78, 1.9, 2.02, 2.14, 2.2600000000000002, 2.38, 2.5]]}}',  # noqa
        "drift_measures": '{"petal width (cm)": {"tvd": 0.4, "hellinger": 0.38143130942893605, "kld": 1.3765624725652992}, "tvd_sum": 1.755886699507389, "tvd_mean": 0.43897167487684724, "hellinger_sum": 1.7802062191831514, "hellinger_mean": 0.44505155479578784, "kld_sum": 9.133613874253776, "kld_mean": 2.283403468563444, "sepal width (cm)": {"tvd": 0.3551724137931034, "hellinger": 0.4024622641158891, "kld": 1.7123635755188409}, "petal length (cm)": {"tvd": 0.445, "hellinger": 0.39975075965755447, "kld": 1.6449612084377268}, "sepal length (cm)": {"tvd": 0.5557142857142856, "hellinger": 0.5965618859807716, "kld": 4.399726617731908}}',  # noqa
    }

    v3io = get_v3io_client(endpoint=config.v3io_api, access_key=_get_access_key())

    v3io.kv.put(
        container="projects",
        table_path="test/model-endpoints/endpoints",
        key="test.test_id",
        attributes=endpoint_data,
    )

    response = client.post(
        url="/api/grafana-proxy/model-endpoints/query",
        headers={"X-V3io-Session-Key": _get_access_key()},
        json={
            "targets": [
                {
                    "target": "project=test;endpoint_id=test.test_id;target_endpoint=individual_feature_analysis"
                }
            ]
        },
    )

    assert response.status_code == 200

    response_json = response.json()

    assert len(response_json) == 1
    assert "columns" in response_json[0]
    assert "rows" in response_json[0]
    assert len(response_json[0]["rows"]) == 4

    for row in response_json[0]["rows"]:
        assert row[0] is not None
        assert all(map(lambda e: e is None, row[1:4]))
        assert all(map(lambda e: e is not None, row[4:10]))


@pytest.mark.skipif(
    _is_env_params_dont_exist(), reason=_build_skip_message(),
)
def test_grafana_overall_feature_analysis(db: Session, client: TestClient):
    endpoint_data = {
        "timestamp": "2021-02-28 21:02:58.642108",
        "project": "test",
        "model": "test-model",
        "function": "v2-model-server",
        "tag": "latest",
        "model_class": "ClassifierModel",
        "endpoint_id": "test.test_id",
        "labels": "null",
        "latency_avg_1s": 42427.0,
        "predictions_per_second_count_1s": 141,
        "first_request": "2021-02-28 21:02:58.642108",
        "last_request": "2021-02-28 21:02:58.642108",
        "error_count": 0,
        "feature_stats": '{"sepal length (cm)": {"count": 30, "mean": 5.946666666666668, "std": 0.8394305678023165, "min": 4.7, "max": 7.9, "hist": [[4, 4, 4, 4, 4, 3, 4, 0, 3, 4, 1, 1, 2, 1, 0, 1, 0, 0, 1, 1], [4.7, 4.86, 5.0200000000000005, 5.18, 5.34, 5.5, 5.66, 5.82, 5.98, 6.140000000000001, 6.300000000000001, 6.46, 6.62, 6.78, 6.94, 7.1, 7.26, 7.42, 7.58, 7.74, 7.9]]}, "sepal width (cm)": {"count": 30, "mean": 3.119999999999999, "std": 0.4088672324766359, "min": 2.2, "max": 3.8, "hist": [[1, 1, 1, 1, 1, 1, 1, 1, 2, 0, 3, 3, 2, 2, 0, 3, 1, 1, 0, 4], [2.2, 2.2800000000000002, 2.3600000000000003, 2.44, 2.52, 2.6, 2.68, 2.7600000000000002, 2.84, 2.92, 3, 3.08, 3.16, 3.24, 3.3200000000000003, 3.4, 3.48, 3.56, 3.6399999999999997, 3.7199999999999998, 3.8]]}, "petal length (cm)": {"count": 30, "mean": 3.863333333333333, "std": 1.8212317418360753, "min": 1.3, "max": 6.7, "hist": [[6, 6, 6, 6, 6, 6, 0, 0, 1, 2, 0, 3, 3, 2, 2, 3, 1, 1, 1, 1], [1.3, 1.57, 1.84, 2.1100000000000003, 2.38, 2.6500000000000004, 2.92, 3.1900000000000004, 3.46, 3.7300000000000004, 4, 4.2700000000000005, 4.54, 4.8100000000000005, 5.08, 5.3500000000000005, 5.62, 5.89, 6.16, 6.430000000000001, 6.7]]}, "petal width (cm)": {"count": 30, "mean": 1.2733333333333334, "std": 0.8291804567674381, "min": 0.1, "max": 2.5, "hist": [[5, 5, 5, 5, 5, 5, 0, 0, 1, 2, 3, 2, 1, 0, 2, 3, 1, 1, 0, 4], [0.1, 0.22, 0.33999999999999997, 0.45999999999999996, 0.58, 0.7, 0.82, 0.94, 1.06, 1.1800000000000002, 1.3, 1.42, 1.54, 1.6600000000000001, 1.78, 1.9, 2.02, 2.14, 2.2600000000000002, 2.38, 2.5]]}}',  # noqa
        "drift_measures": '{"petal width (cm)": {"tvd": 0.4, "hellinger": 0.38143130942893605, "kld": 1.3765624725652992}, "tvd_sum": 1.755886699507389, "tvd_mean": 0.43897167487684724, "hellinger_sum": 1.7802062191831514, "hellinger_mean": 0.44505155479578784, "kld_sum": 9.133613874253776, "kld_mean": 2.283403468563444, "sepal width (cm)": {"tvd": 0.3551724137931034, "hellinger": 0.4024622641158891, "kld": 1.7123635755188409}, "petal length (cm)": {"tvd": 0.445, "hellinger": 0.39975075965755447, "kld": 1.6449612084377268}, "sepal length (cm)": {"tvd": 0.5557142857142856, "hellinger": 0.5965618859807716, "kld": 4.399726617731908}}',  # noqa
    }

    v3io = get_v3io_client(endpoint=config.v3io_api, access_key=_get_access_key())

    v3io.kv.put(
        container="projects",
        table_path="test/model-endpoints/endpoints",
        key="test.test_id",
        attributes=endpoint_data,
    )

    response = client.post(
        url="/api/grafana-proxy/model-endpoints/query",
        headers={"X-V3io-Session-Key": _get_access_key()},
        json={
            "targets": [
                {
                    "target": "project=test;endpoint_id=test.test_id;target_endpoint=overall_feature_analysis"
                }
            ]
        },
    )

    assert response.status_code == 200

    response_json = response.json()

    assert len(response_json) == 1
    assert "columns" in response_json[0]
    assert "rows" in response_json[0]
    assert len(response_json[0]["rows"][0]) == 6


def test_parse_query_parameters_failure():
    # No 'targets' in body
    with pytest.raises(MLRunBadRequestError):
        _parse_query_parameters({})

    # No 'target' list in 'targets' dictionary
    with pytest.raises(MLRunBadRequestError):
        _parse_query_parameters({"targets": []})

    # Target query not separated by equals ('=') char
    with pytest.raises(MLRunBadRequestError):
        _parse_query_parameters({"targets": [{"target": "test"}]})


def test_parse_query_parameters_success():
    # Target query separated by equals ('=') char
    params = _parse_query_parameters({"targets": [{"target": "test=some_test"}]})
    assert params["test"] == "some_test"

    # Target query separated by equals ('=') char (multiple queries)
    params = _parse_query_parameters(
        {"targets": [{"target": "test=some_test;another_test=some_other_test"}]}
    )
    assert params["test"] == "some_test"
    assert params["another_test"] == "some_other_test"

    params = _parse_query_parameters(
        {"targets": [{"target": "test=some_test;another_test=some_other_test;"}]}
    )
    assert params["test"] == "some_test"
    assert params["another_test"] == "some_other_test"


def test_validate_query_parameters_failure():
    # No 'target_endpoint' in query parameters
    with pytest.raises(MLRunBadRequestError):
        _validate_query_parameters({})

    # target_endpoint unsupported
    with pytest.raises(MLRunBadRequestError):
        _validate_query_parameters({"target_endpoint": "unsupported_endpoint"})


def test_validate_query_parameters_success():
    _validate_query_parameters({"target_endpoint": "list_endpoints"})


def _get_access_key() -> Optional[str]:
    return os.environ.get("V3IO_ACCESS_KEY")


@pytest.fixture(autouse=True)
def cleanup_endpoints(db: Session, client: TestClient):
    if not _is_env_params_dont_exist():
        v3io = get_v3io_client(endpoint=config.v3io_api, access_key=_get_access_key())

        frames = get_frames_client(
            token=_get_access_key(), container="projects", address=config.v3io_framesd,
        )
        try:
            all_records = v3io.kv.new_cursor(
                container="projects",
                table_path=f"test/{ENDPOINTS_TABLE_PATH}",
                raise_for_status=RaiseForStatus.never,
            ).all()

            all_records = [r["__name"] for r in all_records]

            # Cleanup KV
            for record in all_records:
                v3io.kv.delete(
                    container="projects",
                    table_path=f"test/{ENDPOINTS_TABLE_PATH}",
                    key=record,
                    raise_for_status=RaiseForStatus.never,
                )
        except RuntimeError:
            pass

        try:
            # Cleanup TSDB
            frames.delete(
                backend="tsdb",
                table=f"test/{ENDPOINT_EVENTS_TABLE_PATH}",
                if_missing=fpb2.IGNORE,
            )
        except CreateError:
            pass


@pytest.mark.skipif(
    _is_env_params_dont_exist(), reason=_build_skip_message(),
)
def test_grafana_incoming_features(db: Session, client: TestClient):
    frames = get_frames_client(
        token=_get_access_key(), container="projects", address=config.v3io_framesd,
    )

    frames.create(
        backend="tsdb",
        table=f"test/{ENDPOINT_EVENTS_TABLE_PATH}",
        rate="10/m",
        if_exists=1,
    )

    start = datetime.utcnow()
    endpoints = [_mock_random_endpoint() for _ in range(5)]

    for endpoint in endpoints:
        ModelEndpoints.register_endpoint(
            _get_access_key(),
            endpoint.metadata.project,
            endpoint.spec.model,
            endpoint.spec.function,
            endpoint.metadata.tag,
            feature_names=["f0", "f1", "f2", "f3"],
        )

        total = 0

        dfs = []

        for i in range(10):
            count = randint(1, 10)
            total += count
            data = {
                "f0": i,
                "f1": i + 1,
                "f2": i + 2,
                "f3": i + 3,
                "endpoint_id": endpoint.id,
                "timestamp": start - timedelta(minutes=10 - i),
            }
            df = pd.DataFrame(data=[data])
            dfs.append(df)

        frames.write(
            backend="tsdb",
            table=f"test/{ENDPOINT_EVENTS_TABLE_PATH}",
            dfs=dfs,
            index_cols=["timestamp", "endpoint_id"],
        )

    for endpoint in endpoints:
        response = client.post(
            url="/api/grafana-proxy/model-endpoints/query",
            headers={"X-V3io-Session-Key": _get_access_key()},
            json={
                "targets": [
                    {
                        "target": f"project=test;endpoint_id={endpoint.id};target_endpoint=incoming_features"
                    }
                ]
            },
        )
        response = response.json()
        targets = [t["target"] for t in response]
        assert targets == ["f0", "f1", "f2", "f3"]

        lens = [t["datapoints"] for t in response]
        assert all(map(lambda l: len(l) == 10, lens))<|MERGE_RESOLUTION|>--- conflicted
+++ resolved
@@ -18,25 +18,14 @@
 )
 from mlrun.api.crud.model_endpoints import (
     ENDPOINT_EVENTS_TABLE_PATH,
-<<<<<<< HEAD
+    ENDPOINTS_TABLE_PATH,
     ModelEndpoints,
     serialize_endpoint_to_kv,
-)
-from mlrun.config import config
-from mlrun.errors import MLRunBadRequestError
-from mlrun.utils.v3io_clients import get_v3io_client, get_frames_client
-from tests.api.api.test_model_endpoints import _mock_random_endpoint
-=======
-    ENDPOINTS_TABLE_PATH,
 )
 from mlrun.config import config
 from mlrun.errors import MLRunBadRequestError
 from mlrun.utils.v3io_clients import get_frames_client, get_v3io_client
-from tests.api.api.test_model_endpoints import (
-    _mock_random_endpoint,
-    _write_endpoint_to_kv,
-)
->>>>>>> 93e4157d
+from tests.api.api.test_model_endpoints import _mock_random_endpoint
 
 ENV_PARAMS = {"V3IO_ACCESS_KEY", "V3IO_API", "V3IO_FRAMESD"}
 
