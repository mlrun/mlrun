--- conflicted
+++ resolved
@@ -20,11 +20,7 @@
 from fastapi.concurrency import run_in_threadpool
 
 import mlrun.api.api.deps
-<<<<<<< HEAD
 import mlrun.api.crud
-import mlrun.api.schemas
-=======
->>>>>>> 123d88cf
 import mlrun.api.utils.auth.verifier
 import mlrun.api.utils.background_tasks
 import mlrun.api.utils.clients.chief
@@ -329,12 +325,12 @@
     return project_summary
 
 
-@router.post("/projects/{name}/load", response_model=mlrun.api.schemas.BackgroundTask)
+@router.post("/projects/{name}/load", response_model=mlrun.common.schemas.BackgroundTask)
 async def load_project(
     name: str,
     url: str,
     background_tasks: fastapi.BackgroundTasks,
-    auth_info: mlrun.api.schemas.AuthInfo = fastapi.Depends(
+    auth_info: mlrun.common.schemas.AuthInfo = fastapi.Depends(
         mlrun.api.api.deps.authenticate_request
     ),
     db_session: sqlalchemy.orm.Session = fastapi.Depends(
@@ -356,9 +352,9 @@
     :returns: a BackgroundTask object, with details on execution process and its status
     """
 
-    project = mlrun.api.schemas.Project(
-        metadata=mlrun.api.schemas.ProjectMetadata(name=name),
-        spec=mlrun.api.schemas.ProjectSpec(source=url),
+    project = mlrun.common.schemas.Project(
+        metadata=mlrun.common.schemas.ProjectMetadata(name=name),
+        spec=mlrun.common.schemas.ProjectSpec(source=url),
     )
 
     # We must create the project before we run the remote load_project function because
