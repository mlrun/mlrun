--- conflicted
+++ resolved
@@ -27,11 +27,8 @@
         self.run_uid = "test_run_uid"
         self.image_name = "mlrun/mlrun:latest"
         self.artifact_path = "/tmp"
-<<<<<<< HEAD
         self.function_name_label = "mlrun/name"
-=======
         self.code_filename = str(self.assets_path / "sample_function.py")
->>>>>>> cdf9c128
 
         self._logger.info(
             f"Setting up test {self.__class__.__name__}::{method.__name__}"
@@ -303,12 +300,9 @@
         expected_requests=None,
         expected_code=None,
         expected_env={},
-<<<<<<< HEAD
         assert_create_pod_called=True,
         assert_namespace_env_variable=True,
-=======
         expected_labels=None,
->>>>>>> cdf9c128
     ):
         if assert_create_pod_called:
             create_pod_mock = get_k8s().v1api.create_namespaced_pod
