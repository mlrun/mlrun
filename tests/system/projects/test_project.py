# Copyright 2023 Iguazio
#
# Licensed under the Apache License, Version 2.0 (the "License");
# you may not use this file except in compliance with the License.
# You may obtain a copy of the License at
#
#   http://www.apache.org/licenses/LICENSE-2.0
#
# Unless required by applicable law or agreed to in writing, software
# distributed under the License is distributed on an "AS IS" BASIS,
# WITHOUT WARRANTIES OR CONDITIONS OF ANY KIND, either express or implied.
# See the License for the specific language governing permissions and
# limitations under the License.
#
import io
import os
import pathlib
import re
import shutil
import sys
from sys import executable

import pytest
from kfp import dsl

import mlrun
import mlrun.common.schemas
import mlrun.utils.logger
from mlrun.artifacts import Artifact
from mlrun.model import EntrypointParam
from tests.conftest import out_path
from tests.system.base import TestMLRunSystem

data_url = "https://s3.wasabisys.com/iguazio/data/iris/iris.data.raw.csv"
model_class = "sklearn.linear_model.LogisticRegression"
projects_dir = f"{out_path}/proj"
funcs = mlrun.projects.pipeline_context.functions


def exec_project(args):
    cmd = [executable, "-m", "mlrun", "project"] + args
    out = os.popen(" ".join(cmd)).read()
    return out


# pipeline for inline test (run pipeline from handler)
@dsl.pipeline(name="test pipeline", description="test")
def pipe_test():
    # train the model using a library (hub://) function and the generated data
    funcs["auto-trainer"].as_step(
        name="train",
        inputs={"dataset": data_url},
        params={"model_class": model_class, "label_columns": "label"},
        outputs=["model", "test_set"],
    )


# Marked as enterprise because of v3io mount and pipelines
@TestMLRunSystem.skip_test_if_env_not_configured
@pytest.mark.enterprise
class TestProject(TestMLRunSystem):
    project_name = "project-system-test-project"
    custom_project_names_to_delete = []
    _logger_redirected = False

    def custom_setup(self):
        pass

    def custom_teardown(self):
        if self._logger_redirected:
            mlrun.utils.logger.replace_handler_stream("default", sys.stdout)
            self._logger_redirected = False

        self._logger.debug(
            "Deleting custom projects",
            num_projects_to_delete=len(self.custom_project_names_to_delete),
        )
        for name in self.custom_project_names_to_delete:
            self._delete_test_project(name)

        self.custom_project_names_to_delete = []

    @property
    def assets_path(self):
        return (
            pathlib.Path(sys.modules[self.__module__].__file__).absolute().parent
            / "assets"
        )

    def _create_project(self, project_name, with_repo=False, overwrite=False):
        self.custom_project_names_to_delete.append(project_name)
        proj = mlrun.new_project(
            project_name, str(self.assets_path), overwrite=overwrite
        )
        proj.set_function(
            "prep_data.py",
            "prep-data",
            image="mlrun/mlrun",
            handler="prep_data",
            with_repo=with_repo,
        )
        proj.set_function("hub://describe")
        proj.set_function("hub://auto-trainer", "auto-trainer")
        proj.set_function("hub://v2-model-server", "serving")
        proj.set_artifact("data", Artifact(target_path=data_url))
        proj.spec.params = {"label_columns": "label"}
        arg = EntrypointParam(
            "model_class",
            type="str",
            default=model_class,
            doc="model package/algorithm",
        )
        proj.set_workflow("main", "./kflow.py", args_schema=[arg])
        proj.set_workflow("newflow", "./newflow.py", handler="newpipe")
        proj.spec.artifact_path = "v3io:///projects/{{run.project}}"
        proj.save()
        return proj

    def test_project_persists_function_changes(self):
        func_name = "build-func"
        commands = [
            "echo 1111",
            "echo 2222",
        ]
        self.project.set_function(
            str(self.assets_path / "handler.py"),
            func_name,
            kind="job",
            image="mlrun/mlrun",
        )
        self.project.build_function(
            func_name, base_image="mlrun/mlrun", commands=commands
        )
        assert (
            self.project.get_function(func_name, sync=False).spec.build.commands
            == commands
        )

    def test_build_function_image_usability(self):
        func_name = "my-func"
        fn = self.project.set_function(
            str(self.assets_path / "handler.py"),
            func_name,
            kind="job",
            image="mlrun/mlrun",
        )

        # redirect logger to capture logs and check for warnings
        self._logger_redirected = True
        _stdout = io.StringIO()
        mlrun.utils.logger.replace_handler_stream("default", _stdout)

        # build function with image that has a protocol prefix
        self.project.build_function(
            fn,
            image=f"https://{mlrun.config.config.httpdb.builder.docker_registry}/test/image:v3",
            base_image="mlrun/mlrun",
            commands=["echo 1"],
        )
        out = _stdout.getvalue()
        assert (
            "[warning] The image has an unexpected protocol prefix ('http://' or 'https://'). "
            "If you wish to use the default configured registry, no protocol prefix is required "
            "(note that you can also use '.<image-name>' instead of the full URL "
            "where <image-name> is a placeholder). "
            "Removing protocol prefix from image." in out
        )

    def test_run(self):
        name = "pipe0"
        self._create_project(name)

        # load project from context dir and run a workflow
        project2 = mlrun.load_project(str(self.assets_path), name=name)
        run = project2.run("main", watch=True, artifact_path=f"v3io:///projects/{name}")
        assert run.state == mlrun.run.RunStatuses.succeeded, "pipeline failed"

        # test the list_runs/artifacts/functions methods
        runs_list = project2.list_runs(name="test", labels={"workflow": run.run_id})
        runs = runs_list.to_objects()
        assert runs[0].status.state == "completed"
        assert runs[0].metadata.name == "test"
        runs_list.compare(filename=f"{projects_dir}/compare.html")
        artifacts = project2.list_artifacts(tag=run.run_id).to_objects()

        # model, prep_data_cleaned_data, test_evaluation-confusion-matrix, test_evaluation-roc-curves,
        # test_evaluation-test_set, train_confusion-matrix, train_feature-importance, train_roc-curves, test_set
        assert len(artifacts) == 9
        assert artifacts[0].producer["workflow"] == run.run_id

        models = project2.list_models(tag=run.run_id)
        assert len(models) == 1
        assert models[0].producer["workflow"] == run.run_id

        functions = project2.list_functions(tag="latest")
        assert len(functions) == 2  # prep-data, auto-trainer
        assert functions[0].metadata.project == name

    def test_run_artifact_path(self):
        name = "pipe1"
        self._create_project(name)

        # load project from context dir and run a workflow
        project = mlrun.load_project(str(self.assets_path), name=name)
        # Don't provide an artifact-path, to verify that the run-id is added by default
        workflow_run = project.run("main", watch=True)
        assert workflow_run.state == mlrun.run.RunStatuses.succeeded, "pipeline failed"

        # check that the functions running in the workflow had the output_path set correctly
        db = mlrun.get_run_db()
        run_id = workflow_run.run_id
        pipeline = db.get_pipeline(run_id, project=name)
        for graph_step in pipeline["graph"].values():
            if "run_uid" in graph_step:
                run_object = db.read_run(uid=graph_step["run_uid"], project=name)
                output_path = run_object["spec"]["output_path"]
                assert output_path == f"v3io:///projects/{name}/{run_id}"

    def test_run_git_load(self):
        # load project from git
        name = "pipe2"
        self.custom_project_names_to_delete.append(name)
        project_dir = f"{projects_dir}/{name}"
        shutil.rmtree(project_dir, ignore_errors=True)

        project2 = mlrun.load_project(
            project_dir, "git://github.com/mlrun/project-demo.git#main", name=name
        )
        self._logger.info("run pipeline from git")

        # run project, load source into container at runtime
        project2.spec.load_source_on_run = True
        run = project2.run("main", artifact_path=f"v3io:///projects/{name}")
        run.wait_for_completion()
        assert run.state == mlrun.run.RunStatuses.succeeded, "pipeline failed"

    def test_run_git_build(self):
        name = "pipe3"
        self.custom_project_names_to_delete.append(name)
        project_dir = f"{projects_dir}/{name}"
        shutil.rmtree(project_dir, ignore_errors=True)

        # load project from git, build the container image from source (in the workflow)
        project2 = mlrun.load_project(
            project_dir, "git://github.com/mlrun/project-demo.git#main", name=name
        )
        self._logger.info("run pipeline from git")
        project2.spec.load_source_on_run = False
        run = project2.run(
            "main",
            artifact_path=f"v3io:///projects/{name}",
            arguments={"build": 1},
        )
        run.wait_for_completion()
        assert run.state == mlrun.run.RunStatuses.succeeded, "pipeline failed"

    @staticmethod
    def _assert_cli_output(output: str, project_name: str):
        m = re.search(" Pipeline run id=(.+),", output)
        assert m, "pipeline id is not in output"

        run_id = m.group(1).strip()
        db = mlrun.get_run_db()
        pipeline = db.get_pipeline(run_id, project=project_name)
        state = pipeline["run"]["status"]
        assert state == mlrun.run.RunStatuses.succeeded, "pipeline failed"

    def test_run_cli(self):
        # load project from git
        name = "pipe4"
        self.custom_project_names_to_delete.append(name)
        project_dir = f"{projects_dir}/{name}"
        shutil.rmtree(project_dir, ignore_errors=True)

        # clone a project to local dir
        args = [
            "-n",
            name,
            "-u",
            "git://github.com/mlrun/project-demo.git",
            project_dir,
        ]
        out = exec_project(args)
        self._logger.debug("executed project", out=out)

        # load the project from local dir and change a workflow
        project2 = mlrun.load_project(project_dir)
        self.custom_project_names_to_delete.append(project2.metadata.name)
        project2.spec.workflows = {}
        project2.set_workflow("kf", "./kflow.py")
        project2.save()
        self._logger.debug("saved project", project2=project2.to_yaml())

        # exec the workflow
        args = [
            "-n",
            name,
            "-r",
            "kf",
            "-w",
            "-p",
            f"v3io:///projects/{name}",
            "--ensure-project",
            project_dir,
        ]
        out = exec_project(args)
        self._assert_cli_output(out, name)

    def test_cli_with_remote(self):
        # load project from git
        name = "pipermtcli"
        self.custom_project_names_to_delete.append(name)
        project_dir = f"{projects_dir}/{name}"
        shutil.rmtree(project_dir, ignore_errors=True)

        # clone a project to local dir
        args = [
            "-n",
            name,
            "-u",
            "git://github.com/mlrun/project-demo.git",
            project_dir,
        ]
        out = exec_project(args)
        self._logger.debug("executed project", out=out)

        # exec the workflow
        args = [
            "-n",
            name,
            "-r",
            "main",
            "-w",
            "--engine",
            "remote",
            "-p",
            f"v3io:///projects/{name}",
            project_dir,
        ]
        out = exec_project(args)
        assert re.search(
            "Workflow (.+) finished, state=Succeeded", out
        ), "workflow did not finished successfully"

    def test_inline_pipeline(self):
        name = "pipe5"
        project_dir = f"{projects_dir}/{name}"
        shutil.rmtree(project_dir, ignore_errors=True)
        project = self._create_project(name, with_repo=True)
        run = project.run(
            artifact_path=f"v3io:///projects/{name}/artifacts",
            workflow_handler=pipe_test,
        )
        run.wait_for_completion()
        assert run.state == mlrun.run.RunStatuses.succeeded, "pipeline failed"

    def test_cli_no_save_flag(self):
        # load project from git
        name = "saveproj12345"
        self.custom_project_names_to_delete.append(name)
        project_dir = f"{projects_dir}/{name}"
        shutil.rmtree(project_dir, ignore_errors=True)

        # clone a project to local dir but don't save the project to the DB
        args = [
            "-n",
            name,
            "-u",
            "git://github.com/mlrun/project-demo.git",
            "--no-save",
            project_dir,
        ]
        exec_project(args)

        with pytest.raises(mlrun.errors.MLRunNotFoundError):
            self._run_db.get_project(name=name)

    def test_get_or_create(self):
        # create project and save to DB
        name = "newproj73"
        self.custom_project_names_to_delete.append(name)
        project_dir = f"{projects_dir}/{name}"
        shutil.rmtree(project_dir, ignore_errors=True)
        project = mlrun.get_or_create_project(name, project_dir)
        project.spec.description = "mytest"
        project.save()

        # get project should read from DB
        shutil.rmtree(project_dir, ignore_errors=True)
        project = mlrun.get_or_create_project(name, project_dir)
        project.save()
        assert project.spec.description == "mytest", "failed to get project"
        self._delete_test_project(name)

        # get project should read from context (project.yaml)
        project = mlrun.get_or_create_project(name, project_dir)
        assert project.spec.description == "mytest", "failed to get project"

    def test_new_project_overwrite(self):
        # create project and save to DB
        project_dir = f"{projects_dir}/{self.project_name}"
        shutil.rmtree(project_dir, ignore_errors=True)
        project = self._create_project(self.project_name, overwrite=True)

        db = mlrun.get_run_db()
        project.sync_functions(save=True)
        project.register_artifacts()

        # get project from db for creation time
        project = db.get_project(name=self.project_name)

        assert len(project.list_functions()) == 4, "functions count mismatch"
        assert len(project.list_artifacts()) == 1, "artifacts count mismatch"
        old_creation_time = project.metadata.created

        project = mlrun.new_project(
            self.project_name, str(self.assets_path), overwrite=True
        )
        project.sync_functions(save=True)
        project.register_artifacts()
        project = db.get_project(name=self.project_name)

        assert (
            project.metadata.created > old_creation_time
        ), "creation time is not after overwritten project's creation time"

        # ensure cascading delete
        assert project.list_functions() is None, "project should not have functions"
        assert len(project.list_artifacts()) == 0, "artifacts count mismatch"

    def test_overwrite_project_failure(self):
        # create project and save to DB
        project_dir = f"{projects_dir}/{self.project_name}"
        shutil.rmtree(project_dir, ignore_errors=True)
        project = self._create_project(self.project_name, overwrite=True)

        db = mlrun.get_run_db()
        project.sync_functions(save=True)
        project.register_artifacts()

        # get project from db for creation time
        project = db.get_project(name=self.project_name)

        assert len(project.list_functions()) == 4, "functions count mismatch"
        assert len(project.list_artifacts()) == 1, "artifacts count mismatch"
        old_creation_time = project.metadata.created

        # overwrite with invalid from_template value
        with pytest.raises(ValueError):
            mlrun.new_project(self.project_name, from_template="bla", overwrite=True)

        # ensure project was not deleted
        project = db.get_project(name=self.project_name)
        assert len(project.list_functions()) == 4, "functions count mismatch"
        assert len(project.list_artifacts()) == 1, "artifacts count mismatch"
        assert (
            project.metadata.created == old_creation_time
        ), "creation time was changed"

    def _test_new_pipeline(self, name, engine):
        project = self._create_project(name)
        project.set_function(
            "gen_iris.py",
            "gen-iris",
            image="mlrun/mlrun",
            handler="iris_generator",
            requirements=["requests"],
        )
        self._logger.debug("set project function", project=project.to_yaml())
        run = project.run(
            "newflow",
            engine=engine,
            artifact_path=f"v3io:///projects/{name}",
            watch=True,
        )
        assert run.state == mlrun.run.RunStatuses.succeeded, "pipeline failed"
        fn = project.get_function("gen-iris", ignore_cache=True)
        assert fn.status.state == "ready"
        assert fn.spec.image, "image path got cleared"

    def test_local_pipeline(self):
        self._test_new_pipeline("lclpipe", engine="local")

    def test_kfp_pipeline(self):
        self._test_new_pipeline("kfppipe", engine="kfp")

    def test_kfp_runs_getting_deleted_on_project_deletion(self):
        project_name = "kfppipedelete"
        self.custom_project_names_to_delete.append(project_name)

        project = self._create_project(project_name)
        self._initialize_sleep_workflow(project)
        project.run("main", engine="kfp")

        db = mlrun.get_run_db()
        project_pipeline_runs = db.list_pipelines(project=project_name)
        # expecting to have pipeline run
        assert (
            project_pipeline_runs.runs
        ), "no pipeline runs found for project, expected to have pipeline run"
        # deleting project with deletion strategy cascade so it will delete any related resources ( pipelines as well )
        db.delete_project(
            name=project_name,
            deletion_strategy=mlrun.common.schemas.DeletionStrategy.cascade,
        )
        # create the project again ( using new_project, instead of get_or_create_project so it won't create project
        # from project.yaml in the context that might contain project.yaml
        mlrun.new_project(project_name)

        project_pipeline_runs = db.list_pipelines(project=project_name)
        assert (
            not project_pipeline_runs.runs
        ), "pipeline runs found for project after deletion, expected to be empty"

    def test_kfp_pipeline_with_resource_param_passed(self):
        project_name = "test-pipeline-with-resource-param"
        self.custom_project_names_to_delete.append(project_name)
        project = mlrun.new_project(project_name, context=str(self.assets_path))

        code_path = str(self.assets_path / "sleep.py")
        workflow_path = str(self.assets_path / "pipeline_with_resource_param.py")

        project.set_function(
            name="func-1",
            func=code_path,
            kind="job",
            image="mlrun/mlrun",
            handler="handler",
        )
        # set and run a two-step workflow in the project
        project.set_workflow("paramflow", workflow_path)

        arguments = {"memory": "11Mi"}
        pipeline_status = project.run(
            "paramflow", engine="kfp", arguments=arguments, watch=True
        )
        assert pipeline_status.workflow.args == arguments

        # get the function from the db
        function = project.get_function("func-1", ignore_cache=True)
        assert function.spec.resources["requests"]["memory"] == arguments["memory"]

    def _test_remote_pipeline_from_github(
        self, name, workflow_name, engine=None, local=None, watch=False
    ):
        project_dir = f"{projects_dir}/{name}"
        shutil.rmtree(project_dir, ignore_errors=True)
        project = mlrun.load_project(
            project_dir, "git://github.com/mlrun/project-demo.git", name=name
        )
        run = project.run(
            workflow_name,
            watch=watch,
            local=local,
            engine=engine,
        )

        assert run.state == mlrun.run.RunStatuses.succeeded, "pipeline failed"
        # run.run_id can be empty in case of a local engine:
        assert run.run_id is not None, "workflow's run id failed to fetch"

    def test_remote_pipeline_with_kfp_engine_from_github(self):
        project_name = "rmtpipe-kfp-github"
        self.custom_project_names_to_delete.append(project_name)

        self._test_remote_pipeline_from_github(
            name=project_name,
            workflow_name="main",
            engine="remote",
            watch=True,
        )
        self._test_remote_pipeline_from_github(
            name=project_name, workflow_name="main", engine="remote:kfp"
        )

    def test_remote_pipeline_with_local_engine_from_github(self):
        project_name = "rmtpipe-local-github"
        self.custom_project_names_to_delete.append(project_name)

        self._test_remote_pipeline_from_github(
            name=project_name,
            workflow_name="newflow",
            engine="remote:local",
            watch=True,
        )
        with pytest.raises(mlrun.errors.MLRunInvalidArgumentError):
            self._test_remote_pipeline_from_github(
                name=project_name,
                workflow_name="newflow",
                engine="remote",
                local=True,
            )

    def test_non_existent_run_id_in_pipeline(self):
        project_name = "default"
        db = mlrun.get_run_db()

        with pytest.raises(mlrun.errors.MLRunNotFoundError):
            db.get_pipeline(
                "25811259-6d21-4caf-86e8-badc0ffee000", project=project_name
            )

    def test_remote_from_archive(self):
        name = "pipe6"
        project = self._create_project(name)
        archive_path = f"v3io:///projects/{project.name}/archive1.zip"
        project.export(archive_path)
        project.spec.source = archive_path
        project.save()
        self._logger.debug("saved project", project=project.to_yaml())
        run = project.run(
            "main",
            watch=True,
            engine="remote",
        )
        assert run.state == mlrun.run.RunStatuses.succeeded, "pipeline failed"
        assert run.run_id, "workflow's run id failed to fetch"

    def test_kfp_from_local_code(self):
        name = "kfp-from-local-code"
        self.custom_project_names_to_delete.append(name)

        # change cwd to the current file's dir to make sure the handler file is found
        current_file_abspath = os.path.abspath(__file__)
        current_dirname = os.path.dirname(current_file_abspath)
        os.chdir(current_dirname)

        project = mlrun.get_or_create_project(name, user_project=True, context="./")

        handler_fn = project.set_function(
            func="./assets/handler.py",
            handler="my_func",
            name="my-func",
            kind="job",
            image="mlrun/mlrun",
        )
        project.build_function(handler_fn)

        project.set_workflow(
            "main", "./assets/handler_workflow.py", handler="job_pipeline"
        )
        project.save()

        run = project.run(
            "main",
            watch=True,
        )
        assert run.state == mlrun.run.RunStatuses.succeeded, "pipeline failed"
        assert run.run_id, "workflow's run id failed to fetch"

    def test_local_cli(self):
        # load project from git
        name = "lclclipipe"
        project = self._create_project(name)
        project.set_function(
            "gen_iris.py",
            "gen-iris",
            image="mlrun/mlrun",
            handler="iris_generator",
        )
        project.save()
        self._logger.debug("saved project", project=project.to_yaml())

        # exec the workflow
        args = [
            "-n",
            name,
            "-r",
            "newflow",
            "--engine",
            "local",
            "-w",
            "-p",
            f"v3io:///projects/{name}",
            str(self.assets_path),
        ]
        out = exec_project(args)
        self._logger.debug("executed project", out=out)
        assert (
            out.find("pipeline run finished, state=Succeeded") != -1
        ), "pipeline failed"

    def test_run_cli_watch_with_timeout(self):
        name = "run-cli-watch-with-timeout"
        self.custom_project_names_to_delete.append(name)
        project_dir = f"{projects_dir}/{name}"
        shutil.rmtree(project_dir, ignore_errors=True)

        # exec the workflow and set a short timeout, should fail
        args = [
            "--name",
            name,
            "--url",
            "git://github.com/mlrun/project-demo.git",
            "--run",
            "main",
            "--watch",
            "--timeout 1",
            project_dir,
        ]
        out = exec_project(args)

        self._logger.debug("executed project", out=out)
        assert (
            out.find(
                "failed to execute command by the given deadline. "
                "last_exception: pipeline run has not completed yet, "
                "function_name: _wait_for_pipeline_completion, timeout: 1, "
                "caused by: pipeline run has not completed yet"
            )
            != -1
        )

    def test_build_and_run(self):
        # test that build creates a proper image and run will use the updated function (with the built image)
        name = "buildandrun"
        self.custom_project_names_to_delete.append(name)
        project = mlrun.new_project(name, context=str(self.assets_path))

        # test with user provided function object
        base_fn = mlrun.code_to_function(
            "scores",
            filename=str(self.assets_path / "sentiment.py"),
            kind="job",
            image="mlrun/mlrun",
            requirements=["vaderSentiment"],
            handler="handler",
        )

        fn = base_fn.copy()
        assert fn.spec.build.base_image == "mlrun/mlrun" and not fn.spec.image
        fn.spec.build.with_mlrun = False
        project.build_function(fn)
        run_result = project.run_function(fn, params={"text": "good morning"})
        assert run_result.output("score")

        # test with function from project spec
        project.set_function(
            "./sentiment.py",
            "scores2",
            kind="job",
            image="mlrun/mlrun",
            requirements=["vaderSentiment"],
            handler="handler",
        )
        project.build_function("scores2")
        run_result = project.run_function("scores2", params={"text": "good morning"})
        assert run_result.output("score")

        # test auto build option (the function will be built on the first time, then run)
        fn = base_fn.copy()
        fn.metadata.name = "scores3"
        fn.spec.build.auto_build = True
        run_result = project.run_function(fn, params={"text": "good morning"})
        assert fn.status.state == "ready"
        assert fn.spec.image, "image path got cleared"
        assert run_result.output("score")

        # Use project default image to run function, don't specify image when calling set_function
        project.set_default_image(fn.spec.image)
        project.set_function(
            "./sentiment.py",
            "scores4",
            kind="job",
            handler="handler",
        )
        enriched_fn = project.get_function("scores4", enrich=True)
        assert enriched_fn.spec.image == fn.spec.image
        project.run_function("scores4", params={"text": "good evening"})
        assert fn.status.state == "ready"
        assert run_result.output("score")

    def test_run_function_uses_user_defined_artifact_path_over_project_artifact_path(
        self,
    ):
        func_name = "my-func"
        self.project.set_function(
            str(self.assets_path / "handler.py"),
            func_name,
            kind="job",
            image="mlrun/mlrun",
        )

        self.project.artifact_path = "/User/project_artifact_path"
        user_artifact_path = "/User/user_artifact_path"

        run = self.project.run_function(func_name, artifact_path=user_artifact_path)
        assert run.spec.output_path == user_artifact_path

    def test_set_secrets(self):
        name = "set-secrets"
        self.custom_project_names_to_delete.append(name)
        project = mlrun.new_project(name, context=str(self.assets_path))
        project.save()
        env_file = str(self.assets_path / "envfile")
        db = mlrun.get_run_db()
        db.delete_project_secrets(name, provider="kubernetes")
        project.set_secrets(file_path=env_file)
        secrets = db.list_project_secret_keys(name, provider="kubernetes")
        assert secrets.secret_keys == ["ENV_ARG1", "ENV_ARG2"]

    def test_override_workflow(self):
        name = "override-test"
        project_dir = f"{projects_dir}/{name}"
        workflow_name = "main"
        self.custom_project_names_to_delete.append(name)
        project = mlrun.load_project(
            project_dir,
            "git://github.com/mlrun/project-demo.git",
            name=name,
        )

        schedules = ["*/30 * * * *", "*/40 * * * *", "*/50 * * * *"]
        # overwriting nothing
        project.run(workflow_name, schedule=schedules[0])
        schedule = self._run_db.get_schedule(name, workflow_name)
        assert (
            schedule.scheduled_object["schedule"] == schedules[0]
        ), "Failed to override nothing"

        # overwriting schedule:
        project.run(workflow_name, schedule=schedules[1], dirty=True)
        schedule = self._run_db.get_schedule(name, workflow_name)
        assert (
            schedule.scheduled_object["schedule"] == schedules[1]
        ), "Failed to override existing workflow"

        # overwriting schedule from cli:
        args = [
            project_dir,
            "-n",
            name,
            "-d",
            "-r",
            workflow_name,
            "--schedule",
            f"'{schedules[2]}'",
        ]
        exec_project(args)
        schedule = self._run_db.get_schedule(name, workflow_name)
        assert (
            schedule.scheduled_object["schedule"] == schedules[2]
        ), "Failed to override from CLI"

    def test_timeout_warning(self):
        name = "timeout-warning-test"
        project_dir = f"{projects_dir}/{name}"
        workflow_name = "main"
        bad_timeout = "6"
        good_timeout = "12"
        self.custom_project_names_to_delete.append(name)
        mlrun.load_project(
            project_dir,
            "git://github.com/mlrun/project-demo.git",
            name=name,
        )

        args = [
            project_dir,
            "-n",
            name,
            "-d",
            "-r",
            workflow_name,
            "--timeout",
            bad_timeout,
        ]
        out = exec_project(args)
        warning_message = (
            "[warning] timeout ({}) must be higher than backoff (10)."
            " Set timeout to be higher than backoff."
        )
        expected_warning_log = warning_message.format(bad_timeout)
        assert expected_warning_log in out

        args = [
            project_dir,
            "-n",
            name,
            "-d",
            "-r",
            workflow_name,
            "--timeout",
            good_timeout,
        ]
        out = exec_project(args)
        unexpected_warning_log = warning_message.format(good_timeout)
        assert unexpected_warning_log not in out

    def test_failed_schedule_workflow_non_remote_source(self):
        name = "non-remote-fail"
        # Creating a local project
        project = self._create_project(name)

        # scheduling project with non-remote source (scheduling)
        run = project.run("main", schedule="*/10 * * * *")
        assert (
            run.state == mlrun.run.RunStatuses.failed
        ), f"pipeline should failed, state = {run.state}"

        # scheduling project with non-remote source (single run)
        run = project.run("main", engine="remote")
        assert (
            run.state == mlrun.run.RunStatuses.failed
        ), f"pipeline should failed, state = {run.state}"

    def test_remote_workflow_source(self):
        name = "source-project"
        project_dir = f"{projects_dir}/{name}"
        original_source = "git://github.com/mlrun/project-demo.git"
        temporary_source = original_source + "#yaronha-patch-1"
        self.custom_project_names_to_delete.append(name)
        artifact_path = f"v3io:///projects/{name}"

        project = mlrun.load_project(
            project_dir,
            original_source,
            name=name,
        )
        # Getting the expected source after possible enrichment:
        expected_source = project.source

        run = project.run(
            "newflow",
            engine="local",
            local=True,
            source=temporary_source,
            artifact_path=artifact_path,
        )
        assert run.state == mlrun.run.RunStatuses.succeeded
        # Ensuring that the project's source has not changed in the db:
        project_from_db = self._run_db.get_project(name)
        assert project_from_db.source == expected_source

        for engine in ["remote", "local", "kfp"]:
            project.run(
                "main",
                engine=engine,
                source=temporary_source,
                artifact_path=artifact_path,
                dirty=True,
            )

            # Ensuring that the project's source has not changed in the db:
            project_from_db = self._run_db.get_project(name)
            assert project_from_db.source == expected_source

        # Ensuring that the loaded project is from the given source
        run = project.run(
            "newflow",
            engine="remote",
            source=temporary_source,
            dirty=True,
            artifact_path=artifact_path,
            watch=True,
        )
        assert (
            run.state == mlrun.run.RunStatuses.failed
        ), "pipeline supposed to fail since newflow is not in the temporary source"

    def test_workflow_image_fails(self):
        name = "test-image"
        self.custom_project_names_to_delete.append(name)

        # _create_project contains set_workflow inside:
        project = self._create_project(name)
        new_workflow = project.workflows[0]
        new_workflow["image"] = "not-existed"
        new_workflow["name"] = "bad-image"
        project.spec.workflows = project.spec.workflows + [new_workflow]

        archive_path = f"v3io:///projects/{project.name}/archived.zip"
        project.export(archive_path)
        project.spec.source = archive_path
        project.save()

        run = project.run(
            "bad-image",
            engine="remote",
        )
        assert run.state == mlrun.run.RunStatuses.failed

    def _assert_scheduled(self, project_name, schedule_str):
        schedule = self._run_db.get_schedule(project_name, "main")
        assert schedule.scheduled_object["schedule"] == schedule_str

    def test_remote_workflow_source_with_subpath(self):
        # Test running remote workflow when the project files are store in a relative path (the subpath)
        project_source = "git://github.com/mlrun/system-tests.git#main"
        project_context = "./test_subpath_remote"
        project_name = "test-remote-workflow-source-with-subpath"
        self.custom_project_names_to_delete.append(project_name)
        project = mlrun.load_project(
            context=project_context,
            url=project_source,
            subpath="./test_remote_workflow_subpath",
            name=project_name,
        )
        project.run("main", arguments={"x": 1}, engine="remote:kfp", watch=True)

    @pytest.mark.parametrize("pull_state_mode", ["disabled", "enabled"])
    def test_abort_step_in_workflow(self, pull_state_mode):
        project_name = "test-abort-step"
        self.custom_project_names_to_delete.append(project_name)
        project = mlrun.new_project(project_name, context=str(self.assets_path))

        # when pull_state mode is enabled it simulates the flow of wait_for_completion
        mlrun.mlconf.httpdb.logs.pipelines.pull_state.mode = pull_state_mode

        def _assert_workflow_status(workflow, status):
            assert workflow.state == status

        self._initialize_sleep_workflow(project)

        # run a two-step workflow in the project
        workflow = project.run("main", engine="kfp")

        mlrun.utils.retry_until_successful(
            1,
            20,
            self._logger,
            True,
            _assert_workflow_status,
            workflow,
            mlrun.run.RunStatuses.running,
        )

        # obtain the first run in the workflow when it began running
        runs = []
        while len(runs) != 1:
            runs = project.list_runs(
                labels=[f"workflow={workflow.run_id}"], state="running"
            )

        # abort the first workflow step
        db = mlrun.get_run_db()
        db.abort_run(runs.to_objects()[0].uid())

        # when a step is aborted, assert that the entire workflow failed and did not continue
        mlrun.utils.retry_until_successful(
            5,
            60,
            self._logger,
            True,
            _assert_workflow_status,
            workflow,
            mlrun.run.RunStatuses.failed,
        )

    def test_project_build_image(self):
        name = "test-build-image"
        self.custom_project_names_to_delete.append(name)
        project = mlrun.new_project(name, context=str(self.assets_path))

        image_name = ".test-custom-image"
        project.build_image(
            image=image_name,
            set_as_default=True,
            with_mlrun=False,
            base_image="mlrun/mlrun",
            requirements=["vaderSentiment"],
            commands=["echo 1"],
        )

        assert project.default_image == image_name

        # test with user provided function object
        project.set_function(
            str(self.assets_path / "sentiment.py"),
            name="scores",
            kind="job",
            handler="handler",
        )

        run_result = project.run_function("scores", params={"text": "good morning"})
        assert run_result.output("score")

    def test_project_build_config_export_import(self):
        # Verify that the build config is exported properly by the project, and a new project loaded from it
        # can build default image directly without needing additional details.

        name_export = "test-build-image-export"
        name_import = "test-build-image-import"
        self.custom_project_names_to_delete.extend([name_export, name_import])

        project = mlrun.new_project(name_export, context=str(self.assets_path))
        image_name = ".test-export-custom-image"

        project.build_config(
            image=image_name,
            set_as_default=True,
            with_mlrun=False,
            base_image="mlrun/mlrun",
            requirements=["vaderSentiment"],
            commands=["echo 1"],
        )
        assert project.default_image == image_name

        project_dir = f"{projects_dir}/{name_export}"
        proj_file_path = project_dir + "/project.yaml"
        project.export(proj_file_path)

        new_project = mlrun.load_project(project_dir, name=name_import)
        new_project.build_image()

        new_project.set_function(
            str(self.assets_path / "sentiment.py"),
            name="scores",
            kind="job",
            handler="handler",
        )

        run_result = new_project.run_function(
            "scores", params={"text": "terrible evening"}
        )
        assert run_result.output("score")

        shutil.rmtree(project_dir, ignore_errors=True)

    def _initialize_sleep_workflow(self, project: mlrun.projects.MlrunProject):
        code_path = str(self.assets_path / "sleep.py")
        workflow_path = str(self.assets_path / "workflow.py")
        project.set_function(
            name="func-1",
            func=code_path,
            kind="job",
            image="mlrun/mlrun",
            handler="handler",
        )
        project.set_function(
            name="func-2",
            func=code_path,
            kind="job",
            image="mlrun/mlrun",
            handler="handler",
        )
        project.set_workflow("main", workflow_path)

<<<<<<< HEAD
    def test_remote_workflow_schedule_task_name(self):
        # Test running remote workflow when the project files are store in a relative path (the subpath)
        project_source = "git://github.com/mlrun/system-tests.git#main"
        project_context = "./test_subpath_remote"
        project_name = "test-remote-workflow-source-with-subpath"
        self.custom_project_names_to_delete.append(project_name)
        project = mlrun.load_project(
            context=project_context,
            url=project_source,
            subpath="./test_remote_workflow_subpath",
            name=project_name,
            clone=True,
        )
        name_task = "name-workflow"
        project.set_workflow(name_task, "workflow.py", schedule="0 * * * *")
        project.run(name_task, arguments={"x": 1}, engine="remote:kfp", schedule=True)
        db = mlrun.get_run_db()
        schedule_task = db.get_schedule(project=project.name, name=name_task)
        assert schedule_task.name == name_task
=======
    @pytest.mark.parametrize(
        "name, save_secrets, expected_states",
        [
            (
                "load-project-secrets",
                True,
                [
                    mlrun.common.schemas.BackgroundTaskState.running,
                    mlrun.common.schemas.BackgroundTaskState.succeeded,
                ],
            ),
            (
                "load-project-secrets-1",
                False,
                [mlrun.common.schemas.BackgroundTaskState.succeeded],
            ),
        ],
    )
    def test_load_project_remotely_with_secrets(
        self, name, save_secrets, expected_states
    ):
        self.custom_project_names_to_delete.append(name)
        db = self._run_db
        bg_task = db.load_project(
            name=name,
            url="git://github.com/mlrun/project-demo.git",
            secrets={"secret1": "1234"},
            save_secrets=save_secrets,
        )
        assert bg_task.status.state in expected_states

        secrets = db.list_project_secret_keys(name)
        if save_secrets:
            assert "secret1" in secrets.secret_keys
        else:
            assert "secret1" not in secrets.secret_keys

    def test_load_project_remotely_with_secrets_failed(self):
        name = "failed-to-load"
        db = self._run_db
        bg_task = db.load_project(
            name=name,
            url="git://github.com/some/wrong/uri.git",
            secrets={"secret1": "1234"},
            save_secrets=False,
        )
        assert bg_task.status.state == mlrun.common.schemas.BackgroundTaskState.failed
        with pytest.raises(mlrun.errors.MLRunNotFoundError):
            db.get_project(name)
>>>>>>> 77ef5728
<|MERGE_RESOLUTION|>--- conflicted
+++ resolved
@@ -1136,27 +1136,6 @@
         )
         project.set_workflow("main", workflow_path)
 
-<<<<<<< HEAD
-    def test_remote_workflow_schedule_task_name(self):
-        # Test running remote workflow when the project files are store in a relative path (the subpath)
-        project_source = "git://github.com/mlrun/system-tests.git#main"
-        project_context = "./test_subpath_remote"
-        project_name = "test-remote-workflow-source-with-subpath"
-        self.custom_project_names_to_delete.append(project_name)
-        project = mlrun.load_project(
-            context=project_context,
-            url=project_source,
-            subpath="./test_remote_workflow_subpath",
-            name=project_name,
-            clone=True,
-        )
-        name_task = "name-workflow"
-        project.set_workflow(name_task, "workflow.py", schedule="0 * * * *")
-        project.run(name_task, arguments={"x": 1}, engine="remote:kfp", schedule=True)
-        db = mlrun.get_run_db()
-        schedule_task = db.get_schedule(project=project.name, name=name_task)
-        assert schedule_task.name == name_task
-=======
     @pytest.mark.parametrize(
         "name, save_secrets, expected_states",
         [
@@ -1206,4 +1185,23 @@
         assert bg_task.status.state == mlrun.common.schemas.BackgroundTaskState.failed
         with pytest.raises(mlrun.errors.MLRunNotFoundError):
             db.get_project(name)
->>>>>>> 77ef5728
+
+    def test_remote_workflow_schedule_task_name(self):
+        # Test running remote workflow when the project files are store in a relative path (the subpath)
+        project_source = "git://github.com/mlrun/system-tests.git#main"
+        project_context = "./test_subpath_remote"
+        project_name = "test-remote-workflow-source-with-subpath"
+        self.custom_project_names_to_delete.append(project_name)
+        project = mlrun.load_project(
+            context=project_context,
+            url=project_source,
+            subpath="./test_remote_workflow_subpath",
+            name=project_name,
+            clone=True,
+        )
+        name_task = "name-workflow"
+        project.set_workflow(name_task, "workflow.py", schedule="0 * * * *")
+        project.run(name_task, arguments={"x": 1}, engine="remote:kfp", schedule=True)
+        db = mlrun.get_run_db()
+        schedule_task = db.get_schedule(project=project.name, name=name_task)
+        assert schedule_task.name == name_task