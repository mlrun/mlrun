--- conflicted
+++ resolved
@@ -360,11 +360,7 @@
                 if resp:
                     run_obj_dict = json.loads(resp)
                 else:
-<<<<<<< HEAD
-                    logger.error("Empty context tmp file")
-=======
-                    logger.debug("empty context tmp file")
->>>>>>> d6e2495d
+                    logger.debug("Empty context tmp file")
             else:
                 logger.info("No context file found")
 
