--- conflicted
+++ resolved
@@ -15,11 +15,7 @@
 import tempfile
 import warnings
 from os import path
-<<<<<<< HEAD
-from typing import Any
-=======
 from typing import Any, Optional
->>>>>>> 7034459d
 
 import pandas as pd
 import yaml
@@ -74,13 +70,8 @@
         model_file=None,
         metrics=None,
         paraemeters=None,
-<<<<<<< HEAD
-        inputs: list[Feature] = None,
-        outputs: list[Feature] = None,
-=======
         inputs: Optional[list[Feature]] = None,
         outputs: Optional[list[Feature]] = None,
->>>>>>> 7034459d
         framework=None,
         algorithm=None,
         feature_vector=None,
@@ -102,13 +93,8 @@
         self.model_file = model_file
         self.metrics = metrics or {}
         self.parameters = paraemeters or {}
-<<<<<<< HEAD
         self.inputs: list[Feature] = inputs or []
         self.outputs: list[Feature] = outputs or []
-=======
-        self.inputs = inputs or []
-        self.outputs = outputs or []
->>>>>>> 7034459d
         self.framework = framework
         self.algorithm = algorithm
         self.feature_vector = feature_vector
@@ -117,37 +103,21 @@
         self.model_target_file = model_target_file
 
     @property
-<<<<<<< HEAD
-    def inputs(self) -> list[Feature]:
-=======
     def inputs(self) -> ObjectList:
->>>>>>> 7034459d
         """input feature list"""
         return self._inputs
 
     @inputs.setter
-<<<<<<< HEAD
-    def inputs(self, inputs: list[Feature]):
-        self._inputs = ObjectList.from_list(Feature, inputs)
-
-    @property
-    def outputs(self) -> list[Feature]:
-=======
     def inputs(self, inputs: list[Feature]) -> None:
         self._inputs = ObjectList.from_list(Feature, inputs)
 
     @property
     def outputs(self) -> ObjectList:
->>>>>>> 7034459d
         """output feature list"""
         return self._outputs
 
     @outputs.setter
-<<<<<<< HEAD
-    def outputs(self, outputs: list[Feature]):
-=======
     def outputs(self, outputs: list[Feature]) -> None:
->>>>>>> 7034459d
         self._outputs = ObjectList.from_list(Feature, outputs)
 
 
@@ -213,38 +183,22 @@
         self._spec = self._verify_dict(spec, "spec", ModelArtifactSpec)
 
     @property
-<<<<<<< HEAD
-    def inputs(self) -> list[Feature]:
-=======
     def inputs(self) -> ObjectList:
->>>>>>> 7034459d
         """input feature list"""
         return self.spec.inputs
 
     @inputs.setter
-<<<<<<< HEAD
-    def inputs(self, inputs: list[Feature]):
-=======
     def inputs(self, inputs: list[Feature]) -> None:
->>>>>>> 7034459d
         """input feature list"""
         self.spec.inputs = inputs
 
     @property
-<<<<<<< HEAD
-    def outputs(self) -> list[Feature]:
-=======
     def outputs(self) -> ObjectList:
->>>>>>> 7034459d
         """input feature list"""
         return self.spec.outputs
 
     @outputs.setter
-<<<<<<< HEAD
-    def outputs(self, outputs: list[Feature]):
-=======
     def outputs(self, outputs: list[Feature]) -> None:
->>>>>>> 7034459d
         """input feature list"""
         self.spec.outputs = outputs
 
@@ -449,147 +403,6 @@
         return mlrun.get_dataitem(target_model_path).get()
 
 
-<<<<<<< HEAD
-# TODO: remove in 1.7.0
-@deprecated(
-    version="1.3.0",
-    reason="'LegacyModelArtifact' will be removed in 1.7.0, use 'ModelArtifact' instead",
-    category=FutureWarning,
-)
-class LegacyModelArtifact(LegacyArtifact):
-    """ML Model artifact
-
-    Store link to ML model file(s) along with the model metrics, parameters, schema, and stats
-    """
-
-    _dict_fields = LegacyArtifact._dict_fields + [
-        "model_file",
-        "metrics",
-        "parameters",
-        "inputs",
-        "outputs",
-        "framework",
-        "algorithm",
-        "extra_data",
-        "feature_vector",
-        "feature_weights",
-        "feature_stats",
-        "model_target_file",
-    ]
-    kind = "model"
-    _store_prefix = StorePrefix.Model
-
-    def __init__(
-        self,
-        key=None,
-        body=None,
-        format=None,
-        model_file=None,
-        metrics=None,
-        target_path=None,
-        parameters=None,
-        inputs=None,
-        outputs=None,
-        framework=None,
-        algorithm=None,
-        feature_vector=None,
-        feature_weights=None,
-        extra_data=None,
-        model_target_file=None,
-        **kwargs,
-    ):
-        super().__init__(key, body, format=format, target_path=target_path, **kwargs)
-        self._inputs: ObjectList = None
-        self._outputs: ObjectList = None
-
-        self.model_file = model_file
-        self.parameters = parameters or {}
-        self.metrics = metrics or {}
-        self.inputs: list[Feature] = inputs or []
-        self.outputs: list[Feature] = outputs or []
-        self.extra_data = extra_data or {}
-        self.framework = framework
-        self.algorithm = algorithm
-        self.feature_vector = feature_vector
-        self.feature_weights = feature_weights
-        self.feature_stats = None
-        self.model_target_file = model_target_file
-
-    @property
-    def inputs(self) -> list[Feature]:
-        """input feature list"""
-        return self._inputs
-
-    @inputs.setter
-    def inputs(self, inputs: list[Feature]):
-        self._inputs = ObjectList.from_list(Feature, inputs)
-
-    @property
-    def outputs(self) -> list[Feature]:
-        """output feature list"""
-        return self._outputs
-
-    @outputs.setter
-    def outputs(self, outputs: list[Feature]):
-        self._outputs = ObjectList.from_list(Feature, outputs)
-
-    def infer_from_df(self, df, label_columns=None, with_stats=True, num_bins=None):
-        """infer inputs, outputs, and stats from provided df (training set)
-
-        :param df:      dataframe to infer from
-        :param label_columns: name of the label (target) column
-        :param with_stats:    infer statistics (min, max, .. histogram)
-        :param num_bins:      number of bins for histogram
-        """
-        subset = df
-        inferer = get_infer_interface(subset)
-        if label_columns:
-            if not isinstance(label_columns, list):
-                label_columns = [label_columns]
-            subset = df.drop(columns=label_columns)
-        inferer.infer_schema(subset, self.inputs, {}, options=InferOptions.Features)
-        if label_columns:
-            inferer.infer_schema(
-                df[label_columns], self.outputs, {}, options=InferOptions.Features
-            )
-        if with_stats:
-            self.feature_stats = inferer.get_stats(
-                df, options=InferOptions.Histogram, num_bins=num_bins
-            )
-
-    @property
-    def is_dir(self):
-        return True
-
-    def before_log(self):
-        if not self.model_file:
-            raise ValueError("model_file attr must be specified")
-
-        super(LegacyModelArtifact, self).before_log()
-
-        if self.framework:
-            self.labels = self.labels or {}
-            self.labels["framework"] = self.framework
-
-    def upload(self):
-        target_model_path = path.join(self.target_path, self.model_file)
-        body = self.get_body()
-        if body:
-            self._upload_body(body, target=target_model_path)
-        else:
-            src_model_path = _get_src_path(self, self.model_file)
-            if not path.isfile(src_model_path):
-                raise ValueError(f"model file {src_model_path} not found")
-            self._upload_file(src_model_path, target=target_model_path)
-
-        upload_extra_data(self, self.extra_data)
-
-        spec_path = path.join(self.target_path, model_spec_filename)
-        mlrun.datastore.store_manager.object(url=spec_path).put(self.to_yaml())
-
-
-=======
->>>>>>> 7034459d
 def _get_src_path(model_spec: ModelArtifact, filename):
     if model_spec.src_path:
         return path.join(model_spec.src_path, filename)
