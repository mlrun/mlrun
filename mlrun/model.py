--- conflicted
+++ resolved
@@ -13,7 +13,6 @@
 # limitations under the License.
 
 import inspect
-import random
 import re
 import time
 import warnings
@@ -1029,31 +1028,6 @@
     return run
 
 
-<<<<<<< HEAD
-class PathObject:
-
-    _run_uuid_place_holder = "{run_uuid}"
-
-    def __init__(
-        self, base_path=None, run_uuid=None, is_single_file=False,
-    ):
-        self.base_path = base_path
-        self.run_uuid = run_uuid
-        self.full_path_template = self.base_path
-        if not is_single_file:
-            if self._run_uuid_place_holder not in self.full_path_template:
-                if self.full_path_template[-1] != "/":
-                    self.full_path_template = self.full_path_template + "/"
-                self.full_path_template = (
-                    self.full_path_template + self._run_uuid_place_holder
-                )
-
-    def templated_path(self):
-        return self.full_path_template
-
-    def absolute_path(self):
-        return self.full_path_template.format(run_uuid=self.run_uuid)
-=======
 class TargetPathObject:
     """Class configuring the target path
     This class will take consideration of a few parameters to create the correct end result path:
@@ -1111,7 +1085,6 @@
             return self.full_path_template.format(run_id=self.run_id)
         else:
             return self.full_path_template
->>>>>>> b96a8a73
 
 
 class DataSource(ModelObj):
@@ -1179,11 +1152,7 @@
         "max_events",
         "flush_after_seconds",
         "storage_options",
-<<<<<<< HEAD
-        "run_uuid",
-=======
         "run_id",
->>>>>>> b96a8a73
     ]
 
     # TODO - remove once "after_state" is fully deprecated
@@ -1193,21 +1162,10 @@
             struct, fields=fields, deprecated_fields={"after_state": "after_step"}
         )
 
-<<<<<<< HEAD
-    @staticmethod
-    def generate_target_run_uuid():
-        return f"{round(time.time() * 1000)}_{random.randint(0, 999)}"
-
-    def get_path(self):
-        if self.path:
-            is_single_file = hasattr(self, "is_single_file") and self.is_single_file()
-            return PathObject(self.path, self.run_uuid, is_single_file)
-=======
     def get_path(self):
         if self.path:
             is_single_file = hasattr(self, "is_single_file") and self.is_single_file()
             return TargetPathObject(self.path, self.run_id, is_single_file)
->>>>>>> b96a8a73
         else:
             return None
 
@@ -1248,11 +1206,7 @@
         self.max_events = max_events
         self.flush_after_seconds = flush_after_seconds
         self.storage_options = storage_options
-<<<<<<< HEAD
-        self.run_uuid = None
-=======
         self.run_id = None
->>>>>>> b96a8a73
 
 
 class FeatureSetProducer(ModelObj):
@@ -1279,11 +1233,7 @@
         "updated",
         "size",
         "last_written",
-<<<<<<< HEAD
-        "run_uuid",
-=======
         "run_id",
->>>>>>> b96a8a73
     ]
 
     def __init__(
