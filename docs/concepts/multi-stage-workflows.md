--- conflicted
+++ resolved
@@ -1,9 +1,5 @@
-<<<<<<< HEAD
-# Workflows
-=======
 (multi-stage-workflows)=
 # Multi-stage workflows
->>>>>>> cfda5403
 
 A workflow is a definition of execution of functions. It defines the order of execution of multiple dependent steps in a DAG. A workflow 
 can reference the project’s params, secrets, artifacts, etc. It can also use a function execution output as a function execution 
