# Copyright 2018 Iguazio
#
# Licensed under the Apache License, Version 2.0 (the "License");
# you may not use this file except in compliance with the License.
# You may obtain a copy of the License at
#
#   http://www.apache.org/licenses/LICENSE-2.0
#
# Unless required by applicable law or agreed to in writing, software
# distributed under the License is distributed on an "AS IS" BASIS,
# WITHOUT WARRANTIES OR CONDITIONS OF ANY KIND, either express or implied.
# See the License for the specific language governing permissions and
# limitations under the License.

import requests

from ..utils import dict_to_json
from .base import RunDBError, RunDBInterface
from ..lists import RunList, ArtifactList

default_project = 'default'  # TODO: Name?

_artifact_keys = [
    'format',
    'inline',
    'key',
    'src_path',
    'target_path',
    'viewer',
]


def bool2str(val):
    return 'yes' if val else 'no'


class HTTPRunDB(RunDBInterface):
    def __init__(self, base_url, user='', password='', token=''):
        self.base_url = base_url
        self.user = user
        self.password = password
        self.token = token

    def __repr__(self):
        cls = self.__class__.__name__
        return f'{cls}({self.base_url!r})'

    def _api_call(self, method, path, error=None, params=None, body=None):
        url = f'{self.base_url}/{path}'
        kw = {
            key: value
            for key, value in (('params', params), ('data', body))
            if value is not None
        }

        if self.user:
            kw['auth'] = (self.user, self.password)
        elif self.token:
            kw['headers'] = {'Authorization': 'Bearer ' + self.token}

        try:
            resp = requests.request(method, url, **kw)
            resp.raise_for_status()
            return resp
        except requests.RequestException as err:
            error = error or '{} {}'.format(method, url)
            raise RunDBError(error) from err

    def _path_of(self, prefix, project, uid):
        project = project or default_project
        return f'{prefix}/{project}/{uid}'

    def connect(self, secrets=None):
        self._api_call('GET', 'healthz')
        return self

    def store_log(self, uid, project='', body=None, append=True):
        if not body:
            return

        path = self._path_of('log', project, uid)
        params = {'append': bool2str(append)}
        error = f'store log {project}/{uid}'
        self._api_call('POST', path, error, params, body)

    def get_log(self, uid, project=''):
        path = self._path_of('log', project, uid)
        error = f'get log {project}/{uid}'
        resp = self._api_call('GET', path, error)
        return resp.content

    def store_run(self, struct, uid, project='', commit=False):
        path = self._path_of('run', project, uid)
        error = f'store run {project}/{uid}'
        params = {'commit': bool2str(commit)}
        body = dict_to_json(struct)
        self._api_call('POST', path, error, params, body=body)

    def update_run(self, updates: dict, uid, project=''):
        path = self._path_of('run', project, uid)
        error = f'update run {project}/{uid}'
        body = dict_to_json(updates)
        self._api_call('PATCH', path, error, body=body)

    def read_run(self, uid, project=''):
        path = self._path_of('run', project, uid)
        error = f'get run {project}/{uid}'
        resp = self._api_call('GET', path, error)
        return resp.json()['data']

    def del_run(self, uid, project=''):
        path = self._path_of('run', project, uid)
        error = f'del run {project}/{uid}'
        self._api_call('DELETE', path, error)

    def list_runs(self, name='', uid=None, project='', labels=None,
                  state='', sort=True, last=0):

        project = project or default_project
        params = {
            'name': name,
            'uid': uid,
            'project': project,
            'label': labels or [],
            'state': state,
            'sort': bool2str(sort),
        }
        error = 'list runs'
        resp = self._api_call('GET', 'runs', error, params=params)
        return RunList(resp.json()['runs'])

    def del_runs(self, name='', project='', labels=None, state='', days_ago=0):
        project = project or default_project
        params = {
            'name': name,
            'project': project,
            'label': labels or [],
            'state': state,
            'days_ago': str(days_ago),
        }
        error = 'del runs'
        self._api_call('DELETE', 'runs', error, params=params)

    def store_artifact(self, key, artifact, uid, tag='', project=''):
        path = self._path_of('artifact', project, uid)
        params = {
            'key': key,
            'tag': tag,
        }

        error = f'store artifact {project}/{uid}'
        body = artifact.to_json()
        self._api_call(
<<<<<<< HEAD
            'POST', path, error, params=params, body=body)
=======
            'POST', path, error, params=params, body=dict_to_json(artifact))
>>>>>>> bb4b1fd0

    def read_artifact(self, key, tag='', project=''):
        project = project or default_project
        tag = tag or 'latest'
        path = self._path_of('artifact', project, tag, key)
        error = f'read artifact {project}/{key}'
        resp = self._api_call('GET', path, error)
        return resp.content

    def del_artifact(self, key, tag='', project=''):
        path = self._path_of('artifact', project, key)  # TODO: uid?
        params = {
            'key': key,
            'tag': tag,
        }
        error = f'del artifact {project}/{key}'
        self._api_call('DELETE', path, error, params=params)

    def list_artifacts(self, name='', project='', tag='', labels=None):
        project = project or default_project
        params = {
            'name': name,
            'project': project,
            'tag': tag,
            'label': labels or [],
        }
        error = 'list artifacts'
        resp = self._api_call('GET', 'artifacts', error, params=params)
        values = ArtifactList(resp.json()['artifacts'])
        values.tag = tag
        return values

    def del_artifacts(
            self, name='', project='', tag='', labels=None, days_ago=0):
        project = project or default_project
        params = {
            'name': name,
            'project': project,
            'tag': tag,
            'label': labels or [],
            'days_ago': str(days_ago),
        }
        error = 'del artifacts'
        self._api_call('DELETE', 'artifacts', error, params=params)<|MERGE_RESOLUTION|>--- conflicted
+++ resolved
@@ -93,13 +93,13 @@
         path = self._path_of('run', project, uid)
         error = f'store run {project}/{uid}'
         params = {'commit': bool2str(commit)}
-        body = dict_to_json(struct)
+        body = _as_json(struct)
         self._api_call('POST', path, error, params, body=body)
 
     def update_run(self, updates: dict, uid, project=''):
         path = self._path_of('run', project, uid)
         error = f'update run {project}/{uid}'
-        body = dict_to_json(updates)
+        body = _as_json(updates)
         self._api_call('PATCH', path, error, body=body)
 
     def read_run(self, uid, project=''):
@@ -149,13 +149,10 @@
         }
 
         error = f'store artifact {project}/{uid}'
-        body = artifact.to_json()
+
+        body = _as_json(artifact)
         self._api_call(
-<<<<<<< HEAD
             'POST', path, error, params=params, body=body)
-=======
-            'POST', path, error, params=params, body=dict_to_json(artifact))
->>>>>>> bb4b1fd0
 
     def read_artifact(self, key, tag='', project=''):
         project = project or default_project
@@ -199,4 +196,11 @@
             'days_ago': str(days_ago),
         }
         error = 'del artifacts'
-        self._api_call('DELETE', 'artifacts', error, params=params)+        self._api_call('DELETE', 'artifacts', error, params=params)
+
+
+def _as_json(obj):
+    fn = getattr(obj, 'to_json', None)
+    if fn:
+        return fn()
+    return dict_to_json(obj)