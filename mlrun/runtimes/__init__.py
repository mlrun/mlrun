--- conflicted
+++ resolved
@@ -37,16 +37,13 @@
 from .kubejob import KubejobRuntime, KubeResource  # noqa
 from .local import HandlerRuntime, LocalRuntime  # noqa
 from .mpijob import MpiRuntimeContainer, MpiRuntimeV1, MpiRuntimeV1Alpha1  # noqa
-<<<<<<< HEAD
-from .nuclio.deployment import DeploymentRuntime
-=======
 from .nuclio import (
     RemoteRuntime,
     ServingRuntime,
     new_v2_model_server,
     nuclio_init_hook,
 )
->>>>>>> 5139638d
+from .nuclio.deployment import DeploymentRuntime
 from .remotesparkjob import RemoteSparkRuntime
 from .sparkjob import Spark3Runtime
 
