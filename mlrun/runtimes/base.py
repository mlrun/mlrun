# Copyright 2018 Iguazio
#
# Licensed under the Apache License, Version 2.0 (the "License");
# you may not use this file except in compliance with the License.
# You may obtain a copy of the License at
#
#   http://www.apache.org/licenses/LICENSE-2.0
#
# Unless required by applicable law or agreed to in writing, software
# distributed under the License is distributed on an "AS IS" BASIS,
# WITHOUT WARRANTIES OR CONDITIONS OF ANY KIND, either express or implied.
# See the License for the specific language governing permissions and
# limitations under the License.

import getpass
import http
import os
import traceback
import typing
import uuid
from abc import ABC, abstractmethod
from ast import literal_eval
from base64 import b64encode
from copy import deepcopy
from datetime import datetime, timedelta, timezone
from os import environ
from typing import Dict, List, Optional, Tuple, Union

import IPython
import requests.exceptions
from kubernetes.client.rest import ApiException
from nuclio.build import mlrun_footer
from sqlalchemy.orm import Session

import mlrun.api.db.sqldb.session
import mlrun.api.utils.singletons.db
import mlrun.errors
import mlrun.utils.helpers
import mlrun.utils.notifications
import mlrun.utils.regex
from mlrun.api import schemas
from mlrun.api.constants import LogSources
from mlrun.api.db.base import DBInterface
from mlrun.utils.helpers import generate_object_uri, verify_field_regex

from ..config import config, is_running_as_api
from ..datastore import store_manager
from ..db import RunDBError, get_or_set_dburl, get_run_db
from ..errors import err_to_str
from ..execution import MLClientCtx
from ..k8s_utils import get_k8s_helper
from ..kfpops import mlrun_op, write_kfpmeta
from ..lists import RunList
from ..model import (
    BaseMetadata,
    HyperParamOptions,
    ImageBuilder,
    ModelObj,
    RunObject,
    RunTemplate,
)
from ..secrets import SecretsStore
from ..utils import (
    dict_to_json,
    dict_to_yaml,
    enrich_image_url,
    get_in,
    get_parsed_docker_registry,
    get_ui_url,
    is_ipython,
    logger,
    now_date,
    update_in,
)
from .constants import PodPhases, RunStates
from .funcdoc import update_function_entry_points
from .generators import get_generator
from .utils import RunError, calc_hash, results_to_iter

run_modes = ["pass"]
spec_fields = [
    "command",
    "args",
    "image",
    "mode",
    "build",
    "entry_points",
    "description",
    "workdir",
    "default_handler",
    "pythonpath",
    "disable_auto_mount",
    "allow_empty_resources",
]


class FunctionStatus(ModelObj):
    def __init__(self, state=None, build_pod=None):
        self.state = state
        self.build_pod = build_pod


class FunctionSpec(ModelObj):
    _dict_fields = spec_fields

    def __init__(
        self,
        command=None,
        args=None,
        image=None,
        mode=None,
        build=None,
        entry_points=None,
        description=None,
        workdir=None,
        default_handler=None,
        pythonpath=None,
        disable_auto_mount=False,
    ):

        self.command = command or ""
        self.image = image or ""
        self.mode = mode
        self.args = args or []
        self.rundb = None
        self.description = description or ""
        self.workdir = workdir
        self.pythonpath = pythonpath

        self._build = None
        self.build = build
        self.default_handler = default_handler
        # TODO: type verification (FunctionEntrypoint dict)
        self.entry_points = entry_points or {}
        self.disable_auto_mount = disable_auto_mount
        self.allow_empty_resources = None

    @property
    def build(self) -> ImageBuilder:
        return self._build

    @build.setter
    def build(self, build):
        self._build = self._verify_dict(build, "build", ImageBuilder)

    def enrich_function_preemption_spec(self):
        pass

    def validate_service_account(self, allowed_service_accounts):
        pass


class BaseRuntime(ModelObj):
    kind = "base"
    _is_nested = False
    _is_remote = False
    _dict_fields = ["kind", "metadata", "spec", "status", "verbose"]

    def __init__(self, metadata=None, spec=None):
        self._metadata = None
        self.metadata = metadata
        self.kfp = None
        self._spec = None
        self.spec = spec
        self._db_conn = None
        self._secrets = None
        self._k8s = None
        self._is_built = False
        self.is_child = False
        self._status = None
        self.status = None
        self._is_api_server = False
        self.verbose = False

    def set_db_connection(self, conn, is_api=False):
        if not self._db_conn:
            self._db_conn = conn
        self._is_api_server = is_api

    @property
    def metadata(self) -> BaseMetadata:
        return self._metadata

    @metadata.setter
    def metadata(self, metadata):
        self._metadata = self._verify_dict(metadata, "metadata", BaseMetadata)

    @property
    def spec(self) -> FunctionSpec:
        return self._spec

    @spec.setter
    def spec(self, spec):
        self._spec = self._verify_dict(spec, "spec", FunctionSpec)

    @property
    def status(self) -> FunctionStatus:
        return self._status

    @status.setter
    def status(self, status):
        self._status = self._verify_dict(status, "status", FunctionStatus)

    def _get_k8s(self):
        return get_k8s_helper()

    def set_label(self, key, value):
        self.metadata.labels[key] = str(value)
        return self

    @property
    def uri(self):
        return self._function_uri()

    def is_deployed(self):
        return True

    def _is_remote_api(self):
        db = self._get_db()
        if db and db.kind == "http":
            return True
        return False

    def _use_remote_api(self):
        if (
            self._is_remote
            and not self._is_api_server
            and self._get_db()
            and self._get_db().kind == "http"
        ):
            return True
        return False

    def _enrich_on_client_side(self):
        self.try_auto_mount_based_on_config()
        self.fill_credentials()

    def _enrich_on_server_side(self):
        pass

    def _enrich_on_server_and_client_sides(self):
        """
        enrich function also in client side and also on server side
        """
        pass

    def _enrich_function(self):
        """
        enriches the function based on the flow state we run in (sdk or server)
        """
        if self._use_remote_api():
            self._enrich_on_client_side()
        else:
            self._enrich_on_server_side()
        self._enrich_on_server_and_client_sides()

    def _function_uri(self, tag=None, hash_key=None):
        return generate_object_uri(
            self.metadata.project,
            self.metadata.name,
            tag=tag or self.metadata.tag,
            hash_key=hash_key,
        )

    def _ensure_run_db(self):
        self.spec.rundb = self.spec.rundb or get_or_set_dburl()

    def _get_db(self):
        self._ensure_run_db()
        if not self._db_conn:
            if self.spec.rundb:
                self._db_conn = get_run_db(self.spec.rundb, secrets=self._secrets)
        return self._db_conn

    # This function is different than the auto_mount function, as it mounts to runtimes based on the configuration.
    # That's why it's named differently.
    def try_auto_mount_based_on_config(self):
        pass

    def validate_and_enrich_service_account(
        self, allowed_service_account, default_service_account
    ):
        pass

    def fill_credentials(self):
        auth_session_env_var = (
            mlrun.runtimes.constants.FunctionEnvironmentVariables.auth_session
        )
        if auth_session_env_var in os.environ or "V3IO_ACCESS_KEY" in os.environ:
            self.metadata.credentials.access_key = os.environ.get(
                auth_session_env_var
            ) or os.environ.get("V3IO_ACCESS_KEY")

    def run(
        self,
        runspec: RunObject = None,
        handler=None,
        name: str = "",
        project: str = "",
        params: dict = None,
        inputs: Dict[str, str] = None,
        out_path: str = "",
        workdir: str = "",
        artifact_path: str = "",
        watch: bool = True,
        schedule: Union[str, schemas.ScheduleCronTrigger] = None,
        hyperparams: Dict[str, list] = None,
        hyper_param_options: HyperParamOptions = None,
        verbose=None,
        scrape_metrics: bool = None,
        local=False,
        local_code_path=None,
        auto_build=None,
<<<<<<< HEAD
        notifications: List[mlrun.model.Notification] = None,
=======
        param_file_secrets: Dict[str, str] = None,
>>>>>>> a1661748
    ) -> RunObject:
        """Run a local or remote task.

        :param runspec:        run template object or dict (see RunTemplate)
        :param handler:        pointer or name of a function handler
        :param name:           execution name
        :param project:        project name
        :param params:         input parameters (dict)
        :param inputs:         input objects (dict of key: path)
        :param out_path:       default artifact output path
        :param artifact_path:  default artifact output path (will replace out_path)
        :param workdir:        default input artifacts path
        :param watch:          watch/follow run log
        :param schedule:       ScheduleCronTrigger class instance or a standard crontab expression string
                               (which will be converted to the class using its `from_crontab` constructor),
                               see this link for help:
                               https://apscheduler.readthedocs.io/en/3.x/modules/triggers/cron.html#module-apscheduler.triggers.cron
        :param hyperparams:    dict of param name and list of values to be enumerated e.g. {"p1": [1,2,3]}
                               the default strategy is grid search, can specify strategy (grid, list, random)
                               and other options in the hyper_param_options parameter
        :param hyper_param_options:  dict or :py:class:`~mlrun.model.HyperParamOptions` struct of
                                     hyper parameter options
        :param verbose:        add verbose prints/logs
        :param scrape_metrics: whether to add the `mlrun/scrape-metrics` label to this run's resources
        :param local:      run the function locally vs on the runtime/cluster
        :param local_code_path: path of the code for local runs & debug
        :param auto_build: when set to True and the function require build it will be built on the first
                           function run, use only if you dont plan on changing the build config between runs
<<<<<<< HEAD
        :param notifications: list of notifications to fire when the run is completed

=======
        :param param_file_secrets: dictionary of secrets to be used only for accessing the hyper-param parameter file.
                            These secrets are only used locally and will not be stored anywhere
>>>>>>> a1661748
        :return: run context object (RunObject) with run metadata, results and status
        """
        mlrun.utils.helpers.verify_dict_items_type("Inputs", inputs, [str], [str])

        if self.spec.mode and self.spec.mode not in run_modes:
            raise ValueError(f'run mode can only be {",".join(run_modes)}')

        self._enrich_function()

        run = self._create_run_object(runspec)

        if local:
            result = self._run_local(
                run,
                schedule,
                local_code_path,
                project,
                name,
                workdir,
                handler,
                params,
                inputs,
                artifact_path,
                notifications=notifications,
            )
            self._save_or_fire_notifications(result, local)
            return result

        run = self._enrich_run(
            run,
            handler,
            project,
            name,
            params,
            inputs,
            hyperparams,
            hyper_param_options,
            verbose,
            scrape_metrics,
            out_path,
            artifact_path,
            workdir,
            notifications,
        )

        if is_local(run.spec.output_path):
            logger.warning(
                "artifact path is not defined or is local,"
                " artifacts will not be visible in the UI"
            )
            if self.kind not in ["", "local", "handler", "dask"]:
                raise ValueError(
                    "absolute artifact_path must be specified"
                    " when running remote tasks"
                )

        db = self._get_db()

        if not self.is_deployed():
            if self.spec.build.auto_build or auto_build:
                logger.info(
                    "Function is not deployed and auto_build flag is set, starting deploy..."
                )
                self.deploy(skip_deployed=True, show_on_failure=True)
            else:
                raise RunError(
                    "function image is not built/ready, set auto_build=True or use .deploy() method first"
                )

        if self.verbose:
            logger.info(f"runspec:\n{run.to_yaml()}")

        if "V3IO_USERNAME" in environ and "v3io_user" not in run.metadata.labels:
            run.metadata.labels["v3io_user"] = environ.get("V3IO_USERNAME")

        if not self.is_child:
            self._store_function(run, run.metadata, db)

        # execute the job remotely (to a k8s cluster via the API service)
        if self._use_remote_api():
            return self._submit_job(run, schedule, db, watch)

        elif self._is_remote and not self._is_api_server and not self.kfp:
            logger.warning(
                "warning!, Api url not set, " "trying to exec remote runtime locally"
            )

        execution = MLClientCtx.from_dict(
            run.to_dict(),
            db,
            autocommit=False,
            is_api=self._is_api_server,
            store_run=False,
        )

        self._verify_run_params(run.spec.parameters)

        # create task generator (for child runs) from spec
        task_generator = get_generator(
            run.spec, execution, param_file_secrets=param_file_secrets
        )
        if task_generator:
            # verify valid task parameters
            tasks = task_generator.generate(run)
            for task in tasks:
                self._verify_run_params(task.spec.parameters)

        # post verifications, store execution in db and run pre run hooks
        execution.store_run()
        self._pre_run(run, execution)  # hook for runtime specific prep

        last_err = None
        # If the runtime is nested, it means the hyper-run will run within a single instance of the run.
        # So while in the API, we consider the hyper-run as a single run, and then in the runtime itself when the
        # runtime is now a local runtime and therefore `self._is_nested == False`, we run each task as a separate run by
        # using the task generator
        if task_generator and not self._is_nested:
            # multiple runs (based on hyper params or params file)
            runner = self._run_many
            if hasattr(self, "_parallel_run_many") and task_generator.use_parallel():
                runner = self._parallel_run_many
            results = runner(task_generator, execution, run)
            results_to_iter(results, run, execution)
            result = execution.to_dict()
            result = self._update_run_state(result, task=run)

        else:
            # single run
            try:
                resp = self._run(run, execution)
                if watch and self.kind not in ["", "handler", "local"]:
                    state = run.logs(True, self._get_db())
                    if state != "succeeded":
                        logger.warning(f"run ended with state {state}")
                result = self._update_run_state(resp, task=run)
            except RunError as err:
                last_err = err
                result = self._update_run_state(task=run, err=err)

        self._save_or_fire_notifications(run, local)

        self._post_run(result, execution)  # hook for runtime specific cleanup

        return self._wrap_run_result(result, run, schedule=schedule, err=last_err)

    def _wrap_run_result(
        self, result: dict, runspec: RunObject, schedule=None, err=None
    ):
        # if the purpose was to schedule (and not to run) nothing to wrap
        if schedule:
            return

        if result and self.kfp and err is None:
            write_kfpmeta(result)

        # show ipython/jupyter result table widget
        results_tbl = RunList()
        if result:
            results_tbl.append(result)
        else:
            logger.info("no returned result (job may still be in progress)")
            results_tbl.append(runspec.to_dict())

        uid = runspec.metadata.uid
        project = runspec.metadata.project
        if is_ipython and config.ipython_widget:
            results_tbl.show()
            print()
            ui_url = get_ui_url(project, uid)
            if ui_url:
                ui_url = f' or <a href="{ui_url}" target="_blank">click here</a> to open in UI'
            IPython.display.display(
                IPython.display.HTML(
                    f"<b> > to track results use the .show() or .logs() methods {ui_url}</b>"
                )
            )
        elif not (self.is_child and is_running_as_api()):
            project_flag = f"-p {project}" if project else ""
            info_cmd = f"mlrun get run {uid} {project_flag}"
            logs_cmd = f"mlrun logs {uid} {project_flag}"
            logger.info(
                "To track results use the CLI", info_cmd=info_cmd, logs_cmd=logs_cmd
            )
            ui_url = get_ui_url(project, uid)
            if ui_url:
                logger.info("Or click for UI", ui_url=ui_url)
        if result:
            run = RunObject.from_dict(result)
            logger.info(f"run executed, status={run.status.state}")
            if run.status.state == "error":
                if self._is_remote and not self.is_child:
                    logger.error(f"runtime error: {run.status.error}")
                raise RunError(run.status.error)
            return run

        return None

    def _get_db_run(self, task: RunObject = None):
        if self._get_db() and task:
            project = task.metadata.project
            uid = task.metadata.uid
            iter = task.metadata.iteration
            try:
                return self._get_db().read_run(uid, project, iter=iter)
            except RunDBError:
                return None
        if task:
            return task.to_dict()

    def _generate_runtime_env(self, runobj: RunObject):
        runtime_env = {
            "MLRUN_EXEC_CONFIG": runobj.to_json(),
            "MLRUN_DEFAULT_PROJECT": runobj.metadata.project
            or self.metadata.project
            or config.default_project,
        }
        if runobj.spec.verbose:
            runtime_env["MLRUN_LOG_LEVEL"] = "DEBUG"
        if config.httpdb.api_url:
            runtime_env["MLRUN_DBPATH"] = config.httpdb.api_url
        if self.metadata.namespace or config.namespace:
            runtime_env["MLRUN_NAMESPACE"] = self.metadata.namespace or config.namespace
        return runtime_env

    def _run_local(
        self,
        runspec,
        schedule,
        local_code_path,
        project,
        name,
        workdir,
        handler,
        params,
        inputs,
        artifact_path,
        notifications: List[mlrun.model.Notification] = None,
    ):
        if schedule is not None:
            raise mlrun.errors.MLRunInvalidArgumentError(
                "local and schedule cannot be used together"
            )
        # allow local run simulation with a flip of a flag
        command = self
        if local_code_path:
            project = project or self.metadata.project
            name = name or self.metadata.name
            command = local_code_path
        return mlrun.run_local(
            runspec,
            command,
            name,
            self.spec.args,
            workdir=workdir,
            project=project,
            handler=handler,
            params=params,
            inputs=inputs,
            artifact_path=artifact_path,
            mode=self.spec.mode,
            allow_empty_resources=self.spec.allow_empty_resources,
            notifications=notifications,
        )

    def _create_run_object(self, runspec):
        if runspec:
            runspec = deepcopy(runspec)
            if isinstance(runspec, str):
                runspec = literal_eval(runspec)
            if not isinstance(runspec, (dict, RunTemplate, RunObject)):
                raise ValueError(
                    "task/runspec is not a valid task object," f" type={type(runspec)}"
                )

        if isinstance(runspec, RunTemplate):
            runspec = RunObject.from_template(runspec)
        if isinstance(runspec, dict) or runspec is None:
            runspec = RunObject.from_dict(runspec)
        return runspec

    def _enrich_run(
        self,
        runspec,
        handler,
        project_name,
        name,
        params,
        inputs,
        hyperparams,
        hyper_param_options,
        verbose,
        scrape_metrics,
        out_path,
        artifact_path,
        workdir,
        notifications: List[mlrun.model.Notification] = None,
    ):
        runspec.spec.handler = (
            handler or runspec.spec.handler or self.spec.default_handler or ""
        )
        if runspec.spec.handler and self.kind not in ["handler", "dask"]:
            runspec.spec.handler = runspec.spec.handler_name

        def_name = self.metadata.name
        if runspec.spec.handler_name:
            short_name = runspec.spec.handler_name
            for separator in ["#", "::", "."]:
                # drop paths, module or class name from short name
                if separator in short_name:
                    short_name = short_name.split(separator)[-1]
            def_name += "-" + short_name
        runspec.metadata.name = name or runspec.metadata.name or def_name
        verify_field_regex(
            "run.metadata.name", runspec.metadata.name, mlrun.utils.regex.run_name
        )
        runspec.metadata.project = (
            project_name
            or runspec.metadata.project
            or self.metadata.project
            or config.default_project
        )
        runspec.spec.parameters = params or runspec.spec.parameters
        runspec.spec.inputs = inputs or runspec.spec.inputs
        runspec.spec.hyperparams = hyperparams or runspec.spec.hyperparams
        runspec.spec.hyper_param_options = (
            hyper_param_options or runspec.spec.hyper_param_options
        )
        runspec.spec.verbose = verbose or runspec.spec.verbose
        if scrape_metrics is None:
            if runspec.spec.scrape_metrics is None:
                scrape_metrics = config.scrape_metrics
            else:
                scrape_metrics = runspec.spec.scrape_metrics
        runspec.spec.scrape_metrics = scrape_metrics
        runspec.spec.input_path = (
            workdir or runspec.spec.input_path or self.spec.workdir
        )
        if self.spec.allow_empty_resources:
            runspec.spec.allow_empty_resources = self.spec.allow_empty_resources

        spec = runspec.spec
        if spec.secret_sources:
            self._secrets = SecretsStore.from_list(spec.secret_sources)

        # update run metadata (uid, labels) and store in DB
        meta = runspec.metadata
        meta.uid = meta.uid or uuid.uuid4().hex

        runspec.spec.output_path = out_path or artifact_path or runspec.spec.output_path

        if not runspec.spec.output_path:
            if runspec.metadata.project:
                if (
                    mlrun.pipeline_context.project
                    and runspec.metadata.project
                    == mlrun.pipeline_context.project.metadata.name
                ):
                    runspec.spec.output_path = (
                        mlrun.pipeline_context.project.spec.artifact_path
                        or mlrun.pipeline_context.workflow_artifact_path
                    )

                if not runspec.spec.output_path and self._get_db():
                    try:
                        # not passing or loading the DB before the enrichment on purpose, because we want to enrich the
                        # spec first as get_db() depends on it
                        project = self._get_db().get_project(runspec.metadata.project)
                        # this is mainly for tests, so we won't need to mock get_project for so many tests
                        # in normal use cases if no project is found we will get an error
                        if project:
                            runspec.spec.output_path = project.spec.artifact_path
                    except mlrun.errors.MLRunNotFoundError:
                        logger.warning(
                            f"project {project_name} is not saved in DB yet, "
                            f"enriching output path with default artifact path: {config.artifact_path}"
                        )

            if not runspec.spec.output_path:
                runspec.spec.output_path = config.artifact_path

        if runspec.spec.output_path:
            runspec.spec.output_path = runspec.spec.output_path.replace(
                "{{run.uid}}", meta.uid
            )
            runspec.spec.output_path = mlrun.utils.helpers.fill_artifact_path_template(
                runspec.spec.output_path, runspec.metadata.project
            )

        runspec.spec.notifications = notifications or runspec.spec.notifications or []
        return runspec

    def _submit_job(self, run: RunObject, schedule, db, watch):
        if self._secrets:
            run.spec.secret_sources = self._secrets.to_serial()
        try:
            resp = db.submit_job(run, schedule=schedule)
            if schedule:
                logger.info(f"task scheduled, {resp}")
                return

        except (requests.HTTPError, Exception) as err:
            logger.error(f"got remote run err, {err_to_str(err)}")

            if isinstance(err, requests.HTTPError):
                self._handle_submit_job_http_error(err)

            result = None
            # if we got a schedule no reason to do post_run stuff (it purposed to update the run status with error,
            # but there's no run in case of schedule)
            if not schedule:
                result = self._update_run_state(task=run, err=err_to_str(err))
            return self._wrap_run_result(result, run, schedule=schedule, err=err)

        if resp:
            txt = get_in(resp, "status.status_text")
            if txt:
                logger.info(txt)
        # watch is None only in scenario where we run from pipeline step, in this case we don't want to watch the run
        # logs too frequently but rather just pull the state of the run from the DB and pull the logs every x seconds
        # which ideally greater than the pull state interval, this reduces unnecessary load on the API server, as
        # running a pipeline is mostly not an interactive process which means the logs pulling doesn't need to be pulled
        # in real time
        if (
            watch is None
            and self.kfp
            and config.httpdb.logs.pipelines.pull_state.mode == "enabled"
        ):
            state_interval = int(
                config.httpdb.logs.pipelines.pull_state.pull_state_interval
            )
            logs_interval = int(
                config.httpdb.logs.pipelines.pull_state.pull_logs_interval
            )

            run.wait_for_completion(
                show_logs=True,
                sleep=state_interval,
                logs_interval=logs_interval,
                raise_on_failure=False,
            )
            resp = self._get_db_run(run)

        elif watch or self.kfp:
            run.logs(True, self._get_db())
            resp = self._get_db_run(run)

        return self._wrap_run_result(resp, run, schedule=schedule)

    @staticmethod
    def _handle_submit_job_http_error(error: requests.HTTPError):
        # if we receive a 400 status code, this means the request was invalid and the run wasn't created in the DB.
        # so we don't need to update the run state and we can just raise the error.
        # more status code handling can be added here if needed
        if error.response.status_code == http.HTTPStatus.BAD_REQUEST.value:
            raise mlrun.errors.MLRunBadRequestError(
                f"Bad request to mlrun api: {error.response.text}"
            )

    def _store_function(self, runspec, meta, db):
        db_str = "self" if self._is_api_server else self.spec.rundb
        logger.info(f"starting run {meta.name} uid={meta.uid} DB={db_str}")
        meta.labels["kind"] = self.kind
        if "owner" not in meta.labels:
            meta.labels["owner"] = environ.get("V3IO_USERNAME") or getpass.getuser()
        if runspec.spec.output_path:
            runspec.spec.output_path = runspec.spec.output_path.replace(
                "{{run.user}}", meta.labels["owner"]
            )

        if db and self.kind != "handler":
            struct = self.to_dict()
            hash_key = db.store_function(
                struct, self.metadata.name, self.metadata.project, versioned=True
            )
            runspec.spec.function = self._function_uri(hash_key=hash_key)

    def _get_cmd_args(self, runobj: RunObject):
        extra_env = self._generate_runtime_env(runobj)
        if self.spec.pythonpath:
            extra_env["PYTHONPATH"] = self.spec.pythonpath
        args = []
        command = self.spec.command
        code = (
            self.spec.build.functionSourceCode if hasattr(self.spec, "build") else None
        )

        if runobj.spec.handler and self.spec.mode == "pass":
            raise ValueError('cannot use "pass" mode with handler')

        if code:
            extra_env["MLRUN_EXEC_CODE"] = code

        load_archive = self.spec.build.load_source_on_run and self.spec.build.source
        need_mlrun = code or load_archive or self.spec.mode != "pass"

        if need_mlrun:
            args = ["run", "--name", runobj.metadata.name, "--from-env"]
            if runobj.spec.handler:
                args += ["--handler", runobj.spec.handler]
            if self.spec.mode:
                args += ["--mode", self.spec.mode]
            if self.spec.build.origin_filename:
                args += ["--origin-file", self.spec.build.origin_filename]

            if load_archive:
                if code:
                    raise ValueError("cannot specify both code and source archive")
                args += ["--source", self.spec.build.source]
                if self.spec.workdir:
                    # set the absolute/relative path to the cloned code
                    args += ["--workdir", self.spec.workdir]

            if command:
                args += [command]

            if self.spec.args:
                if not command:
                    # * is a placeholder for the url argument in the run CLI command,
                    # where the code is passed in the `MLRUN_EXEC_CODE` meaning there is no "actual" file to execute
                    # until the run command will create that file from the env param.
                    args += ["*"]
                args = args + self.spec.args

            command = "mlrun"
        else:
            command = command.format(**runobj.spec.parameters)
            if self.spec.args:
                args = [arg.format(**runobj.spec.parameters) for arg in self.spec.args]

        extra_env = [{"name": k, "value": v} for k, v in extra_env.items()]
        return command, args, extra_env

    def _pre_run(self, runspec: RunObject, execution):
        pass

    def _post_run(self, results, execution):
        pass

    def _run(self, runobj: RunObject, execution) -> dict:
        pass

    def _run_many(self, generator, execution, runobj: RunObject) -> RunList:
        results = RunList()
        num_errors = 0
        tasks = generator.generate(runobj)
        for task in tasks:
            try:
                self.store_run(task)
                resp = self._run(task, execution)
                resp = self._update_run_state(resp, task=task)
                run_results = resp["status"].get("results", {})
                if generator.eval_stop_condition(run_results):
                    logger.info(
                        f"reached early stop condition ({generator.options.stop_condition}), stopping iterations!"
                    )
                    results.append(resp)
                    break

            except RunError as err:
                task.status.state = "error"
                error_string = err_to_str(err)
                task.status.error = error_string
                resp = self._update_run_state(task=task, err=error_string)
                num_errors += 1
                if num_errors > generator.max_errors:
                    logger.error("too many errors, stopping iterations!")
                    results.append(resp)
                    break

            results.append(resp)

        return results

    def store_run(self, runobj: RunObject):
        if self._get_db() and runobj:
            project = runobj.metadata.project
            uid = runobj.metadata.uid
            iter = runobj.metadata.iteration
            self._get_db().store_run(runobj.to_dict(), uid, project, iter=iter)

    def _store_run_dict(self, rundict: dict):
        if self._get_db() and rundict:
            project = get_in(rundict, "metadata.project", "")
            uid = get_in(rundict, "metadata.uid")
            iter = get_in(rundict, "metadata.iteration", 0)
            self._get_db().store_run(rundict, uid, project, iter=iter)

    def _update_run_state(
        self,
        resp: dict = None,
        task: RunObject = None,
        err=None,
    ) -> dict:
        """update the task state in the DB"""
        was_none = False
        if resp is None and task:
            was_none = True
            resp = self._get_db_run(task)

            if not resp:
                self.store_run(task)
                return task.to_dict()

            if task.status.status_text:
                update_in(resp, "status.status_text", task.status.status_text)

        if resp is None:
            return None

        if not isinstance(resp, dict):
            raise ValueError(f"post_run called with type {type(resp)}")

        updates = None
        last_state = get_in(resp, "status.state", "")
        kind = get_in(resp, "metadata.labels.kind", "")
        if last_state == "error" or err:
            updates = {
                "status.last_update": now_date().isoformat(),
                "status.state": "error",
            }
            update_in(resp, "status.state", "error")
            if err:
                update_in(resp, "status.error", err_to_str(err))
            err = get_in(resp, "status.error")
            if err:
                updates["status.error"] = err_to_str(err)

        elif not was_none and last_state != "completed":
            try:
                runtime_handler = mlrun.runtimes.get_runtime_handler(kind)
                updates = runtime_handler._get_run_completion_updates(resp)
            except KeyError:
                updates = BaseRuntimeHandler._get_run_completion_updates(resp)

        logger.debug(
            "Run updates",
            kind=kind,
            last_state=last_state,
            updates=updates,
        )
        if self._get_db() and updates:
            project = get_in(resp, "metadata.project")
            uid = get_in(resp, "metadata.uid")
            iter = get_in(resp, "metadata.iteration", 0)
            self._get_db().update_run(updates, uid, project, iter=iter)

        return resp

    def _save_or_fire_notifications(self, runobj: RunObject, local: bool = False):
        if not runobj.spec.notifications:
            logger.debug(
                "No notifications to send for run", run_uid=runobj.metadata.uid
            )
            return

        # If the run is remote, and we are in the SDK, we let the api deal with the notifications
        # so there's nothing to do here.
        # Otherwise, we continue on.
        if local:

            # If the run is local, we can assume that watch=True, therefore this code runs
            # once the run is completed, and we can just fire the notifications.
            mlrun.utils.notifications.NotificationPusher([runobj]).push(local=True)

        elif self._is_api_server:

            # If in the api server, we can assume that watch=False, so we save notification
            # configs to the DB, for the run monitor to later pick up and fire.
            db = mlrun.api.utils.singletons.db.get_db()
            session = mlrun.api.db.sqldb.session.create_session()
            db.store_notifications(
                session,
                runobj.spec.notifications,
                runobj.metadata.uid,
                runobj.metadata.project,
                runobj.metadata.iteration,
            )

    def _force_handler(self, handler):
        if not handler:
            raise RunError(f"handler must be provided for {self.kind} runtime")

    def full_image_path(self, image=None, client_version: str = None):
        image = image or self.spec.image or ""

        image = enrich_image_url(image, client_version)
        if not image.startswith("."):
            return image
        registry, repository = get_parsed_docker_registry()
        if registry:
            if repository and repository not in image:
                return f"{registry}/{repository}/{image[1:]}"
            return f"{registry}/{image[1:]}"
        namespace_domain = environ.get("IGZ_NAMESPACE_DOMAIN", None)
        if namespace_domain is not None:
            return f"docker-registry.{namespace_domain}:80/{image[1:]}"
        raise RunError("local container registry is not defined")

    def as_step(
        self,
        runspec: RunObject = None,
        handler=None,
        name: str = "",
        project: str = "",
        params: dict = None,
        hyperparams=None,
        selector="",
        hyper_param_options: HyperParamOptions = None,
        inputs: dict = None,
        outputs: dict = None,
        workdir: str = "",
        artifact_path: str = "",
        image: str = "",
        labels: dict = None,
        use_db=True,
        verbose=None,
        scrape_metrics=False,
    ):
        """Run a local or remote task.

        :param runspec:         run template object or dict (see RunTemplate)
        :param handler:         name of the function handler
        :param name:            execution name
        :param project:         project name
        :param params:          input parameters (dict)
        :param hyperparams:     hyper parameters
        :param selector:        selection criteria for hyper params
        :param hyper_param_options:  hyper param options (selector, early stop, strategy, ..)
                            see: :py:class:`~mlrun.model.HyperParamOptions`
        :param inputs:          input objects (dict of key: path)
        :param outputs:         list of outputs which can pass in the workflow
        :param artifact_path:   default artifact output path (replace out_path)
        :param workdir:         default input artifacts path
        :param image:           container image to use
        :param labels:          labels to tag the job/run with ({key:val, ..})
        :param use_db:          save function spec in the db (vs the workflow file)
        :param verbose:         add verbose prints/logs
        :param scrape_metrics:  whether to add the `mlrun/scrape-metrics` label to this run's resources

        :return: KubeFlow containerOp
        """

        # if self.spec.image and not image:
        #     image = self.full_image_path()

        if use_db:
            # if the same function is built as part of the pipeline we do not use the versioned function
            # rather the latest function w the same tag so we can pick up the updated image/status
            versioned = False if hasattr(self, "_build_in_pipeline") else True
            url = self.save(versioned=versioned, refresh=True)
        else:
            url = None

        if runspec is not None:
            verify_field_regex(
                "run.metadata.name", runspec.metadata.name, mlrun.utils.regex.run_name
            )

        return mlrun_op(
            name,
            project,
            function=self,
            func_url=url,
            runobj=runspec,
            handler=handler,
            params=params,
            hyperparams=hyperparams,
            selector=selector,
            hyper_param_options=hyper_param_options,
            inputs=inputs,
            outputs=outputs,
            job_image=image,
            labels=labels,
            out_path=artifact_path,
            in_path=workdir,
            verbose=verbose,
            scrape_metrics=scrape_metrics,
        )

    def with_code(self, from_file="", body=None, with_doc=True):
        """Update the function code
        This function eliminates the need to build container images every time we edit the code

        :param from_file:   blank for current notebook, or path to .py/.ipynb file
        :param body:        will use the body as the function code
        :param with_doc:    update the document of the function parameters

        :return: function object
        """
        if body and from_file:
            raise mlrun.errors.MLRunInvalidArgumentError(
                "must provide either body or from_file argument. not both"
            )

        if (not body and not from_file) or (from_file and from_file.endswith(".ipynb")):
            from nuclio import build_file

            _, _, body = build_file(from_file, name=self.metadata.name)

        else:
            if from_file:
                with open(from_file) as fp:
                    body = fp.read()
            if self.kind == mlrun.runtimes.RuntimeKinds.serving:
                body = body + mlrun_footer.format(
                    mlrun.runtimes.serving.serving_subkind
                )

        self.spec.build.functionSourceCode = b64encode(body.encode("utf-8")).decode(
            "utf-8"
        )
        if with_doc:
            update_function_entry_points(self, body)
        return self

    def with_requirements(
        self,
        requirements: Union[str, List[str]],
        overwrite: bool = False,
        verify_base_image: bool = True,
    ):
        """add package requirements from file or list to build spec.

        :param requirements:  python requirements file path or list of packages
        :param overwrite:     overwrite existing requirements
        :param verify_base_image:  verify that the base image is configured
        :return: function object
        """
        if isinstance(requirements, str):
            with open(requirements, "r") as fp:
                requirements = fp.read().splitlines()
        commands = self.spec.build.commands or [] if not overwrite else []
        new_command = "python -m pip install " + " ".join(requirements)
        # make sure we dont append the same line twice
        if new_command not in commands:
            commands.append(new_command)
        self.spec.build.commands = commands
        if verify_base_image:
            self.verify_base_image()
        return self

    def with_commands(
        self,
        commands: List[str],
        overwrite: bool = False,
        verify_base_image: bool = True,
    ):
        """add commands to build spec.

        :param commands:  list of commands to run during build

        :return: function object
        """
        if not isinstance(commands, list):
            raise ValueError("commands must be a string list")
        if not self.spec.build.commands or overwrite:
            self.spec.build.commands = commands
        else:
            # add commands to existing build commands
            for command in commands:
                if command not in self.spec.build.commands:
                    self.spec.build.commands.append(command)
            # using list(set(x)) won't retain order,
            # solution inspired from https://stackoverflow.com/a/17016257/8116661
            self.spec.build.commands = list(dict.fromkeys(self.spec.build.commands))
        if verify_base_image:
            self.verify_base_image()
        return self

    def clean_build_params(self):
        # when using `with_requirements` we also execute `verify_base_image` which adds the base image and cleans the
        # spec.image, so we need to restore the image back
        if self.spec.build.base_image and not self.spec.image:
            self.spec.image = self.spec.build.base_image

        self.spec.build = {}
        return self

    def verify_base_image(self):
        build = self.spec.build
        require_build = build.commands or (
            build.source and not build.load_source_on_run
        )
        image = self.spec.image
        # we allow users to not set an image, in that case we'll use the default
        if (
            not image
            and self.kind in mlrun.mlconf.function_defaults.image_by_kind.to_dict()
        ):
            image = mlrun.mlconf.function_defaults.image_by_kind.to_dict()[self.kind]

        if (
            self.kind not in mlrun.runtimes.RuntimeKinds.nuclio_runtimes()
            # TODO: need a better way to decide whether a function requires a build
            and require_build
            and image
            and not self.spec.build.base_image
            # when submitting a run we are loading the function from the db, and using new_function for it,
            # this results reaching here, but we are already after deploy of the image, meaning we don't need to prepare
            # the base image for deployment
            and self._is_remote_api()
        ):
            # when the function require build use the image as the base_image for the build
            self.spec.build.base_image = image
            self.spec.image = ""

    def _verify_run_params(self, parameters: typing.Dict[str, typing.Any]):
        for param_name, param_value in parameters.items():

            if isinstance(param_value, dict):
                # if the parameter is a dict, we might have some nested parameters,
                # in this case we need to verify them as well recursively
                self._verify_run_params(param_value)

            # verify that integer parameters don't exceed a int64
            if isinstance(param_value, int) and abs(param_value) >= 2**63:
                raise mlrun.errors.MLRunInvalidArgumentError(
                    f"parameter {param_name} value {param_value} exceeds int64"
                )

    def export(self, target="", format=".yaml", secrets=None, strip=True):
        """save function spec to a local/remote path (default to./function.yaml)

        :param target:   target path/url
        :param format:   `.yaml` (default) or `.json`
        :param secrets:  optional secrets dict/object for target path (e.g. s3)
        :param strip:    strip status data

        :returns: self
        """
        if self.kind == "handler":
            raise ValueError(
                "cannot export local handler function, use "
                + "code_to_function() to serialize your function"
            )
        calc_hash(self)
        struct = self.to_dict(strip=strip)
        if format == ".yaml":
            data = dict_to_yaml(struct)
        else:
            data = dict_to_json(struct)
        stores = store_manager.set(secrets)
        target = target or "function.yaml"
        datastore, subpath = stores.get_or_create_store(target)
        datastore.put(subpath, data)
        logger.info(f"function spec saved to path: {target}")
        return self

    def save(self, tag="", versioned=False, refresh=False) -> str:
        db = self._get_db()
        if not db:
            logger.error("database connection is not configured")
            return ""

        if refresh and self._is_remote_api():
            try:
                meta = self.metadata
                db_func = db.get_function(meta.name, meta.project, meta.tag)
                if db_func and "status" in db_func:
                    self.status = db_func["status"]
                    if (
                        self.status.state
                        and self.status.state == "ready"
                        and not hasattr(self.status, "nuclio_name")
                    ):
                        self.spec.image = get_in(db_func, "spec.image", self.spec.image)
            except mlrun.errors.MLRunNotFoundError:
                pass

        tag = tag or self.metadata.tag

        obj = self.to_dict()
        logger.debug(f"saving function: {self.metadata.name}, tag: {tag}")
        hash_key = db.store_function(
            obj, self.metadata.name, self.metadata.project, tag, versioned
        )
        hash_key = hash_key if versioned else None
        return "db://" + self._function_uri(hash_key=hash_key, tag=tag)

    def to_dict(self, fields=None, exclude=None, strip=False):
        struct = super().to_dict(fields, exclude=exclude)
        if strip:
            if "status" in struct:
                del struct["status"]
        return struct

    def doc(self):
        print("function:", self.metadata.name)
        print(self.spec.description)
        if self.spec.default_handler:
            print("default handler:", self.spec.default_handler)
        if self.spec.entry_points:
            print("entry points:")
            for name, entry in self.spec.entry_points.items():
                print(f"  {name}: {entry.get('doc', '')}")
                params = entry.get("parameters")
                if params:
                    for p in params:
                        line = p["name"]
                        if "type" in p:
                            line += f"({p['type']})"
                        line += "  - " + p.get("doc", "")
                        if "default" in p:
                            line += f", default={p['default']}"
                        print("    " + line)


def is_local(url):
    if not url:
        return True
    return "://" not in url and not url.startswith("/")


class BaseRuntimeHandler(ABC):
    # setting here to allow tests to override
    kind = "base"
    wait_for_deletion_interval = 10

    @staticmethod
    @abstractmethod
    def _get_object_label_selector(object_id: str) -> str:
        """
        Should return the label selector should be used to get only resources of a specific object (with id object_id)
        """
        pass

    @staticmethod
    @abstractmethod
    def _get_possible_mlrun_class_label_values() -> List[str]:
        """
        Should return the possible values of the mlrun/class label for runtime resources that are of this runtime
        handler kind
        """
        pass

    def list_resources(
        self,
        project: str,
        object_id: typing.Optional[str] = None,
        label_selector: str = None,
        group_by: Optional[mlrun.api.schemas.ListRuntimeResourcesGroupByField] = None,
    ) -> Union[
        mlrun.api.schemas.RuntimeResources,
        mlrun.api.schemas.GroupedByJobRuntimeResourcesOutput,
        mlrun.api.schemas.GroupedByProjectRuntimeResourcesOutput,
    ]:
        # We currently don't support removing runtime resources in non k8s env
        if not mlrun.k8s_utils.get_k8s_helper(
            silent=True
        ).is_running_inside_kubernetes_cluster():
            return {}
        k8s_helper = get_k8s_helper()
        namespace = k8s_helper.resolve_namespace()
        label_selector = self._resolve_label_selector(
            project, object_id, label_selector
        )
        pods = self._list_pods(namespace, label_selector)
        pod_resources = self._build_pod_resources(pods)
        crd_objects = self._list_crd_objects(namespace, label_selector)
        crd_resources = self._build_crd_resources(crd_objects)
        response = self._build_list_resources_response(
            pod_resources, crd_resources, group_by
        )
        response = self._enrich_list_resources_response(
            response, namespace, label_selector, group_by
        )
        return response

    def build_output_from_runtime_resources(
        self,
        runtime_resources_list: List[mlrun.api.schemas.RuntimeResources],
        group_by: Optional[mlrun.api.schemas.ListRuntimeResourcesGroupByField] = None,
    ):
        pod_resources = []
        crd_resources = []
        for runtime_resources in runtime_resources_list:
            pod_resources += runtime_resources.pod_resources
            crd_resources += runtime_resources.crd_resources
        response = self._build_list_resources_response(
            pod_resources, crd_resources, group_by
        )
        response = self._build_output_from_runtime_resources(
            response, runtime_resources_list, group_by
        )
        return response

    def delete_resources(
        self,
        db: DBInterface,
        db_session: Session,
        label_selector: str = None,
        force: bool = False,
        grace_period: int = None,
    ):
        if grace_period is None:
            grace_period = config.runtime_resources_deletion_grace_period
        # We currently don't support removing runtime resources in non k8s env
        if not mlrun.k8s_utils.get_k8s_helper(
            silent=True
        ).is_running_inside_kubernetes_cluster():
            return
        k8s_helper = get_k8s_helper()
        namespace = k8s_helper.resolve_namespace()
        label_selector = self._resolve_label_selector(
            "*", label_selector=label_selector
        )
        crd_group, crd_version, crd_plural = self._get_crd_info()
        if crd_group and crd_version and crd_plural:
            deleted_resources = self._delete_crd_resources(
                db,
                db_session,
                namespace,
                label_selector,
                force,
                grace_period,
            )
        else:
            deleted_resources = self._delete_pod_resources(
                db,
                db_session,
                namespace,
                label_selector,
                force,
                grace_period,
            )
        self._delete_resources(
            db,
            db_session,
            namespace,
            deleted_resources,
            label_selector,
            force,
            grace_period,
        )

    def delete_runtime_object_resources(
        self,
        db: DBInterface,
        db_session: Session,
        object_id: str,
        label_selector: str = None,
        force: bool = False,
        grace_period: int = None,
    ):
        if grace_period is None:
            grace_period = config.runtime_resources_deletion_grace_period
        label_selector = self._add_object_label_selector_if_needed(
            object_id, label_selector
        )
        self.delete_resources(db, db_session, label_selector, force, grace_period)

    def monitor_runs(self, db: DBInterface, db_session: Session):
        k8s_helper = get_k8s_helper()
        namespace = k8s_helper.resolve_namespace()
        label_selector = self._get_default_label_selector()
        crd_group, crd_version, crd_plural = self._get_crd_info()
        runtime_resource_is_crd = False
        if crd_group and crd_version and crd_plural:
            runtime_resource_is_crd = True
            runtime_resources = self._list_crd_objects(namespace, label_selector)
        else:
            runtime_resources = self._list_pods(namespace, label_selector)
        project_run_uid_map = self._list_runs_for_monitoring(db, db_session)
        # project -> uid -> {"name": <runtime-resource-name>}
        run_runtime_resources_map = {}
        for runtime_resource in runtime_resources:
            project, uid, name = self._resolve_runtime_resource_run(runtime_resource)
            run_runtime_resources_map.setdefault(project, {})
            run_runtime_resources_map.get(project).update({uid: {"name": name}})
            try:
                self._monitor_runtime_resource(
                    db,
                    db_session,
                    project_run_uid_map,
                    runtime_resource,
                    runtime_resource_is_crd,
                    namespace,
                    project,
                    uid,
                    name,
                )
            except Exception as exc:
                logger.warning(
                    "Failed monitoring runtime resource. Continuing",
                    runtime_resource_name=runtime_resource["metadata"]["name"],
                    namespace=namespace,
                    exc=err_to_str(exc),
                    traceback=traceback.format_exc(),
                )
        for project, runs in project_run_uid_map.items():
            if runs:
                for run_uid, run in runs.items():
                    try:
                        if not run:
                            run = db.read_run(db_session, run_uid, project)
                        if self.kind == run.get("metadata", {}).get("labels", {}).get(
                            "kind", ""
                        ):
                            self._ensure_run_not_stuck_on_non_terminal_state(
                                db,
                                db_session,
                                project,
                                run_uid,
                                run,
                                run_runtime_resources_map,
                            )
                    except Exception as exc:
                        logger.warning(
                            "Failed ensuring run not stuck. Continuing",
                            run_uid=run_uid,
                            run=run,
                            project=project,
                            exc=err_to_str(exc),
                            traceback=traceback.format_exc(),
                        )

    def _ensure_run_not_stuck_on_non_terminal_state(
        self,
        db: DBInterface,
        db_session: Session,
        project: str,
        run_uid: str,
        run: dict = None,
        run_runtime_resources_map: dict = None,
    ):
        """
        Ensuring that a run does not become trapped in a non-terminal state as a result of not finding
        corresponding k8s resource.
        This can occur when a node is evicted or preempted, causing the resources to be removed from the resource
        listing when the final state recorded in the database is non-terminal.
        This will have a significant impact on scheduled jobs, since they will not be created until the
        previous run reaches a terminal state (because of concurrency limit)
        """
        now = now_date()
        db_run_state = run.get("status", {}).get("state")
        if not db_run_state:
            # we are setting the run state to a terminal state to avoid log spamming, this is mainly sanity as we are
            # setting state to runs when storing new runs.
            logger.info(
                "Runs monitoring found a run without state, updating to a terminal state",
                project=project,
                uid=run_uid,
                db_run_state=db_run_state,
                now=now,
            )
            run.setdefault("status", {})["state"] = RunStates.error
            run.setdefault("status", {})["last_update"] = now.isoformat()
            db.store_run(db_session, run, run_uid, project)
            return
        if db_run_state in RunStates.non_terminal_states():
            if run_runtime_resources_map and run_uid in run_runtime_resources_map.get(
                project, {}
            ):
                # if found resource there is no need to continue
                return
            last_update_str = run.get("status", {}).get("last_update")
            debounce_period = (
                config.resolve_runs_monitoring_missing_runtime_resources_debouncing_interval()
            )
            if last_update_str is None:
                logger.info(
                    "Runs monitoring found run in non-terminal state without last update time set, "
                    "updating last update time to now, to be able to evaluate next time if something changed",
                    project=project,
                    uid=run_uid,
                    db_run_state=db_run_state,
                    now=now,
                    debounce_period=debounce_period,
                )
                run.setdefault("status", {})["last_update"] = now.isoformat()
                db.store_run(db_session, run, run_uid, project)
                return

            if datetime.fromisoformat(last_update_str) > now - timedelta(
                seconds=debounce_period
            ):
                # we are setting non-terminal states to runs before the run is actually applied to k8s, meaning there is
                # a timeframe where the run exists and no runtime resources exist and it's ok, therefore we're applying
                # a debounce period before setting the state to error
                logger.warning(
                    "Monitoring did not discover a runtime resource that corresponded to a run in a "
                    "non-terminal state. but record has recently updated. Debouncing",
                    project=project,
                    uid=run_uid,
                    db_run_state=db_run_state,
                    last_update=datetime.fromisoformat(last_update_str),
                    now=now,
                    debounce_period=debounce_period,
                )
            else:
                logger.info(
                    "Updating run state", run_uid=run_uid, run_state=RunStates.error
                )
                run.setdefault("status", {})["state"] = RunStates.error
                run.setdefault("status", {})["last_update"] = now.isoformat()
                db.store_run(db_session, run, run_uid, project)

    def _add_object_label_selector_if_needed(
        self,
        object_id: typing.Optional[str] = None,
        label_selector: typing.Optional[str] = None,
    ):
        if object_id:
            object_label_selector = self._get_object_label_selector(object_id)
            if label_selector:
                label_selector = ",".join([object_label_selector, label_selector])
            else:
                label_selector = object_label_selector
        return label_selector

    def _enrich_list_resources_response(
        self,
        response: Union[
            mlrun.api.schemas.RuntimeResources,
            mlrun.api.schemas.GroupedByJobRuntimeResourcesOutput,
            mlrun.api.schemas.GroupedByProjectRuntimeResourcesOutput,
        ],
        namespace: str,
        label_selector: str = None,
        group_by: Optional[mlrun.api.schemas.ListRuntimeResourcesGroupByField] = None,
    ) -> Union[
        mlrun.api.schemas.RuntimeResources,
        mlrun.api.schemas.GroupedByJobRuntimeResourcesOutput,
        mlrun.api.schemas.GroupedByProjectRuntimeResourcesOutput,
    ]:
        """
        Override this to list resources other then pods or CRDs (which are handled by the base class)
        """
        return response

    def _build_output_from_runtime_resources(
        self,
        response: Union[
            mlrun.api.schemas.RuntimeResources,
            mlrun.api.schemas.GroupedByJobRuntimeResourcesOutput,
            mlrun.api.schemas.GroupedByProjectRuntimeResourcesOutput,
        ],
        runtime_resources_list: List[mlrun.api.schemas.RuntimeResources],
        group_by: Optional[mlrun.api.schemas.ListRuntimeResourcesGroupByField] = None,
    ):
        """
        Override this to add runtime resources other then pods or CRDs (which are handled by the base class) to the
        output
        """
        return response

    def _delete_resources(
        self,
        db: DBInterface,
        db_session: Session,
        namespace: str,
        deleted_resources: List[Dict],
        label_selector: str = None,
        force: bool = False,
        grace_period: int = None,
    ):
        """
        Override this to handle deletion of resources other then pods or CRDs (which are handled by the base class)
        Note that this is happening before the deletion of the CRDs or the pods
        Note to add this at the beginning:
        if grace_period is None:
            grace_period = config.runtime_resources_deletion_grace_period
        """
        pass

    def _resolve_crd_object_status_info(
        self, db: DBInterface, db_session: Session, crd_object
    ) -> Tuple[bool, Optional[datetime], Optional[str]]:
        """
        Override this if the runtime has CRD resources.
        :return: Tuple with:
        1. bool determining whether the crd object is in terminal state
        2. datetime of when the crd object got into terminal state (only when the crd object in terminal state)
        3. the desired run state matching the crd object state
        """
        return False, None, None

    def _update_ui_url(
        self,
        db: DBInterface,
        db_session: Session,
        project: str,
        uid: str,
        crd_object,
        run: Dict = None,
    ):
        """
        Update the UI URL for relevant jobs.
        """
        pass

    def _resolve_pod_status_info(
        self, db: DBInterface, db_session: Session, pod: Dict
    ) -> Tuple[bool, Optional[datetime], Optional[str]]:
        """
        :return: Tuple with:
        1. bool determining whether the pod is in terminal state
        2. datetime of when the pod got into terminal state (only when the pod in terminal state)
        3. the run state matching the pod state
        """
        in_terminal_state = pod["status"]["phase"] in PodPhases.terminal_phases()
        run_state = PodPhases.pod_phase_to_run_state(pod["status"]["phase"])
        last_container_completion_time = None
        if in_terminal_state:
            for container_status in pod["status"].get("container_statuses", []):
                if container_status.get("state", {}).get("terminated"):
                    container_completion_time = container_status["state"][
                        "terminated"
                    ].get("finished_at")

                    # take latest completion time
                    if (
                        not last_container_completion_time
                        or last_container_completion_time < container_completion_time
                    ):
                        last_container_completion_time = container_completion_time

        return in_terminal_state, last_container_completion_time, run_state

    def _get_default_label_selector(self) -> str:
        """
        Override this to add a default label selector
        """
        class_values = self._get_possible_mlrun_class_label_values()
        if not class_values:
            return ""
        if len(class_values) == 1:
            return f"mlrun/class={class_values[0]}"
        return f"mlrun/class in ({', '.join(class_values)})"

    @staticmethod
    def _get_run_completion_updates(run: dict) -> dict:
        """
        Get the required updates for the run object when it's completed and update the run object state
        Override this if the run completion is not resolved by a single execution
        """
        updates = {
            "status.last_update": now_date().isoformat(),
            "status.state": "completed",
        }
        update_in(run, "status.state", "completed")
        return updates

    @staticmethod
    def _get_crd_info() -> Tuple[str, str, str]:
        """
        Override this if the runtime has CRD resources. this should return the CRD info:
        crd group, crd version, crd plural
        """
        return "", "", ""

    @staticmethod
    def _are_resources_coupled_to_run_object() -> bool:
        """
        Some resources are tightly coupled to mlrun Run object, for example, for each Run of a Function of the job kind
        a kubernetes job is being generated, on the opposite a Function of the daskjob kind generates a dask cluster,
        and every Run is being executed using this cluster, i.e. no resources are created for the Run.
        This function should return true for runtimes in which Run are coupled to the underlying resources and therefore
        aspects of the Run (like its state) should be taken into consideration on resources deletion
        """
        return False

    @staticmethod
    def _expect_pods_without_uid() -> bool:
        return False

    def _list_pods(self, namespace: str, label_selector: str = None) -> List:
        k8s_helper = get_k8s_helper()
        pods = k8s_helper.list_pods(namespace, selector=label_selector)
        # when we work with custom objects (list_namespaced_custom_object) it's always a dict, to be able to generalize
        # code working on runtime resource (either a custom object or a pod) we're transforming to dicts
        pods = [pod.to_dict() for pod in pods]
        return pods

    def _list_crd_objects(self, namespace: str, label_selector: str = None) -> List:
        k8s_helper = get_k8s_helper()
        crd_group, crd_version, crd_plural = self._get_crd_info()
        crd_objects = []
        if crd_group and crd_version and crd_plural:
            try:
                crd_objects = k8s_helper.crdapi.list_namespaced_custom_object(
                    crd_group,
                    crd_version,
                    namespace,
                    crd_plural,
                    label_selector=label_selector,
                )
            except ApiException as exc:
                # ignore error if crd is not defined
                if exc.status != 404:
                    raise
            else:
                crd_objects = crd_objects["items"]
        return crd_objects

    def _resolve_label_selector(
        self,
        project: str,
        object_id: typing.Optional[str] = None,
        label_selector: typing.Optional[str] = None,
    ) -> str:
        default_label_selector = self._get_default_label_selector()

        if label_selector:
            label_selector = ",".join([default_label_selector, label_selector])
        else:
            label_selector = default_label_selector

        if project and project != "*":
            label_selector = ",".join([label_selector, f"mlrun/project={project}"])

        label_selector = self._add_object_label_selector_if_needed(
            object_id, label_selector
        )

        return label_selector

    def _wait_for_pods_deletion(
        self,
        namespace: str,
        deleted_pods: List[Dict],
        label_selector: str = None,
    ):
        k8s_helper = get_k8s_helper()
        deleted_pod_names = [pod_dict["metadata"]["name"] for pod_dict in deleted_pods]

        def _verify_pods_removed():
            pods = k8s_helper.v1api.list_namespaced_pod(
                namespace, label_selector=label_selector
            )
            existing_pod_names = [pod.metadata.name for pod in pods.items]
            still_in_deletion_pods = set(existing_pod_names).intersection(
                deleted_pod_names
            )
            if still_in_deletion_pods:
                raise RuntimeError(
                    f"Pods are still in deletion process: {still_in_deletion_pods}"
                )

        if deleted_pod_names:
            timeout = 180
            logger.debug(
                "Waiting for pods deletion",
                timeout=timeout,
                interval=self.wait_for_deletion_interval,
            )
            mlrun.utils.retry_until_successful(
                self.wait_for_deletion_interval,
                timeout,
                logger,
                True,
                _verify_pods_removed,
            )

    def _wait_for_crds_underlying_pods_deletion(
        self,
        deleted_crds: List[Dict],
        label_selector: str = None,
    ):
        # we're using here the run identifier as the common ground to identify which pods are relevant to which CRD, so
        # if they are not coupled we are not able to wait - simply return
        # NOTE - there are surely smarter ways to do this, without depending on the run object, but as of writing this
        # none of the runtimes using CRDs are like that, so not handling it now
        if not self._are_resources_coupled_to_run_object():
            return

        def _verify_crds_underlying_pods_removed():
            project_uid_crd_map = {}
            for crd in deleted_crds:
                project, uid, _ = self._resolve_runtime_resource_run(crd)
                if not uid or not project:
                    logger.warning(
                        "Could not resolve run uid from crd. Skipping waiting for pods deletion",
                        crd=crd,
                    )
                    continue
                project_uid_crd_map.setdefault(project, {})[uid] = crd["metadata"][
                    "name"
                ]
            still_in_deletion_crds_to_pod_names = {}
            jobs_runtime_resources: mlrun.api.schemas.GroupedByJobRuntimeResourcesOutput = self.list_resources(
                "*",
                label_selector=label_selector,
                group_by=mlrun.api.schemas.ListRuntimeResourcesGroupByField.job,
            )
            for project, project_jobs in jobs_runtime_resources.items():
                if project not in project_uid_crd_map:
                    continue
                for job_uid, job_runtime_resources in jobs_runtime_resources[
                    project
                ].items():
                    if job_uid not in project_uid_crd_map[project]:
                        continue
                    if job_runtime_resources.pod_resources:
                        still_in_deletion_crds_to_pod_names[
                            project_uid_crd_map[project][job_uid]
                        ] = [
                            pod_resource.name
                            for pod_resource in job_runtime_resources.pod_resources
                        ]
            if still_in_deletion_crds_to_pod_names:
                raise RuntimeError(
                    f"CRD underlying pods are still in deletion process: {still_in_deletion_crds_to_pod_names}"
                )

        if deleted_crds:
            timeout = 180
            logger.debug(
                "Waiting for CRDs underlying pods deletion",
                timeout=timeout,
                interval=self.wait_for_deletion_interval,
            )
            mlrun.utils.retry_until_successful(
                self.wait_for_deletion_interval,
                timeout,
                logger,
                True,
                _verify_crds_underlying_pods_removed,
            )

    def _delete_pod_resources(
        self,
        db: DBInterface,
        db_session: Session,
        namespace: str,
        label_selector: str = None,
        force: bool = False,
        grace_period: int = None,
    ) -> List[Dict]:
        if grace_period is None:
            grace_period = config.runtime_resources_deletion_grace_period
        k8s_helper = get_k8s_helper()
        pods = k8s_helper.v1api.list_namespaced_pod(
            namespace, label_selector=label_selector
        )
        deleted_pods = []
        for pod in pods.items:
            pod_dict = pod.to_dict()

            # best effort - don't let one failure in pod deletion to cut the whole operation
            try:
                (
                    in_terminal_state,
                    last_update,
                    run_state,
                ) = self._resolve_pod_status_info(db, db_session, pod_dict)
                if not force:
                    if not in_terminal_state:
                        continue

                    # give some grace period if we have last update time
                    now = datetime.now(timezone.utc)
                    if (
                        last_update is not None
                        and last_update + timedelta(seconds=float(grace_period)) > now
                    ):
                        continue

                # if resources are tightly coupled to the run object - we want to perform some actions on the run object
                # before deleting them
                if self._are_resources_coupled_to_run_object():
                    try:
                        self._pre_deletion_runtime_resource_run_actions(
                            db, db_session, pod_dict, run_state
                        )
                    except Exception as exc:
                        # Don't prevent the deletion for failure in the pre deletion run actions
                        logger.warning(
                            "Failure in pod run pre-deletion actions. Continuing",
                            exc=repr(exc),
                            pod_name=pod.metadata.name,
                        )

                get_k8s_helper().delete_pod(pod.metadata.name, namespace)
                deleted_pods.append(pod_dict)
            except Exception as exc:
                logger.warning(
                    f"Cleanup failed processing pod {pod.metadata.name}: {repr(exc)}. Continuing"
                )
        self._wait_for_pods_deletion(namespace, deleted_pods, label_selector)
        return deleted_pods

    def _delete_crd_resources(
        self,
        db: DBInterface,
        db_session: Session,
        namespace: str,
        label_selector: str = None,
        force: bool = False,
        grace_period: int = None,
    ) -> List[Dict]:
        if grace_period is None:
            grace_period = config.runtime_resources_deletion_grace_period
        k8s_helper = get_k8s_helper()
        crd_group, crd_version, crd_plural = self._get_crd_info()
        deleted_crds = []
        try:
            crd_objects = k8s_helper.crdapi.list_namespaced_custom_object(
                crd_group,
                crd_version,
                namespace,
                crd_plural,
                label_selector=label_selector,
            )
        except ApiException as exc:
            # ignore error if crd is not defined
            if exc.status != 404:
                raise
        else:
            for crd_object in crd_objects["items"]:
                # best effort - don't let one failure in pod deletion to cut the whole operation
                try:
                    (
                        in_terminal_state,
                        last_update,
                        desired_run_state,
                    ) = self._resolve_crd_object_status_info(db, db_session, crd_object)
                    if not force:
                        if not in_terminal_state:
                            continue

                        # give some grace period if we have last update time
                        now = datetime.now(timezone.utc)
                        if (
                            last_update is not None
                            and last_update + timedelta(seconds=float(grace_period))
                            > now
                        ):
                            continue

                    # if resources are tightly coupled to the run object - we want to perform some actions on the run
                    # object before deleting them
                    if self._are_resources_coupled_to_run_object():

                        try:
                            self._pre_deletion_runtime_resource_run_actions(
                                db,
                                db_session,
                                crd_object,
                                desired_run_state,
                            )
                        except Exception as exc:
                            # Don't prevent the deletion for failure in the pre deletion run actions
                            logger.warning(
                                "Failure in crd object run pre-deletion actions. Continuing",
                                exc=err_to_str(exc),
                                crd_object_name=crd_object["metadata"]["name"],
                            )

                    get_k8s_helper().delete_crd(
                        crd_object["metadata"]["name"],
                        crd_group,
                        crd_version,
                        crd_plural,
                        namespace,
                    )
                    deleted_crds.append(crd_object)
                except Exception:
                    exc = traceback.format_exc()
                    crd_object_name = crd_object["metadata"]["name"]
                    logger.warning(
                        f"Cleanup failed processing CRD object {crd_object_name}: {err_to_str(exc)}. Continuing"
                    )
        self._wait_for_crds_underlying_pods_deletion(deleted_crds, label_selector)
        return deleted_crds

    def _pre_deletion_runtime_resource_run_actions(
        self,
        db: DBInterface,
        db_session: Session,
        runtime_resource: Dict,
        run_state: str,
    ):
        project, uid, name = self._resolve_runtime_resource_run(runtime_resource)

        # if cannot resolve related run nothing to do
        if not uid:
            if not self._expect_pods_without_uid():
                logger.warning(
                    "Could not resolve run uid from runtime resource. Skipping pre-deletion actions",
                    runtime_resource=runtime_resource,
                )
                raise ValueError("Could not resolve run uid from runtime resource")
            else:
                return

        logger.info(
            "Performing pre-deletion actions before cleaning up runtime resources",
            project=project,
            uid=uid,
        )

        self._ensure_run_state(db, db_session, project, uid, name, run_state)

        self._ensure_run_logs_collected(db, db_session, project, uid)

    def _is_runtime_resource_run_in_terminal_state(
        self,
        db: DBInterface,
        db_session: Session,
        runtime_resource: Dict,
    ) -> Tuple[bool, Optional[datetime]]:
        """
        A runtime can have different underlying resources (like pods or CRDs) - to generalize we call it runtime
        resource. This function will verify whether the Run object related to this runtime resource is in transient
        state. This is useful in order to determine whether an object can be removed. for example, a kubejob's pod
        might be in completed state, but we would like to verify that the run is completed as well to verify the logs
        were collected before we're removing the pod.

        :returns: bool determining whether the run in terminal state, and the last update time if it exists
        """
        project, uid, _ = self._resolve_runtime_resource_run(runtime_resource)

        # if no uid, assume in terminal state
        if not uid:
            return True, None

        run = db.read_run(db_session, uid, project)
        last_update = None
        last_update_str = run.get("status", {}).get("last_update")
        if last_update_str is not None:
            last_update = datetime.fromisoformat(last_update_str)

        if run.get("status", {}).get("state") not in RunStates.terminal_states():
            return False, last_update

        return True, last_update

    def _list_runs_for_monitoring(
        self, db: DBInterface, db_session: Session, states: list = None
    ):
        runs = db.list_runs(db_session, project="*", states=states)
        project_run_uid_map = {}
        run_with_missing_data = []
        duplicated_runs = []
        for run in runs:
            project = run.get("metadata", {}).get("project")
            uid = run.get("metadata", {}).get("uid")
            if not uid or not project:
                run_with_missing_data.append(run.get("metadata", {}))
                continue
            current_run = project_run_uid_map.setdefault(project, {}).get(uid)

            # sanity
            if current_run:
                duplicated_runs = {
                    "monitored_run": current_run.get(["metadata"]),
                    "duplicated_run": run.get(["metadata"]),
                }
                continue

            project_run_uid_map[project][uid] = run

        # If there are duplications or runs with missing data it probably won't be fixed
        # Monitoring is running periodically and we don't want to log on every problem we found which will spam the log
        # so we're aggregating the problems and logging only once per aggregation
        if duplicated_runs:
            logger.warning(
                "Found duplicated runs (same uid). Heuristically monitoring the first one found",
                duplicated_runs=duplicated_runs,
            )

        if run_with_missing_data:
            logger.warning(
                "Found runs with missing data. They will not be monitored",
                run_with_missing_data=run_with_missing_data,
            )

        return project_run_uid_map

    def _monitor_runtime_resource(
        self,
        db: DBInterface,
        db_session: Session,
        project_run_uid_map: Dict,
        runtime_resource: Dict,
        runtime_resource_is_crd: bool,
        namespace: str,
        project: str = None,
        uid: str = None,
        name: str = None,
    ):
        if not project and not uid and not name:
            project, uid, name = self._resolve_runtime_resource_run(runtime_resource)
        if not project or not uid:
            # Currently any build pod won't have UID and therefore will cause this log message to be printed which
            # spams the log
            # TODO: uncomment the log message when builder become a kind / starts having a UID
            # logger.warning(
            #     "Could not resolve run project or uid from runtime resource, can not monitor run. Continuing",
            #     project=project,
            #     uid=uid,
            #     runtime_resource_name=runtime_resource["metadata"]["name"],
            #     namespace=namespace,
            # )
            return
        run = project_run_uid_map.get(project, {}).get(uid)
        if runtime_resource_is_crd:
            (
                _,
                _,
                run_state,
            ) = self._resolve_crd_object_status_info(db, db_session, runtime_resource)
        else:
            (
                _,
                _,
                run_state,
            ) = self._resolve_pod_status_info(db, db_session, runtime_resource)
        self._update_ui_url(db, db_session, project, uid, runtime_resource, run)
        _, updated_run_state = self._ensure_run_state(
            db,
            db_session,
            project,
            uid,
            name,
            run_state,
            run,
            search_run=False,
        )
        if updated_run_state in RunStates.terminal_states():
            self._ensure_run_logs_collected(db, db_session, project, uid)

    def _build_list_resources_response(
        self,
        pod_resources: List[mlrun.api.schemas.RuntimeResource] = None,
        crd_resources: List[mlrun.api.schemas.RuntimeResource] = None,
        group_by: Optional[mlrun.api.schemas.ListRuntimeResourcesGroupByField] = None,
    ) -> Union[
        mlrun.api.schemas.RuntimeResources,
        mlrun.api.schemas.GroupedByJobRuntimeResourcesOutput,
        mlrun.api.schemas.GroupedByProjectRuntimeResourcesOutput,
    ]:
        if crd_resources is None:
            crd_resources = []
        if pod_resources is None:
            pod_resources = []

        if group_by is None:
            return mlrun.api.schemas.RuntimeResources(
                crd_resources=crd_resources, pod_resources=pod_resources
            )
        else:
            if group_by == mlrun.api.schemas.ListRuntimeResourcesGroupByField.job:
                return self._build_grouped_by_job_list_resources_response(
                    pod_resources, crd_resources
                )
            elif group_by == mlrun.api.schemas.ListRuntimeResourcesGroupByField.project:
                return self._build_grouped_by_project_list_resources_response(
                    pod_resources, crd_resources
                )
            else:
                raise NotImplementedError(
                    f"Provided group by field is not supported. group_by={group_by}"
                )

    def _build_grouped_by_project_list_resources_response(
        self,
        pod_resources: List[mlrun.api.schemas.RuntimeResource] = None,
        crd_resources: List[mlrun.api.schemas.RuntimeResource] = None,
    ) -> mlrun.api.schemas.GroupedByProjectRuntimeResourcesOutput:
        resources = {}
        for pod_resource in pod_resources:
            self._add_resource_to_grouped_by_project_resources_response(
                resources, "pod_resources", pod_resource
            )
        for crd_resource in crd_resources:
            self._add_resource_to_grouped_by_project_resources_response(
                resources, "crd_resources", crd_resource
            )
        return resources

    def _build_grouped_by_job_list_resources_response(
        self,
        pod_resources: List[mlrun.api.schemas.RuntimeResource] = None,
        crd_resources: List[mlrun.api.schemas.RuntimeResource] = None,
    ) -> mlrun.api.schemas.GroupedByJobRuntimeResourcesOutput:
        resources = {}
        for pod_resource in pod_resources:
            self._add_resource_to_grouped_by_job_resources_response(
                resources, "pod_resources", pod_resource
            )
        for crd_resource in crd_resources:
            self._add_resource_to_grouped_by_job_resources_response(
                resources, "crd_resources", crd_resource
            )
        return resources

    def _add_resource_to_grouped_by_project_resources_response(
        self,
        resources: mlrun.api.schemas.GroupedByJobRuntimeResourcesOutput,
        resource_field_name: str,
        resource: mlrun.api.schemas.RuntimeResource,
    ):
        if "mlrun/class" in resource.labels:
            project = resource.labels.get("mlrun/project", "")
            mlrun_class = resource.labels["mlrun/class"]
            kind = self._resolve_kind_from_class(mlrun_class)
            self._add_resource_to_grouped_by_field_resources_response(
                project, kind, resources, resource_field_name, resource
            )

    def _add_resource_to_grouped_by_job_resources_response(
        self,
        resources: mlrun.api.schemas.GroupedByJobRuntimeResourcesOutput,
        resource_field_name: str,
        resource: mlrun.api.schemas.RuntimeResource,
    ):
        if "mlrun/uid" in resource.labels:
            project = resource.labels.get("mlrun/project", config.default_project)
            uid = resource.labels["mlrun/uid"]
            self._add_resource_to_grouped_by_field_resources_response(
                project, uid, resources, resource_field_name, resource
            )

    @staticmethod
    def _add_resource_to_grouped_by_field_resources_response(
        first_field_value: str,
        second_field_value: str,
        resources: mlrun.api.schemas.GroupedByJobRuntimeResourcesOutput,
        resource_field_name: str,
        resource: mlrun.api.schemas.RuntimeResource,
    ):
        if first_field_value not in resources:
            resources[first_field_value] = {}
        if second_field_value not in resources[first_field_value]:
            resources[first_field_value][
                second_field_value
            ] = mlrun.api.schemas.RuntimeResources(pod_resources=[], crd_resources=[])
        if not getattr(
            resources[first_field_value][second_field_value], resource_field_name
        ):
            setattr(
                resources[first_field_value][second_field_value],
                resource_field_name,
                [],
            )
        getattr(
            resources[first_field_value][second_field_value], resource_field_name
        ).append(resource)

    @staticmethod
    def _resolve_kind_from_class(mlrun_class: str) -> str:
        class_to_kind_map = {}
        for kind in mlrun.runtimes.RuntimeKinds.runtime_with_handlers():
            runtime_handler = mlrun.runtimes.get_runtime_handler(kind)
            class_values = runtime_handler._get_possible_mlrun_class_label_values()
            for value in class_values:
                class_to_kind_map[value] = kind
        return class_to_kind_map[mlrun_class]

    @staticmethod
    def _get_run_label_selector(project: str, run_uid: str):
        return f"mlrun/project={project},mlrun/uid={run_uid}"

    @staticmethod
    def _ensure_run_logs_collected(
        db: DBInterface, db_session: Session, project: str, uid: str
    ):
        # import here to avoid circular imports
        import mlrun.api.crud as crud

        log_file_exists = crud.Logs().log_file_exists(project, uid)
        if not log_file_exists:
            _, logs_from_k8s = crud.Logs().get_logs(
                db_session, project, uid, source=LogSources.K8S
            )
            if logs_from_k8s:
                logger.info("Storing run logs", project=project, uid=uid)
                crud.Logs().store_log(logs_from_k8s, project, uid, append=False)

    @staticmethod
    def _ensure_run_state(
        db: DBInterface,
        db_session: Session,
        project: str,
        uid: str,
        name: str,
        run_state: str,
        run: Dict = None,
        search_run: bool = True,
    ) -> Tuple[bool, str]:
        if run is None:
            run = {}
        if search_run:
            try:
                run = db.read_run(db_session, uid, project)
            except mlrun.errors.MLRunNotFoundError:
                run = {}
        if not run:
            logger.warning(
                "Run not found. A new run will be created",
                project=project,
                uid=uid,
                desired_run_state=run_state,
                search_run=search_run,
            )
            run = {"metadata": {"project": project, "name": name, "uid": uid}}
        db_run_state = run.get("status", {}).get("state")
        if db_run_state:
            if db_run_state == run_state:
                return False, run_state
            # if the current run state is terminal and different than the desired - log
            if db_run_state in RunStates.terminal_states():

                # This can happen when the SDK running in the user's Run updates the Run's state to terminal, but
                # before it exits, when the runtime resource is still running, the API monitoring (here) is executed
                if run_state not in RunStates.terminal_states():
                    now = datetime.now(timezone.utc)
                    last_update_str = run.get("status", {}).get("last_update")
                    if last_update_str is not None:
                        last_update = datetime.fromisoformat(last_update_str)
                        debounce_period = config.runs_monitoring_interval
                        if last_update > now - timedelta(
                            seconds=float(debounce_period)
                        ):
                            logger.warning(
                                "Monitoring found non-terminal state on runtime resource but record has recently "
                                "updated to terminal state. Debouncing",
                                project=project,
                                uid=uid,
                                db_run_state=db_run_state,
                                run_state=run_state,
                                last_update=last_update,
                                now=now,
                                debounce_period=debounce_period,
                            )
                            return False, run_state

                logger.warning(
                    "Run record has terminal state but monitoring found different state on runtime resource. Changing",
                    project=project,
                    uid=uid,
                    db_run_state=db_run_state,
                    run_state=run_state,
                )

        logger.info("Updating run state", run_state=run_state)
        run.setdefault("status", {})["state"] = run_state
        run.setdefault("status", {})["last_update"] = now_date().isoformat()
        db.store_run(db_session, run, uid, project)

        return True, run_state

    @staticmethod
    def _resolve_runtime_resource_run(runtime_resource: Dict) -> Tuple[str, str, str]:
        project = (
            runtime_resource.get("metadata", {}).get("labels", {}).get("mlrun/project")
        )
        if not project:
            project = config.default_project
        uid = runtime_resource.get("metadata", {}).get("labels", {}).get("mlrun/uid")
        name = (
            runtime_resource.get("metadata", {})
            .get("labels", {})
            .get("mlrun/name", "no-name")
        )
        return project, uid, name

    @staticmethod
    def _build_pod_resources(pods) -> List[mlrun.api.schemas.RuntimeResource]:
        pod_resources = []
        for pod in pods:
            pod_resources.append(
                mlrun.api.schemas.RuntimeResource(
                    name=pod["metadata"]["name"],
                    labels=pod["metadata"]["labels"],
                    status=pod["status"],
                )
            )
        return pod_resources

    @staticmethod
    def _build_crd_resources(custom_objects) -> List[mlrun.api.schemas.RuntimeResource]:
        crd_resources = []
        for custom_object in custom_objects:
            crd_resources.append(
                mlrun.api.schemas.RuntimeResource(
                    name=custom_object["metadata"]["name"],
                    labels=custom_object["metadata"]["labels"],
                    status=custom_object.get("status", {}),
                )
            )
        return crd_resources<|MERGE_RESOLUTION|>--- conflicted
+++ resolved
@@ -311,11 +311,8 @@
         local=False,
         local_code_path=None,
         auto_build=None,
-<<<<<<< HEAD
+        param_file_secrets: Dict[str, str] = None,
         notifications: List[mlrun.model.Notification] = None,
-=======
-        param_file_secrets: Dict[str, str] = None,
->>>>>>> a1661748
     ) -> RunObject:
         """Run a local or remote task.
 
@@ -344,13 +341,9 @@
         :param local_code_path: path of the code for local runs & debug
         :param auto_build: when set to True and the function require build it will be built on the first
                            function run, use only if you dont plan on changing the build config between runs
-<<<<<<< HEAD
-        :param notifications: list of notifications to fire when the run is completed
-
-=======
         :param param_file_secrets: dictionary of secrets to be used only for accessing the hyper-param parameter file.
                             These secrets are only used locally and will not be stored anywhere
->>>>>>> a1661748
+        :param notifications: list of notifications to fire when the run is completed
         :return: run context object (RunObject) with run metadata, results and status
         """
         mlrun.utils.helpers.verify_dict_items_type("Inputs", inputs, [str], [str])
