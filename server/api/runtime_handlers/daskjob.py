# Copyright 2023 Iguazio
#
# Licensed under the Apache License, Version 2.0 (the "License");
# you may not use this file except in compliance with the License.
# You may obtain a copy of the License at
#
#   http://www.apache.org/licenses/LICENSE-2.0
#
# Unless required by applicable law or agreed to in writing, software
# distributed under the License is distributed on an "AS IS" BASIS,
# WITHOUT WARRANTIES OR CONDITIONS OF ANY KIND, either express or implied.
# See the License for the specific language governing permissions and
# limitations under the License.
#
import typing
from typing import Optional, Union

import semver
from kubernetes.client.rest import ApiException
from sqlalchemy.orm import Session

import mlrun.common.schemas
import mlrun.errors
import mlrun.k8s_utils
import mlrun.runtimes
import mlrun.runtimes.pod
import mlrun.utils
import mlrun.utils.regex
import server.api.utils.singletons.k8s
from mlrun.config import config
from mlrun.runtimes.base import RuntimeClassMode
from mlrun.utils import logger
from server.api.common.runtime_handlers import get_resource_labels
from server.api.db.base import DBInterface
from server.api.runtime_handlers import BaseRuntimeHandler


def get_dask_resource():
    return {
        "scope": "function",
        "start": deploy_function,
        "status": get_obj_status,
    }


class DaskRuntimeHandler(BaseRuntimeHandler):
    kind = "dask"
    class_modes = {RuntimeClassMode.run: "dask"}

    def run(
        self,
        runtime: mlrun.runtimes.BaseRuntime,
        run: mlrun.run.RunObject,
        execution: mlrun.execution.MLClientCtx,
    ):
        raise NotImplementedError(
            "Execution of dask jobs is done locally by the dask client"
        )

    # Dask runtime resources are per function (and not per run).
    # It means that monitoring runtime resources state doesn't say anything about the run state.
    # Therefore, dask run monitoring is done completely by the SDK, so overriding the monitoring method with no logic
    def monitor_runs(
        self, db: DBInterface, db_session: Session, leader_session: Optional[str] = None
    ) -> list[dict]:
        return []

    @staticmethod
    def _get_object_label_selector(object_id: str) -> str:
        return f"mlrun/function={object_id}"

    @staticmethod
    def resolve_object_id(
        run: dict,
    ) -> typing.Optional[str]:
        """
        Resolves the object ID from the run object.
        In dask runtime, the object ID is the function name.
        :param run: run object
        :return: function name
        """

        function = run.get("spec", {}).get("function", None)
        if function:
            # a dask run's function field is in the format <project-name>/<function-name>@<run-uid>
            # we only want the function name
            project_and_function = function.split("@")[0]
            return project_and_function.split("/")[-1]

        return None

    def _enrich_list_resources_response(
        self,
        response: Union[
            mlrun.common.schemas.RuntimeResources,
            mlrun.common.schemas.GroupedByJobRuntimeResourcesOutput,
            mlrun.common.schemas.GroupedByProjectRuntimeResourcesOutput,
        ],
        namespace: str,
        label_selector: str = None,
        group_by: Optional[
            mlrun.common.schemas.ListRuntimeResourcesGroupByField
        ] = None,
    ) -> Union[
        mlrun.common.schemas.RuntimeResources,
        mlrun.common.schemas.GroupedByJobRuntimeResourcesOutput,
        mlrun.common.schemas.GroupedByProjectRuntimeResourcesOutput,
    ]:
        """
        Handling listing service resources
        """
        enrich_needed = self._validate_if_enrich_is_needed_by_group_by(group_by)
        if not enrich_needed:
            return response
        services = server.api.utils.singletons.k8s.get_k8s_helper().v1api.list_namespaced_service(
            namespace, label_selector=label_selector
        )
        service_resources = []
        for service in services.items:
            service_resources.append(
                mlrun.common.schemas.RuntimeResource(
                    name=service.metadata.name, labels=service.metadata.labels
                )
            )
        return self._enrich_service_resources_in_response(
            response, service_resources, group_by
        )

    def _build_output_from_runtime_resources(
        self,
        response: Union[
            mlrun.common.schemas.RuntimeResources,
            mlrun.common.schemas.GroupedByJobRuntimeResourcesOutput,
            mlrun.common.schemas.GroupedByProjectRuntimeResourcesOutput,
        ],
        runtime_resources_list: list[mlrun.common.schemas.RuntimeResources],
        group_by: Optional[
            mlrun.common.schemas.ListRuntimeResourcesGroupByField
        ] = None,
    ):
        enrich_needed = self._validate_if_enrich_is_needed_by_group_by(group_by)
        if not enrich_needed:
            return response
        service_resources = []
        for runtime_resources in runtime_resources_list:
            if runtime_resources.service_resources:
                service_resources += runtime_resources.service_resources
        return self._enrich_service_resources_in_response(
            response, service_resources, group_by
        )

    def _validate_if_enrich_is_needed_by_group_by(
        self,
        group_by: Optional[
            mlrun.common.schemas.ListRuntimeResourcesGroupByField
        ] = None,
    ) -> bool:
        # Dask runtime resources are per function (and not per job) therefore, when grouping by job we're simply
        # omitting the dask runtime resources
        if group_by == mlrun.common.schemas.ListRuntimeResourcesGroupByField.job:
            return False
        elif group_by == mlrun.common.schemas.ListRuntimeResourcesGroupByField.project:
            return True
        elif group_by is not None:
            raise NotImplementedError(
                f"Provided group by field is not supported. group_by={group_by}"
            )
        return True

    def _enrich_service_resources_in_response(
        self,
        response: Union[
            mlrun.common.schemas.RuntimeResources,
            mlrun.common.schemas.GroupedByJobRuntimeResourcesOutput,
            mlrun.common.schemas.GroupedByProjectRuntimeResourcesOutput,
        ],
        service_resources: list[mlrun.common.schemas.RuntimeResource],
        group_by: Optional[
            mlrun.common.schemas.ListRuntimeResourcesGroupByField
        ] = None,
    ):
        if group_by == mlrun.common.schemas.ListRuntimeResourcesGroupByField.project:
            for service_resource in service_resources:
                self._add_resource_to_grouped_by_project_resources_response(
                    response, "service_resources", service_resource
                )
        else:
            response.service_resources = service_resources
        return response

    def _delete_extra_resources(
        self,
        db: DBInterface,
        db_session: Session,
        namespace: str,
        deleted_resources: list[dict],
        label_selector: str = None,
        force: bool = False,
        grace_period: int = None,
    ):
        """
        Handling services deletion
        """
        if grace_period is None:
            grace_period = config.runtime_resources_deletion_grace_period
        service_names = []
        for pod_dict in deleted_resources:
            dask_component = (
                pod_dict["metadata"].get("labels", {}).get("dask.org/component")
            )
            cluster_name = (
                pod_dict["metadata"].get("labels", {}).get("dask.org/cluster-name")
            )
            if dask_component == "scheduler" and cluster_name:
                service_names.append(cluster_name)

        services = server.api.utils.singletons.k8s.get_k8s_helper().v1api.list_namespaced_service(
            namespace, label_selector=label_selector
        )
        for service in services.items:
            try:
                if force or service.metadata.name in service_names:
                    server.api.utils.singletons.k8s.get_k8s_helper().v1api.delete_namespaced_service(
                        service.metadata.name, namespace
                    )
                    logger.info(f"Deleted service: {service.metadata.name}")
            except ApiException as exc:
                # ignore error if service is already removed
                if exc.status != 404:
                    raise


def deploy_function(
    function: mlrun.runtimes.DaskCluster,
    secrets=None,
    client_version: str = None,
    client_python_version: str = None,
):
    _validate_dask_related_libraries_installed()

    scheduler_pod, worker_pod, function, namespace = enrich_dask_cluster(
        function, secrets, client_version, client_python_version
    )
    return initialize_dask_cluster(scheduler_pod, worker_pod, function, namespace)


def initialize_dask_cluster(scheduler_pod, worker_pod, function, namespace):
    import dask
    import dask_kubernetes

    spec, meta = function.spec, function.metadata

    svc_temp = dask.config.get("kubernetes.scheduler-service-template")
    if spec.service_type or spec.node_port:
        if spec.node_port:
            spec.service_type = "NodePort"
            svc_temp["spec"]["ports"][1]["nodePort"] = spec.node_port
        mlrun.utils.update_in(svc_temp, "spec.type", spec.service_type)

    dask.config.set(
        {
            "kubernetes.scheduler-service-template": svc_temp,
            "kubernetes.name": f"mlrun-{mlrun.utils.normalize_name(meta.name)}-{{uuid}}",
            # 5 minutes, to resiliently handle delicate/slow k8s clusters
            "kubernetes.scheduler-service-wait-timeout": 60 * 5,
            "distributed.comm.timeouts.connect": "300s",
            "distributed.comm.retry.count": 10,
        }
    )

    cluster = dask_kubernetes.KubeCluster(
        worker_pod,
        scheduler_pod_template=scheduler_pod,
        deploy_mode="remote",
        namespace=namespace,
        idle_timeout=spec.scheduler_timeout,
    )

    logger.info(f"cluster {cluster.name} started at {cluster.scheduler_address}")

    function.status.scheduler_address = cluster.scheduler_address
    function.status.cluster_name = cluster.name
    if spec.service_type == "NodePort":
        ports = cluster.scheduler.service.spec.ports
        function.status.node_ports = {
            "scheduler": ports[0].node_port,
            "dashboard": ports[1].node_port,
        }

    if spec.replicas:
        cluster.scale(spec.replicas)
    else:
        cluster.adapt(minimum=spec.min_replicas, maximum=spec.max_replicas)

    return cluster


def enrich_dask_cluster(
    function, secrets, client_version: str = None, client_python_version: str = None
):
    from dask.distributed import Client, default_client  # noqa: F401
    from dask_kubernetes import KubeCluster, make_pod_spec  # noqa: F401
    from kubernetes import client

    runtime_handler: server.api.runtime_handlers.daskjob.DaskRuntimeHandler = (
        server.api.runtime_handlers.DaskRuntimeHandler()
    )
    runtime_handler.add_secrets_to_spec_before_running(
        runtime=function, project_name=function.metadata.project
    )

    spec = function.spec
    meta = function.metadata
    spec.remote = True

    image = (
        function.full_image_path(
            client_version=client_version, client_python_version=client_python_version
        )
        # TODO: we might never enter here, since running a function requires defining an image
        or "daskdev/dask:latest"
    )
    env = function.generate_runtime_k8s_env()

    # filter any spec.env that already exists in env
    # in other words, dont let spec.env override env (or not even duplicate it)
    # we dont want to override env to ensure k8s runtime envs are enforced and correct
    # leaving no room for human mistakes
<<<<<<< HEAD
    def get_env_name(env_: Union[client.V1EnvVar, Dict]) -> str:
=======
    def get_env_name(env_: Union[client.V1EnvVar, dict]) -> str:
>>>>>>> 7034459d
        if isinstance(env_, client.V1EnvVar):
            return env_.name
        return env_.get("name", "")

    env.extend(
        filter(
            lambda spec_env: not any(
                [
                    True
                    for _env in env
                    # spec_env might be V1EnvVar or a dict
                    # _env is just a dict
                    if get_env_name(spec_env) == get_env_name(_env)
                ]
            ),
            spec.env,
        )
    )

    namespace = meta.namespace or config.namespace
    if spec.extra_pip:
        env.append(spec.extra_pip)

    pod_labels = get_resource_labels(function, scrape_metrics=config.scrape_metrics)

    worker_args = ["dask", "worker"]
    scheduler_args = ["dask", "scheduler"]
    # before mlrun 1.6.0, mlrun required a dask version that was not compatible with the new dask CLI
    # this assumes that the dask client version matches the dask cluster version
    is_legacy_dask = False
    try:
        is_legacy_dask = client_version and semver.VersionInfo.parse(
            client_version
        ) < semver.VersionInfo.parse("1.6.0-X")
    except ValueError:
        pass

    if is_legacy_dask:
        worker_args = ["dask-worker"]
        scheduler_args = ["dask-scheduler"]

    worker_args.extend(["--nthreads", str(spec.nthreads)])
    memory_limit = spec.worker_resources.get("limits", {}).get("memory")
    if memory_limit:
        worker_args.extend(["--memory-limit", str(memory_limit)])
    if spec.args:
        worker_args.extend(spec.args)

    container_kwargs = {
        "name": "base",
        "image": image,
        "env": env,
        "image_pull_policy": spec.image_pull_policy,
        "volume_mounts": spec.volume_mounts,
    }
    scheduler_container = client.V1Container(
        resources=spec.scheduler_resources, args=scheduler_args, **container_kwargs
    )
    worker_container = client.V1Container(
        resources=spec.worker_resources, args=worker_args, **container_kwargs
    )

    scheduler_pod_spec = server.api.utils.singletons.k8s.kube_resource_spec_to_pod_spec(
        spec, scheduler_container
    )
    worker_pod_spec = server.api.utils.singletons.k8s.kube_resource_spec_to_pod_spec(
        spec, worker_container
    )
    for pod_spec in [scheduler_pod_spec, worker_pod_spec]:
        if spec.image_pull_secret:
            pod_spec.image_pull_secrets = [
                client.V1LocalObjectReference(name=spec.image_pull_secret)
            ]

    scheduler_pod = client.V1Pod(
        metadata=client.V1ObjectMeta(namespace=namespace, labels=pod_labels),
        # annotations=meta.annotation),
        spec=scheduler_pod_spec,
    )
    worker_pod = client.V1Pod(
        metadata=client.V1ObjectMeta(namespace=namespace, labels=pod_labels),
        # annotations=meta.annotation),
        spec=worker_pod_spec,
    )
    return scheduler_pod, worker_pod, function, namespace


def _validate_dask_related_libraries_installed():
    try:
        import dask  # noqa: F401
        from dask.distributed import Client, default_client  # noqa: F401
        from dask_kubernetes import KubeCluster, make_pod_spec  # noqa: F401
        from kubernetes import client  # noqa: F401
    except ImportError as exc:
        print(
            "missing dask or dask_kubernetes, please run "
            '"pip install dask distributed dask_kubernetes", %s',
            exc,
        )
        raise exc


def get_obj_status(selector=None, namespace=None):
    if selector is None:
        selector = []

    k8s = server.api.utils.singletons.k8s.get_k8s_helper()
    namespace = namespace or config.namespace
    selector = ",".join(["dask.org/component=scheduler"] + selector)
    pods = k8s.list_pods(namespace, selector=selector)
    status = ""
    for pod in pods:
        status = pod.status.phase.lower()
        if status == "running":
            cluster = pod.metadata.labels.get("dask.org/cluster-name")
            logger.info(
                "Found running dask function",
                pod_name=pod.metadata.name,
                cluster=cluster,
            )
            return status
        logger.info(
            "Found dask function in non ready state",
            pod_name=pod.metadata.name,
            status=status,
        )
    return status<|MERGE_RESOLUTION|>--- conflicted
+++ resolved
@@ -326,11 +326,7 @@
     # in other words, dont let spec.env override env (or not even duplicate it)
     # we dont want to override env to ensure k8s runtime envs are enforced and correct
     # leaving no room for human mistakes
-<<<<<<< HEAD
-    def get_env_name(env_: Union[client.V1EnvVar, Dict]) -> str:
-=======
     def get_env_name(env_: Union[client.V1EnvVar, dict]) -> str:
->>>>>>> 7034459d
         if isinstance(env_, client.V1EnvVar):
             return env_.name
         return env_.get("name", "")
