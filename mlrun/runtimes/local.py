# Copyright 2018 Iguazio
#
# Licensed under the Apache License, Version 2.0 (the "License");
# you may not use this file except in compliance with the License.
# You may obtain a copy of the License at
#
#   http://www.apache.org/licenses/LICENSE-2.0
#
# Unless required by applicable law or agreed to in writing, software
# distributed under the License is distributed on an "AS IS" BASIS,
# WITHOUT WARRANTIES OR CONDITIONS OF ANY KIND, either express or implied.
# See the License for the specific language governing permissions and
# limitations under the License.

import json
import inspect
import os
import socket
import sys
import traceback
from copy import copy
from os import environ, remove
from tempfile import mktemp

from .kubejob import KubejobRuntime
from ..model import RunObject
from ..utils import logger, set_logger_level
from ..execution import MLClientCtx
from .base import BaseRuntime
from .utils import log_std, global_context, RunError
from sys import executable
from subprocess import run, PIPE

import importlib.util as imputil
from io import StringIO
from contextlib import redirect_stdout
from pathlib import Path
from nuclio import Event


class HandlerRuntime(BaseRuntime):
    kind = 'handler'

    def _run(self, runobj: RunObject, execution):
        handler = runobj.spec.handler
        self._force_handler(handler)
        tmp = mktemp('.json')
        environ['MLRUN_META_TMPFILE'] = tmp
        if self.spec.pythonpath:
            set_paths(self.spec.pythonpath)

        context = MLClientCtx.from_dict(
            runobj.to_dict(),
            rundb=self.spec.rundb,
            autocommit=False,
            tmp=tmp,
            host=socket.gethostname(),
        )
        global_context.set(context)
        sout, serr = exec_from_params(handler, runobj, context, self.spec.workdir)
        log_std(self._db_conn, runobj, sout, serr)
        return context.to_dict()


class LocalRuntime(BaseRuntime):
    kind = 'local'
    _is_remote = False

    def to_job(self, image=''):
        struct = self.to_dict()
        obj = KubejobRuntime.from_dict(struct)
        if image:
            obj.spec.image = image
        return obj

    @property
    def is_deployed(self):
        return True

    def _run(self, runobj: RunObject, execution):
        environ['MLRUN_EXEC_CONFIG'] = runobj.to_json()
        tmp = mktemp('.json')
        environ['MLRUN_META_TMPFILE'] = tmp
        if self.spec.rundb:
            environ['MLRUN_DBPATH'] = self.spec.rundb

        handler = runobj.spec.handler
<<<<<<< HEAD
        logger.info(
            'starting local run: {} # {}'.format(self.spec.command, handler or 'main')
        )
=======
        logger.debug('starting local run: {} # {}'.format(
            self.spec.command, handler or 'main'))
>>>>>>> 2a6319b4

        if handler:
            if self.spec.pythonpath:
                set_paths(self.spec.pythonpath)

            mod, fn = load_module(self.spec.command, handler)
            context = MLClientCtx.from_dict(
                runobj.to_dict(),
                rundb=self.spec.rundb,
                autocommit=False,
                tmp=tmp,
                host=socket.gethostname(),
            )
            mod.global_mlrun_context = context
            global_context.set(context)
            sout, serr = exec_from_params(fn, runobj, context, self.spec.workdir)
            log_std(self._db_conn, runobj, sout, serr, skip=self.is_child)
            return context.to_dict()

        else:
            if self.spec.mode == 'pass':
                cmd = [self.spec.command]
            else:
                cmd = [executable, self.spec.command]

            env = None
            if self.spec.pythonpath:
                pypath = self.spec.pythonpath
                if 'PYTHONPATH' in environ:
                    pypath = '{}:{}'.format(environ['PYTHONPATH'], pypath)
                env = {'PYTHONPATH': pypath}
            if runobj.spec.verbose:
                if not env:
                    env = {}
                env['MLRUN_LOG_LEVEL'] = 'debug'

            sout, serr = run_exec(cmd, self.spec.args, env=env, cwd=self.spec.workdir)
            log_std(self._db_conn, runobj, sout, serr, skip=self.is_child)

            try:
                with open(tmp) as fp:
                    resp = fp.read()
                remove(tmp)
                if resp:
                    return json.loads(resp)
                logger.error('empty context tmp file')
            except FileNotFoundError:
                logger.info('no context file found')
            return runobj.to_dict()


def set_paths(pythonpath=''):
    paths = pythonpath.split(':')
    if not paths:
        return
    for p in paths:
        abspath = os.path.abspath(p)
        if abspath not in sys.path:
            sys.path.append(abspath)


def load_module(file_name, handler):
    """Load module from file name"""
    path = Path(file_name)
    mod_name = path.name
    if path.suffix:
        mod_name = mod_name[: -len(path.suffix)]
    spec = imputil.spec_from_file_location(mod_name, file_name)
    if spec is None:
        raise RunError(f'cannot import from {file_name!r}')
    mod = imputil.module_from_spec(spec)
    spec.loader.exec_module(mod)
    try:
        fn = getattr(mod, handler)  # Will raise if name not found
    except AttributeError:
        raise RunError('handler {} not found in {}'.format(handler, file_name))

    return mod, fn


def run_exec(cmd, args, env=None, cwd=None):
    if args:
        cmd += args
    out = run(cmd, stdout=PIPE, stderr=PIPE, env=env, cwd=cwd)

    err = out.stderr.decode('utf-8') if out.returncode != 0 else ''
    return out.stdout.decode('utf-8'), err


<<<<<<< HEAD
def exec_from_params(handler, runobj: RunObject, context: MLClientCtx, cwd=None):
=======
def exec_from_params(handler, runobj: RunObject, context: MLClientCtx,
                     cwd=None):
    old_level = logger.level
    if runobj.spec.verbose:
        set_logger_level('DEBUG')
>>>>>>> 2a6319b4
    args_list = get_func_arg(handler, runobj, context)

    stdout = StringIO()
    err = ''
    val = None
    old_dir = os.getcwd()
    with redirect_stdout(stdout):
        context.set_logger_stream(stdout)
        try:
            if cwd:
                os.chdir(cwd)
            val = handler(*args_list)
            context.set_state('completed', commit=False)
        except Exception as e:
            err = str(e)
            logger.error(traceback.format_exc())
            context.set_state(error=err, commit=False)
            set_logger_level(old_level)

    if cwd:
        os.chdir(old_dir)
    context.set_logger_stream(sys.stdout)
    if val:
        context.log_result('return', val)
    context.commit()
    set_logger_level(old_level)
    return stdout.getvalue(), err


def get_func_arg(handler, runobj: RunObject, context: MLClientCtx):
    params = runobj.spec.parameters or {}
    inputs = runobj.spec.inputs or {}
    args_list = []
    i = 0
    args = inspect.signature(handler).parameters
    if len(args) > 0 and list(args.keys())[0] == 'context':
        args_list.append(context)
        i += 1
    if len(args) > i + 1 and list(args.keys())[i] == 'event':
        event = Event(runobj.to_dict())
        args_list.append(event)
        i += 1

    for key in list(args.keys())[i:]:
        if args[key].name in params:
            args_list.append(copy(params[key]))
        elif args[key].name in inputs:
            obj = context.get_input(key, inputs[key])
            if type(args[key].default) is str or args[key].annotation == str:
                args_list.append(obj.local())
            else:
                args_list.append(context.get_input(key, inputs[key]))
        elif args[key].default is not inspect.Parameter.empty:
            args_list.append(args[key].default)
        else:
            args_list.append(None)

    return args_list<|MERGE_RESOLUTION|>--- conflicted
+++ resolved
@@ -85,14 +85,9 @@
             environ['MLRUN_DBPATH'] = self.spec.rundb
 
         handler = runobj.spec.handler
-<<<<<<< HEAD
-        logger.info(
+        logger.debug(
             'starting local run: {} # {}'.format(self.spec.command, handler or 'main')
         )
-=======
-        logger.debug('starting local run: {} # {}'.format(
-            self.spec.command, handler or 'main'))
->>>>>>> 2a6319b4
 
         if handler:
             if self.spec.pythonpath:
@@ -182,15 +177,10 @@
     return out.stdout.decode('utf-8'), err
 
 
-<<<<<<< HEAD
 def exec_from_params(handler, runobj: RunObject, context: MLClientCtx, cwd=None):
-=======
-def exec_from_params(handler, runobj: RunObject, context: MLClientCtx,
-                     cwd=None):
     old_level = logger.level
     if runobj.spec.verbose:
         set_logger_level('DEBUG')
->>>>>>> 2a6319b4
     args_list = get_func_arg(handler, runobj, context)
 
     stdout = StringIO()
