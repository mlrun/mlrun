# Copyright 2023 Iguazio
#
# Licensed under the Apache License, Version 2.0 (the "License");
# you may not use this file except in compliance with the License.
# You may obtain a copy of the License at
#
#   http://www.apache.org/licenses/LICENSE-2.0
#
# Unless required by applicable law or agreed to in writing, software
# distributed under the License is distributed on an "AS IS" BASIS,
# WITHOUT WARRANTIES OR CONDITIONS OF ANY KIND, either express or implied.
# See the License for the specific language governing permissions and
# limitations under the License.
#
import base64
import json
import os
import unittest
import unittest.mock

from dask import distributed
from fastapi.testclient import TestClient
<<<<<<< HEAD
from mlrun_pipelines.mounts import auto_mount
=======
from kubernetes import client as k8s_client
>>>>>>> d777f65d
from sqlalchemy.orm import Session

import mlrun
import mlrun.common.schemas
import server.api.api.endpoints.functions
import server.api.runtime_handlers.daskjob
from mlrun import mlconf
from mlrun.runtimes.utils import generate_resources
from tests.api.conftest import K8sSecretsMock
from tests.api.runtimes.base import TestRuntimeBase


class TestDaskRuntime(TestRuntimeBase):
    def _mock_dask_cluster(self):
        patcher = unittest.mock.patch("dask_kubernetes.KubeCluster")
        self.kube_cluster_mock = patcher.start()
        self.kube_cluster_mock.return_value.name = self.name
        self.kube_cluster_mock.return_value.scheduler_address = self.scheduler_address

        class MockPort:
            def __init__(self, port):
                self.node_port = port

        # 1st port is client port, 2nd port is dashboard port, both apply to the ingress
        self.kube_cluster_mock.return_value.scheduler.service.spec.ports = [
            MockPort(1234),
            MockPort(5678),
        ]

        distributed.Client = unittest.mock.Mock()

    def custom_setup(self):
        self.name = "test-dask-cluster"
        # For dask it is /function instead of /name
        self.function_name_label = "mlrun/function"
        self.v3io_access_key = "1111-2222-3333-4444"
        self.v3io_user = "test-user"
        self.scheduler_address = "http://1.2.3.4"

        self._mock_dask_cluster()

    def custom_teardown(self):
        unittest.mock.patch.stopall()

    def _get_pod_creation_args(self):
        return self._get_worker_pod_creation_args()

    def _get_worker_pod_creation_args(self):
        args, _ = self.kube_cluster_mock.call_args
        return args[0]

    def _get_scheduler_pod_creation_args(self):
        _, kwargs = self.kube_cluster_mock.call_args
        return kwargs["scheduler_pod_template"]

    def _get_create_pod_namespace_arg(self):
        _, kwargs = self.kube_cluster_mock.call_args
        return kwargs["namespace"]

    def _generate_runtime(self):
        # This is following the steps in
        # https://docs.mlrun.org/en/latest/runtimes/dask-mlrun.html#set-up-the-environment
        mlconf.remote_host = "http://remote_host"
        os.environ["V3IO_USERNAME"] = self.v3io_user
        os.environ["V3IO_ACCESS_KEY"] = self.v3io_access_key
        mlconf.default_project = self.project
        mlconf.artifact_path = self.artifact_path

        dask_cluster = mlrun.new_function(
            self.name, project=self.project, kind="dask", image=self.image_name
        )

        dask_cluster.apply(auto_mount())

        dask_cluster.spec.min_replicas = 1
        dask_cluster.spec.max_replicas = 4

        dask_cluster.spec.remote = True
        dask_cluster.spec.service_type = "NodePort"

        return dask_cluster

    def _assert_scheduler_pod_args(
        self,
    ):
        scheduler_pod = self._get_scheduler_pod_creation_args()
        scheduler_container_spec = scheduler_pod.spec.containers[0]
        assert scheduler_container_spec.args == ["dask", "scheduler"]

    def _assert_pods_resources(
        self,
        expected_worker_requests,
        expected_worker_limits,
        expected_scheduler_requests,
        expected_scheduler_limits,
    ):
        worker_pod = self._get_pod_creation_args()
        worker_container_spec = worker_pod.spec.containers[0]
        self._assert_container_resources(
            worker_container_spec, expected_worker_limits, expected_worker_requests
        )
        expected_worker_memory_limit = expected_worker_limits.get("memory")
        if expected_worker_memory_limit:
            assert {"--memory-limit", expected_worker_memory_limit}.issubset(
                set(worker_container_spec.args)
            )
        else:
            assert "--memory-limit" not in worker_container_spec.args

        scheduler_pod = self._get_scheduler_pod_creation_args()
        scheduler_container_spec = scheduler_pod.spec.containers[0]
        self._assert_container_resources(
            scheduler_container_spec,
            expected_scheduler_limits,
            expected_scheduler_requests,
        )

    def assert_security_context(
        self,
        security_context=None,
        worker=True,
        scheduler=True,
    ):
        if worker:
            pod = self._get_pod_creation_args()
            assert pod.spec.security_context == (
                security_context or {}
            ), "Failed asserting security context in worker pod"
        if scheduler:
            scheduler_pod = self._get_scheduler_pod_creation_args()
            assert scheduler_pod.spec.security_context == (
                security_context or {}
            ), "Failed asserting security context in scheduler pod"

    def test_dask_runtime(self, db: Session, client: TestClient):
        runtime: mlrun.runtimes.DaskCluster = self._generate_runtime()

        _ = runtime.client

        self.kube_cluster_mock.assert_called_once()

        self._assert_pod_creation_config(
            expected_runtime_class_name="dask",
            assert_create_pod_called=False,
            assert_namespace_env_variable=False,
        )
        self._assert_v3io_mount_or_creds_configured(
            self.v3io_user, self.v3io_access_key, masked=False
        )
        self._assert_scheduler_pod_args()

    def test_dask_runtime_with_resources_patch(self, db: Session, client: TestClient):
        runtime: mlrun.runtimes.DaskCluster = self._generate_runtime()
        runtime.with_scheduler_requests(mem="2G", cpu="3")
        runtime.with_worker_requests(mem="2G", cpu="3")
        gpu_type = "nvidia.com/gpu"

        runtime.with_scheduler_limits(mem="4G", cpu="5", gpu_type=gpu_type, gpus=2)
        runtime.with_worker_limits(mem="4G", cpu="5", gpu_type=gpu_type, gpus=2)

        runtime.with_scheduler_limits(gpus=3)  # default patch = False
        runtime.with_scheduler_requests(cpu="4", patch=True)

        runtime.with_worker_limits(cpu="10", patch=True)
        runtime.with_worker_requests(mem="3G")  # default patch = False
        _ = runtime.client

        self.kube_cluster_mock.assert_called_once()

        self._assert_pod_creation_config(
            expected_runtime_class_name="dask",
            assert_create_pod_called=False,
            assert_namespace_env_variable=False,
        )
        self._assert_v3io_mount_or_creds_configured(
            self.v3io_user, self.v3io_access_key, masked=False
        )
        self._assert_pods_resources(
            expected_worker_requests={
                "memory": "3G",
            },
            expected_worker_limits={"memory": "4G", "cpu": "10", "nvidia.com/gpu": 2},
            expected_scheduler_requests={
                "memory": "2G",
                "cpu": "4",
            },
            expected_scheduler_limits={"nvidia.com/gpu": 3},
        )

    def test_dask_runtime_with_resources(self, db: Session, client: TestClient):
        runtime: mlrun.runtimes.DaskCluster = self._generate_runtime()

        expected_requests = generate_resources(mem="2G", cpu=3)
        runtime.with_scheduler_requests(
            mem=expected_requests["memory"], cpu=expected_requests["cpu"]
        )
        runtime.with_worker_requests(
            mem=expected_requests["memory"], cpu=expected_requests["cpu"]
        )
        gpu_type = "nvidia.com/gpu"
        expected_gpus = 2
        expected_scheduler_limits = generate_resources(
            mem="4G", cpu=5, gpus=expected_gpus, gpu_type=gpu_type
        )
        expected_worker_limits = generate_resources(
            mem="4G", cpu=5, gpus=expected_gpus, gpu_type=gpu_type
        )
        runtime.with_scheduler_limits(
            mem=expected_scheduler_limits["memory"],
            cpu=expected_scheduler_limits["cpu"],
            gpus=expected_gpus,
            gpu_type=gpu_type,
        )
        runtime.with_worker_limits(
            mem=expected_worker_limits["memory"],
            cpu=expected_worker_limits["cpu"],
            gpus=expected_gpus,
            gpu_type=gpu_type,
        )
        _ = runtime.client

        self.kube_cluster_mock.assert_called_once()

        self._assert_pod_creation_config(
            expected_runtime_class_name="dask",
            assert_create_pod_called=False,
            assert_namespace_env_variable=False,
        )
        self._assert_v3io_mount_or_creds_configured(
            self.v3io_user, self.v3io_access_key, masked=False
        )
        self._assert_pods_resources(
            expected_requests,
            expected_worker_limits,
            expected_requests,
            expected_scheduler_limits,
        )

    def test_dask_runtime_without_specifying_resources(
        self, db: Session, client: TestClient
    ):
        for test_case in [
            {
                # when are not defaults defined
                "default_function_pod_resources": {
                    "requests": {"cpu": None, "memory": None, "gpu": None},
                    "limits": {"cpu": None, "memory": None, "gpu": None},
                },
                "expected_scheduler_resources": {
                    "requests": {},
                    "limits": {},
                },
                "expected_worker_resources": {
                    "requests": {},
                    "limits": {},
                },
            },
            {
                "default_function_pod_resources": {  # with defaults
                    "requests": {"cpu": "25m", "memory": "1M"},
                    "limits": {"cpu": "2", "memory": "1G"},
                },
                "expected_scheduler_resources": {
                    "requests": {"cpu": "25m", "memory": "1M"},
                    "limits": {"cpu": "2", "memory": "1G"},
                },
                "expected_worker_resources": {
                    "requests": {"cpu": "25m", "memory": "1M"},
                    "limits": {"cpu": "2", "memory": "1G"},
                },
            },
        ]:
            mlrun.mlconf.default_function_pod_resources = test_case.get(
                "default_function_pod_resources"
            )

            runtime: mlrun.runtimes.DaskCluster = self._generate_runtime()
            expected_worker_resources = test_case.setdefault(
                "expected_worker_resources", {}
            )
            expected_scheduler_resources = test_case.setdefault(
                "expected_scheduler_resources", {}
            )

            expected_worker_requests = expected_worker_resources.get("requests")
            expected_worker_limits = expected_worker_resources.get("limits")
            expected_scheduler_requests = expected_scheduler_resources.get("requests")
            expected_scheduler_limits = expected_scheduler_resources.get("limits")

            _ = runtime.client
            self._assert_pods_resources(
                expected_worker_requests,
                expected_worker_limits,
                expected_scheduler_requests,
                expected_scheduler_limits,
            )

    def test_dask_with_node_selection(self, db: Session, client: TestClient):
        runtime = self._generate_runtime()

        node_name = "some-node-name"
        runtime.with_node_selection(node_name)
        node_selector = {
            "label-a": "val1",
            "label-2": "val2",
        }
        runtime.with_node_selection(node_selector=node_selector)
        affinity = self._generate_affinity()
        runtime.with_node_selection(affinity=affinity)
        _ = runtime.client

        self.kube_cluster_mock.assert_called_once()

        self._assert_pod_creation_config(
            expected_runtime_class_name="dask",
            assert_create_pod_called=False,
            assert_namespace_env_variable=False,
            expected_node_name=node_name,
            expected_node_selector=node_selector,
            expected_affinity=affinity,
        )

    def test_dask_with_priority_class_name(self, db: Session, client: TestClient):
        default_priority_class_name = "default-priority"
        mlrun.mlconf.default_function_priority_class_name = default_priority_class_name
        mlrun.mlconf.valid_function_priority_class_names = default_priority_class_name
        runtime = self._generate_runtime()

        _ = runtime.client

        self.kube_cluster_mock.assert_called_once()

        self._assert_pod_creation_config(
            expected_runtime_class_name="dask",
            assert_create_pod_called=False,
            assert_namespace_env_variable=False,
            expected_priority_class_name=default_priority_class_name,
        )

        runtime = self._generate_runtime()
        medium_priority_class_name = "medium-priority"
        mlrun.mlconf.valid_function_priority_class_names = ",".join(
            [default_priority_class_name, medium_priority_class_name]
        )
        runtime.with_priority_class(medium_priority_class_name)

        _ = runtime.client

        self._assert_pod_creation_config(
            expected_runtime_class_name="dask",
            assert_create_pod_called=False,
            assert_namespace_env_variable=False,
            expected_priority_class_name=medium_priority_class_name,
        )

    def test_dask_with_default_node_selector(self, db: Session, client: TestClient):
        node_selector = {
            "label-a": "val1",
            "label-2": "val2",
        }
        mlrun.mlconf.default_function_node_selector = base64.b64encode(
            json.dumps(node_selector).encode("utf-8")
        )
        runtime = self._generate_runtime()
        _ = runtime.client

        self.kube_cluster_mock.assert_called_once()

        self._assert_pod_creation_config(
            expected_runtime_class_name="dask",
            assert_create_pod_called=False,
            assert_namespace_env_variable=False,
            expected_node_selector=node_selector,
        )

    def test_dask_with_default_security_context(self, db: Session, client: TestClient):
        runtime = self._generate_runtime()

        _ = runtime.client
        self.kube_cluster_mock.assert_called_once()
        self.assert_security_context()

        default_security_context_dict = {
            "runAsUser": 1000,
            "runAsGroup": 3000,
        }
        default_security_context = self._generate_security_context(
            default_security_context_dict["runAsUser"],
            default_security_context_dict["runAsGroup"],
        )

        mlrun.mlconf.function.spec.security_context.default = base64.b64encode(
            json.dumps(default_security_context_dict).encode("utf-8")
        )
        runtime = self._generate_runtime()

        _ = runtime.client
        assert self.kube_cluster_mock.call_count == 2
        self.assert_security_context(default_security_context)

    def test_dask_with_security_context(self, db: Session, client: TestClient):
        runtime = self._generate_runtime()
        other_security_context = self._generate_security_context(
            2000,
            2000,
        )

        # override security context
        runtime.with_security_context(other_security_context)
        _ = runtime.client
        self.assert_security_context(other_security_context)

    def test_enrich_dask_cluster(self):
        function = mlrun.runtimes.DaskCluster(
            metadata=dict(
                name="test",
                project="project",
                labels={"label1": "val1"},
                annotations={"annotation1": "val1"},
            ),
            spec=dict(
                nthreads=1,
                worker_resources={"limits": {"memory": "1Gi"}},
                scheduler_resources={"limits": {"memory": "1Gi"}},
                env=[
                    {"name": "MLRUN_NAMESPACE", "value": "other-namespace"},
                    k8s_client.V1EnvVar(name="MLRUN_TAG", value="latest"),
                ],
            ),
        )

        function.generate_runtime_k8s_env = unittest.mock.Mock(
            return_value=[
                {"name": "MLRUN_DEFAULT_PROJECT", "value": "project"},
                {"name": "MLRUN_NAMESPACE", "value": "test-namespace"},
            ]
        )

        # add default envvars that expected to be on enriched pods
        # do it to verify later on it is not duplicated and appears only once
        function.spec.env.extend(function.generate_runtime_k8s_env())

        expected_resources = {
            "limits": {"memory": "1Gi"},
            "requests": {},
        }
        expected_env = [
            {"name": "MLRUN_DEFAULT_PROJECT", "value": "project"},
            {"name": "MLRUN_NAMESPACE", "value": "test-namespace"},
            k8s_client.V1EnvVar(name="MLRUN_TAG", value="latest"),
        ]
        expected_labels = {
            "mlrun/project": "project",
            "mlrun/class": "dask",
            "mlrun/function": "test",
            "label1": "val1",
            "mlrun/scrape-metrics": "True",
            "mlrun/tag": "latest",
        }

        secrets = []
        client_version = "1.6.0"
        client_python_version = "3.9"
        scheduler_pod, worker_pod, function, namespace = (
            server.api.runtime_handlers.daskjob.enrich_dask_cluster(
                function, secrets, client_version, client_python_version
            )
        )

        assert scheduler_pod.metadata.namespace == namespace
        assert worker_pod.metadata.namespace == namespace
        assert scheduler_pod.metadata.labels == expected_labels
        assert worker_pod.metadata.labels == expected_labels
        assert scheduler_pod.spec.containers[0].args == ["dask", "scheduler"]
        assert worker_pod.spec.containers[0].args == [
            "dask",
            "worker",
            "--nthreads",
            "1",
            "--memory-limit",
            "1Gi",
        ]
        assert worker_pod.spec.containers[0].resources == expected_resources
        assert scheduler_pod.spec.containers[0].resources == expected_resources
        assert worker_pod.spec.containers[0].env == expected_env
        assert scheduler_pod.spec.containers[0].env == expected_env

        # used once by test, once by enrich_dask_cluster
        assert function.generate_runtime_k8s_env.call_count == 2

    def test_deploy_dask_function_with_enriched_security_context(
        self, db: Session, client: TestClient, k8s_secrets_mock: K8sSecretsMock
    ):
        runtime = self._generate_runtime()
        user_unix_id = 1000
        auth_info = mlrun.common.schemas.AuthInfo(user_unix_id=user_unix_id)
        mlrun.mlconf.igz_version = "3.6"
        mlrun.mlconf.function.spec.security_context.enrichment_mode = (
            mlrun.common.schemas.function.SecurityContextEnrichmentModes.disabled.value
        )
        _ = server.api.api.endpoints.functions._start_function(runtime, auth_info)
        pod = self._get_pod_creation_args()
        print(pod)
        self.assert_security_context()

        mlrun.mlconf.function.spec.security_context.enrichment_mode = (
            mlrun.common.schemas.function.SecurityContextEnrichmentModes.override.value
        )
        runtime = self._generate_runtime()
        _ = server.api.api.endpoints.functions._start_function(runtime, auth_info)
        self.assert_security_context(
            self._generate_security_context(
                run_as_group=mlrun.mlconf.function.spec.security_context.enrichment_group_id,
                run_as_user=user_unix_id,
            )
        )<|MERGE_RESOLUTION|>--- conflicted
+++ resolved
@@ -20,11 +20,8 @@
 
 from dask import distributed
 from fastapi.testclient import TestClient
-<<<<<<< HEAD
+from kubernetes import client as k8s_client
 from mlrun_pipelines.mounts import auto_mount
-=======
-from kubernetes import client as k8s_client
->>>>>>> d777f65d
 from sqlalchemy.orm import Session
 
 import mlrun
