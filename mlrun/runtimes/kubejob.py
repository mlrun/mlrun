--- conflicted
+++ resolved
@@ -15,19 +15,6 @@
 from kubernetes import client
 
 from ..model import RunObject
-<<<<<<< HEAD
-from ..utils import get_in, logger, normalize_name, update_in
-from .base import RunError
-from .container import ContainerJobSpec, ContainerRuntime
-
-
-class KubejobSpec(ContainerJobSpec):
-    def __init__(self, command=None, args=None, image=None, mode=None, workers=None,
-                 volumes=None, volume_mounts=None, env=None, resources=None,
-                 replicas=None, image_pull_policy=None, service_account=None, build=None):
-        super().__init__(command=command, args=args, image=image,
-                         mode=mode, workers=workers, build=build)
-=======
 from ..utils import normalize_name, update_in
 from .base import RunError, FunctionSpec
 from .container import ContainerRuntime
@@ -41,7 +28,6 @@
         super().__init__(command=command, args=args, image=image,
                          mode=mode, workers=workers, build=build,
                          entry_points=entry_points, description=description)
->>>>>>> 9cd19ec8
         self.volumes = volumes or []
         self.volume_mounts = volume_mounts or []
         self.env = env or []
@@ -88,19 +74,12 @@
             [self.spec.env.append(e) for e in self._cop.container.env]
             self._cop.container.env.clear()
         if self._cop.volumes:
-<<<<<<< HEAD
-            [self.spec.volumes.append(v) for v in self._cop.volumes]
-            self._cop.volumes.clear()
-        if self._cop.container.volume_mounts:
-            [self.spec.volume_mounts.append(v) for v in self._cop.container.volume_mounts]
-=======
             [self.spec.volumes.append(v) for v in
              api.sanitize_for_serialization(self._cop.volumes)]
             self._cop.volumes.clear()
         if self._cop.container.volume_mounts:
             [self.spec.volume_mounts.append(v) for v in
              api.sanitize_for_serialization(self._cop.container.volume_mounts)]
->>>>>>> 9cd19ec8
             self._cop.container.volume_mounts.clear()
 
     def set_env(self, name, value):
@@ -119,8 +98,6 @@
         if cpu:
             limits['cpu'] = cpu
         update_in(self.spec.resources, 'limits', limits)
-<<<<<<< HEAD
-=======
 
     # TODO: Verify if gpus are needed here too
     def with_requests(self, mem=None, cpu=None):
@@ -130,7 +107,6 @@
         if cpu:
             requests['cpu'] = cpu
         update_in(self.spec.resources, 'requests', requests)
->>>>>>> 9cd19ec8
 
     def _run(self, runobj: RunObject, execution):
 
@@ -152,10 +128,7 @@
         try:
             pod_name, namespace =  k8s.create_pod(pod)
         except client.rest.ApiException as e:
-<<<<<<< HEAD
             print(str(e))
-=======
->>>>>>> 9cd19ec8
             raise RunError(str(e))
 
         status = 'unknown'
@@ -188,19 +161,6 @@
             new_meta.generate_name = norm_name
         return new_meta
 
-<<<<<<< HEAD
-    def _image_path(self):
-        image = self.spec.image
-        if not image.startswith('.'):
-            return image
-        if 'DEFAULT_DOCKER_REGISTRY' in environ:
-            return '{}/{}'.format(environ.get('DEFAULT_DOCKER_REGISTRY'), image[1:])
-        if 'IGZ_NAMESPACE_DOMAIN' in environ:
-            return 'docker-registry.{}:80/{}'.format(environ.get('IGZ_NAMESPACE_DOMAIN'), image[1:])
-        raise RunError('local container registry is not defined')
-
-=======
->>>>>>> 9cd19ec8
 
 def func_to_pod(image, runtime, extra_env, command, args):
 
