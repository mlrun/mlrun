--- conflicted
+++ resolved
@@ -204,13 +204,10 @@
         if RuntimeKinds.is_local_runtime(kind):
             return False
 
-<<<<<<< HEAD
-=======
         # both spark and remote spark uses different mechanism for assigning images
         return kind not in [RuntimeKinds.spark, RuntimeKinds.remotespark]
 
 
->>>>>>> 24206157
 def get_runtime_class(kind: str):
     if kind == RuntimeKinds.mpijob:
         return MpiRuntimeContainer.selector()
