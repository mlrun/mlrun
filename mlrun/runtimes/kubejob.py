--- conflicted
+++ resolved
@@ -13,25 +13,16 @@
 # limitations under the License.
 
 from base64 import b64decode
-from kubernetes import client
 from os import environ
 
-<<<<<<< HEAD
 from kubernetes import client
 
 from ..builder import build_image
 from ..config import config
-=======
-from ..model import RunObject, K8sRuntime
-from ..utils import get_in, logger
->>>>>>> c4be468c
 from ..k8s_utils import k8s_helper
-from ..model import RunObject
+from ..model import K8sRuntime, RunObject
 from ..utils import get_in, logger
 from .base import MLRuntime, RunError
-<<<<<<< HEAD
-=======
-from ..builder import build_image
 
 
 def nuclio_to_k8s(kind, spec, image=''):
@@ -46,7 +37,6 @@
         r.volumes.append(vol.get('volume'))
         r.volume_mounts.append(vol.get('volumeMount'))
     return r
->>>>>>> c4be468c
 
 
 class KubejobRuntime(MLRuntime):
@@ -156,9 +146,8 @@
 
     pod_spec = client.V1PodSpec(containers=[container],
                                 restart_policy='Never',
-<<<<<<< HEAD
-                                volumes=vols,
-                                service_account=get_in(runtime.spec, 'serviceAccount'))
+                                volumes=runtime.volumes,
+                                service_account=runtime.service_account)
 
     return pod_spec
 
@@ -183,10 +172,4 @@
     logger.info(f'build completed with {status}')
     if status in ['failed', 'error']:
         raise RunError(f' build {status}!')
-    return image
-=======
-                                volumes=runtime.volumes,
-                                service_account=runtime.service_account)
-
-    return pod_spec
->>>>>>> c4be468c
+    return image