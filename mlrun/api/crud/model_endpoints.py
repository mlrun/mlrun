import json
<<<<<<< HEAD
import textwrap
from typing import Any, Dict, List, Mapping, Optional
=======
from typing import Any, Dict, List, Optional
>>>>>>> f1f02698

from nuclio.utils import DeployError
from sqlalchemy.orm import Session
from v3io.dataplane import RaiseForStatus

import mlrun.api.api.utils
import mlrun.api.utils.clients.opa
import mlrun.datastore.store_resources
from mlrun.api.api.utils import get_run_db_instance, _submit_run
from mlrun.api.schemas import (
    Features,
    Metric,
    ModelEndpoint,
    ModelEndpointMetadata,
    ModelEndpointSpec,
    ModelEndpointStatus,
)
from mlrun.api.schemas.model_endpoints import ModelEndpointList
from mlrun.api.utils.singletons.db import get_db
from mlrun.artifacts import ModelArtifact
from mlrun.config import config
from mlrun.errors import (
    MLRunBadRequestError,
    MLRunInvalidArgumentError,
    MLRunNotFoundError,
)
from mlrun.k8s_utils import get_k8s_helper
from mlrun.runtimes import KubejobRuntime, RemoteRuntime
from mlrun.runtimes.function import get_nuclio_deploy_status, deploy_nuclio_function
from mlrun.utils.helpers import logger
from mlrun.utils.model_monitoring import parse_model_endpoint_store_prefix
from mlrun.utils.v3io_clients import get_frames_client, get_v3io_client

ENDPOINTS = "endpoints"
EVENTS = "events"


class ModelEndpoints:
    @staticmethod
    def create_or_patch(
        db_session: Session,
        access_key: str,
        model_endpoint: ModelEndpoint,
        auth_info: mlrun.api.schemas.AuthInfo = mlrun.api.schemas.AuthInfo(),
    ):
        """
        Creates or patch a KV record with the given model_endpoint record

        :param access_key: V3IO access key for managing user permissions
        :param model_endpoint: An object representing a model endpoint
        """
        mlrun.api.utils.clients.opa.Client().query_resource_permissions(
            mlrun.api.schemas.AuthorizationResourceTypes.model_endpoint,
            model_endpoint.metadata.project,
            model_endpoint.metadata.uid,
            mlrun.api.schemas.AuthorizationAction.store,
            auth_info,
        )

        if model_endpoint.spec.model_uri or model_endpoint.status.feature_stats:
            logger.info(
                "Getting feature metadata",
                project=model_endpoint.metadata.project,
                model=model_endpoint.spec.model,
                function=model_endpoint.spec.function_uri,
                model_uri=model_endpoint.spec.model_uri,
            )

        # If model artifact was supplied, grab model meta data from artifact
        if model_endpoint.spec.model_uri:
            logger.info(
                "Getting model object, inferring column names and collecting feature stats"
            )
            run_db = mlrun.api.api.utils.get_run_db_instance(db_session, auth_info)
            model_obj: ModelArtifact = (
                mlrun.datastore.store_resources.get_store_resource(
                    model_endpoint.spec.model_uri, db=run_db
                )
            )

            if not model_endpoint.status.feature_stats and hasattr(
                model_obj, "feature_stats"
            ):
                model_endpoint.status.feature_stats = model_obj.feature_stats

            if not model_endpoint.spec.label_names and hasattr(model_obj, "outputs"):
                model_label_names = [
                    _clean_feature_name(f.name) for f in model_obj.outputs
                ]
                model_endpoint.spec.label_names = model_label_names

            if not model_endpoint.spec.algorithm and hasattr(model_obj, "algorithm"):
                model_endpoint.spec.algorithm = model_obj.algorithm

        # If feature_stats was either populated by model_uri or by manual input, make sure to keep the names
        # of the features. If feature_names was supplied, replace the names set in feature_stats, otherwise - make
        # sure to keep a clean version of the names
        if model_endpoint.status.feature_stats:
            logger.info("Feature stats found, cleaning feature names")
            if model_endpoint.spec.feature_names:
                if len(model_endpoint.status.feature_stats) != len(
                    model_endpoint.spec.feature_names
                ):
                    raise MLRunInvalidArgumentError(
                        f"feature_stats and feature_names have a different number of names, while expected to match"
                        f"feature_stats({len(model_endpoint.status.feature_stats)}), "
                        f"feature_names({len(model_endpoint.spec.feature_names)})"
                    )
            clean_feature_stats = {}
            clean_feature_names = []
            for i, (feature, stats) in enumerate(
                model_endpoint.status.feature_stats.items()
            ):
                if model_endpoint.spec.feature_names:
                    clean_name = _clean_feature_name(
                        model_endpoint.spec.feature_names[i]
                    )
                else:
                    clean_name = _clean_feature_name(feature)
                clean_feature_stats[clean_name] = stats
                clean_feature_names.append(clean_name)
            model_endpoint.status.feature_stats = clean_feature_stats
            model_endpoint.spec.feature_names = clean_feature_names

            logger.info(
                "Done preparing feature names and stats",
                feature_names=model_endpoint.spec.feature_names,
            )

        # If none of the above was supplied, feature names will be assigned on first contact with the model monitoring
        # system
        logger.info("Updating model endpoint", endpoint_id=model_endpoint.metadata.uid)

        write_endpoint_to_kv(
            access_key=access_key, endpoint=model_endpoint, update=True,
        )

        logger.info("Model endpoint updated", endpoint_id=model_endpoint.metadata.uid)

        return model_endpoint

    @staticmethod
    def delete_endpoint_record(
        auth_info: mlrun.api.schemas.AuthInfo, project: str, endpoint_id: str
    ):
        """
        Deletes the KV record of a given model endpoint, project and endpoint_id are used for lookup

        :param auth_info: The required auth information for doing the deletion
        :param project: The name of the project
        :param endpoint_id: The id of the endpoint
        """
        mlrun.api.utils.clients.opa.Client().query_resource_permissions(
            mlrun.api.schemas.AuthorizationResourceTypes.model_endpoint,
            project,
            endpoint_id,
            mlrun.api.schemas.AuthorizationAction.delete,
            auth_info,
        )
        access_key = get_access_key(auth_info)
        logger.info("Clearing model endpoint table", endpoint_id=endpoint_id)
        client = get_v3io_client(endpoint=config.v3io_api)

        path = config.model_endpoint_monitoring.store_prefixes.default.format(
            project=project, kind=ENDPOINTS
        )
        _, container, path = parse_model_endpoint_store_prefix(path)

        client.kv.delete(
            container=container,
            table_path=path,
            key=endpoint_id,
            access_key=access_key,
        )

        logger.info("Model endpoint table cleared", endpoint_id=endpoint_id)

    @staticmethod
    def list_endpoints(
        auth_info: mlrun.api.schemas.AuthInfo,
        project: str,
        model: Optional[str] = None,
        function: Optional[str] = None,
        labels: Optional[List[str]] = None,
        metrics: Optional[List[str]] = None,
        start: str = "now-1h",
        end: str = "now",
    ) -> ModelEndpointList:
        """
        Returns a list of ModelEndpointState objects. Each object represents the current state of a model endpoint.
        This functions supports filtering by the following parameters:
        1) model
        2) function
        3) labels
        By default, when no filters are applied, all available endpoints for the given project will be listed.

        In addition, this functions provides a facade for listing endpoint related metrics. This facade is time-based
        and depends on the 'start' and 'end' parameters. By default, when the metrics parameter is None, no metrics are
        added to the output of this function.

        :param access_key: V3IO access key for managing user permissions
        :param project: The name of the project
        :param model: The name of the model to filter by
        :param function: The name of the function to filter by
        :param labels: A list of labels to filter by. Label filters work by either filtering a specific value of a label
        (i.e. list("key==value")) or by looking for the existence of a given key (i.e. "key")
        :param metrics: A list of metrics to return for each endpoint, read more in 'TimeMetric'
        :param start: The start time of the metrics
        :param end: The end time of the metrics
        """

        logger.info(
            "Listing endpoints",
            project=project,
            model=model,
            function=function,
            labels=labels,
            metrics=metrics,
            start=start,
            end=end,
        )

        client = get_v3io_client(endpoint=config.v3io_api)

        path = config.model_endpoint_monitoring.store_prefixes.default.format(
            project=project, kind=ENDPOINTS
        )
        _, container, path = parse_model_endpoint_store_prefix(path)

        cursor = client.kv.new_cursor(
            container=container,
            table_path=path,
            access_key=auth_info.data_session,
            filter_expression=build_kv_cursor_filter_expression(
                project, function, model, labels
            ),
            attribute_names=["endpoint_id"],
        )

        endpoint_list = ModelEndpointList(endpoints=[])
        while True:
            item = cursor.next_item()
            if item is None:
                break
            endpoint_id = item["endpoint_id"]
            endpoint = ModelEndpoints.get_endpoint(
                auth_info=auth_info,
                project=project,
                endpoint_id=endpoint_id,
                metrics=metrics,
                start=start,
                end=end,
            )
            endpoint_list.endpoints.append(endpoint)
        allowed_endpoints = mlrun.api.utils.clients.opa.Client().filter_resources_by_permissions(
            mlrun.api.schemas.AuthorizationResourceTypes.model_endpoint,
            endpoint_list.endpoints,
            lambda _endpoint: (_endpoint.metadata.project, _endpoint.metadata.uid,),
            auth_info,
        )
        endpoint_list.endpoints = allowed_endpoints
        return endpoint_list

    @staticmethod
    def get_endpoint(
        auth_info: mlrun.api.schemas.AuthInfo,
        project: str,
        endpoint_id: str,
        metrics: Optional[List[str]] = None,
        start: str = "now-1h",
        end: str = "now",
        feature_analysis: bool = False,
    ) -> ModelEndpoint:
        """
        Returns a ModelEndpoint object with additional metrics and feature related data.

        :param auth_info: The required auth information for doing the deletion
        :param project: The name of the project
        :param endpoint_id: The id of the model endpoint
        :param metrics: A list of metrics to return for each endpoint, read more in 'TimeMetric'
        :param start: The start time of the metrics
        :param end: The end time of the metrics
        :param feature_analysis: When True, the base feature statistics and current feature statistics will be added to
        the output of the resulting object
        """
        mlrun.api.utils.clients.opa.Client().query_resource_permissions(
            mlrun.api.schemas.AuthorizationResourceTypes.model_endpoint,
            project,
            endpoint_id,
            mlrun.api.schemas.AuthorizationAction.read,
            auth_info,
        )
        access_key = get_access_key(auth_info)
        logger.info(
            "Getting model endpoint record from kv", endpoint_id=endpoint_id,
        )

        client = get_v3io_client(endpoint=config.v3io_api)

        path = config.model_endpoint_monitoring.store_prefixes.default.format(
            project=project, kind=ENDPOINTS
        )
        _, container, path = parse_model_endpoint_store_prefix(path)

        endpoint = client.kv.get(
            container=container,
            table_path=path,
            key=endpoint_id,
            access_key=access_key,
            raise_for_status=RaiseForStatus.never,
        )
        endpoint = endpoint.output.item

        if not endpoint:
            raise MLRunNotFoundError(f"Endpoint {endpoint_id} not found")

        labels = endpoint.get("labels")

        feature_names = endpoint.get("feature_names")
        feature_names = _json_loads_if_not_none(feature_names)

        label_names = endpoint.get("label_names")
        label_names = _json_loads_if_not_none(label_names)

        feature_stats = endpoint.get("feature_stats")
        feature_stats = _json_loads_if_not_none(feature_stats)

        current_stats = endpoint.get("current_stats")
        current_stats = _json_loads_if_not_none(current_stats)

        drift_measures = endpoint.get("drift_measures")
        drift_measures = _json_loads_if_not_none(drift_measures)

        monitor_configuration = endpoint.get("monitor_configuration")
        monitor_configuration = _json_loads_if_not_none(monitor_configuration)

        endpoint = ModelEndpoint(
            metadata=ModelEndpointMetadata(
                project=endpoint.get("project"),
                labels=_json_loads_if_not_none(labels),
                uid=endpoint_id,
            ),
            spec=ModelEndpointSpec(
                function_uri=endpoint.get("function_uri"),
                model=endpoint.get("model"),
                model_class=endpoint.get("model_class") or None,
                model_uri=endpoint.get("model_uri") or None,
                feature_names=feature_names or None,
                label_names=label_names or None,
                stream_path=endpoint.get("stream_path") or None,
                algorithm=endpoint.get("algorithm") or None,
                monitor_configuration=monitor_configuration or None,
                active=endpoint.get("active") or None,
            ),
            status=ModelEndpointStatus(
                state=endpoint.get("state") or None,
                feature_stats=feature_stats or None,
                current_stats=current_stats or None,
                first_request=endpoint.get("first_request") or None,
                last_request=endpoint.get("last_request") or None,
                accuracy=endpoint.get("accuracy") or None,
                error_count=endpoint.get("error_count") or None,
                drift_status=endpoint.get("drift_status") or None,
            ),
        )

        if feature_analysis and feature_names:
            endpoint_features = get_endpoint_features(
                feature_names=feature_names,
                feature_stats=feature_stats,
                current_stats=current_stats,
            )
            if endpoint_features:
                endpoint.status.features = endpoint_features
                endpoint.status.drift_measures = drift_measures

        if metrics:
            endpoint_metrics = get_endpoint_metrics(
                access_key=access_key,
                project=project,
                endpoint_id=endpoint_id,
                start=start,
                end=end,
                metrics=metrics,
            )
            if endpoint_metrics:
                endpoint.status.metrics = endpoint_metrics

        return endpoint

    @staticmethod
    def deploy_monitoring_functions(
        project: str,
        model_monitoring_access_key: str,
        db_session,
        auth_info: mlrun.api.schemas.AuthInfo,
    ):
        ModelEndpoints.deploy_model_monitoring_stream_processing(
            project=project, model_monitoring_access_key=model_monitoring_access_key
        )
        ModelEndpoints.deploy_model_monitoring_batch_processing(
            project=project,
            model_monitoring_access_key=model_monitoring_access_key,
            db_session=db_session,
            auth_info=auth_info,
        )

    @staticmethod
    def deploy_model_monitoring_stream_processing(
        project: str, model_monitoring_access_key: str
    ):
        try:
            logger.info(
                f"Checking deployment status for model-monitoring-stream [{project}]"
            )
            get_nuclio_deploy_status(
                name="model-monitoring-stream", project=project, tag=""
            )
            logger.info(
                f"Detected model-monitoring-stream [{project}] already deployed"
            )
            return
        except DeployError:
            pass

        logger.info(f"Deploying model-monitoring-stream [{project}]")
        logger.debug("Importing model-monitoring-stream function from function hub")

        # TODO remove custom function tag
        fn: RemoteRuntime = mlrun.import_function(
            "hub://model_monitoring_stream:experimental"
        )
        fn.metadata.project = project

        stream_path = config.model_endpoint_monitoring.store_prefixes.default.format(
            project=project, kind="stream"
        )

        fn.add_v3io_stream_trigger(
            stream_path=stream_path, name="monitoring_stream_trigger"
        )
        # TODO remove custom image
        fn.spec.image = "mlrun/mlrun:automation"

        fn.set_env("MODEL_MONITORING_ACCESS_KEY", model_monitoring_access_key)
        fn.set_env("MODEL_MONITORING_PARAMETERS", json.dumps({"project": project}))

        fn.apply(mlrun.mount_v3io())
        deploy_nuclio_function(fn)

    @staticmethod
    def deploy_model_monitoring_batch_processing(
        project: str,
        model_monitoring_access_key: str,
        db_session,
        auth_info: mlrun.api.schemas.AuthInfo,
    ):
        # Test if mlrun-job already deployed
        function_list = get_db().list_functions(
            session=db_session, name="model-monitoring-batch", project=project
        )

        if function_list:
            logger.info(f"Detected model-monitoring-batch [{project}] already deployed")
            return

        logger.info(f"Deploying model-monitoring-batch [{project}]")
        logger.debug("Importing model-monitoring-batch function from function hub")

        fn: KubejobRuntime = mlrun.import_function(
            "hub://model_monitoring_batch:experimental"
        )

        fn.set_db_connection(get_run_db_instance(db_session, auth_info.session))

        fn.metadata.project = project
        fn.apply(mlrun.mount_v3io())

        # TODO remove custom image
        fn.spec.image = "mlrun/mlrun:automation"
        fn.set_env("MODEL_MONITORING_ACCESS_KEY", model_monitoring_access_key)

        function_uri = fn.save()
        function_uri = function_uri.replace("db://", "")

        task = mlrun.new_task(name="model-monitoring-batch", project=project)

        data = {
            "task": task.to_dict(),
            "schedule": "0 */1 * * *",
            "functionUrl": function_uri,
        }

        _submit_run(db_session=db_session, auth_info=auth_info, data=data)


def write_endpoint_to_kv(access_key: str, endpoint: ModelEndpoint, update: bool = True):
    """
    Writes endpoint data to KV, a prerequisite for initializing the monitoring process

    :param access_key: V3IO access key for managing user permissions
    :param endpoint: ModelEndpoint object
    :param update: When True, use client.kv.update, otherwise use client.kv.put
    """

    labels = endpoint.metadata.labels or {}
    searchable_labels = {f"_{k}": v for k, v in labels.items()} if labels else {}

    feature_names = endpoint.spec.feature_names or []
    label_names = endpoint.spec.label_names or []
    feature_stats = endpoint.status.feature_stats or {}
    current_stats = endpoint.status.current_stats or {}
    monitor_configuration = endpoint.spec.monitor_configuration or {}

    client = get_v3io_client(endpoint=config.v3io_api)
    function = client.kv.update if update else client.kv.put

    path = config.model_endpoint_monitoring.store_prefixes.default.format(
        project=endpoint.metadata.project, kind=ENDPOINTS
    )
    _, container, path = parse_model_endpoint_store_prefix(path)

    function(
        container=container,
        table_path=path,
        key=endpoint.metadata.uid,
        access_key=access_key,
        attributes={
            "endpoint_id": endpoint.metadata.uid,
            "project": endpoint.metadata.project,
            "function_uri": endpoint.spec.function_uri,
            "model": endpoint.spec.model,
            "model_class": endpoint.spec.model_class or "",
            "labels": json.dumps(labels),
            "model_uri": endpoint.spec.model_uri or "",
            "stream_path": endpoint.spec.stream_path or "",
            "active": endpoint.spec.active or "",
            "state": endpoint.status.state or "",
            "feature_stats": json.dumps(feature_stats),
            "current_stats": json.dumps(current_stats),
            "feature_names": json.dumps(feature_names),
            "label_names": json.dumps(label_names),
            "monitor_configuration": json.dumps(monitor_configuration),
            **searchable_labels,
        },
    )

    return endpoint


def _json_loads_if_not_none(field: Any):
    if field is None:
        return None
    return json.loads(field)


def _clean_feature_name(feature_name):
    return feature_name.replace(" ", "_").replace("(", "").replace(")", "")


def get_endpoint_metrics(
    access_key: str,
    project: str,
    endpoint_id: str,
    metrics: List[str],
    start: str = "now-1h",
    end: str = "now",
) -> Dict[str, Metric]:

    if not metrics:
        raise MLRunInvalidArgumentError("Metric names must be provided")

    path = config.model_endpoint_monitoring.store_prefixes.default.format(
        project=project, kind=EVENTS
    )
    _, container, path = parse_model_endpoint_store_prefix(path)

    client = get_frames_client(
        token=access_key, address=config.v3io_framesd, container=container,
    )

    data = client.read(
        backend="tsdb",
        table=path,
        columns=["endpoint_id", *metrics],
        filter=f"endpoint_id=='{endpoint_id}'",
        start=start,
        end=end,
    )

    data_dict = data.to_dict()
    metrics_mapping = {}
    for metric in metrics:
        metric_data = data_dict.get(metric)
        if metric_data is None:
            continue

        values = [(str(timestamp), value) for timestamp, value in metric_data.items()]
        metrics_mapping[metric] = Metric(name=metric, values=values)
    return metrics_mapping


def get_endpoint_features(
    feature_names: List[str],
    feature_stats: Optional[dict],
    current_stats: Optional[dict],
) -> List[Features]:
    safe_feature_stats = feature_stats or {}
    safe_current_stats = current_stats or {}

    features = []
    for name in feature_names:
        if feature_stats is not None and name not in feature_stats:
            logger.warn(f"Feature '{name}' missing from 'feature_stats'")
        if current_stats is not None and name not in current_stats:
            logger.warn(f"Feature '{name}' missing from 'current_stats'")
        f = Features.new(
            name, safe_feature_stats.get(name), safe_current_stats.get(name)
        )
        features.append(f)
    return features


def build_kv_cursor_filter_expression(
    project: str,
    function: Optional[str] = None,
    model: Optional[str] = None,
    labels: Optional[List[str]] = None,
):
    if not project:
        raise MLRunInvalidArgumentError("project can't be empty")

    filter_expression = [f"project=='{project}'"]

    if function:
        filter_expression.append(f"function=='{function}'")
    if model:
        filter_expression.append(f"model=='{model}'")
    if labels:
        for label in labels:

            if not label.startswith("_"):
                label = f"_{label}"

            if "=" in label:
                lbl, value = list(map(lambda x: x.strip(), label.split("=")))
                filter_expression.append(f"{lbl}=='{value}'")
            else:
                filter_expression.append(f"exists({label})")

    return " AND ".join(filter_expression)


def get_access_key(auth_info: mlrun.api.schemas.AuthInfo):
    access_key = auth_info.data_session
    if not access_key:
        raise MLRunBadRequestError("Data session is missing")
    return access_key<|MERGE_RESOLUTION|>--- conflicted
+++ resolved
@@ -1,10 +1,6 @@
 import json
-<<<<<<< HEAD
 import textwrap
-from typing import Any, Dict, List, Mapping, Optional
-=======
 from typing import Any, Dict, List, Optional
->>>>>>> f1f02698
 
 from nuclio.utils import DeployError
 from sqlalchemy.orm import Session
