--- conflicted
+++ resolved
@@ -1057,30 +1057,18 @@
     def store_project(
         self,
         name: str,
-<<<<<<< HEAD
-        project: Union[dict, mlrun.api.schemas.Project],
+        project: Union[dict, mlrun.projects.MlrunProject, mlrun.api.schemas.Project],
         use_vault=False,
-    ) -> mlrun.api.schemas.Project:
-=======
-        project: Union[dict, mlrun.projects.MlrunProject, mlrun.api.schemas.Project],
     ) -> mlrun.projects.MlrunProject:
->>>>>>> b53f5e5a
         path = f"projects/{name}"
         params = {"use-vault": use_vault}
         error_message = f"Failed storing project {name}"
         if isinstance(project, mlrun.api.schemas.Project):
             project = project.dict()
-<<<<<<< HEAD
-        response = self.api_call(
-            "PUT", path, error_message, body=json.dumps(project), params=params
-        )
-        return schemas.Project(**response.json())
-=======
         elif isinstance(project, mlrun.projects.MlrunProject):
             project = project.to_dict()
-        response = self.api_call("PUT", path, error_message, body=json.dumps(project),)
+        response = self.api_call("PUT", path, error_message, body=json.dumps(project),params=params)
         return mlrun.projects.MlrunProject.from_dict(response.json())
->>>>>>> b53f5e5a
 
     def patch_project(
         self,
@@ -1099,27 +1087,47 @@
         return mlrun.projects.MlrunProject.from_dict(response.json())
 
     def create_project(
-<<<<<<< HEAD
-        self, project: Union[dict, mlrun.api.schemas.Project], use_vault=False
-    ) -> mlrun.api.schemas.Project:
-        if isinstance(project, mlrun.api.schemas.Project):
-            project = project.dict()
-        params = {"use-vault": use_vault}
-        error_message = f"Failed creating project {project['name']}"
-=======
         self,
         project: Union[dict, mlrun.projects.MlrunProject, mlrun.api.schemas.Project],
+        use_vault=False,
     ) -> mlrun.projects.MlrunProject:
         if isinstance(project, mlrun.api.schemas.Project):
             project = project.dict()
         elif isinstance(project, mlrun.projects.MlrunProject):
             project = project.to_dict()
         error_message = f"Failed creating project {project['metadata']['name']}"
->>>>>>> b53f5e5a
         response = self.api_call(
-            "POST", "projects", error_message, body=json.dumps(project), params=params
+            "POST", "projects", error_message, body=json.dumps(project)
         )
         return mlrun.projects.MlrunProject.from_dict(response.json())
+
+    def create_project_secrets(
+            self,
+            project: str,
+            provider: Union[str, schemas.SecretProviderName] = schemas.SecretProviderName.vault,
+            secrets: dict = None):
+        if isinstance(provider, schemas.SecretProviderName):
+            provider = provider.value
+        path = f"projects/{project}/secrets"
+        body = {"provider": provider, "secrets": secrets}
+        error_message = f"Failed creating secret provider {project}/{provider}"
+        self.api_call(
+            "POST", path, error_message, body=json.dumps(body),
+        )
+
+    def create_user_secrets(
+            self,
+            user: str,
+            provider: Union[str, schemas.SecretProviderName] = schemas.SecretProviderName.vault,
+            secrets: dict = None):
+        if isinstance(provider, schemas.SecretProviderName):
+            provider = provider.value
+        path = f"user-secrets"
+        body = {"user": user, "provider": provider, "secrets": secrets}
+        error_message = f"Failed creating user secrets - {user}"
+        self.api_call(
+            "POST", path, error_message, body=json.dumps(body),
+        )
 
     @staticmethod
     def _validate_version_compatibility(server_version, client_version):
