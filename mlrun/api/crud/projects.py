# Copyright 2018 Iguazio
#
# Licensed under the Apache License, Version 2.0 (the "License");
# you may not use this file except in compliance with the License.
# You may obtain a copy of the License at
#
#   http://www.apache.org/licenses/LICENSE-2.0
#
# Unless required by applicable law or agreed to in writing, software
# distributed under the License is distributed on an "AS IS" BASIS,
# WITHOUT WARRANTIES OR CONDITIONS OF ANY KIND, either express or implied.
# See the License for the specific language governing permissions and
# limitations under the License.
#
import asyncio
import collections
import datetime
import typing

import fastapi.concurrency
import humanfriendly
import sqlalchemy.orm

import mlrun.api.crud
import mlrun.api.db.session
import mlrun.api.utils.events.events_factory as events_factory
import mlrun.api.utils.projects.remotes.follower
import mlrun.api.utils.singletons.db
import mlrun.api.utils.singletons.k8s
import mlrun.api.utils.singletons.scheduler
import mlrun.common.schemas
import mlrun.errors
import mlrun.utils.capabilities
import mlrun.utils.singleton
from mlrun.utils import logger


class Projects(
    mlrun.api.utils.projects.remotes.follower.Member,
    metaclass=mlrun.utils.singleton.AbstractSingleton,
):
    def __init__(self) -> None:
        super().__init__()
        self._cache = {
            "project_resources_counters": {"value": None, "ttl": datetime.datetime.min}
        }

    def create_project(
        self, session: sqlalchemy.orm.Session, project: mlrun.common.schemas.Project
    ):
        logger.debug(
            "Creating project",
            name=project.metadata.name,
            owner=project.spec.owner,
            created_time=project.metadata.created,
            desired_state=project.spec.desired_state,
            state=project.status.state,
            function_amount=len(project.spec.functions or []),
            artifact_amount=len(project.spec.artifacts or []),
            workflows_amount=len(project.spec.workflows or []),
        )
        mlrun.api.utils.singletons.db.get_db().create_project(session, project)

    def store_project(
        self,
        session: sqlalchemy.orm.Session,
        name: str,
        project: mlrun.common.schemas.Project,
    ):
        logger.debug(
            "Storing project",
            name=project.metadata.name,
            owner=project.spec.owner,
            created_time=project.metadata.created,
            desired_state=project.spec.desired_state,
            state=project.status.state,
            function_amount=len(project.spec.functions or []),
            artifact_amount=len(project.spec.artifacts or []),
            workflows_amount=len(project.spec.workflows or []),
        )
        mlrun.api.utils.singletons.db.get_db().store_project(session, name, project)

    def patch_project(
        self,
        session: sqlalchemy.orm.Session,
        name: str,
        project: dict,
        patch_mode: mlrun.common.schemas.PatchMode = mlrun.common.schemas.PatchMode.replace,
    ):
        logger.debug(
            "Patching project", name=name, project=project, patch_mode=patch_mode
        )
        mlrun.api.utils.singletons.db.get_db().patch_project(
            session, name, project, patch_mode
        )

    def delete_project(
        self,
        session: sqlalchemy.orm.Session,
        name: str,
        deletion_strategy: mlrun.common.schemas.DeletionStrategy = mlrun.common.schemas.DeletionStrategy.default(),
    ):
        logger.debug("Deleting project", name=name, deletion_strategy=deletion_strategy)
        if (
            deletion_strategy.is_restricted()
            or deletion_strategy == mlrun.common.schemas.DeletionStrategy.check
        ):
            if not mlrun.api.utils.singletons.db.get_db().is_project_exists(
                session, name
            ):
                return
            mlrun.api.utils.singletons.db.get_db().verify_project_has_no_related_resources(
                session, name
            )
            self._verify_project_has_no_external_resources(name)
            if deletion_strategy == mlrun.common.schemas.DeletionStrategy.check:
                return
        elif deletion_strategy.is_cascading():
            self.delete_project_resources(session, name)
        else:
            raise mlrun.errors.MLRunInvalidArgumentError(
                f"Unknown deletion strategy: {deletion_strategy}"
            )
        mlrun.api.utils.singletons.db.get_db().delete_project(
            session, name, deletion_strategy
        )

    def _verify_project_has_no_external_resources(self, project: str):
        # Resources which are not tracked in the MLRun DB need to be verified here. Currently these are project
        # secrets and model endpoints.
        mlrun.api.crud.ModelEndpoints().verify_project_has_no_model_endpoints(project)

        # Note: this check lists also internal secrets. The assumption is that any internal secret that relate to
        # an MLRun resource (such as model-endpoints) was already verified in previous checks. Therefore, any internal
        # secret existing here is something that the user needs to be notified about, as MLRun didn't generate it.
        # Therefore, this check should remain at the end of the verification flow.
        if (
            mlrun.utils.capabilities.Capabilities.k8s()
            and mlrun.api.utils.singletons.k8s.get_k8s_helper().get_project_secret_keys(
                project
            )
        ):
            raise mlrun.errors.MLRunPreconditionFailedError(
                f"Project {project} can not be deleted since related resources found: project secrets"
            )

    def delete_project_resources(
        self,
        session: sqlalchemy.orm.Session,
        name: str,
    ):
        # Delete schedules before runtime resources - otherwise they will keep getting created
        mlrun.api.utils.singletons.scheduler.get_scheduler().delete_schedules(
            session, name
        )

        # delete runtime resources
        mlrun.api.crud.RuntimeResources().delete_runtime_resources(
            session,
            label_selector=f"mlrun/project={name}",
            force=True,
        )

        # log collector service will delete the logs, so we don't need to do it here
        if (
            mlrun.mlconf.log_collector.mode
            == mlrun.common.schemas.LogsCollectorMode.legacy
        ):
            mlrun.api.crud.Logs().delete_logs(name)

        # delete db resources
        mlrun.api.utils.singletons.db.get_db().delete_project_related_resources(
            session, name
        )

        # delete model monitoring resources
        mlrun.api.crud.ModelEndpoints().delete_model_endpoints_resources(name)

        # delete project secrets - passing None will delete all secrets
<<<<<<< HEAD
        if mlrun.utils.capabilities.Capabilities.k8s():
            mlrun.api.utils.singletons.k8s.get_k8s_helper().delete_project_secrets(
                name, None
=======
        if mlrun.mlconf.is_api_running_on_k8s():
            secrets = None
            (
                secret_name,
                _,
            ) = mlrun.api.utils.singletons.k8s.get_k8s_helper().delete_project_secrets(
                name, secrets
            )
            events_client = events_factory.EventsFactory().get_events_client()
            events_client.emit(
                events_client.generate_project_secret_deleted_event(name, secret_name)
>>>>>>> ca091a4a
            )

    def get_project(
        self, session: sqlalchemy.orm.Session, name: str
    ) -> mlrun.common.schemas.Project:
        return mlrun.api.utils.singletons.db.get_db().get_project(session, name)

    def list_projects(
        self,
        session: sqlalchemy.orm.Session,
        owner: str = None,
        format_: mlrun.common.schemas.ProjectsFormat = mlrun.common.schemas.ProjectsFormat.full,
        labels: typing.List[str] = None,
        state: mlrun.common.schemas.ProjectState = None,
        names: typing.Optional[typing.List[str]] = None,
    ) -> mlrun.common.schemas.ProjectsOutput:
        return mlrun.api.utils.singletons.db.get_db().list_projects(
            session, owner, format_, labels, state, names
        )

    async def list_project_summaries(
        self,
        session: sqlalchemy.orm.Session,
        owner: str = None,
        labels: typing.List[str] = None,
        state: mlrun.common.schemas.ProjectState = None,
        names: typing.Optional[typing.List[str]] = None,
    ) -> mlrun.common.schemas.ProjectSummariesOutput:
        projects_output = await fastapi.concurrency.run_in_threadpool(
            self.list_projects,
            session,
            owner,
            mlrun.common.schemas.ProjectsFormat.name_only,
            labels,
            state,
            names,
        )
        project_summaries = await self.generate_projects_summaries(
            projects_output.projects
        )
        return mlrun.common.schemas.ProjectSummariesOutput(
            project_summaries=project_summaries
        )

    async def get_project_summary(
        self, session: sqlalchemy.orm.Session, name: str
    ) -> mlrun.common.schemas.ProjectSummary:
        # Call get project so we'll explode if project doesn't exists
        await fastapi.concurrency.run_in_threadpool(self.get_project, session, name)
        project_summaries = await self.generate_projects_summaries([name])
        return project_summaries[0]

    async def generate_projects_summaries(
        self, projects: typing.List[str]
    ) -> typing.List[mlrun.common.schemas.ProjectSummary]:
        (
            project_to_files_count,
            project_to_schedule_count,
            project_to_feature_set_count,
            project_to_models_count,
            project_to_recent_failed_runs_count,
            project_to_running_runs_count,
            project_to_running_pipelines_count,
        ) = await self._get_project_resources_counters()
        project_summaries = []
        for project in projects:
            project_summaries.append(
                mlrun.common.schemas.ProjectSummary(
                    name=project,
                    files_count=project_to_files_count.get(project, 0),
                    schedules_count=project_to_schedule_count.get(project, 0),
                    feature_sets_count=project_to_feature_set_count.get(project, 0),
                    models_count=project_to_models_count.get(project, 0),
                    runs_failed_recent_count=project_to_recent_failed_runs_count.get(
                        project, 0
                    ),
                    runs_running_count=project_to_running_runs_count.get(project, 0),
                    # project_to_running_pipelines_count is a defaultdict so it will return None if using dict.get()
                    # and the key wasn't set yet, so we need to use the [] operator to get the default value of the dict
                    pipelines_running_count=project_to_running_pipelines_count[project],
                )
            )
        return project_summaries

    async def _get_project_resources_counters(
        self,
    ) -> typing.Tuple[
        typing.Dict[str, int],
        typing.Dict[str, int],
        typing.Dict[str, int],
        typing.Dict[str, int],
        typing.Dict[str, int],
        typing.Dict[str, int],
        typing.Dict[str, typing.Union[int, None]],
    ]:
        now = datetime.datetime.now()
        if (
            not self._cache["project_resources_counters"]["ttl"]
            or self._cache["project_resources_counters"]["ttl"] < now
        ):
            logger.debug(
                "Project resources counter cache expired. Calculating",
                ttl=self._cache["project_resources_counters"]["ttl"],
            )

            results = await asyncio.gather(
                mlrun.api.utils.singletons.db.get_db().get_project_resources_counters(),
                self._calculate_pipelines_counters(),
            )
            (
                project_to_files_count,
                project_to_schedule_count,
                project_to_feature_set_count,
                project_to_models_count,
                project_to_recent_failed_runs_count,
                project_to_running_runs_count,
            ) = results[0]
            project_to_running_pipelines_count = results[1]
            self._cache["project_resources_counters"]["result"] = (
                project_to_files_count,
                project_to_schedule_count,
                project_to_feature_set_count,
                project_to_models_count,
                project_to_recent_failed_runs_count,
                project_to_running_runs_count,
                project_to_running_pipelines_count,
            )
            ttl_time = datetime.datetime.now() + datetime.timedelta(
                seconds=humanfriendly.parse_timespan(
                    mlrun.mlconf.httpdb.projects.counters_cache_ttl
                )
            )
            self._cache["project_resources_counters"]["ttl"] = ttl_time
        return self._cache["project_resources_counters"]["result"]

    @staticmethod
    def _list_pipelines(
        session,
        format_: mlrun.common.schemas.PipelinesFormat = mlrun.common.schemas.PipelinesFormat.metadata_only,
    ):
        return mlrun.api.crud.Pipelines().list_pipelines(session, "*", format_=format_)

    async def _calculate_pipelines_counters(
        self,
    ) -> typing.Dict[str, typing.Union[int, None]]:
        # creating defaultdict instead of a regular dict, because it possible that not all projects have pipelines
        # and we want to return 0 for those projects, or None if we failed to get the information
        project_to_running_pipelines_count = collections.defaultdict(lambda: 0)
        if not mlrun.utils.capabilities.Capabilities.kfp():
            # If KFP is not configured, return dict with 0 counters (no running pipelines)
            return project_to_running_pipelines_count

        try:
            _, _, pipelines = await fastapi.concurrency.run_in_threadpool(
                mlrun.api.db.session.run_function_with_new_db_session,
                self._list_pipelines,
            )
        except Exception as exc:
            # If list pipelines failed, set counters to None (unknown) to indicate that we failed to get the information
            logger.warning(
                "Failed to list pipelines. Pipelines counters will be set to None",
                exc=mlrun.errors.err_to_str(exc),
            )
            return collections.defaultdict(lambda: None)

        for pipeline in pipelines:
            if pipeline["status"] not in mlrun.run.RunStatuses.stable_statuses():
                project_to_running_pipelines_count[pipeline["project"]] += 1
        return project_to_running_pipelines_count<|MERGE_RESOLUTION|>--- conflicted
+++ resolved
@@ -135,7 +135,7 @@
         # secret existing here is something that the user needs to be notified about, as MLRun didn't generate it.
         # Therefore, this check should remain at the end of the verification flow.
         if (
-            mlrun.utils.capabilities.Capabilities.k8s()
+            mlrun.mlconf.is_api_running_on_k8s()
             and mlrun.api.utils.singletons.k8s.get_k8s_helper().get_project_secret_keys(
                 project
             )
@@ -177,12 +177,7 @@
         mlrun.api.crud.ModelEndpoints().delete_model_endpoints_resources(name)
 
         # delete project secrets - passing None will delete all secrets
-<<<<<<< HEAD
         if mlrun.utils.capabilities.Capabilities.k8s():
-            mlrun.api.utils.singletons.k8s.get_k8s_helper().delete_project_secrets(
-                name, None
-=======
-        if mlrun.mlconf.is_api_running_on_k8s():
             secrets = None
             (
                 secret_name,
@@ -193,7 +188,6 @@
             events_client = events_factory.EventsFactory().get_events_client()
             events_client.emit(
                 events_client.generate_project_secret_deleted_event(name, secret_name)
->>>>>>> ca091a4a
             )
 
     def get_project(
