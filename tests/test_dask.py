from pprint import pprint

<<<<<<< HEAD
from conftest import has_secrets, out_path, rundb_path, tag_test, verify_state
from mlrun import get_or_create_ctx, new_function, RunObject, NewRun
=======
import pytest

from conftest import rundb_path, tag_test, verify_state
from mlrun import NewTask, new_function

has_dask = False
try:
    import dask  # noqa
    has_dask = True
except ImportError:
    pass

>>>>>>> 9cd19ec8

def my_func(context, p1=1, p2='a-string'):
    print(f'Run: {context.name} (uid={context.uid})')
    print(f'Params: p1={p1}, p2={p2}\n')

    context.log_result('accuracy', p1 * 2)
    context.log_metric('loss', 7)
    context.log_artifact('chart', body='abc')
    return 'tst-me-{}'.format(context.iteration)


@pytest.mark.skipif(not has_dask, reason='missing dask')
def test_dask_local():
<<<<<<< HEAD
    spec = tag_test(NewRun(params={'p1': 3, 'p2': 'vv'}), 'test_dask_local')
    run = new_function(command='dask://', rundb=rundb_path).run(spec, handler=my_func)
    verify_state(run)
    pprint(run.to_dict())
=======
    spec = tag_test(NewTask(params={'p1': 3, 'p2': 'vv'}), 'test_dask_local')
    run = new_function(command='dask://').run(
        spec, handler=my_func)
    verify_state(run)
>>>>>>> 9cd19ec8


@pytest.mark.skipif(not has_dask, reason='missing dask')
def test_dask_local_hyper():
    task = NewTask().with_hyper_params({'p1': [5, 2, 3]}, 'max.accuracy')
    spec = tag_test(task, 'test_dask_local_hyper')
    run = new_function(command='dask://').run(spec, handler=my_func)
    verify_state(run)
    assert len(run.status.iterations) == 3+1, 'hyper parameters test failed'
<<<<<<< HEAD
    pprint(run.to_dict())
=======
    pprint(run.to_dict())
>>>>>>> 9cd19ec8
<|MERGE_RESOLUTION|>--- conflicted
+++ resolved
@@ -1,9 +1,5 @@
 from pprint import pprint
 
-<<<<<<< HEAD
-from conftest import has_secrets, out_path, rundb_path, tag_test, verify_state
-from mlrun import get_or_create_ctx, new_function, RunObject, NewRun
-=======
 import pytest
 
 from conftest import rundb_path, tag_test, verify_state
@@ -16,7 +12,6 @@
 except ImportError:
     pass
 
->>>>>>> 9cd19ec8
 
 def my_func(context, p1=1, p2='a-string'):
     print(f'Run: {context.name} (uid={context.uid})')
@@ -30,17 +25,10 @@
 
 @pytest.mark.skipif(not has_dask, reason='missing dask')
 def test_dask_local():
-<<<<<<< HEAD
-    spec = tag_test(NewRun(params={'p1': 3, 'p2': 'vv'}), 'test_dask_local')
-    run = new_function(command='dask://', rundb=rundb_path).run(spec, handler=my_func)
-    verify_state(run)
-    pprint(run.to_dict())
-=======
     spec = tag_test(NewTask(params={'p1': 3, 'p2': 'vv'}), 'test_dask_local')
     run = new_function(command='dask://').run(
         spec, handler=my_func)
     verify_state(run)
->>>>>>> 9cd19ec8
 
 
 @pytest.mark.skipif(not has_dask, reason='missing dask')
@@ -50,8 +38,4 @@
     run = new_function(command='dask://').run(spec, handler=my_func)
     verify_state(run)
     assert len(run.status.iterations) == 3+1, 'hyper parameters test failed'
-<<<<<<< HEAD
-    pprint(run.to_dict())
-=======
-    pprint(run.to_dict())
->>>>>>> 9cd19ec8
+    pprint(run.to_dict())