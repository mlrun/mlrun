# Copyright 2023 Iguazio
#
# Licensed under the Apache License, Version 2.0 (the "License");
# you may not use this file except in compliance with the License.
# You may obtain a copy of the License at
#
#   http://www.apache.org/licenses/LICENSE-2.0
#
# Unless required by applicable law or agreed to in writing, software
# distributed under the License is distributed on an "AS IS" BASIS,
# WITHOUT WARRANTIES OR CONDITIONS OF ANY KIND, either express or implied.
# See the License for the specific language governing permissions and
# limitations under the License.
"""
Configuration system.

Configuration can be in either a configuration file specified by
MLRUN_CONFIG_FILE environment variable or by environment variables.

Environment variables are in the format "MLRUN_httpdb__port=8080". This will be
mapped to config.httpdb.port. Values should be in JSON format.
"""

import base64
import binascii
import copy
import json
import os
import typing
from collections.abc import Mapping
from datetime import timedelta
from distutils.util import strtobool
from os.path import expanduser
from threading import Lock

import dotenv
import semver
import yaml

import mlrun.common.schemas
import mlrun.errors

env_prefix = "MLRUN_"
env_file_key = f"{env_prefix}CONFIG_FILE"
_load_lock = Lock()
_none_type = type(None)
default_env_file = os.getenv("MLRUN_DEFAULT_ENV_FILE", "~/.mlrun.env")

default_config = {
    "namespace": "",  # default kubernetes namespace
    "kubernetes": {
        "kubeconfig_path": "",  # local path to kubeconfig file (for development purposes),
        # empty by default as the API already running inside k8s cluster
    },
    "dbpath": "",  # db/api url
    # url to nuclio dashboard api (can be with user & token, e.g. https://username:password@dashboard-url.com)
    "nuclio_dashboard_url": "",
    "nuclio_version": "",
    "default_nuclio_runtime": "python:3.9",
    "nest_asyncio_enabled": "",  # enable import of nest_asyncio for corner cases with old jupyter, set "1"
    "ui_url": "",  # remote/external mlrun UI url (for hyperlinks) (This is deprecated in favor of the ui block)
    "remote_host": "",
    "api_base_version": "v1",
    "version": "",  # will be set to current version
    "images_tag": "",  # tag to use with mlrun images e.g. mlrun/mlrun (defaults to version)
    "images_registry": "",  # registry to use with mlrun images e.g. quay.io/ (defaults to empty, for dockerhub)
    # comma separated list of images that are in the specified images_registry, and therefore will be enriched with this
    # registry when used. default to mlrun/* which means any image which is of the mlrun repository (mlrun/mlrun,
    # mlrun/ml-base, etc...)
    "images_to_enrich_registry": "^mlrun/*",
    "kfp_url": "",
    "kfp_ttl": "14400",  # KFP ttl in sec, after that completed PODs will be deleted
    "kfp_image": "mlrun/mlrun",  # image to use for KFP runner (defaults to mlrun/mlrun)
    "dask_kfp_image": "mlrun/ml-base",  # image to use for dask KFP runner (defaults to mlrun/ml-base)
    "igz_version": "",  # the version of the iguazio system the API is running on
    "iguazio_api_url": "",  # the url to iguazio api
    "spark_app_image": "",  # image to use for spark operator app runtime
    "spark_app_image_tag": "",  # image tag to use for spark operator app runtime
    "spark_history_server_path": "",  # spark logs directory for spark history server
    "spark_operator_version": "spark-3",  # the version of the spark operator in use
    "package_path": "mlrun",  # mlrun pip package
    "default_base_image": "mlrun/mlrun",  # default base image when doing .deploy()
    # template for project default image name. Parameter {name} will be replaced with project name
    "default_project_image_name": ".mlrun-project-image-{name}",
    "default_project": "default",  # default project name
    "default_archive": "",  # default remote archive URL (for build tar.gz)
    "mpijob_crd_version": "",  # mpijob crd version (e.g: "v1alpha1". must be in: mlrun.runtime.MPIJobCRDVersions)
    "ipython_widget": True,
    "log_level": "INFO",
    # log formatter (options: human | json)
    "log_formatter": "human",
    "submit_timeout": "180",  # timeout when submitting a new k8s resource
    # runtimes cleanup interval in seconds
    "runtimes_cleanup_interval": "300",
    "monitoring": {
        "runs": {
            # runs monitoring interval in seconds
            "interval": "30",
            # runs monitoring debouncing interval in seconds for run with non-terminal state without corresponding
            # k8s resource by default the interval will be - (monitoring.runs.interval * 2 ), if set will override the
            # default
            "missing_runtime_resources_debouncing_interval": None,
            # max number of parallel abort run jobs in runs monitoring
            "concurrent_abort_stale_runs_workers": 10,
        }
    },
    # the grace period (in seconds) that will be given to runtime resources (after they're in terminal state)
    # before deleting them (4 hours)
    "runtime_resources_deletion_grace_period": "14400",
    "scrape_metrics": True,
    # sets the background color that is used in printed tables in jupyter
    "background_color": "#4EC64B",
    "artifact_path": "",  # default artifacts path/url
    # Add {{workflow.uid}} to artifact_path unless user specified a path manually
    "enrich_artifact_path_with_workflow_id": True,
    "artifacts": {
        "calculate_hash": True,
        # None is handled as False, reason we set None instead of False is that if the server have set the value to
        # some value while the client didn't change it, the server value will be applied.
        # But if both the server and the client set some value, we want the client to take precedence over the server.
        # By setting the default to None we are able to differentiate between the two cases.
        "generate_target_path_from_artifact_hash": None,
        # migration from artifacts to artifacts_v2 is done in batches, and requires a state file to keep track of the
        # migration progress.
        "artifact_migration_batch_size": 100,
        "artifact_migration_state_file_path": "./db/_artifact_migration_state.json",
    },
    # FIXME: Adding these defaults here so we won't need to patch the "installing component" (provazio-controller) to
    #  configure this values on field systems, for newer system this will be configured correctly
    "v3io_api": "http://v3io-webapi:8081",
    "redis": {
        "url": "",
        "type": "standalone",  # deprecated.
    },
    "sql": {
        "url": "",
    },
    "v3io_framesd": "http://framesd:8080",
    "datastore": {"async_source_mode": "disabled"},
    # default node selector to be applied to all functions - json string base64 encoded format
    "default_function_node_selector": "e30=",
    # default priority class to be applied to functions running on k8s cluster
    "default_function_priority_class_name": "",
    # valid options for priority classes - separated by a comma
    "valid_function_priority_class_names": "",
    # default path prefix for demo data and models
    "default_samples_path": "https://s3.wasabisys.com/iguazio/",
    # default path for tensorboard logs
    "default_tensorboard_logs_path": "/User/.tensorboard/{{project}}",
    # ";" separated list of notebook cell tag names to ignore e.g. "ignore-this;ignore-that"
    "ignored_notebook_tags": "",
    # when set it will force the local=True in run_function(), set to "auto" will run local if there is no k8s
    "force_run_local": "auto",
    # when set (True or non empty str) it will force the mock=True in deploy_function(),
    # set to "auto" will use mock of Nuclio if not detected (no nuclio_version)
    "mock_nuclio_deployment": "",
    # Configurations for `mlrun.track` - tracking runs and experiments from 3rd party vendors like MLFlow
    # by running them as a MLRun function, capturing their logs, results and artifacts to mlrun.
    "external_platform_tracking": {
        # General enabler for the entire tracking mechanism (all tracking services):
        "enabled": False,
        # Specific enablement and other configurations for the supported trackers:
        "mlflow": {
            # Enabler of MLFlow tracking:
            "enabled": True,
            # Whether to match the experiment name to the runtime name (sets mlflow experiment name to mlrun
            # context name):
            "match_experiment_to_runtime": False,
            # Whether to determine the mlflow run id before tracking starts, by doing so we can be positive that we
            # are tracking the correct run, this is useful especially for when we run number of runs simultaneously
            # in the same experiment. the default is set to false because in the process a mlflow run is created in
            # advance, and we want to avoid creating unnecessary runs.
            "control_run": False,
        },
    },
    "background_tasks": {
        # enabled / disabled
        "timeout_mode": "enabled",
        # timeout in seconds to wait for background task to be updated / finished by the worker responsible for the task
        "default_timeouts": {
            "operations": {
                "migrations": "3600",
                "load_project": "60",
                "run_abortion": "600",
            },
            "runtimes": {"dask": "600"},
        },
    },
    "function": {
        "spec": {
            "image_pull_secret": {"default": None},
            "security_context": {
                # default security context to be applied to all functions - json string base64 encoded format
                # in camelCase format: {"runAsUser": 1000, "runAsGroup": 3000}
                "default": "e30=",  # encoded empty dict
                # see mlrun.common.schemas.function.SecurityContextEnrichmentModes for available options
                "enrichment_mode": "disabled",
                # default 65534 (nogroup), set to -1 to use the user unix id or
                # function.spec.security_context.pipelines.kfp_pod_user_unix_id for kfp pods
                "enrichment_group_id": 65534,
                "pipelines": {
                    # sets the user id to be used for kfp pods when enrichment mode is not disabled
                    "kfp_pod_user_unix_id": 5,
                },
            },
            "service_account": {"default": None},
            "state_thresholds": {
                "default": {
                    "pending_scheduled": "1h",
                    "pending_not_scheduled": "-1",  # infinite
                    "image_pull_backoff": "1h",
                    "running": "24h",
                }
            },
        },
        "databricks": {
            "artifact_directory_path": "/mlrun_databricks_runtime/artifacts_dictionaries"
        },
    },
    # TODO: function defaults should be moved to the function spec config above
    "function_defaults": {
        "image_by_kind": {
            "job": "mlrun/mlrun",
            "serving": "mlrun/mlrun",
            "nuclio": "mlrun/mlrun",
            "remote": "mlrun/mlrun",
            "dask": "mlrun/ml-base",
            "mpijob": "mlrun/mlrun",
        },
        # see enrich_function_preemption_spec for more info,
        # and mlrun.common.schemas.function.PreemptionModes for available options
        "preemption_mode": "prevent",
    },
    "httpdb": {
        "clusterization": {
            # one of chief/worker
            "role": "chief",
            "chief": {
                # when url is specified, it takes precedence over service and port
                "url": "",
                "service": "mlrun-api-chief",
                "port": 8080,
            },
            "worker": {
                "sync_with_chief": {
                    # enabled / disabled
                    "mode": "enabled",
                    "interval": 15,  # seconds
                },
                "request_timeout": 45,  # seconds
            },
            # see server.api.utils.helpers.ensure_running_on_chief
            "ensure_function_running_on_chief_mode": "enabled",
        },
        "port": 8080,
        "dirpath": expanduser("~/.mlrun/db"),
        "dsn": "sqlite:///db/mlrun.db?check_same_thread=false",
        "old_dsn": "",
        "debug": False,
        "user": "",
        "password": "",
        "token": "",
        "logs_path": "./db/logs",
        # when set, these will replace references to the data_volume with the real_path
        "data_volume": "",
        "real_path": "",
        # comma delimited prefixes of paths allowed through the /files API (v3io & the real_path are always allowed).
        # These paths must be schemas (cannot be used for local files). For example "s3://mybucket,gcs://"
        "allowed_file_paths": "s3://,gcs://,gs://,az://,dbfs://",
        "db_type": "sqldb",
        "max_workers": 64,
        # See mlrun.common.schemas.APIStates for options
        "state": "online",
        "retry_api_call_on_exception": "enabled",
        "http_connection_timeout_keep_alive": 11,
        "db": {
            "commit_retry_timeout": 30,
            "commit_retry_interval": 3,
            "conflict_retry_timeout": 15,
            "conflict_retry_interval": None,
            # Whether to perform data migrations on initialization. enabled or disabled
            "data_migrations_mode": "enabled",
            # Whether to perform database migration from sqlite to mysql on initialization
            "database_migration_mode": "enabled",
            "backup": {
                # Whether to use db backups on initialization
                "mode": "enabled",
                "file_format": "db_backup_%Y%m%d%H%M.db",
                "use_rotation": True,
                "rotation_limit": 3,
                # default is 16MB, max 1G, for more info https://dev.mysql.com/doc/refman/8.0/en/packet-too-large.html
                "max_allowed_packet": 64000000,  # 64MB
            },
            # None will set this to be equal to the httpdb.max_workers
            "connections_pool_size": None,
            "connections_pool_max_overflow": None,
            # below is a db-specific configuration
            "mysql": {
                # comma separated mysql modes (globally) to set on runtime
                # optional values (as per https://dev.mysql.com/doc/refman/8.0/en/sql-mode.html#sql-mode-full):
                #
                # if set to "nil" or "none", nothing would be set
                "modes": "STRICT_TRANS_TABLES",
            },
        },
        "jobs": {
            # whether to allow to run local runtimes in the API - configurable to allow the scheduler testing to work
            "allow_local_run": False,
        },
        "authentication": {
            "mode": "none",  # one of none, basic, bearer, iguazio
            "basic": {"username": "", "password": ""},
            "bearer": {"token": ""},
            "iguazio": {
                "session_verification_endpoint": "data_sessions/verifications/app_service",
            },
        },
        "nuclio": {
            # One of ClusterIP | NodePort
            "default_service_type": "NodePort",
            # The following modes apply when user did not configure an ingress
            #
            #   name        |  description
            #  ---------------------------------------------------------------------
            #   never       |  never enrich with an ingress
            #   always      |  always enrich with an ingress, regardless the service type
            #   onClusterIP |  enrich with an ingress only when `mlrun.config.httpdb.nuclio.default_service_type`
            #                  is set to ClusterIP
            #  ---------------------------------------------------------------------
            # Note: adding a mode requires special handling on
            # - mlrun.runtimes.constants.NuclioIngressAddTemplatedIngressModes
            # - mlrun.runtimes.function.enrich_function_with_ingress
            "add_templated_ingress_host_mode": "never",
            "explicit_ack": "disabled",
        },
        "logs": {
            "decode": {
                # Replace with a replacement marker. Uses � (U+FFFD, the official REPLACEMENT CHARACTER).
                # see https://docs.python.org/3/library/codecs.html#error-handlers for more info and options
                "errors": "replace",
            },
            "pipelines": {
                # pull state mode was introduced to have a way to pull the state of a run which was spawned by a
                # pipeline step instead of pulling the state by getting the run logs
                "pull_state": {
                    # enabled - pull state of a run every "pull_state_interval" seconds and pull logs every
                    # "pull_logs_interval" seconds
                    # disabled - pull logs every "pull_logs_default_interval" seconds
                    "mode": "disabled",
                    # those params are used when mode is enabled
                    "pull_logs_interval": 30,  # seconds
                    "pull_state_interval": 5,  # seconds
                },
            },
            "nuclio": {
                # setting interval to a higher interval than regular jobs / build, because pulling the retrieved logs
                # from nuclio for the deploy status doesn't include the actual live "builder" container logs, but
                # rather a high level status
                "pull_deploy_status_default_interval": 10  # seconds
            },
            # this is the default interval period for pulling logs, if not specified different timeout interval
            "pull_logs_default_interval": 3,  # seconds
            "pull_logs_backoff_no_logs_default_interval": 10,  # seconds
        },
        "authorization": {
            "mode": "none",  # one of none, opa
            "opa": {
                "address": "",
                "request_timeout": 10,
                "permission_query_path": "",
                "permission_filter_path": "",
                "log_level": 0,
            },
        },
        "scheduling": {
            # the minimum interval that will be allowed between two scheduled jobs - e.g. a job wouldn't be
            # allowed to be scheduled to run more than 2 times in X. Can't be less than 1 minute, "0" to disable
            "min_allowed_interval": "10 minutes",
            "default_concurrency_limit": 1,
            # Firing our jobs include things like creating pods which might not be instant, therefore in the case of
            # multiple schedules scheduled to the same time, there might be delays, the default of the scheduler for
            # misfire_grace_time is 1 second, we do not want jobs not being scheduled because of the delays so setting
            # it to None. the default for coalesce it True just adding it here to be explicit
            "scheduler_config": '{"job_defaults": {"misfire_grace_time": null, "coalesce": true}}',
        },
        "projects": {
            "leader": "mlrun",
            "retry_leader_request_on_exception": "enabled",
            "followers": "",
            # This is used as the interval for the sync loop both when mlrun is leader and follower
            "periodic_sync_interval": "1 minute",
            "counters_cache_ttl": "2 minutes",
            # access key to be used when the leader is iguazio and polling is done from it
            "iguazio_access_key": "",
            "iguazio_list_projects_default_page_size": 200,
            "project_owners_cache_ttl": "30 seconds",
        },
        # The API needs to know what is its k8s svc url so it could enrich it in the jobs it creates
        "api_url": "",
        "builder": {
            # setting the docker registry to be used for built images, can include the repository as well, e.g.
            # index.docker.io/<username>, if not included repository will default to mlrun
            "docker_registry": "",
            # dockerconfigjson type secret to attach to kaniko pod.
            # For amazon ECR, the secret is expected to provide AWS credentials. Leave empty to use EC2 IAM policy.
            # https://github.com/GoogleContainerTools/kaniko#pushing-to-amazon-ecr
            "docker_registry_secret": "",
            # whether to allow the docker registry we're pulling from to be insecure. "enabled", "disabled" or "auto"
            # which will resolve by the existence of secret
            "insecure_pull_registry_mode": "auto",
            # whether to allow the docker registry we're pushing to, to be insecure. "enabled", "disabled" or "auto"
            # which will resolve by the existence of secret
            "insecure_push_registry_mode": "auto",
            # the requirement specifier used by the builder when installing mlrun in images when it runs
            # pip install <requirement_specifier>, e.g. mlrun==0.5.4, mlrun~=0.5,
            # git+https://github.com/mlrun/mlrun@development. by default uses the version
            "mlrun_version_specifier": "",
            "kaniko_image": "gcr.io/kaniko-project/executor:v1.8.0",  # kaniko builder image
            "kaniko_init_container_image": "alpine:3.18",
            # image for kaniko init container when docker registry is ECR
            "kaniko_aws_cli_image": "amazon/aws-cli:2.7.10",
            # kaniko sometimes fails to get filesystem from image, this is a workaround to retry the process
            # a known issue in Kaniko - https://github.com/GoogleContainerTools/kaniko/issues/1717
            "kaniko_image_fs_extraction_retries": "3",
            # kaniko sometimes fails to push image to registry due to network issues
            "kaniko_image_push_retry": "3",
            # additional docker build args in json encoded base64 format
            "build_args": "",
            "pip_ca_secret_name": "",
            "pip_ca_secret_key": "",
            "pip_ca_path": "/etc/ssl/certs/mlrun/pip-ca-certificates.crt",
            # template for the prefix that the function target image will be enforced to have (as long as it's targeted
            # to be in the configured registry). Supported template values are: {project} {name}
            "function_target_image_name_prefix_template": "func-{project}-{name}",
            "pip_version": "~=23.0",
        },
        "v3io_api": "",
        "v3io_framesd": "",
        # If running from sdk and MLRUN_DBPATH is not set, the db will fallback to a nop db which will not preform any
        # run db operations.
        "nop_db": {
            # if set to true, will raise an error for trying to use run db functionality
            # if set to false, will use a nop db which will not preform any run db operations
            "raise_error": False,
            # if set to true, will log a warning for trying to use run db functionality while in nop db mode
            "verbose": True,
        },
    },
    "model_endpoint_monitoring": {
        "serving_stream_args": {"shard_count": 1, "retention_period_hours": 24},
        "application_stream_args": {"shard_count": 3, "retention_period_hours": 24},
        "drift_thresholds": {"default": {"possible_drift": 0.5, "drift_detected": 0.7}},
        # Store prefixes are used to handle model monitoring storing policies based on project and kind, such as events,
        # stream, and endpoints.
        "store_prefixes": {
            "default": "v3io:///users/pipelines/{project}/model-endpoints/{kind}",
            "user_space": "v3io:///projects/{project}/model-endpoints/{kind}",
            "stream": "",
        },
        # Offline storage path can be either relative or a full path. This path is used for general offline data
        # storage such as the parquet file which is generated from the monitoring stream function for the drift analysis
        "offline_storage_path": "model-endpoints/{kind}",
        # Default http path that points to the monitoring stream nuclio function. Will be used as a stream path
        # when the user is working in CE environment and has not provided any stream path.
        "default_http_sink": "http://nuclio-{project}-model-monitoring-stream.mlrun.svc.cluster.local:8080",
        "default_http_sink_app": "http://nuclio-{project}-{application_name}.mlrun.svc.cluster.local:8080",
        "batch_processing_function_branch": "master",
<<<<<<< HEAD
        "parquet_batching_max_events": 10000,
        "parquet_batching_timeout_secs": timedelta(minutes=30).total_seconds(),
=======
        "parquet_batching_max_events": 10_000,
        "parquet_batching_timeout_secs": timedelta(minutes=1).total_seconds(),
>>>>>>> c92ca752
        # See mlrun.model_monitoring.stores.ModelEndpointStoreType for available options
        "store_type": "v3io-nosql",
        "endpoint_store_connection": "",
    },
    "secret_stores": {
        # Use only in testing scenarios (such as integration tests) to avoid using k8s for secrets (will use in-memory
        # "secrets")
        "test_mode_mock_secrets": False,
        "vault": {
            # URLs to access Vault. For example, in a local env (Minikube on Mac) these would be:
            # http://docker.for.mac.localhost:8200
            "url": "",
            "remote_url": "",
            "role": "",
            "token_path": "~/.mlrun/vault",
            "project_service_account_name": "mlrun-vault-{project}",
            "token_ttl": 180000,
            # This config is for debug/testing purposes only!
            "user_token": "",
        },
        "azure_vault": {
            "url": "https://{name}.vault.azure.net",
            "default_secret_name": None,
            "secret_path": "~/.mlrun/azure_vault",
        },
        "kubernetes": {
            # When this is True (the default), all project secrets will be automatically added to each job,
            # unless user asks for a specific list of secrets.
            "auto_add_project_secrets": True,
            "project_secret_name": "mlrun-project-secrets-{project}",
            "auth_secret_name": "mlrun-auth-secrets.{hashed_access_key}",
            "env_variable_prefix": "MLRUN_K8S_SECRET__",
            "global_function_env_secret_name": None,
        },
    },
    "feature_store": {
        "data_prefixes": {
            "default": "v3io:///projects/{project}/FeatureStore/{name}/{kind}",
            "nosql": "v3io:///projects/{project}/FeatureStore/{name}/{kind}",
            # "authority" is optional and generalizes [userinfo "@"] host [":" port]
            "redisnosql": "redis://{authority}/projects/{project}/FeatureStore/{name}/{kind}",
        },
        "default_targets": "parquet,nosql",
        "default_job_image": "mlrun/mlrun",
        "flush_interval": None,
    },
    "ui": {
        "projects_prefix": "projects",  # The UI link prefix for projects
        "url": "",  # remote/external mlrun UI url (for hyperlinks)
    },
    "hub": {
        "k8s_secrets_project_name": "-hub-secrets",
        "catalog_filename": "catalog.json",
        "default_source": {
            # Set false to avoid creating a global source (for example in a dark site)
            "create": True,
            "name": "default",
            "description": "MLRun global function hub",
            "url": "https://mlrun.github.io/marketplace",
            "object_type": "functions",
            "channel": "master",
        },
    },
    "storage": {
        # What type of auto-mount to use for functions. One of: none, auto, v3io_credentials, v3io_fuse, pvc, s3, env.
        # Default is auto - which is v3io_credentials when running on Iguazio. If not Iguazio: pvc if the
        # MLRUN_PVC_MOUNT env is configured or auto_mount_params contain "pvc_name". Otherwise will do nothing (none).
        "auto_mount_type": "auto",
        # Extra parameters to pass to the mount call (will be passed as kwargs). Parameters can be either:
        # 1. A string of comma-separated parameters, using this format: "param1=value1,param2=value2"
        # 2. A base-64 encoded json dictionary containing the list of parameters
        "auto_mount_params": "",
        # map file data items starting with virtual path to the real path, used when consumers have different mounts
        # e.g. Windows client (on host) and Linux container (Jupyter, Nuclio..) need to access the same files/artifacts
        # need to map container path to host windows paths, e.g. "\data::c:\\mlrun_data" ("::" used as splitter)
        "item_to_real_path": "",
    },
    "default_function_pod_resources": {
        "requests": {"cpu": None, "memory": None, "gpu": None},
        "limits": {"cpu": None, "memory": None, "gpu": None},
    },
    "default_spark_resources": {
        "driver": {
            "requests": {"cpu": "1", "memory": "2g"},
            "limits": {"cpu": "2", "memory": "2g"},
        },
        "executor": {
            "requests": {"cpu": "1", "memory": "5g"},
            "limits": {"cpu": "2", "memory": "5g"},
        },
    },
    # preemptible node selector and tolerations to be added when running on spot nodes
    "preemptible_nodes": {
        # encoded empty dict
        "node_selector": "e30=",
        # encoded empty list
        "tolerations": "W10=",
    },
    "http_retry_defaults": {
        "max_retries": 3,
        "backoff_factor": 1,
        "status_codes": [500, 502, 503, 504],
    },
    "ce": {
        # ce mode can be one of: "", lite, full
        "mode": "",
        # not possible to call this "version" because the Config class has a "version" property
        # which returns the version from the version.json file
        "release": "",
    },
    "debug": {
        "expose_internal_api_endpoints": False,
    },
    "workflows": {
        "default_workflow_runner_name": "workflow-runner-{}",
        # Default timeout seconds for retrieving workflow id after execution:
        "timeouts": {"local": 120, "kfp": 30, "remote": 30},
    },
    "log_collector": {
        "address": "localhost:8282",
        # log collection mode can be one of: "sidecar", "legacy", "best-effort"
        # "sidecar" - use the sidecar to collect logs
        # "legacy" - use the legacy log collection method (logs are collected straight from the pod)
        # "best-effort" - use the sidecar, but if for some reason it's not available use the legacy method
        # note that this mode also effects the log querying method as well, meaning if the mode is "best-effort"
        # the log query will try to use the sidecar first and if it's not available it will use the legacy method
        # TODO: once this is changed to "sidecar" by default, also change in common_fixtures.py
        "mode": "legacy",
        # interval for collecting and sending runs which require their logs to be collected
        "periodic_start_log_interval": 10,
        "failed_runs_grace_period": 3600,
        "verbose": True,
        # the number of workers which will be used to trigger the start log collection
        "concurrent_start_logs_workers": 15,
        # the time in hours in which to start log collection from.
        # after upgrade, we might have runs which completed in the mean time or still in non-terminal state and
        # we want to collect their logs in the new log collection method (sidecar)
        # default is 4 hours = 4*60*60 = 14400 seconds
        "api_downtime_grace_period": 14400,
        "get_logs": {
            # the number of retries to get logs from the log collector
            "max_retries": 3,
        },
        # interval for stopping log collection for runs which are in a terminal state
        "stop_logs_interval": 3600,
    },
    # Configurations for the `mlrun.package` sub-package involving packagers - logging returned outputs and parsing
    # inputs data items:
    "packagers": {
        # Whether to enable packagers. True will wrap each run in the `mlrun.package.handler` decorator to log and parse
        # using packagers.
        "enabled": True,
        # Whether to treat returned tuples from functions as a tuple and not as multiple returned items. If True, all
        # returned values will be packaged together as the tuple they are returned in. Default is False to enable
        # logging multiple returned items.
        "pack_tuples": False,
        # In multi-workers run, only the logging worker will pack the outputs and log the results and artifacts.
        # Otherwise, the workers will log the results and artifacts using the same keys, overriding them. It is common
        # that only the main worker (usualy rank 0) will log, so this is the default value.
        "logging_worker": 0,
        # TODO: Consider adding support for logging from all workers (ignoring the `logging_worker`) and add the worker
        #       number to the artifact / result key (like "<key>-rank<#>". Results can have reduce operation in the
        #       log hint to average / min / max them across all the workers (default operation should be average).
    },
    # Events are currently (and only) used to audit changes and record access to MLRun entities (such as secrets)
    "events": {
        # supported modes "enabled", "disabled".
        # "enabled" - events are emitted.
        # "disabled" - a nop client is used (aka doing nothing).
        "mode": "disabled",
        "verbose": False,
        # used for igz client when emitting events
        "access_key": "",
    },
}

_is_running_as_api = None


def is_running_as_api():
    # MLRUN_IS_API_SERVER is set when running the api server which is being done through the CLI command mlrun db
    global _is_running_as_api

    if _is_running_as_api is None:
        _is_running_as_api = os.getenv("MLRUN_IS_API_SERVER", "false").lower() == "true"

    return _is_running_as_api


class Config:
    _missing = object()

    def __init__(self, cfg=None):
        cfg = {} if cfg is None else cfg

        # Can't use self._cfg = cfg → infinite recursion
        object.__setattr__(self, "_cfg", cfg)

    def __getattr__(self, attr):
        val = self._cfg.get(attr, self._missing)
        if val is self._missing:
            raise AttributeError(attr)

        if isinstance(val, Mapping):
            return self.__class__(val)
        return val

    def __setattr__(self, attr, value):
        # in order for the dbpath setter to work
        if attr == "dbpath":
            super().__setattr__(attr, value)
        else:
            self._cfg[attr] = value

    def __dir__(self):
        return list(self._cfg) + dir(self.__class__)

    def __repr__(self):
        name = self.__class__.__name__
        return f"{name}({self._cfg!r})"

    def update(self, cfg, skip_errors=False):
        for key, value in cfg.items():
            if hasattr(self, key):
                if isinstance(value, dict):
                    getattr(self, key).update(value)
                else:
                    try:
                        setattr(self, key, value)
                    except mlrun.errors.MLRunRuntimeError as exc:
                        if not skip_errors:
                            raise exc
                        print(
                            f"Warning, failed to set config key {key}={value}, {mlrun.errors.err_to_str(exc)}"
                        )

    def dump_yaml(self, stream=None):
        return yaml.dump(self._cfg, stream, default_flow_style=False)

    @classmethod
    def from_dict(cls, dict_):
        return cls(copy.deepcopy(dict_))

    @staticmethod
    def get_build_args():
        build_args = {}
        if config.httpdb.builder.build_args:
            build_args_json = base64.b64decode(
                config.httpdb.builder.build_args
            ).decode()
            build_args = json.loads(build_args_json)

        return build_args

    @staticmethod
    def is_pip_ca_configured():
        return (
            config.httpdb.builder.pip_ca_secret_name
            and config.httpdb.builder.pip_ca_secret_key
            and config.httpdb.builder.pip_ca_path
        )

    @staticmethod
    def get_default_hub_source() -> str:
        default_source = config.hub.default_source
        return f"{default_source.url}/{default_source.object_type}/{default_source.channel}/"

    @staticmethod
    def decode_base64_config_and_load_to_object(
        attribute_path: str, expected_type=dict
    ):
        """
        decodes and loads the config attribute to expected type
        :param attribute_path: the path in the default_config e.g. preemptible_nodes.node_selector
        :param expected_type: the object type valid values are : `dict`, `list` etc...
        :return: the expected type instance
        """
        attributes = attribute_path.split(".")
        raw_attribute_value = config
        for part in attributes:
            try:
                raw_attribute_value = raw_attribute_value.__getattr__(part)
            except AttributeError:
                raise mlrun.errors.MLRunNotFoundError(
                    "Attribute does not exist in config"
                )
        # There is a bug in the installer component in iguazio system that causes the configured value to be base64 of
        # null (without conditioning it we will end up returning None instead of empty dict)
        if raw_attribute_value and raw_attribute_value != "bnVsbA==":
            try:
                decoded_attribute_value = base64.b64decode(raw_attribute_value).decode()
            except Exception:
                raise mlrun.errors.MLRunInvalidArgumentTypeError(
                    f"Unable to decode {attribute_path}"
                )
            parsed_attribute_value = json.loads(decoded_attribute_value)
            if type(parsed_attribute_value) != expected_type:
                raise mlrun.errors.MLRunInvalidArgumentTypeError(
                    f"Expected type {expected_type}, got {type(parsed_attribute_value)}"
                )
            return parsed_attribute_value
        return expected_type()

    def get_default_function_node_selector(self) -> dict:
        return self.decode_base64_config_and_load_to_object(
            "default_function_node_selector", dict
        )

    def get_preemptible_node_selector(self) -> dict:
        return self.decode_base64_config_and_load_to_object(
            "preemptible_nodes.node_selector", dict
        )

    def get_preemptible_tolerations(self) -> list:
        return self.decode_base64_config_and_load_to_object(
            "preemptible_nodes.tolerations", list
        )

    def get_default_function_security_context(self) -> dict:
        return self.decode_base64_config_and_load_to_object(
            "function.spec.security_context.default", dict
        )

    def is_preemption_nodes_configured(self):
        if (
            not self.get_preemptible_tolerations()
            and not self.get_preemptible_node_selector()
        ):
            return False
        return True

    @staticmethod
    def get_valid_function_priority_class_names():
        valid_function_priority_class_names = []
        if not config.valid_function_priority_class_names:
            return valid_function_priority_class_names

        # Manually ensure we have only unique values because we want to keep the order and using a set would lose it
        for priority_class_name in config.valid_function_priority_class_names.split(
            ","
        ):
            if priority_class_name not in valid_function_priority_class_names:
                valid_function_priority_class_names.append(priority_class_name)
        return valid_function_priority_class_names

    @staticmethod
    def is_running_on_iguazio() -> bool:
        return config.igz_version is not None and config.igz_version != ""

    @staticmethod
    def get_security_context_enrichment_group_id(user_unix_id: int) -> int:
        enrichment_group_id = int(
            config.function.spec.security_context.enrichment_group_id
        )

        # if enrichment group id is -1 we set group id to user unix id
        if enrichment_group_id == -1:
            if user_unix_id is None:
                raise mlrun.errors.MLRunInvalidArgumentError(
                    "User unix id is required to populate group id when enrichment group id is -1."
                    "See mlrun.config.function.spec.security_context.enrichment_group_id for more details."
                )
            return user_unix_id

        return enrichment_group_id

    @staticmethod
    def get_parsed_igz_version() -> typing.Optional[semver.VersionInfo]:
        if not config.igz_version:
            return None
        try:
            parsed_version = semver.VersionInfo.parse(config.igz_version)
            return parsed_version
        except ValueError:
            # iguazio version is semver compatible only from 3.2, before that it will be something
            # like 3.0_b177_20210806003728
            semver_compatible_igz_version = config.igz_version.split("_")[0]
            return semver.VersionInfo.parse(f"{semver_compatible_igz_version}.0")

    def verify_security_context_enrichment_mode_is_allowed(self):
        if (
            config.function.spec.security_context.enrichment_mode
            == mlrun.common.schemas.function.SecurityContextEnrichmentModes.disabled
        ):
            return

        igz_version = self.get_parsed_igz_version()
        if not igz_version:
            raise mlrun.errors.MLRunInvalidArgumentError(
                "Unable to determine if security context enrichment mode is allowed. Missing iguazio version"
            )

        if igz_version < semver.VersionInfo.parse("3.5.1-b1"):
            raise mlrun.errors.MLRunInvalidArgumentError(
                f"Security context enrichment mode enabled (override/retain) "
                f"is not allowed for iguazio version: {igz_version} < 3.5.1"
            )

    def resolve_kfp_url(self, namespace=None):
        if config.kfp_url:
            return config.kfp_url
        igz_version = self.get_parsed_igz_version()
        # TODO: When Iguazio 3.4 will deprecate we can remove this line
        if igz_version and igz_version <= semver.VersionInfo.parse("3.6.0-b1"):
            if namespace is None:
                if not config.namespace:
                    raise mlrun.errors.MLRunNotFoundError(
                        "For KubeFlow Pipelines to function, a namespace must be configured"
                    )
                namespace = config.namespace
            # When instead of host we provided namespace we tackled this issue
            # https://github.com/canonical/bundle-kubeflow/issues/412
            # TODO: When we'll move to kfp 1.4.0 (server side) it should be resolved
            return f"http://ml-pipeline.{namespace}.svc.cluster.local:8888"
        return None

    def resolve_chief_api_url(self) -> str:
        if self.httpdb.clusterization.chief.url:
            return self.httpdb.clusterization.chief.url
        if not self.httpdb.clusterization.chief.service:
            raise mlrun.errors.MLRunNotFoundError(
                "For resolving chief url, chief service name must be provided"
            )
        if self.namespace is None:
            raise mlrun.errors.MLRunNotFoundError(
                "For resolving chief url, namespace must be provided"
            )

        chief_api_url = f"http://{self.httpdb.clusterization.chief.service}.{self.namespace}.svc.cluster.local"
        if config.httpdb.clusterization.chief.port:
            chief_api_url = f"{chief_api_url}:{self.httpdb.clusterization.chief.port}"

        self.httpdb.clusterization.chief.url = chief_api_url
        return self.httpdb.clusterization.chief.url

    @staticmethod
    def get_storage_auto_mount_params():
        auto_mount_params = {}
        if config.storage.auto_mount_params:
            try:
                auto_mount_params = base64.b64decode(
                    config.storage.auto_mount_params, validate=True
                ).decode()
                auto_mount_params = json.loads(auto_mount_params)
            except binascii.Error:
                # Importing here to avoid circular dependencies
                from .utils import list2dict

                # String wasn't base64 encoded. Parse it using a 'p1=v1,p2=v2' format.
                mount_params = config.storage.auto_mount_params.split(",")
                auto_mount_params = list2dict(mount_params)
        if not isinstance(auto_mount_params, dict):
            raise TypeError(
                f"data in storage.auto_mount_params does not resolve to a dictionary: {auto_mount_params}"
            )

        return auto_mount_params

    def get_default_function_pod_resources(
        self, with_gpu_requests=False, with_gpu_limits=False
    ):
        resources = {}
        resource_requirements = ["requests", "limits"]
        for requirement in resource_requirements:
            with_gpu = (
                with_gpu_requests if requirement == "requests" else with_gpu_limits
            )
            resources[
                requirement
            ] = self.get_default_function_pod_requirement_resources(
                requirement, with_gpu
            )
        return resources

    def resolve_runs_monitoring_missing_runtime_resources_debouncing_interval(self):
        return (
            float(self.monitoring.runs.missing_runtime_resources_debouncing_interval)
            if self.monitoring.runs.missing_runtime_resources_debouncing_interval
            else float(config.monitoring.runs.interval) * 2.0
        )

    @staticmethod
    def get_default_function_pod_requirement_resources(
        requirement: str, with_gpu: bool = True
    ):
        """
        :param requirement: kubernetes requirement resource one of the following : requests, limits
        :param with_gpu: whether to return requirement resources with nvidia.com/gpu field (e.g. you cannot specify
         GPU requests without specifying GPU limits) https://kubernetes.io/docs/tasks/manage-gpus/scheduling-gpus/
        :return: a dict containing the defaults resources (cpu, memory, nvidia.com/gpu)
        """
        resources: dict = copy.deepcopy(config.default_function_pod_resources.to_dict())
        gpu_type = "nvidia.com/gpu"
        gpu = "gpu"
        resource_requirement = resources.get(requirement, {})
        resource_requirement.setdefault(gpu)
        if with_gpu:
            resource_requirement[gpu_type] = resource_requirement.pop(gpu)
        else:
            resource_requirement.pop(gpu)
        return resource_requirement

    def to_dict(self):
        return copy.deepcopy(self._cfg)

    @staticmethod
    def reload():
        _populate()

    @property
    def version(self):
        # importing here to avoid circular dependency
        from mlrun.utils.version import Version

        return Version().get()["version"]

    @staticmethod
    def resolve_ui_url():
        # ui_url is deprecated in favor of the ui.url (we created the ui block)
        # since the config class is used in a "recursive" way, we can't use property like we used in other places
        # since the property will need to be url, which exists in other structs as well
        return config.ui.url or config.ui_url

    @property
    def dbpath(self):
        return self._dbpath

    @dbpath.setter
    def dbpath(self, value):
        self._dbpath = value
        if value:
            # importing here to avoid circular dependency
            import mlrun.db

            # when dbpath is set we want to connect to it which will sync configuration from it to the client
            mlrun.db.get_run_db(value, force_reconnect=True)

    def is_api_running_on_k8s(self):
        # determine if the API service is attached to K8s cluster
        # when there is a cluster the .namespace is set
        return bool(mlrun.mlconf.namespace)

    def is_nuclio_detected(self):
        # determine is Nuclio service is detected, when the nuclio_version is not set
        return bool(mlrun.mlconf.nuclio_version)

    def use_nuclio_mock(self, force_mock=None):
        # determine if to use Nuclio mock service
        mock_nuclio = mlrun.mlconf.mock_nuclio_deployment
        if mock_nuclio and mock_nuclio == "auto":
            mock_nuclio = not mlrun.mlconf.is_nuclio_detected()
        return True if mock_nuclio and force_mock is None else force_mock

    def get_v3io_access_key(self):
        # Get v3io access key from the environment
        return os.environ.get("V3IO_ACCESS_KEY")

    def get_model_monitoring_file_target_path(
        self,
        project: str = "",
        kind: str = "",
        target: str = "online",
        artifact_path: str = None,
        application_name: str = None,
    ) -> str:
        """Get the full path from the configuration based on the provided project and kind.

        :param project:         Project name.
        :param kind:            Kind of target path (e.g. events, log_stream, endpoints, etc.)
        :param target:          Can be either online or offline. If the target is online, then we try to get a specific
                                path for the provided kind. If it doesn't exist, use the default path.
                                If the target path is offline and the offline path is already a full path in the
                                configuration, then the result will be that path as-is. If the offline path is a
                                relative path, then the result will be based on the project artifact path and the
                                offline relative path. If project artifact path wasn't provided, then we use MLRun
                                artifact path instead.
        :param artifact_path:   Optional artifact path that will be used as a relative path. If not provided, the
                                relative artifact path will be taken from the global MLRun artifact path.
        :param application_name:Application name, None for model_monitoring_stream.

        :return: Full configured path for the provided kind.
        """

        if target != "offline":
            store_prefix_dict = (
                mlrun.mlconf.model_endpoint_monitoring.store_prefixes.to_dict()
            )
            if store_prefix_dict.get(kind):
                # Target exist in store prefix and has a valid string value
                return store_prefix_dict[kind].format(project=project)

            if (
                application_name
                != mlrun.common.schemas.model_monitoring.constants.MonitoringFunctionNames.STREAM
            ):
                return mlrun.mlconf.model_endpoint_monitoring.store_prefixes.user_space.format(
                    project=project,
                    kind=kind
                    if application_name is None
                    else f"{kind}-{application_name.lower()}",
                )
            return mlrun.mlconf.model_endpoint_monitoring.store_prefixes.default.format(
                project=project,
                kind=kind
                if application_name is None
                else f"{kind}-{application_name.lower()}",
            )

        # Get the current offline path from the configuration
        file_path = mlrun.mlconf.model_endpoint_monitoring.offline_storage_path.format(
            project=project, kind=kind
        )

        # Absolute path
        if any(value in file_path for value in ["://", ":///"]) or os.path.isabs(
            file_path
        ):
            return file_path

        # Relative path
        else:
            artifact_path = artifact_path or config.artifact_path
            if artifact_path[-1] != "/":
                artifact_path += "/"

            return mlrun.utils.helpers.fill_project_path_template(
                artifact_path=artifact_path + file_path, project=project
            )

    def is_ce_mode(self) -> bool:
        # True if the setup is in CE environment
        return isinstance(mlrun.mlconf.ce, mlrun.config.Config) and any(
            ver in mlrun.mlconf.ce.mode for ver in ["lite", "full"]
        )

    def get_s3_storage_options(self) -> typing.Dict[str, typing.Any]:
        """
        Generate storage options dictionary as required for handling S3 path in fsspec. The model monitoring stream
        graph uses this method for generating the storage options for S3 parquet target path.
        :return: A storage options dictionary in which each key-value pair  represents a particular configuration,
        such as endpoint_url or aws access key.
        """
        key = mlrun.get_secret_or_env("AWS_ACCESS_KEY_ID")
        secret = mlrun.get_secret_or_env("AWS_SECRET_ACCESS_KEY")

        force_non_anonymous = mlrun.get_secret_or_env("S3_NON_ANONYMOUS")
        profile = mlrun.get_secret_or_env("AWS_PROFILE")

        storage_options = dict(
            anon=not (force_non_anonymous or (key and secret)),
            key=key,
            secret=secret,
        )

        endpoint_url = mlrun.get_secret_or_env("S3_ENDPOINT_URL")
        if endpoint_url:
            client_kwargs = {"endpoint_url": endpoint_url}
            storage_options["client_kwargs"] = client_kwargs

        if profile:
            storage_options["profile"] = profile

        return storage_options

    def is_explicit_ack(self) -> bool:
        return self.httpdb.nuclio.explicit_ack == "enabled" and (
            not self.nuclio_version or self.nuclio_version >= "1.11.20"
        )


# Global configuration
config = Config.from_dict(default_config)


def _populate(skip_errors=False):
    """Populate configuration from config file (if exists in environment) and
    from environment variables.

    populate will run only once, after first call it does nothing.
    """
    global _loaded

    with _load_lock:
        _do_populate(skip_errors=skip_errors)


def _do_populate(env=None, skip_errors=False):
    global config

    if not os.environ.get("MLRUN_IGNORE_ENV_FILE"):
        if "MLRUN_ENV_FILE" in os.environ:
            env_file = os.path.expanduser(os.environ["MLRUN_ENV_FILE"])
            dotenv.load_dotenv(env_file, override=True)
        else:
            env_file = os.path.expanduser(default_env_file)
            if os.path.isfile(env_file):
                dotenv.load_dotenv(env_file, override=True)

    if not config:
        config = Config.from_dict(default_config)
    else:
        config.update(default_config)
    config_path = os.environ.get(env_file_key)
    if config_path:
        with open(config_path) as fp:
            data = yaml.safe_load(fp)

        if not isinstance(data, dict):
            raise TypeError(f"configuration in {config_path} not a dict")

        config.update(data, skip_errors=skip_errors)

    data = read_env(env)
    if data:
        config.update(data, skip_errors=skip_errors)

    _validate_config(config)


def _validate_config(config):
    try:
        limits_gpu = config.default_function_pod_resources.limits.gpu
        requests_gpu = config.default_function_pod_resources.requests.gpu
        _verify_gpu_requests_and_limits(
            requests_gpu=requests_gpu,
            limits_gpu=limits_gpu,
        )
    except AttributeError:
        pass

    config.verify_security_context_enrichment_mode_is_allowed()


def _verify_gpu_requests_and_limits(requests_gpu: str = None, limits_gpu: str = None):
    # https://kubernetes.io/docs/tasks/manage-gpus/scheduling-gpus/
    if requests_gpu and not limits_gpu:
        raise mlrun.errors.MLRunConflictError(
            "You cannot specify GPU requests without specifying limits"
        )
    if requests_gpu and limits_gpu and requests_gpu != limits_gpu:
        raise mlrun.errors.MLRunConflictError(
            f"When specifying both GPU requests and limits these two values must be equal, "
            f"requests_gpu={requests_gpu}, limits_gpu={limits_gpu}"
        )


def _convert_resources_to_str(config: dict = None):
    resources_types = ["cpu", "memory", "gpu"]
    resource_requirements = ["requests", "limits"]
    if not config.get("default_function_pod_resources"):
        return
    for requirement in resource_requirements:
        resource_requirement = config.get("default_function_pod_resources").get(
            requirement
        )
        if not resource_requirement:
            continue
        for resource_type in resources_types:
            value = resource_requirement.setdefault(resource_type, None)
            if value is None:
                continue
            resource_requirement[resource_type] = str(value)


def _convert_str(value, typ):
    if typ in (str, _none_type):
        return value

    if typ is bool:
        return strtobool(value)

    # e.g. int('8080') → 8080
    return typ(value)


def read_env(env=None, prefix=env_prefix):
    """Read configuration from environment"""
    env = os.environ if env is None else env

    config = {}
    for key, value in env.items():
        if not key.startswith(env_prefix) or key == env_file_key:
            continue
        try:
            value = json.loads(value)  # values can be JSON encoded
        except ValueError:
            pass  # Leave as string
        key = key[len(env_prefix) :]  # Trim MLRUN_
        path = key.lower().split("__")  # 'A__B' → ['a', 'b']
        cfg = config
        while len(path) > 1:
            name, *path = path
            cfg = cfg.setdefault(name, {})
        cfg[path[0]] = value

    env_dbpath = env.get("MLRUN_DBPATH", "")
    # expected format: https://mlrun-api.tenant.default-tenant.app.some-system.some-namespace.com
    is_remote_mlrun = (
        env_dbpath.startswith("https://mlrun-api.") and "tenant." in env_dbpath
    )

    # It's already a standard to set this env var to configure the v3io api, so we're supporting it (instead
    # of MLRUN_V3IO_API), in remote usage this can be auto detected from the DBPATH
    v3io_api = env.get("V3IO_API")
    if v3io_api:
        config["v3io_api"] = v3io_api
    elif is_remote_mlrun:
        # in remote mlrun we can't use http, so we'll use https
        config["v3io_api"] = env_dbpath.replace("https://mlrun-api.", "https://webapi.")

    # It's already a standard to set this env var to configure the v3io framesd, so we're supporting it (instead
    # of MLRUN_V3IO_FRAMESD), in remote usage this can be auto detected from the DBPATH
    v3io_framesd = env.get("V3IO_FRAMESD")
    if v3io_framesd:
        config["v3io_framesd"] = v3io_framesd
    elif is_remote_mlrun:
        config["v3io_framesd"] = env_dbpath.replace(
            "https://mlrun-api.", "https://framesd."
        )

    uisvc = env.get("MLRUN_UI_SERVICE_HOST")
    igz_domain = env.get("IGZ_NAMESPACE_DOMAIN")

    # workaround to try and detect IGZ domain
    if not igz_domain and "MLRUN_HTTPDB__BUILDER__DOCKER_REGISTRY" in env:
        registry = env["MLRUN_HTTPDB__BUILDER__DOCKER_REGISTRY"]
        if registry.startswith("docker-registry.default-tenant"):
            igz_domain = registry[len("docker-registry.") :]
            if ":" in igz_domain:
                igz_domain = igz_domain[: igz_domain.rfind(":")]
            env["IGZ_NAMESPACE_DOMAIN"] = igz_domain

    # workaround wrongly sqldb dsn in 2.8
    if (
        config.get("httpdb", {}).get("dsn")
        == "sqlite:///mlrun.sqlite3?check_same_thread=false"
    ):
        config["httpdb"]["dsn"] = "sqlite:////mlrun/db/mlrun.db?check_same_thread=false"

    # "disabled" is the helm chart default value, we don't want that value to be set cause when this value is set we
    # use it in calls to the Nuclio package, and when the Nuclio package receives a value it simply uses it, and
    # obviously "disabled" is not the right address.. when the Nuclio package doesn't receive a value it doing "best
    # effort" to try and determine the URL, we want this "best effort" so overriding the "disabled" value
    if config.get("nuclio_dashboard_url") == "disabled":
        config["nuclio_dashboard_url"] = ""

    if uisvc and not config.get("ui_url"):
        if igz_domain:
            config["ui_url"] = f"https://mlrun-ui.{igz_domain}"

    if config.get("log_level"):
        import mlrun.utils.logger

        # logger created (because of imports mess) before the config is loaded (in tests), therefore we're changing its
        # level manually
        mlrun.utils.logger.set_logger_level(config["log_level"])
    # The default function pod resource values are of type str; however, when reading from environment variable numbers,
    # it converts them to type int if contains only number, so we want to convert them to str.
    _convert_resources_to_str(config)
    return config


# populate config, skip errors when setting the config attributes and issue warnings instead
# this is to avoid failure when doing `import mlrun` and the dbpath (API service) is incorrect or down
_populate(skip_errors=True)<|MERGE_RESOLUTION|>--- conflicted
+++ resolved
@@ -331,7 +331,7 @@
             # - mlrun.runtimes.constants.NuclioIngressAddTemplatedIngressModes
             # - mlrun.runtimes.function.enrich_function_with_ingress
             "add_templated_ingress_host_mode": "never",
-            "explicit_ack": "disabled",
+            "explicit_ack": "enabled",
         },
         "logs": {
             "decode": {
@@ -465,13 +465,8 @@
         "default_http_sink": "http://nuclio-{project}-model-monitoring-stream.mlrun.svc.cluster.local:8080",
         "default_http_sink_app": "http://nuclio-{project}-{application_name}.mlrun.svc.cluster.local:8080",
         "batch_processing_function_branch": "master",
-<<<<<<< HEAD
-        "parquet_batching_max_events": 10000,
-        "parquet_batching_timeout_secs": timedelta(minutes=30).total_seconds(),
-=======
         "parquet_batching_max_events": 10_000,
         "parquet_batching_timeout_secs": timedelta(minutes=1).total_seconds(),
->>>>>>> c92ca752
         # See mlrun.model_monitoring.stores.ModelEndpointStoreType for available options
         "store_type": "v3io-nosql",
         "endpoint_store_connection": "",
