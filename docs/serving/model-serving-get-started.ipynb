{
 "cells": [
  {
   "cell_type": "markdown",
   "metadata": {},
   "source": [
    "# Getting started with model serving\n"
   ]
  },
  {
   "cell_type": "markdown",
   "metadata": {},
   "source": [
    "**In this section**\n",
    "- [Serving Functions](#serving-functions)\n",
    "- [Remote](#remote)\n",
    "- [Examples](#examples)"
   ]
  },
  {
   "cell_type": "markdown",
   "metadata": {},
   "source": [
    "## Serving Functions\n",
    "\n",
    "To start using a serving graph, you first need a serving function. A serving function contains the serving\n",
    "class code to run the model and all the code necessary to run the tasks. MLRun comes with a wide library of tasks. If you\n",
    "use just those, you don't have to add any special code to the serving function, you just have to provide\n",
    "the code that runs the model. For more information about serving classes see [Creating a custom model serving class](./custom-model-serving-class.md).\n",
    "\n",
    "For example, the following code is a basic model serving class:"
   ]
  },
  {
   "cell_type": "code",
   "execution_count": 1,
   "metadata": {},
   "outputs": [],
   "source": [
    "# mlrun: start-code"
   ]
  },
  {
   "cell_type": "code",
   "execution_count": 2,
   "metadata": {},
   "outputs": [],
   "source": [
    "from cloudpickle import load\n",
    "from typing import List\n",
    "import numpy as np\n",
    "\n",
    "import mlrun\n",
    "\n",
    "class ClassifierModel(mlrun.serving.V2ModelServer):\n",
    "    def load(self):\n",
    "        \"\"\"load and initialize the model and/or other elements\"\"\"\n",
    "        model_file, extra_data = self.get_model(\".pkl\")\n",
    "        self.model = load(open(model_file, \"rb\"))\n",
    "\n",
    "    def predict(self, body: dict) -> List:\n",
    "        \"\"\"Generate model predictions from sample.\"\"\"\n",
    "        feats = np.asarray(body[\"inputs\"])\n",
    "        result: np.ndarray = self.model.predict(feats)\n",
    "        return result.tolist()"
   ]
  },
  {
   "cell_type": "code",
   "execution_count": 3,
   "metadata": {},
   "outputs": [],
   "source": [
    "# mlrun: end-code"
   ]
  },
  {
   "cell_type": "markdown",
   "metadata": {},
   "source": [
    "To obtain the serving function, use the `code_to_function` and specify `kind` to be `serving`."
   ]
  },
  {
   "cell_type": "code",
   "execution_count": 4,
   "metadata": {},
   "outputs": [],
   "source": [
    "fn = mlrun.code_to_function(\"serving_example\",\n",
    "                            kind=\"serving\", \n",
    "                            image=\"mlrun/mlrun\")"
   ]
  },
  {
   "cell_type": "markdown",
   "metadata": {},
   "source": [
<<<<<<< HEAD
    "## Topology"
   ]
  },
  {
   "cell_type": "markdown",
   "metadata": {},
   "source": [
    "### Router\n",
    "Once you have a serving function, you need to choose the graph topology. The default is `router` topology. With the `router` topology you can specify different machine learning models. Each model has a logical name. This name is used to route to the correct model when calling the serving function."
   ]
  },
  {
   "cell_type": "code",
   "execution_count": 5,
   "metadata": {},
   "outputs": [
    {
     "name": "stdout",
     "output_type": "stream",
     "text": [
      "> 2021-11-02 04:18:36,925 [info] model model1 was loaded\n",
      "> 2021-11-02 04:18:36,926 [info] Initializing endpoint records\n",
      "> 2021-11-02 04:18:36,965 [info] Loaded ['model1']\n",
      "{'id': '6bd11e864805484ea888f58e478d1f91', 'model_name': 'model1', 'outputs': [0, 0, 0, 0, 0, 0, 0, 0, 0, 0, 0, 0, 0, 0, 0, 0, 0, 0, 0, 0, 0, 0, 0, 0, 0, 0, 0, 0, 0, 0, 0, 0, 0, 0, 0, 0, 0, 0, 0, 0, 0, 0, 0, 0, 0, 0, 0, 0, 0, 0, 1, 1, 2, 1, 1, 1, 1, 1, 1, 1, 1, 1, 1, 1, 1, 1, 1, 1, 1, 1, 1, 1, 2, 1, 1, 1, 1, 2, 1, 1, 1, 1, 1, 2, 1, 1, 1, 1, 1, 1, 1, 1, 1, 1, 1, 1, 1, 1, 1, 1, 2, 2, 2, 2, 2, 2, 1, 2, 2, 2, 2, 2, 2, 2, 2, 2, 2, 2, 2, 2, 2, 2, 2, 2, 2, 2, 1, 2, 2, 2, 2, 2, 2, 2, 2, 2, 2, 2, 1, 2, 2, 2, 2, 2, 2, 2, 2, 2, 2, 2]}\n"
     ]
    }
   ],
   "source": [
    "from sklearn.datasets import load_iris\n",
    "\n",
    "# set the topology/router\n",
    "graph = fn.set_topology(\"router\")\n",
    "\n",
    "# Add the model\n",
    "fn.add_model(\"model1\", class_name=\"ClassifierModel\", model_path=\"https://s3.wasabisys.com/iguazio/models/iris/model.pkl\")\n",
    "\n",
    "# Add additional models\n",
    "#fn.add_model(\"model2\", class_name=\"ClassifierModel\", model_path=\"<path2>\")\n",
    "\n",
    "# create and use the graph simulator\n",
    "server = fn.to_mock_server()\n",
    "x = load_iris()['data'].tolist()\n",
    "result = server.test(\"/v2/models/model1/infer\", {\"inputs\": x})\n",
    "\n",
    "print(result)"
   ]
  },
  {
   "cell_type": "markdown",
   "metadata": {},
   "source": [
    "### Flow\n",
    "\n",
    "You can use the `flow` topology to specify tasks, which typically manipulates the data. The most common scenario is pre-processing of data prior to the model execution.\n",
    "\n",
    "```{note} Once the topology is set, you cannot change an existing function toplogy.\n",
    "```\n",
    "\n",
    "In this topology, you build and connect the graph (DAG) by adding steps using the `step.to()` method, or by using the \n",
    "`graph.add_step()` method.\n",
    "\n",
    "> The `step.to()` is typically used to chain steps together. `graph.add_step` can add steps anywhere on the\n",
    "> graph and has `before` and `after` parameters to specify the location of the step."
   ]
  },
  {
   "cell_type": "markdown",
   "metadata": {},
   "source": [
    "<!-- show example without router -->"
   ]
  },
  {
   "cell_type": "code",
   "execution_count": 18,
   "metadata": {
    "scrolled": true
   },
   "outputs": [
    {
     "data": {
      "image/svg+xml": [
       "<?xml version=\"1.0\" encoding=\"UTF-8\" standalone=\"no\"?>\n",
       "<!DOCTYPE svg PUBLIC \"-//W3C//DTD SVG 1.1//EN\"\n",
       " \"http://www.w3.org/Graphics/SVG/1.1/DTD/svg11.dtd\">\n",
       "<!-- Generated by graphviz version 2.40.1 (20161225.0304)\n",
       " -->\n",
       "<!-- Title: mlrun&#45;flow Pages: 1 -->\n",
       "<svg width=\"432pt\" height=\"84pt\"\n",
       " viewBox=\"0.00 0.00 432.42 84.00\" xmlns=\"http://www.w3.org/2000/svg\" xmlns:xlink=\"http://www.w3.org/1999/xlink\">\n",
       "<g id=\"graph0\" class=\"graph\" transform=\"scale(1 1) rotate(0) translate(4 80)\">\n",
       "<title>mlrun&#45;flow</title>\n",
       "<polygon fill=\"#ffffff\" stroke=\"transparent\" points=\"-4,4 -4,-80 428.425,-80 428.425,4 -4,4\"/>\n",
       "<g id=\"clust1\" class=\"cluster\">\n",
       "<title>cluster_router</title>\n",
       "<polygon fill=\"none\" stroke=\"#000000\" points=\"215.1919,-8 215.1919,-68 416.425,-68 416.425,-8 215.1919,-8\"/>\n",
       "</g>\n",
       "<!-- _start -->\n",
       "<g id=\"node1\" class=\"node\">\n",
       "<title>_start</title>\n",
       "<polygon fill=\"#d3d3d3\" stroke=\"#000000\" points=\"38.5476,-20.0493 40.698,-20.1479 42.8263,-20.2953 44.9236,-20.4913 46.9815,-20.7353 48.9917,-21.0266 50.9463,-21.3645 52.8377,-21.7479 54.6587,-22.1759 56.4025,-22.6472 58.0628,-23.1606 59.634,-23.7147 61.1107,-24.308 62.4882,-24.9388 63.7625,-25.6054 64.9302,-26.3059 65.9882,-27.0385 66.9343,-27.8012 67.7669,-28.5918 68.4849,-29.4082 69.0878,-30.2481 69.5758,-31.1093 69.9496,-31.9894 70.2102,-32.886 70.3595,-33.7965 70.3997,-34.7186 70.3334,-35.6497 70.1636,-36.5873 69.8937,-37.5287 69.5276,-38.4713 69.0691,-39.4127 68.5225,-40.3503 67.8923,-41.2814 67.1831,-42.2035 66.3996,-43.114 65.5464,-44.0106 64.6285,-44.8907 63.6504,-45.7519 62.617,-46.5918 61.5329,-47.4082 60.4024,-48.1988 59.2299,-48.9615 58.0197,-49.6941 56.7755,-50.3946 55.5012,-51.0612 54.2002,-51.692 52.8757,-52.2853 51.5309,-52.8394 50.1684,-53.3528 48.7908,-53.8241 47.4003,-54.2521 45.9989,-54.6355 44.5886,-54.9734 43.1708,-55.2647 41.7472,-55.5087 40.3189,-55.7047 38.8872,-55.8521 37.4531,-55.9507 36.0175,-56 34.5815,-56 33.146,-55.9507 31.7119,-55.8521 30.2801,-55.7047 28.8519,-55.5087 27.4282,-55.2647 26.0105,-54.9734 24.6001,-54.6355 23.1988,-54.2521 21.8083,-53.8241 20.4306,-53.3528 19.0681,-52.8394 17.7233,-52.2853 16.3989,-51.692 15.0979,-51.0612 13.8236,-50.3946 12.5794,-49.6941 11.3691,-48.9615 10.1967,-48.1988 9.0662,-47.4082 7.982,-46.5918 6.9486,-45.7519 5.9706,-44.8907 5.0526,-44.0106 4.1995,-43.114 3.4159,-42.2035 2.7067,-41.2814 2.0765,-40.3503 1.53,-39.4127 1.0715,-38.4713 .7053,-37.5287 .4355,-36.5873 .2657,-35.6497 .1993,-34.7186 .2395,-33.7965 .3888,-32.886 .6495,-31.9894 1.0232,-31.1093 1.5112,-30.2481 2.1141,-29.4082 2.8321,-28.5918 3.6647,-27.8012 4.6109,-27.0385 5.6689,-26.3059 6.8365,-25.6054 8.1108,-24.9388 9.4884,-24.308 10.9651,-23.7147 12.5362,-23.1606 14.1966,-22.6472 15.9404,-22.1759 17.7614,-21.7479 19.6528,-21.3645 21.6074,-21.0266 23.6176,-20.7353 25.6755,-20.4913 27.7728,-20.2953 29.901,-20.1479 32.0515,-20.0493 34.2154,-20 36.3837,-20 38.5476,-20.0493\"/>\n",
       "<text text-anchor=\"middle\" x=\"35.2995\" y=\"-34.3\" font-family=\"Times,serif\" font-size=\"14.00\" fill=\"#000000\">start</text>\n",
       "</g>\n",
       "<!-- enrich -->\n",
       "<g id=\"node2\" class=\"node\">\n",
       "<title>enrich</title>\n",
       "<ellipse fill=\"none\" stroke=\"#000000\" cx=\"146.8955\" cy=\"-38\" rx=\"40.0939\" ry=\"18\"/>\n",
       "<text text-anchor=\"middle\" x=\"146.8955\" y=\"-34.3\" font-family=\"Times,serif\" font-size=\"14.00\" fill=\"#000000\">enrich</text>\n",
       "</g>\n",
       "<!-- _start&#45;&gt;enrich -->\n",
       "<g id=\"edge1\" class=\"edge\">\n",
       "<title>_start&#45;&gt;enrich</title>\n",
       "<path fill=\"none\" stroke=\"#000000\" d=\"M69.9975,-38C78.2752,-38 87.2796,-38 96.1148,-38\"/>\n",
       "<polygon fill=\"#000000\" stroke=\"#000000\" points=\"96.3553,-41.5001 106.3553,-38 96.3552,-34.5001 96.3553,-41.5001\"/>\n",
       "</g>\n",
       "<!-- router -->\n",
       "<g id=\"node3\" class=\"node\">\n",
       "<title>router</title>\n",
       "<polygon fill=\"none\" stroke=\"#000000\" points=\"314.532,-30.5442 314.532,-45.4558 288.9193,-56 252.6976,-56 227.0849,-45.4558 227.0849,-30.5442 252.6976,-20 288.9193,-20 314.532,-30.5442\"/>\n",
       "<polygon fill=\"none\" stroke=\"#000000\" points=\"318.5418,-27.8677 318.5418,-48.1323 289.7142,-60 251.9027,-60 223.0751,-48.1323 223.0751,-27.8677 251.9027,-16 289.7142,-16 318.5418,-27.8677\"/>\n",
       "<text text-anchor=\"middle\" x=\"270.8084\" y=\"-34.3\" font-family=\"Times,serif\" font-size=\"14.00\" fill=\"#000000\">router</text>\n",
       "</g>\n",
       "<!-- enrich&#45;&gt;router -->\n",
       "<g id=\"edge3\" class=\"edge\">\n",
       "<title>enrich&#45;&gt;router</title>\n",
       "<path fill=\"none\" stroke=\"#000000\" d=\"M187.4692,-38C195.498,-38 204.0728,-38 212.5547,-38\"/>\n",
       "<polygon fill=\"#000000\" stroke=\"#000000\" points=\"212.8118,-41.5001 222.8118,-38 212.8118,-34.5001 212.8118,-41.5001\"/>\n",
       "</g>\n",
       "<!-- router/m1 -->\n",
       "<g id=\"node4\" class=\"node\">\n",
       "<title>router/m1</title>\n",
       "<ellipse fill=\"none\" stroke=\"#000000\" cx=\"381.425\" cy=\"-38\" rx=\"27\" ry=\"18\"/>\n",
       "<text text-anchor=\"middle\" x=\"381.425\" y=\"-34.3\" font-family=\"Times,serif\" font-size=\"14.00\" fill=\"#000000\">m1</text>\n",
       "</g>\n",
       "<!-- router&#45;&gt;router/m1 -->\n",
       "<g id=\"edge2\" class=\"edge\">\n",
       "<title>router&#45;&gt;router/m1</title>\n",
       "<path fill=\"none\" stroke=\"#000000\" d=\"M318.6831,-38C327.1277,-38 335.8077,-38 343.9164,-38\"/>\n",
       "<polygon fill=\"#000000\" stroke=\"#000000\" points=\"344.1792,-41.5001 354.1791,-38 344.1791,-34.5001 344.1792,-41.5001\"/>\n",
       "</g>\n",
       "</g>\n",
       "</svg>\n"
      ],
      "text/plain": [
       "<graphviz.dot.Digraph at 0x7fd46e4dda50>"
      ]
     },
     "execution_count": 18,
     "metadata": {},
     "output_type": "execute_result"
    }
   ],
   "source": [
    "fn2 = mlrun.code_to_function(\"serving_example_flow\",\n",
    "                             kind=\"serving\", \n",
    "                             image=\"mlrun/mlrun\")\n",
    "\n",
    "graph2 = fn2.set_topology(\"flow\")     \n",
    "\n",
    "graph2_enrich = graph2.to(\"storey.Extend\", name=\"enrich\", _fn='({\"tag\": \"something\"})')\n",
    "\n",
    "# add an Ensemble router with two child models (routes)\n",
    "router = graph2.add_step(mlrun.serving.ModelRouter(), name=\"router\", after=\"enrich\")\n",
    "router.add_route(\"m1\", class_name=\"ClassifierModel\", model_path='https://s3.wasabisys.com/iguazio/models/iris/model.pkl')\n",
    "router.respond()\n",
    "\n",
    "# Add additional models\n",
    "#router.add_route(\"m2\", class_name=\"ClassifierModel\", model_path=path2)\n",
    "\n",
    "# plot the graph (using Graphviz)\n",
    "graph2.plot(rankdir='LR')"
   ]
  },
  {
   "cell_type": "code",
   "execution_count": 7,
   "metadata": {},
   "outputs": [
    {
     "name": "stdout",
     "output_type": "stream",
     "text": [
      "> 2021-11-02 04:18:42,142 [info] model m1 was loaded\n",
      "> 2021-11-02 04:18:42,142 [info] Initializing endpoint records\n",
      "> 2021-11-02 04:18:42,183 [info] Loaded ['m1']\n",
      "{'id': 'f713fd7eedeb431eba101b13c53a15b5'}\n"
     ]
    }
   ],
   "source": [
    "fn2_server = fn2.to_mock_server()\n",
    "\n",
    "result = fn2_server.test(\"/v2/models/m1/infer\", {\"inputs\": x})\n",
    "\n",
    "print(result)"
=======
    "Once you have a serving function, you need to choose the graph topology. See [Topology](./realtime-pipelines.html#topology)."
>>>>>>> 1c7820b9
   ]
  },
  {
   "cell_type": "markdown",
   "metadata": {},
   "source": [
    "## Remote\n",
    "\n",
    "You can chain functions together with remote execution. This allows you to:\n",
    "- Call existing functions from the graph and reuse them from other graphs.\n",
    "- Scale up and down different components individually.\n",
    "\n",
    "Calling a remote function can either use HTTP or via a queue (streaming)."
   ]
  },
  {
   "cell_type": "markdown",
   "metadata": {},
   "source": [
    "### HTTP\n",
    "\n",
    "Calling a function using http uses the special `$remote` class. First deploy the remote function:"
   ]
  },
  {
   "cell_type": "code",
   "execution_count": 5,
   "metadata": {},
   "outputs": [
    {
     "name": "stdout",
     "output_type": "stream",
     "text": [
      "> 2022-03-17 08:20:40,674 [info] Starting remote function deploy\n",
      "2022-03-17 08:20:40  (info) Deploying function\n",
      "2022-03-17 08:20:40  (info) Building\n",
      "2022-03-17 08:20:40  (info) Staging files and preparing base images\n",
      "2022-03-17 08:20:40  (info) Building processor image\n",
      "2022-03-17 08:20:42  (info) Build complete\n",
      "2022-03-17 08:20:47  (info) Function deploy complete\n",
      "> 2022-03-17 08:20:48,289 [info] successfully deployed function: {'internal_invocation_urls': ['nuclio-graph-basic-concepts-serving-example-flow.default-tenant.svc.cluster.local:8080'], 'external_invocation_urls': ['graph-basic-concepts-serving-example-flow-graph-basic-concepts.default-tenant.app.maor-gcp2.iguazio-cd0.com/']}\n"
     ]
    }
   ],
   "source": [
    "remote_func_name = \"serving-example-flow\"\n",
    "project_name = \"graph-basic-concepts\"\n",
    "fn_remote = mlrun.code_to_function(remote_func_name,\n",
    "                                   project=project_name,\n",
    "                                   kind=\"serving\", \n",
    "                                   image=\"mlrun/mlrun\")\n",
    "\n",
    "fn_remote.add_model(\"model1\", class_name=\"ClassifierModel\", model_path=\"https://s3.wasabisys.com/iguazio/models/iris/model.pkl\")\n",
    "\n",
    "remote_addr = fn_remote.deploy()"
   ]
  },
  {
   "cell_type": "markdown",
   "metadata": {},
   "source": [
    "Create a new function with a graph and call the remote function above:"
   ]
  },
  {
   "cell_type": "code",
   "execution_count": 6,
   "metadata": {},
   "outputs": [
    {
     "data": {
      "image/svg+xml": [
       "<?xml version=\"1.0\" encoding=\"UTF-8\" standalone=\"no\"?>\n",
       "<!DOCTYPE svg PUBLIC \"-//W3C//DTD SVG 1.1//EN\"\n",
       " \"http://www.w3.org/Graphics/SVG/1.1/DTD/svg11.dtd\">\n",
       "<!-- Generated by graphviz version 2.40.1 (20161225.0304)\n",
       " -->\n",
       "<!-- Title: mlrun&#45;flow Pages: 1 -->\n",
       "<svg width=\"370pt\" height=\"44pt\"\n",
       " viewBox=\"0.00 0.00 370.28 44.00\" xmlns=\"http://www.w3.org/2000/svg\" xmlns:xlink=\"http://www.w3.org/1999/xlink\">\n",
       "<g id=\"graph0\" class=\"graph\" transform=\"scale(1 1) rotate(0) translate(4 40)\">\n",
       "<title>mlrun&#45;flow</title>\n",
       "<polygon fill=\"#ffffff\" stroke=\"transparent\" points=\"-4,4 -4,-40 366.2796,-40 366.2796,4 -4,4\"/>\n",
       "<!-- _start -->\n",
       "<g id=\"node1\" class=\"node\">\n",
       "<title>_start</title>\n",
       "<polygon fill=\"#d3d3d3\" stroke=\"#000000\" points=\"38.5476,-.0493 40.698,-.1479 42.8263,-.2953 44.9236,-.4913 46.9815,-.7353 48.9917,-1.0266 50.9463,-1.3645 52.8377,-1.7479 54.6587,-2.1759 56.4025,-2.6472 58.0628,-3.1606 59.634,-3.7147 61.1107,-4.308 62.4882,-4.9388 63.7625,-5.6054 64.9302,-6.3059 65.9882,-7.0385 66.9343,-7.8012 67.7669,-8.5918 68.4849,-9.4082 69.0878,-10.2481 69.5758,-11.1093 69.9496,-11.9894 70.2102,-12.886 70.3595,-13.7965 70.3997,-14.7186 70.3334,-15.6497 70.1636,-16.5873 69.8937,-17.5287 69.5276,-18.4713 69.0691,-19.4127 68.5225,-20.3503 67.8923,-21.2814 67.1831,-22.2035 66.3996,-23.114 65.5464,-24.0106 64.6285,-24.8907 63.6504,-25.7519 62.617,-26.5918 61.5329,-27.4082 60.4024,-28.1988 59.2299,-28.9615 58.0197,-29.6941 56.7755,-30.3946 55.5012,-31.0612 54.2002,-31.692 52.8757,-32.2853 51.5309,-32.8394 50.1684,-33.3528 48.7908,-33.8241 47.4003,-34.2521 45.9989,-34.6355 44.5886,-34.9734 43.1708,-35.2647 41.7472,-35.5087 40.3189,-35.7047 38.8872,-35.8521 37.4531,-35.9507 36.0175,-36 34.5815,-36 33.146,-35.9507 31.7119,-35.8521 30.2801,-35.7047 28.8519,-35.5087 27.4282,-35.2647 26.0105,-34.9734 24.6001,-34.6355 23.1988,-34.2521 21.8083,-33.8241 20.4306,-33.3528 19.0681,-32.8394 17.7233,-32.2853 16.3989,-31.692 15.0979,-31.0612 13.8236,-30.3946 12.5794,-29.6941 11.3691,-28.9615 10.1967,-28.1988 9.0662,-27.4082 7.982,-26.5918 6.9486,-25.7519 5.9706,-24.8907 5.0526,-24.0106 4.1995,-23.114 3.4159,-22.2035 2.7067,-21.2814 2.0765,-20.3503 1.53,-19.4127 1.0715,-18.4713 .7053,-17.5287 .4355,-16.5873 .2657,-15.6497 .1993,-14.7186 .2395,-13.7965 .3888,-12.886 .6495,-11.9894 1.0232,-11.1093 1.5112,-10.2481 2.1141,-9.4082 2.8321,-8.5918 3.6647,-7.8012 4.6109,-7.0385 5.6689,-6.3059 6.8365,-5.6054 8.1108,-4.9388 9.4884,-4.308 10.9651,-3.7147 12.5362,-3.1606 14.1966,-2.6472 15.9404,-2.1759 17.7614,-1.7479 19.6528,-1.3645 21.6074,-1.0266 23.6176,-.7353 25.6755,-.4913 27.7728,-.2953 29.901,-.1479 32.0515,-.0493 34.2154,0 36.3837,0 38.5476,-.0493\"/>\n",
       "<text text-anchor=\"middle\" x=\"35.2995\" y=\"-14.3\" font-family=\"Times,serif\" font-size=\"14.00\" fill=\"#000000\">start</text>\n",
       "</g>\n",
       "<!-- enrich -->\n",
       "<g id=\"node2\" class=\"node\">\n",
       "<title>enrich</title>\n",
       "<ellipse fill=\"none\" stroke=\"#000000\" cx=\"146.8955\" cy=\"-18\" rx=\"40.0939\" ry=\"18\"/>\n",
       "<text text-anchor=\"middle\" x=\"146.8955\" y=\"-14.3\" font-family=\"Times,serif\" font-size=\"14.00\" fill=\"#000000\">enrich</text>\n",
       "</g>\n",
       "<!-- _start&#45;&gt;enrich -->\n",
       "<g id=\"edge1\" class=\"edge\">\n",
       "<title>_start&#45;&gt;enrich</title>\n",
       "<path fill=\"none\" stroke=\"#000000\" d=\"M69.9975,-18C78.2752,-18 87.2796,-18 96.1148,-18\"/>\n",
       "<polygon fill=\"#000000\" stroke=\"#000000\" points=\"96.3553,-21.5001 106.3553,-18 96.3552,-14.5001 96.3553,-21.5001\"/>\n",
       "</g>\n",
       "<!-- remote_func -->\n",
       "<g id=\"node3\" class=\"node\">\n",
       "<title>remote_func</title>\n",
       "<ellipse fill=\"none\" stroke=\"#000000\" cx=\"292.7357\" cy=\"-18\" rx=\"69.5877\" ry=\"18\"/>\n",
       "<text text-anchor=\"middle\" x=\"292.7357\" y=\"-14.3\" font-family=\"Times,serif\" font-size=\"14.00\" fill=\"#000000\">remote_func</text>\n",
       "</g>\n",
       "<!-- enrich&#45;&gt;remote_func -->\n",
       "<g id=\"edge2\" class=\"edge\">\n",
       "<title>enrich&#45;&gt;remote_func</title>\n",
       "<path fill=\"none\" stroke=\"#000000\" d=\"M187.5201,-18C195.4559,-18 204.0312,-18 212.7424,-18\"/>\n",
       "<polygon fill=\"#000000\" stroke=\"#000000\" points=\"213.0009,-21.5001 223.0008,-18 213.0008,-14.5001 213.0009,-21.5001\"/>\n",
       "</g>\n",
       "</g>\n",
       "</svg>\n"
      ],
      "text/plain": [
       "<graphviz.dot.Digraph at 0x7f57dc96a0d0>"
      ]
     },
     "execution_count": 6,
     "metadata": {},
     "output_type": "execute_result"
    }
   ],
   "source": [
    "fn_preprocess = mlrun.new_function(\"preprocess\", kind=\"serving\")\n",
    "graph_preprocessing = fn_preprocess.set_topology(\"flow\")\n",
    "\n",
    "graph_preprocessing.to(\"storey.Extend\", name=\"enrich\", _fn='({\"tag\": \"something\"})').to(\n",
    "                       \"$remote\", \"remote_func\", url=f'{remote_addr}v2/models/model1/infer', method='put').respond()\n",
    "\n",
    "graph_preprocessing.plot(rankdir='LR')"
   ]
  },
  {
   "cell_type": "code",
   "execution_count": 7,
   "metadata": {},
   "outputs": [
    {
     "name": "stdout",
     "output_type": "stream",
     "text": [
      "> 2022-03-17 08:20:48,374 [warning] run command, file or code were not specified\n",
      "{'id': '3a1dd36c-e7de-45af-a0c4-72e3163ba92a', 'model_name': 'model1', 'outputs': [0, 2]}\n"
     ]
    }
   ],
   "source": [
    "fn3_server = fn_preprocess.to_mock_server()\n",
    "my_data = '''{\"inputs\":[[5.1, 3.5, 1.4, 0.2],[7.7, 3.8, 6.7, 2.2]]}'''\n",
    "result = fn3_server.test(\"/v2/models/my_model/infer\", body=my_data)\n",
    "print(result)"
   ]
  },
  {
   "cell_type": "markdown",
   "metadata": {},
   "source": [
    "### Queue (streaming)\n",
    "\n",
    "You can use queues to send events from one part of the graph to another and to decouple the processing of those parts.\n",
    "Queues are better suited to deal with bursts of events, since all the events are stored in the queue until they are processed.\n",
    "The example below uses a V3IO stream, which is a fast real-time implementation of a stream that allows processing of events at very low latency."
   ]
  },
  {
   "cell_type": "code",
   "execution_count": 8,
   "metadata": {},
   "outputs": [
    {
     "name": "stdout",
     "output_type": "stream",
     "text": [
      "Overwriting echo.py\n"
     ]
    }
   ],
   "source": [
    "%%writefile echo.py\n",
    "def echo_handler(x):\n",
    "    print(x)\n",
    "    return x"
   ]
  },
  {
   "cell_type": "markdown",
   "metadata": {},
   "source": [
    "Configure the streams"
   ]
  },
  {
   "cell_type": "code",
   "execution_count": 9,
   "metadata": {},
   "outputs": [],
   "source": [
    "import os\n",
    "streams_prefix = f\"v3io:///users/{os.getenv('V3IO_USERNAME')}/examples/graph-basic-concepts\"\n",
    "\n",
    "input_stream = streams_prefix + \"/in-stream\"\n",
    "out_stream = streams_prefix + \"/out-stream\"\n",
    "err_stream = streams_prefix + \"/err-stream\""
   ]
  },
  {
   "cell_type": "markdown",
   "metadata": {},
   "source": [
    "Create the graph. Note that in the `to` method the class name is specified to be `>>` or `$queue` to specify that this is a queue."
   ]
  },
  {
   "cell_type": "code",
   "execution_count": 10,
   "metadata": {},
   "outputs": [
    {
     "data": {
      "image/svg+xml": [
       "<?xml version=\"1.0\" encoding=\"UTF-8\" standalone=\"no\"?>\n",
       "<!DOCTYPE svg PUBLIC \"-//W3C//DTD SVG 1.1//EN\"\n",
       " \"http://www.w3.org/Graphics/SVG/1.1/DTD/svg11.dtd\">\n",
       "<!-- Generated by graphviz version 2.40.1 (20161225.0304)\n",
       " -->\n",
       "<!-- Title: mlrun&#45;flow Pages: 1 -->\n",
       "<svg width=\"602pt\" height=\"44pt\"\n",
       " viewBox=\"0.00 0.00 602.19 44.00\" xmlns=\"http://www.w3.org/2000/svg\" xmlns:xlink=\"http://www.w3.org/1999/xlink\">\n",
       "<g id=\"graph0\" class=\"graph\" transform=\"scale(1 1) rotate(0) translate(4 40)\">\n",
       "<title>mlrun&#45;flow</title>\n",
       "<polygon fill=\"#ffffff\" stroke=\"transparent\" points=\"-4,4 -4,-40 598.1861,-40 598.1861,4 -4,4\"/>\n",
       "<!-- _start -->\n",
       "<g id=\"node1\" class=\"node\">\n",
       "<title>_start</title>\n",
       "<polygon fill=\"#d3d3d3\" stroke=\"#000000\" points=\"38.5476,-.0493 40.698,-.1479 42.8263,-.2953 44.9236,-.4913 46.9815,-.7353 48.9917,-1.0266 50.9463,-1.3645 52.8377,-1.7479 54.6587,-2.1759 56.4025,-2.6472 58.0628,-3.1606 59.634,-3.7147 61.1107,-4.308 62.4882,-4.9388 63.7625,-5.6054 64.9302,-6.3059 65.9882,-7.0385 66.9343,-7.8012 67.7669,-8.5918 68.4849,-9.4082 69.0878,-10.2481 69.5758,-11.1093 69.9496,-11.9894 70.2102,-12.886 70.3595,-13.7965 70.3997,-14.7186 70.3334,-15.6497 70.1636,-16.5873 69.8937,-17.5287 69.5276,-18.4713 69.0691,-19.4127 68.5225,-20.3503 67.8923,-21.2814 67.1831,-22.2035 66.3996,-23.114 65.5464,-24.0106 64.6285,-24.8907 63.6504,-25.7519 62.617,-26.5918 61.5329,-27.4082 60.4024,-28.1988 59.2299,-28.9615 58.0197,-29.6941 56.7755,-30.3946 55.5012,-31.0612 54.2002,-31.692 52.8757,-32.2853 51.5309,-32.8394 50.1684,-33.3528 48.7908,-33.8241 47.4003,-34.2521 45.9989,-34.6355 44.5886,-34.9734 43.1708,-35.2647 41.7472,-35.5087 40.3189,-35.7047 38.8872,-35.8521 37.4531,-35.9507 36.0175,-36 34.5815,-36 33.146,-35.9507 31.7119,-35.8521 30.2801,-35.7047 28.8519,-35.5087 27.4282,-35.2647 26.0105,-34.9734 24.6001,-34.6355 23.1988,-34.2521 21.8083,-33.8241 20.4306,-33.3528 19.0681,-32.8394 17.7233,-32.2853 16.3989,-31.692 15.0979,-31.0612 13.8236,-30.3946 12.5794,-29.6941 11.3691,-28.9615 10.1967,-28.1988 9.0662,-27.4082 7.982,-26.5918 6.9486,-25.7519 5.9706,-24.8907 5.0526,-24.0106 4.1995,-23.114 3.4159,-22.2035 2.7067,-21.2814 2.0765,-20.3503 1.53,-19.4127 1.0715,-18.4713 .7053,-17.5287 .4355,-16.5873 .2657,-15.6497 .1993,-14.7186 .2395,-13.7965 .3888,-12.886 .6495,-11.9894 1.0232,-11.1093 1.5112,-10.2481 2.1141,-9.4082 2.8321,-8.5918 3.6647,-7.8012 4.6109,-7.0385 5.6689,-6.3059 6.8365,-5.6054 8.1108,-4.9388 9.4884,-4.308 10.9651,-3.7147 12.5362,-3.1606 14.1966,-2.6472 15.9404,-2.1759 17.7614,-1.7479 19.6528,-1.3645 21.6074,-1.0266 23.6176,-.7353 25.6755,-.4913 27.7728,-.2953 29.901,-.1479 32.0515,-.0493 34.2154,0 36.3837,0 38.5476,-.0493\"/>\n",
       "<text text-anchor=\"middle\" x=\"35.2995\" y=\"-14.3\" font-family=\"Times,serif\" font-size=\"14.00\" fill=\"#000000\">start</text>\n",
       "</g>\n",
       "<!-- enrich -->\n",
       "<g id=\"node2\" class=\"node\">\n",
       "<title>enrich</title>\n",
       "<ellipse fill=\"none\" stroke=\"#000000\" cx=\"146.8955\" cy=\"-18\" rx=\"40.0939\" ry=\"18\"/>\n",
       "<text text-anchor=\"middle\" x=\"146.8955\" y=\"-14.3\" font-family=\"Times,serif\" font-size=\"14.00\" fill=\"#000000\">enrich</text>\n",
       "</g>\n",
       "<!-- _start&#45;&gt;enrich -->\n",
       "<g id=\"edge1\" class=\"edge\">\n",
       "<title>_start&#45;&gt;enrich</title>\n",
       "<path fill=\"none\" stroke=\"#000000\" d=\"M69.9975,-18C78.2752,-18 87.2796,-18 96.1148,-18\"/>\n",
       "<polygon fill=\"#000000\" stroke=\"#000000\" points=\"96.3553,-21.5001 106.3553,-18 96.3552,-14.5001 96.3553,-21.5001\"/>\n",
       "</g>\n",
       "<!-- input_stream -->\n",
       "<g id=\"node3\" class=\"node\">\n",
       "<title>input_stream</title>\n",
       "<polygon fill=\"none\" stroke=\"#000000\" points=\"323.1919,-30 223.1919,-30 223.1919,-6 323.1919,-6 335.1919,-18 323.1919,-30\"/>\n",
       "<text text-anchor=\"middle\" x=\"279.1919\" y=\"-14.3\" font-family=\"Times,serif\" font-size=\"14.00\" fill=\"#000000\">input_stream</text>\n",
       "</g>\n",
       "<!-- enrich&#45;&gt;input_stream -->\n",
       "<g id=\"edge2\" class=\"edge\">\n",
       "<title>enrich&#45;&gt;input_stream</title>\n",
       "<path fill=\"none\" stroke=\"#000000\" d=\"M187.3076,-18C195.3909,-18 204.0816,-18 212.7784,-18\"/>\n",
       "<polygon fill=\"#000000\" stroke=\"#000000\" points=\"212.9545,-21.5001 222.9544,-18 212.9544,-14.5001 212.9545,-21.5001\"/>\n",
       "</g>\n",
       "<!-- echo -->\n",
       "<g id=\"node4\" class=\"node\">\n",
       "<title>echo</title>\n",
       "<ellipse fill=\"none\" stroke=\"#000000\" cx=\"403.689\" cy=\"-18\" rx=\"32.4942\" ry=\"18\"/>\n",
       "<text text-anchor=\"middle\" x=\"403.689\" y=\"-14.3\" font-family=\"Times,serif\" font-size=\"14.00\" fill=\"#000000\">echo</text>\n",
       "</g>\n",
       "<!-- input_stream&#45;&gt;echo -->\n",
       "<g id=\"edge3\" class=\"edge\">\n",
       "<title>input_stream&#45;&gt;echo</title>\n",
       "<path fill=\"none\" stroke=\"#000000\" d=\"M335.249,-18C343.8712,-18 352.6535,-18 360.9252,-18\"/>\n",
       "<polygon fill=\"#000000\" stroke=\"#000000\" points=\"361.0793,-21.5001 371.0793,-18 361.0792,-14.5001 361.0793,-21.5001\"/>\n",
       "</g>\n",
       "<!-- output_stream -->\n",
       "<g id=\"node5\" class=\"node\">\n",
       "<title>output_stream</title>\n",
       "<polygon fill=\"none\" stroke=\"#000000\" points=\"582.1861,-30 472.1861,-30 472.1861,-6 582.1861,-6 594.1861,-18 582.1861,-30\"/>\n",
       "<text text-anchor=\"middle\" x=\"533.1861\" y=\"-14.3\" font-family=\"Times,serif\" font-size=\"14.00\" fill=\"#000000\">output_stream</text>\n",
       "</g>\n",
       "<!-- echo&#45;&gt;output_stream -->\n",
       "<g id=\"edge4\" class=\"edge\">\n",
       "<title>echo&#45;&gt;output_stream</title>\n",
       "<path fill=\"none\" stroke=\"#000000\" d=\"M436.3666,-18C444.2602,-18 453.0047,-18 461.9156,-18\"/>\n",
       "<polygon fill=\"#000000\" stroke=\"#000000\" points=\"462.0105,-21.5001 472.0105,-18 462.0105,-14.5001 462.0105,-21.5001\"/>\n",
       "</g>\n",
       "</g>\n",
       "</svg>\n"
      ],
      "text/plain": [
       "<graphviz.dot.Digraph at 0x7f57c7907990>"
      ]
     },
     "execution_count": 10,
     "metadata": {},
     "output_type": "execute_result"
    }
   ],
   "source": [
    "fn_preprocess2 = mlrun.new_function(\"preprocess\", kind=\"serving\")\n",
    "fn_preprocess2.add_child_function('echo_func', './echo.py', 'mlrun/mlrun')\n",
    "\n",
    "graph_preprocess2 = fn_preprocess2.set_topology(\"flow\")\n",
    "\n",
    "graph_preprocess2.to(\"storey.Extend\", name=\"enrich\", _fn='({\"tag\": \"something\"})')\\\n",
    "                 .to(\">>\", \"input_stream\", path=input_stream)\\\n",
    "                 .to(name=\"echo\", handler=\"echo_handler\", function=\"echo_func\")\\\n",
    "                 .to(\">>\", \"output_stream\", path=out_stream)\n",
    "\n",
    "graph_preprocess2.plot(rankdir='LR')"
   ]
  },
  {
   "cell_type": "code",
   "execution_count": 11,
   "metadata": {},
   "outputs": [
    {
     "name": "stdout",
     "output_type": "stream",
     "text": [
      "> 2022-03-17 08:20:55,182 [warning] run command, file or code were not specified\n",
      "{'id': 'a6efe8217b024ec7a7e02cf0b7850b91'}\n",
      "{'inputs': [[5.1, 3.5, 1.4, 0.2], [7.7, 3.8, 6.7, 2.2]], 'tag': 'something'}\n"
     ]
    }
   ],
   "source": [
    "from echo import *\n",
    "\n",
    "fn4_server = fn_preprocess2.to_mock_server(current_function=\"*\")\n",
    "\n",
    "result = fn4_server.test(\"/v2/models/my_model/infer\", body=my_data)\n",
    "\n",
    "print(result)"
   ]
  },
  {
   "cell_type": "markdown",
   "metadata": {},
   "source": [
    "## Examples\n",
    "\n",
    "### Simple model serving router\n",
    "\n",
    "See the [Simple model serving router](./getting-started.html#example-simple-model-serving-router)."
   ]
  },
  {
   "cell_type": "markdown",
   "metadata": {},
   "source": [
    "### NLP processing pipeline with real-time streaming \n",
    "\n",
    "In some cases it's useful to split your processing to multiple functions and use \n",
    "streaming protocols to connect those functions. \n",
    "\n",
    "See the [example](./use-cases.html#example-of-an-nlp-processing-pipeline-with-real-time-streaming), and also the [full notebook example](./distributed-graph.ipynb), where the data processing is in the first function/container and the NLP processing is in the second function. And the second function contains the GPU."
   ]
  },
  {
   "cell_type": "markdown",
   "metadata": {},
   "source": [
    "Currently queues only support iguazio v3io stream. Kafka support will be added in an upcoming release."
   ]
  }
 ],
 "metadata": {
  "kernelspec": {
   "display_name": "Python 3",
   "language": "python",
   "name": "python3"
  },
  "language_info": {
   "codemirror_mode": {
    "name": "ipython",
    "version": 3
   },
   "file_extension": ".py",
   "mimetype": "text/x-python",
   "name": "python",
   "nbconvert_exporter": "python",
   "pygments_lexer": "ipython3",
   "version": "3.7.6"
  }
 },
 "nbformat": 4,
 "nbformat_minor": 4
}<|MERGE_RESOLUTION|>--- conflicted
+++ resolved
@@ -96,7 +96,7 @@
    "cell_type": "markdown",
    "metadata": {},
    "source": [
-<<<<<<< HEAD
+
     "## Topology"
    ]
   },
@@ -292,9 +292,7 @@
     "result = fn2_server.test(\"/v2/models/m1/infer\", {\"inputs\": x})\n",
     "\n",
     "print(result)"
-=======
-    "Once you have a serving function, you need to choose the graph topology. See [Topology](./realtime-pipelines.html#topology)."
->>>>>>> 1c7820b9
+
    ]
   },
   {
