# Copyright 2018 Iguazio
#
# Licensed under the Apache License, Version 2.0 (the "License");
# you may not use this file except in compliance with the License.
# You may obtain a copy of the License at
#
#   http://www.apache.org/licenses/LICENSE-2.0
#
# Unless required by applicable law or agreed to in writing, software
# distributed under the License is distributed on an "AS IS" BASIS,
# WITHOUT WARRANTIES OR CONDITIONS OF ANY KIND, either express or implied.
# See the License for the specific language governing permissions and
# limitations under the License.

import json
import pathlib
from datetime import datetime, timedelta, timezone
from os import listdir, makedirs, path, remove, scandir
from typing import List, Optional, Union

import yaml
from dateutil.parser import parse as parse_time

import mlrun.api.schemas
import mlrun.errors

from ..api import schemas
from ..api.schemas import ModelEndpoint
from ..config import config
from ..datastore import store_manager
from ..lists import ArtifactList, RunList
from ..utils import (
    dict_to_json,
    dict_to_yaml,
    fill_function_hash,
    generate_object_uri,
    get_in,
    logger,
    match_labels,
    match_times,
    match_value,
    match_value_options,
    update_in,
)
from .base import RunDBError, RunDBInterface

run_logs = "runs"
artifacts_dir = "artifacts"
functions_dir = "functions"
schedules_dir = "schedules"


class FileRunDB(RunDBInterface):
    kind = "file"

    def __init__(self, dirpath="", format=".yaml"):
        self.format = format
        self.dirpath = dirpath
        self._datastore = None
        self._subpath = None
        makedirs(self.schedules_dir, exist_ok=True)

    def connect(self, secrets=None):
        sm = store_manager.set(secrets)
        self._datastore, self._subpath = sm.get_or_create_store(self.dirpath)
        return self

    def store_log(self, uid, project="", body=None, append=False):
        filepath = self._filepath(run_logs, project, uid, "") + ".log"
        makedirs(path.dirname(filepath), exist_ok=True)
        mode = "ab" if append else "wb"
        with open(filepath, mode) as fp:
            fp.write(body)
            fp.close()

    def get_log(self, uid, project="", offset=0, size=0):
        filepath = self._filepath(run_logs, project, uid, "") + ".log"
        if pathlib.Path(filepath).is_file():
            with open(filepath, "rb") as fp:
                if offset:
                    fp.seek(offset)
                if not size:
                    size = 2 ** 18
                return "", fp.read(size)
        return "", None

    def _run_path(self, uid, iter):
        if iter:
            return f"{uid}-{iter}"
        return uid

    def store_run(self, struct, uid, project="", iter=0):
        data = self._dumps(struct)
        filepath = (
            self._filepath(run_logs, project, self._run_path(uid, iter), "")
            + self.format
        )
        self._datastore.put(filepath, data)

    def update_run(self, updates: dict, uid, project="", iter=0):
        run = self.read_run(uid, project, iter=iter)
        # TODO: Should we raise if run not found?
        if run and updates:
            for key, val in updates.items():
                update_in(run, key, val)
        self.store_run(run, uid, project, iter=iter)

    def abort_run(self, uid, project="", iter=0):
        raise NotImplementedError()

    def read_run(self, uid, project="", iter=0):
        filepath = (
            self._filepath(run_logs, project, self._run_path(uid, iter), "")
            + self.format
        )
        if not pathlib.Path(filepath).is_file():
            raise mlrun.errors.MLRunNotFoundError(uid)
        data = self._datastore.get(filepath)
        return self._loads(data)

    def list_runs(
        self,
        name="",
        uid=None,
        project="",
        labels=None,
        state="",
        sort=True,
        last=1000,
        iter=False,
        start_time_from=None,
        start_time_to=None,
        last_update_time_from=None,
        last_update_time_to=None,
    ):
        labels = [] if labels is None else labels
        filepath = self._filepath(run_logs, project)
        results = RunList()
        if isinstance(labels, str):
            labels = labels.split(",")
        for run, _ in self._load_list(filepath, "*"):
            if (
                match_value(name, run, "metadata.name")
                and match_labels(get_in(run, "metadata.labels", {}), labels)
                and match_value_options(state, run, "status.state")
                and match_value(uid, run, "metadata.uid")
                and match_times(
                    start_time_from, start_time_to, run, "status.start_time",
                )
                and match_times(
                    last_update_time_from,
                    last_update_time_to,
                    run,
                    "status.last_update",
                )
                and (iter or get_in(run, "metadata.iteration", 0) == 0)
            ):
                results.append(run)

        if sort or last:
            results.sort(
                key=lambda i: get_in(i, ["status", "start_time"], ""), reverse=True
            )
        if last and len(results) > last:
            return RunList(results[:last])
        return results

    def del_run(self, uid, project="", iter=0):
        filepath = (
            self._filepath(run_logs, project, self._run_path(uid, iter), "")
            + self.format
        )
        self._safe_del(filepath)

    def del_runs(self, name="", project="", labels=None, state="", days_ago=0):

        labels = [] if labels is None else labels
        if not any([name, state, days_ago, labels]):
            raise RunDBError(
                "filter is too wide, select name and/or state and/or days_ago"
            )

        filepath = self._filepath(run_logs, project)
        if isinstance(labels, str):
            labels = labels.split(",")

        if days_ago:
            days_ago = datetime.now() - timedelta(days=days_ago)

        def date_before(run):
            d = get_in(run, "status.start_time", "")
            if not d:
                return False
            return parse_time(d) < days_ago

        for run, p in self._load_list(filepath, "*"):
            if (
                match_value(name, run, "metadata.name")
                and match_labels(get_in(run, "metadata.labels", {}), labels)
                and match_value(state, run, "status.state")
                and (not days_ago or date_before(run))
            ):
                self._safe_del(p)

    def store_artifact(self, key, artifact, uid, iter=None, tag="", project=""):
        if "updated" not in artifact:
            artifact["updated"] = datetime.now(timezone.utc).isoformat()
        data = self._dumps(artifact)
        if iter:
            key = f"{iter}-{key}"
        filepath = self._filepath(artifacts_dir, project, key, uid) + self.format
        self._datastore.put(filepath, data)
        filepath = (
            self._filepath(artifacts_dir, project, key, tag or "latest") + self.format
        )
        self._datastore.put(filepath, data)

    def read_artifact(self, key, tag="", iter=None, project=""):
        tag = tag or "latest"
        if iter:
            key = f"{iter}-{key}"
        filepath = self._filepath(artifacts_dir, project, key, tag) + self.format

        if not pathlib.Path(filepath).is_file():
            raise RunDBError(key)
        data = self._datastore.get(filepath)
        return self._loads(data)

    def list_artifacts(
        self,
        name="",
        project="",
        tag="",
        labels=None,
        since=None,
        until=None,
        iter: int = None,
        best_iteration: bool = False,
    ):
        if iter:
            raise NotImplementedError(
                "iter parameter not supported for filedb implementation"
            )

        labels = [] if labels is None else labels
        tag = tag or "latest"
        name = name or ""
        logger.info(f"reading artifacts in {project} name/mask: {name} tag: {tag} ...")
        filepath = self._filepath(artifacts_dir, project, tag=tag)
        results = ArtifactList()
        results.tag = tag
        if isinstance(labels, str):
            labels = labels.split(",")
        if tag == "*":
            mask = "**/*" + name
            if name:
                mask += "*"
        else:
            mask = "**/*"

        time_pred = make_time_pred(since, until)
        for artifact, p in self._load_list(filepath, mask):
            if (name == "" or name in get_in(artifact, "key", "")) and match_labels(
                get_in(artifact, "labels", {}), labels
            ):
                if not time_pred(artifact):
                    continue
                if "artifacts/latest" in p:
                    artifact["tree"] = "latest"
                results.append(artifact)

        return results

    def del_artifact(self, key, tag="", project=""):
        tag = tag or "latest"
        filepath = self._filepath(artifacts_dir, project, key, tag) + self.format
        self._safe_del(filepath)

    def del_artifacts(self, name="", project="", tag="", labels=None):
        labels = [] if labels is None else labels
        tag = tag or "latest"
        filepath = self._filepath(artifacts_dir, project, tag=tag)

        if isinstance(labels, str):
            labels = labels.split(",")
        if tag == "*":
            mask = "**/*" + name
            if name:
                mask += "*"
        else:
            mask = "**/*"

        for artifact, p in self._load_list(filepath, mask):
            if (name == "" or name == get_in(artifact, "key", "")) and match_labels(
                get_in(artifact, "labels", {}), labels
            ):

                self._safe_del(p)

    def store_function(self, function, name, project="", tag="", versioned=False):
        tag = tag or get_in(function, "metadata.tag") or "latest"
        hash_key = fill_function_hash(function, tag)
        update_in(function, "metadata.updated", datetime.now(timezone.utc))
        update_in(function, "metadata.tag", "")
        data = self._dumps(function)
        filepath = (
            path.join(
                self.dirpath,
                functions_dir,
                project or config.default_project,
                name,
                tag,
            )
            + self.format
        )
        self._datastore.put(filepath, data)
        if versioned:

            # the "hash_key" version should not include the status
            function["status"] = None

            # versioned means we want this function to be queryable by its hash key so save another file that the
            # hash key is the file name
            filepath = (
                path.join(
                    self.dirpath,
                    functions_dir,
                    project or config.default_project,
                    name,
                    hash_key,
                )
                + self.format
            )
            data = self._dumps(function)
            self._datastore.put(filepath, data)
        return hash_key

    def get_function(self, name, project="", tag="", hash_key=""):
        tag = tag or "latest"
        file_name = hash_key or tag
        filepath = (
            path.join(
                self.dirpath,
                functions_dir,
                project or config.default_project,
                name,
                file_name,
            )
            + self.format
        )
        if not pathlib.Path(filepath).is_file():
            function_uri = generate_object_uri(project, name, tag, hash_key)
            raise mlrun.errors.MLRunNotFoundError(f"Function not found {function_uri}")
        data = self._datastore.get(filepath)
        parsed_data = self._loads(data)

        # tag should be filled only when queried by tag
        parsed_data["metadata"]["tag"] = "" if hash_key else tag
        return parsed_data

    def delete_function(self, name: str, project: str = ""):
        raise NotImplementedError()

    def list_functions(self, name=None, project="", tag="", labels=None):
        labels = labels or []
        logger.info(f"reading functions in {project} name/mask: {name} tag: {tag} ...")
        filepath = path.join(
            self.dirpath, functions_dir, project or config.default_project,
        )
        filepath += "/"

        # function name -> tag name -> function dict
        functions_with_tag_filename = {}
        # function name -> hash key -> function dict
        functions_with_hash_key_filename = {}
        # function name -> hash keys set
        function_with_tag_hash_keys = {}
        if isinstance(labels, str):
            labels = labels.split(",")
        mask = "**/*"
        if name:
            filepath = f"{filepath}{name}/"
            mask = "*"
        for func, fullname in self._load_list(filepath, mask):
            if match_labels(get_in(func, "metadata.labels", {}), labels):
                file_name, _ = path.splitext(path.basename(fullname))
                function_name = path.basename(path.dirname(fullname))
                target_dict = functions_with_tag_filename

                tag_name = file_name
                # Heuristic - if tag length if bigger than 20 it's probably a hash key
                if len(tag_name) > 20:  # hash vs tags
                    tag_name = ""
                    target_dict = functions_with_hash_key_filename
                else:
                    function_with_tag_hash_keys.setdefault(function_name, set()).add(
                        func["metadata"]["hash"]
                    )
                update_in(func, "metadata.tag", tag_name)
                target_dict.setdefault(function_name, {})[file_name] = func

        # clean duplicated function e.g. function that was saved both in a hash key filename and tag filename
        for (
            function_name,
            hash_keys_to_function_dict_map,
        ) in functions_with_hash_key_filename.items():
            function_hash_keys_to_remove = []
            for (
                function_hash_key,
                function_dict,
            ) in hash_keys_to_function_dict_map.items():
                if function_hash_key in function_with_tag_hash_keys.get(
                    function_name, set()
                ):
                    function_hash_keys_to_remove.append(function_hash_key)

            for function_hash_key in function_hash_keys_to_remove:
                del hash_keys_to_function_dict_map[function_hash_key]

        results = []
        for functions_map in [
            functions_with_hash_key_filename,
            functions_with_tag_filename,
        ]:
            for function_name, filename_to_function_map in functions_map.items():
                results.extend(filename_to_function_map.values())

        return results

    def _filepath(self, table, project, key="", tag=""):
        if tag == "*":
            tag = ""
        if tag:
            key = "/" + key
        project = project or config.default_project
        return path.join(self.dirpath, table, project, tag + key)

    def list_projects(
        self,
        owner: str = None,
        format_: mlrun.api.schemas.ProjectsFormat = mlrun.api.schemas.ProjectsFormat.full,
        labels: List[str] = None,
        state: mlrun.api.schemas.ProjectState = None,
    ) -> mlrun.api.schemas.ProjectsOutput:
        if owner or format_ == mlrun.api.schemas.ProjectsFormat.full or labels or state:
            raise NotImplementedError()
        run_dir = path.join(self.dirpath, run_logs)
        if not path.isdir(run_dir):
            return mlrun.api.schemas.ProjectsOutput(projects=[])
        project_names = [
            d for d in listdir(run_dir) if path.isdir(path.join(run_dir, d))
        ]
        return mlrun.api.schemas.ProjectsOutput(projects=project_names)

    def get_project(self, name: str) -> mlrun.api.schemas.Project:
        raise NotImplementedError()

    def delete_project(
        self,
        name: str,
        deletion_strategy: mlrun.api.schemas.DeletionStrategy = mlrun.api.schemas.DeletionStrategy.default(),
    ):
        raise NotImplementedError()

    def store_project(
        self, name: str, project: mlrun.api.schemas.Project,
    ) -> mlrun.api.schemas.Project:
        raise NotImplementedError()

    def patch_project(
        self,
        name: str,
        project: dict,
        patch_mode: mlrun.api.schemas.PatchMode = mlrun.api.schemas.PatchMode.replace,
    ) -> mlrun.api.schemas.Project:
        raise NotImplementedError()

    def create_project(
        self, project: mlrun.api.schemas.Project,
    ) -> mlrun.api.schemas.Project:
        raise NotImplementedError()

    @property
    def schedules_dir(self):
        return path.join(self.dirpath, schedules_dir)

    def store_schedule(self, data):
        sched_id = 1 + sum(1 for _ in scandir(self.schedules_dir))
        fname = path.join(self.schedules_dir, f"{sched_id}{self.format}")
        with open(fname, "w") as out:
            out.write(self._dumps(data))

    def list_schedules(self):
        pattern = f"*{self.format}"
        for p in pathlib.Path(self.schedules_dir).glob(pattern):
            with p.open() as fp:
                yield self._loads(fp.read())

        return []

    _encodings = {
        ".yaml": ("to_yaml", dict_to_yaml),
        ".json": ("to_json", dict_to_json),
    }

    def _dumps(self, obj):
        meth_name, enc_fn = self._encodings.get(self.format, (None, None))
        if meth_name is None:
            raise ValueError(f"unsupported format - {self.format}")

        meth = getattr(obj, meth_name, None)
        if meth:
            return meth()

        return enc_fn(obj)

    def _loads(self, data):
        if self.format == ".yaml":
            return yaml.load(data, Loader=yaml.FullLoader)
        else:
            return json.loads(data)

    def _load_list(self, dirpath, mask):
        for p in pathlib.Path(dirpath).glob(mask + self.format):
            if p.is_file():
                if ".ipynb_checkpoints" in p.parts:
                    continue
                data = self._loads(p.read_text())
                if data:
                    yield data, str(p)

    def _safe_del(self, filepath):
        if path.isfile(filepath):
            remove(filepath)
        else:
            raise RunDBError(f"run file is not found or valid ({filepath})")

    def create_feature_set(self, feature_set, project="", versioned=True):
        raise NotImplementedError()

    def get_feature_set(
        self, name: str, project: str = "", tag: str = None, uid: str = None
    ):
        raise NotImplementedError()

    def list_features(
        self,
        project: str,
        name: str = None,
        tag: str = None,
        entities: List[str] = None,
        labels: List[str] = None,
    ):
        raise NotImplementedError()

    def list_entities(
        self, project: str, name: str = None, tag: str = None, labels: List[str] = None,
    ):
        raise NotImplementedError()

    def list_feature_sets(
        self,
        project: str = "",
        name: str = None,
        tag: str = None,
        state: str = None,
        entities: List[str] = None,
        features: List[str] = None,
        labels: List[str] = None,
        partition_by: str = None,
        rows_per_partition: int = 1,
        partition_sort_by: str = None,
        partition_order: str = "desc",
    ):
        raise NotImplementedError()

    def store_feature_set(
        self, feature_set, name=None, project="", tag=None, uid=None, versioned=True
    ):
        raise NotImplementedError()

    def patch_feature_set(
        self, name, feature_set, project="", tag=None, uid=None, patch_mode="replace",
    ):
        raise NotImplementedError()

    def delete_feature_set(self, name, project="", tag=None, uid=None):
        raise NotImplementedError()

    def create_feature_vector(self, feature_vector, project="", versioned=True) -> dict:
        raise NotImplementedError()

    def get_feature_vector(
        self, name: str, project: str = "", tag: str = None, uid: str = None
    ) -> dict:
        raise NotImplementedError()

    def list_feature_vectors(
        self,
        project: str = "",
        name: str = None,
        tag: str = None,
        state: str = None,
        labels: List[str] = None,
        partition_by: str = None,
        rows_per_partition: int = 1,
        partition_sort_by: str = None,
        partition_order: str = "desc",
    ) -> List[dict]:
        raise NotImplementedError()

    def store_feature_vector(
        self, feature_vector, name=None, project="", tag=None, uid=None, versioned=True,
    ):
        raise NotImplementedError()

    def patch_feature_vector(
        self,
        name,
        feature_vector_update: dict,
        project="",
        tag=None,
        uid=None,
        patch_mode="replace",
    ):
        raise NotImplementedError()

    def delete_feature_vector(self, name, project="", tag=None, uid=None):
        raise NotImplementedError()

    def list_pipelines(
        self,
        project: str,
        namespace: str = None,
        sort_by: str = "",
        page_token: str = "",
        filter_: str = "",
        format_: Union[
            str, mlrun.api.schemas.PipelinesFormat
        ] = mlrun.api.schemas.PipelinesFormat.metadata_only,
        page_size: int = None,
    ) -> mlrun.api.schemas.PipelinesOutput:
        raise NotImplementedError()

    def create_project_secrets(
        self,
        project: str,
        provider: str = mlrun.api.schemas.SecretProviderName.vault.value,
        secrets: dict = None,
    ):
        raise NotImplementedError()

    def list_project_secrets(
        self,
        project: str,
        token: str,
        provider: str = mlrun.api.schemas.SecretProviderName.vault.value,
        secrets: List[str] = None,
    ) -> mlrun.api.schemas.SecretsData:
        raise NotImplementedError()

    def list_project_secret_keys(
        self,
        project: str,
        provider: str = mlrun.api.schemas.SecretProviderName.vault,
        token: str = None,
    ) -> mlrun.api.schemas.SecretKeysData:
        raise NotImplementedError()

    def delete_project_secrets(
        self,
        project: str,
        provider: str = mlrun.api.schemas.SecretProviderName.vault.value,
        secrets: List[str] = None,
    ):
        raise NotImplementedError()

    def create_user_secrets(
        self,
        user: str,
        provider: str = mlrun.api.schemas.secret.SecretProviderName.vault.value,
        secrets: dict = None,
    ):
        raise NotImplementedError()

    def list_artifact_tags(self, project=None):
        raise NotImplementedError()

    def create_or_patch_model_endpoint(
        self,
        project: str,
        endpoint_id: str,
        model_endpoint: ModelEndpoint,
        access_key=None,
    ):
        raise NotImplementedError()

    def delete_model_endpoint_record(
        self, project: str, endpoint_id: str, access_key=None
    ):
        raise NotImplementedError()

    def list_model_endpoints(
        self,
        project: str,
        model: Optional[str] = None,
        function: Optional[str] = None,
        labels: List[str] = None,
        start: str = "now-1h",
        end: str = "now",
        metrics: Optional[List[str]] = None,
        access_key=None,
    ):
        raise NotImplementedError()

    def get_model_endpoint(
        self,
        project: str,
        endpoint_id: str,
        start: Optional[str] = None,
        end: Optional[str] = None,
        metrics: Optional[List[str]] = None,
        features: bool = False,
        access_key=None,
    ):
        raise NotImplementedError()

<<<<<<< HEAD
    def create_marketplace_source(
        self, source: Union[dict, schemas.IndexedMarketplaceSource]
    ):
        raise NotImplementedError()

    def store_marketplace_source(
        self, source_name: str, source: Union[dict, schemas.IndexedMarketplaceSource]
    ):
        raise NotImplementedError()

    def list_marketplace_sources(self):
        raise NotImplementedError()

    def get_marketplace_source(self, source_name: str):
        raise NotImplementedError()

    def delete_marketplace_source(self, source_name: str):
        raise NotImplementedError()

    def get_marketplace_catalog(
        self,
        source_name: str,
        channel: str = None,
        version: str = None,
        tag: str = None,
        force_refresh: bool = False,
    ):
        raise NotImplementedError()

    def get_marketplace_item(
        self,
        source_name: str,
        item_name: str,
        channel: str = "development",
        version: str = None,
        tag: str = "latest",
        force_refresh: bool = False,
=======
    def verify_authorization(
        self,
        authorization_verification_input: mlrun.api.schemas.AuthorizationVerificationInput,
>>>>>>> bb682c7a
    ):
        raise NotImplementedError()


def make_time_pred(since, until):
    if not (since or until):
        return lambda artifact: True

    since = since or datetime.min
    until = until or datetime.max

    if since.tzinfo is None:
        since = since.replace(tzinfo=timezone.utc)
    if until.tzinfo is None:
        until = until.replace(tzinfo=timezone.utc)

    def pred(artifact):
        val = artifact.get("updated")
        if not val:
            return True
        t = parse_time(val).replace(tzinfo=timezone.utc)
        return since <= t <= until

    return pred<|MERGE_RESOLUTION|>--- conflicted
+++ resolved
@@ -725,7 +725,6 @@
     ):
         raise NotImplementedError()
 
-<<<<<<< HEAD
     def create_marketplace_source(
         self, source: Union[dict, schemas.IndexedMarketplaceSource]
     ):
@@ -763,11 +762,12 @@
         version: str = None,
         tag: str = "latest",
         force_refresh: bool = False,
-=======
+    ):
+        raise NotImplementedError()
+
     def verify_authorization(
         self,
         authorization_verification_input: mlrun.api.schemas.AuthorizationVerificationInput,
->>>>>>> bb682c7a
     ):
         raise NotImplementedError()
 
