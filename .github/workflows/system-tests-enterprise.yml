# Copyright 2018 Iguazio
#
# Licensed under the Apache License, Version 2.0 (the "License");
# you may not use this file except in compliance with the License.
# You may obtain a copy of the License at
#
#   http://www.apache.org/licenses/LICENSE-2.0
#
# Unless required by applicable law or agreed to in writing, software
# distributed under the License is distributed on an "AS IS" BASIS,
# WITHOUT WARRANTIES OR CONDITIONS OF ANY KIND, either express or implied.
# See the License for the specific language governing permissions and
# limitations under the License.
#
name: System Tests Enterprise

on:
  push:
    branches:
      - '.+-system-tests'

  schedule:

    # * is a special character in YAML so you have to quote this string
    # Run the system tests every 8 hours (cron hours should divide 24 equally, otherwise there will be an overlap at the end of the day)
    - cron:  '0 */8 * * *'

  workflow_dispatch:
    inputs:
      docker_registry:
        description: 'Docker registry to pull images from (default: ghcr.io/, use registry.hub.docker.com/ for docker hub)'
        required: true
        default: 'ghcr.io/'
      docker_repo:
        description: 'Docker repo to pull images from (default: mlrun)'
        required: true
        default: 'mlrun'
      clean_resources_in_teardown:
        description: 'Clean resources created by test (like project) in each test teardown (default: true - perform clean)'
        required: true
        default: 'true'
      override_iguazio_version:
        description: 'Override the configured target system iguazio version (leave empty to resolve automatically)'
        required: false
      test_code_from_action:
        description: 'Take tested code from action from upstream rather than ref (default: false). If running on personal fork you will want to set to false in order to pull images from mlrun ghcr (note that test code will be taken from the action REF anyways)'
        required: true
        default: 'false'
      ui_code_from_action:
        description: 'Take ui code from action branch in mlrun/ui (default: false - take from upstream)'
        required: true
        default: 'false'

concurrency: one-at-a-time
jobs:
  system-test-cleanup:
    name: System Test Cleanup
    runs-on: ubuntu-latest
    timeout-minutes: 10
    # let's not run this on every fork, change to your fork when developing
    if: github.repository == 'mlrun/mlrun' || github.event_name == 'workflow_dispatch'

    steps:
    - uses: actions/checkout@v3
    - name: cleanup docker images from registries
      # SSH to datanode and delete all docker images created by the system tests by restarting the docker-registry
      # deployment and the datanode docker-registry
      run: |
        sshpass \
          -p "${{ secrets.LATEST_SYSTEM_TEST_DATA_CLUSTER_SSH_PASSWORD }}" \
          ssh \
          -o StrictHostKeyChecking=no \
          -o ServerAliveInterval=180 \
          -o ServerAliveCountMax=3 \
          ${{ secrets.LATEST_SYSTEM_TEST_DATA_CLUSTER_SSH_USERNAME }}@${{ secrets.LATEST_SYSTEM_TEST_DATA_CLUSTER_IP }} \
          kubectl -n default-tenant rollout restart deployment docker-registry

        sshpass \
          -p "${{ secrets.LATEST_SYSTEM_TEST_DATA_CLUSTER_SSH_PASSWORD }}" \
          scp \
          automation/system_test/cleanup.py \
          ${{ secrets.LATEST_SYSTEM_TEST_DATA_CLUSTER_SSH_USERNAME }}@${{ secrets.LATEST_SYSTEM_TEST_DATA_CLUSTER_IP }}:/home/iguazio/cleanup.py

        sshpass \
          -p "${{ secrets.LATEST_SYSTEM_TEST_DATA_CLUSTER_SSH_PASSWORD }}" \
          ssh \
          -o StrictHostKeyChecking=no \
          -o ServerAliveInterval=180 \
          -o ServerAliveCountMax=3 \
          ${{ secrets.LATEST_SYSTEM_TEST_DATA_CLUSTER_SSH_USERNAME }}@${{ secrets.LATEST_SYSTEM_TEST_DATA_CLUSTER_IP }} \
            LC_ALL=en_US.utf8 LANG=en_US.utf8 /bin/python3 \
              /home/iguazio/cleanup.py \
              docker-images \
              http://localhost:8009 \
              igz0.docker_registry.0 \
              "ghcr.io/mlrun/mlrun-api,ghcr.io/mlrun/mlrun-ui,ghcr.io/mlrun/mlrun,ghcr.io/mlrun/ml-models,ghcr.io/mlrun/ml-base,ghcr.io/mlrun/log-collector"


  prepare-system-tests-enterprise-ci:
    # When increasing the timeout make sure it's not larger than the schedule cron interval
    timeout-minutes: 55
    name: Prepare System Tests Enterprise
    runs-on: ubuntu-latest

    needs: [system-test-cleanup]
    # let's not run this on every fork, change to your fork when developing
    if: github.repository == 'mlrun/mlrun' || github.event_name == 'workflow_dispatch'

    steps:
    - uses: actions/checkout@v3
    - name: Copy state branch file from remote
      run: |
        sshpass -p "${{ secrets.LATEST_SYSTEM_TEST_DATA_CLUSTER_SSH_PASSWORD }}" scp -o StrictHostKeyChecking=no   ${{ secrets.LATEST_SYSTEM_TEST_DATA_CLUSTER_SSH_USERNAME }}@${{ secrets.LATEST_SYSTEM_TEST_DATA_CLUSTER_IP }}:/tmp/system-tests-branches-list.txt system-tests-branches-list.txt

    - name: Resolve Branch To Run System Tests
      id: current-branch
      # we store a file named /tmp/system-tests-branches-list.txt which contains a list of branches to run system tests
      # on the branches are separated with commas, so each run we pop the first branch in the list and append it to the
      # end of the list.
      # This mechanism allows us to run on multiple branches without the need to modify the file or secrets each time
      # a new branch is added or removed
      run: |
        # Read branches from local file
        branches=$(cat system-tests-branches-list.txt)
        echo "branches found in system-tests-branches-list.txt: $branches"

        # Split branches into an array
        IFS=',' read -ra branches_array <<< "$branches"

        # Get the first branch in the list to work on
        first_branch="${branches_array[0]}"
        echo "working on $first_branch"

        # Remove the first branch from the list
        branches_array=("${branches_array[@]:1}")

        # Add the first branch at the end of the list
        branches_array+=("$first_branch")

        # Join branches back into a string
        branches=$(printf ",%s" "${branches_array[@]}")
        branches=${branches:1}

        # Output the new list of branches
        echo "$branches"

        # Write new branches order to a local file
        echo "$branches" | cat > system-tests-branches-list.txt

        # Set output
        echo "name=$(echo $first_branch)" >> $GITHUB_OUTPUT

    - name: Override remote file from local resolved branch list
      run: |
        # Override the remote file with the new list of branches
        sshpass -p "${{ secrets.LATEST_SYSTEM_TEST_DATA_CLUSTER_SSH_PASSWORD }}" scp -o StrictHostKeyChecking=no system-tests-branches-list.txt ${{ secrets.LATEST_SYSTEM_TEST_DATA_CLUSTER_SSH_USERNAME }}@${{ secrets.LATEST_SYSTEM_TEST_DATA_CLUSTER_IP }}:/tmp/
      # checking out to base branch and not the target(resolved) branch, to be able to run the changed preparation code
      # before merging the changes to upstream.
    - name: Checkout base branch
      uses: actions/checkout@v3

    - name: Set up python
      uses: actions/setup-python@v4
      with:
        python-version: 3.9
        cache: pip
    - name: Install automation scripts dependencies and add mlrun to dev packages
      run: pip install -r automation/requirements.txt && pip install -e .
    - name: Install curl and jq
      run: sudo apt-get install curl jq
    - name: Extract git hash from action mlrun version
      # because it is being run mainly on CI and the code is of the development but can be run against multiple branches
      # the default is false so it will use the code of the chosen branch
      # TODO: remove - might not be relevant anymore due to multi branch system tests
      if: ${{ github.event.inputs.test_code_from_action != 'false' }}
      id: git_action_info
      run: |
        echo "mlrun_hash=$(git rev-parse --short=8 $GITHUB_SHA)" >> $GITHUB_OUTPUT
    - name: Extract git hash from action mlrun version
      if: ${{ github.event.inputs.ui_code_from_action == 'true' }}
      id: git_action_ui_info
      run: |
        echo "ui_hash=$( \
          cd /tmp && \
          git clone --single-branch --branch ${{ steps.current-branch.outputs.name }} https://github.com/mlrun/ui.git mlrun-ui 2> /dev/null && \
          cd mlrun-ui && \
          git rev-parse --short=8 HEAD && \
          cd .. && \
          rm -rf mlrun-ui)" >> $GITHUB_OUTPUT
    - name: Extract git hashes from upstream and latest version
      id: git_upstream_info
      run: |
        echo "mlrun_hash=$( \
          cd /tmp && \
          git clone --single-branch --branch ${{ steps.current-branch.outputs.name }} https://github.com/mlrun/mlrun.git mlrun-upstream 2> /dev/null && \
          cd mlrun-upstream && \
          git rev-parse --short=8 HEAD && \
          cd .. && \
          rm -rf mlrun-upstream)" >> $GITHUB_OUTPUT
        echo "ui_hash=$( \
          cd /tmp && \
          git clone --single-branch --branch ${{ steps.current-branch.outputs.name }} https://github.com/mlrun/ui.git mlrun-ui 2> /dev/null && \
          cd mlrun-ui && \
          git rev-parse --short=8 HEAD && \
          cd .. && \
          rm -rf mlrun-ui)" >> $GITHUB_OUTPUT
        echo "unstable_version_prefix=$( \
          cd /tmp && \
          git clone --single-branch --branch ${{ steps.current-branch.outputs.name }} https://github.com/mlrun/mlrun.git mlrun-upstream 2> /dev/null && \
          cd mlrun-upstream && \
          cat automation/version/unstable_version_prefix && \
          cd .. && \
          rm -rf mlrun-upstream)" >> $GITHUB_OUTPUT
    - name: Set computed versions params
      id: computed_params
      run: |
        action_mlrun_hash=${{ steps.git_action_info.outputs.mlrun_hash }} && \
        upstream_mlrun_hash=${{ steps.git_upstream_info.outputs.mlrun_hash }} && \
        export mlrun_hash=${upstream_mlrun_hash:-`echo $action_mlrun_hash`}
        echo "mlrun_hash=$(echo $mlrun_hash)" >> $GITHUB_OUTPUT
        action_mlrun_ui_hash=${{ steps.git_action_ui_info.outputs.ui_hash }} && \
        upstream_mlrun_ui_hash=${{ steps.git_upstream_info.outputs.ui_hash }} && \
        export ui_hash=${upstream_mlrun_ui_hash:-`echo $action_mlrun_ui_hash`}
        echo "ui_hash=$(echo $ui_hash)" >> $GITHUB_OUTPUT
        echo "mlrun_version=$(echo ${{ steps.git_upstream_info.outputs.unstable_version_prefix }}+$mlrun_hash)" >> $GITHUB_OUTPUT
        echo "mlrun_docker_tag=$(echo ${{ steps.git_upstream_info.outputs.unstable_version_prefix }}-$mlrun_hash)" >> $GITHUB_OUTPUT
        echo "mlrun_ui_version=${{ steps.git_upstream_info.outputs.unstable_version_prefix }}-$ui_hash" >> $GITHUB_OUTPUT
        echo "mlrun_docker_repo=$( \
          input_docker_repo=$INPUT_DOCKER_REPO && \
          echo ${input_docker_repo:-mlrun})" >> $GITHUB_OUTPUT
        echo "mlrun_docker_registry=$( \
          input_docker_registry=$INPUT_DOCKER_REGISTRY && \
          echo ${input_docker_registry:-ghcr.io/})" >> $GITHUB_OUTPUT
        echo "mlrun_system_tests_clean_resources=$( \
          input_system_tests_clean_resources=$INPUT_CLEAN_RESOURCES_IN_TEARDOWN && \
          echo ${input_system_tests_clean_resources:-true})" >> $GITHUB_OUTPUT
        echo "override_iguazio_version=$INPUT_OVERRIDE_IGUAZIO_VERSION" >> $GITHUB_OUTPUT
      env:
        INPUT_DOCKER_REPO: ${{ github.event.inputs.docker_repo }}
        INPUT_DOCKER_REGISTRY: ${{ github.event.inputs.docker_registry }}
        INPUT_OVERRIDE_IGUAZIO_VERSION: ${{ github.event.inputs.override_iguazio_version }}
        INPUT_CLEAN_RESOURCES_IN_TEARDOWN: ${{ github.event.inputs.clean_resources_in_teardown }}

    - name: Prepare System Test env.yaml and MLRun installation from current branch
      timeout-minutes: 50
      run: |
        python automation/system_test/prepare.py run \
          --mlrun-version "${{ steps.computed_params.outputs.mlrun_version }}" \
          --data-cluster-ip "${{ secrets.LATEST_SYSTEM_TEST_DATA_CLUSTER_IP }}" \
          --data-cluster-ssh-username "${{ secrets.LATEST_SYSTEM_TEST_DATA_CLUSTER_SSH_USERNAME }}" \
          --data-cluster-ssh-password "${{ secrets.LATEST_SYSTEM_TEST_DATA_CLUSTER_SSH_PASSWORD }}" \
          --app-cluster-ssh-password "${{ secrets.LATEST_SYSTEM_TEST_APP_CLUSTER_SSH_PASSWORD }}" \
          --github-access-token "${{ secrets.SYSTEM_TEST_GITHUB_ACCESS_TOKEN }}" \
          --provctl-download-url "${{ secrets.LATEST_SYSTEM_TEST_PROVCTL_DOWNLOAD_PATH }}" \
          --provctl-download-s3-access-key "${{ secrets.LATEST_SYSTEM_TEST_PROVCTL_DOWNLOAD_URL_S3_ACCESS_KEY }}" \
          --provctl-download-s3-key-id "${{ secrets.LATEST_SYSTEM_TEST_PROVCTL_DOWNLOAD_URL_S3_KEY_ID }}" \
          --mlrun-dbpath "${{ secrets.LATEST_SYSTEM_TEST_MLRUN_DB_PATH }}" \
          --webapi-direct-url "${{ secrets.LATEST_SYSTEM_TEST_WEBAPI_DIRECT_URL }}" \
          --framesd-url "${{ secrets.LATEST_SYSTEM_TEST_FRAMESD_URL }}" \
          --username "${{ secrets.LATEST_SYSTEM_TEST_USERNAME }}" \
          --access-key "${{ secrets.LATEST_SYSTEM_TEST_ACCESS_KEY }}" \
          --iguazio-version "${{ steps.computed_params.outputs.iguazio_version }}" \
          --spark-service "${{ secrets.LATEST_SYSTEM_TEST_SPARK_SERVICE }}" \
          --slack-webhook-url "${{ secrets.LATEST_SYSTEM_TEST_SLACK_WEBHOOK_URL }}" \
          --mysql-user "${{ secrets.LATEST_SYSTEM_TEST_MYSQL_USER }}" \
          --mysql-password "${{ secrets.LATEST_SYSTEM_TEST_MYSQL_PASSWORD }}" \
          --purge-db \
          --mlrun-commit "${{ steps.computed_params.outputs.mlrun_hash }}" \
          --override-image-registry "${{ steps.computed_params.outputs.mlrun_docker_registry }}" \
          --override-image-repo ${{ steps.computed_params.outputs.mlrun_docker_repo }} \
          --override-mlrun-images \
          "${{ steps.computed_params.outputs.mlrun_docker_registry }}${{ steps.computed_params.outputs.mlrun_docker_repo }}/mlrun-api:${{ steps.computed_params.outputs.mlrun_docker_tag }},ghcr.io/mlrun/mlrun-ui:${{ steps.computed_params.outputs.mlrun_ui_version }},ghcr.io/mlrun/mlrun:${{ steps.computed_params.outputs.mlrun_docker_tag }},ghcr.io/mlrun/ml-models:${{ steps.computed_params.outputs.mlrun_docker_tag }},ghcr.io/mlrun/ml-base:${{ steps.computed_params.outputs.mlrun_docker_tag }},ghcr.io/mlrun/log-collector:${{ steps.computed_params.outputs.mlrun_docker_tag }}"


    outputs:
      mlrunVersion: ${{ steps.computed_params.outputs.mlrun_version }}
      mlrunBranch: ${{ steps.current-branch.outputs.name }}
      mlrunSystemTestsCleanResources: ${{ steps.computed_params.outputs.mlrun_system_tests_clean_resources }}

  run-system-tests-enterprise-ci:
    # When increasing the timeout make sure it's not larger than the schedule cron interval
    timeout-minutes: 360
    name: Run System Tests Enterprise
    # requires prepare to finish before starting
    needs: [prepare-system-tests-enterprise-ci]
    runs-on: ubuntu-latest
    # let's not run this on every fork, change to your fork when developing
    if: github.repository == 'mlrun/mlrun' || github.event_name == 'workflow_dispatch'
    strategy:
      fail-fast: false
      max-parallel: 1
      matrix:
        test_component: [api,runtimes,projects,model_monitoring,examples,backwards_compatibility,feature_store]
    steps:
    - uses: actions/checkout@v3
      # checking out to the resolved branch to run system tests on, as now we run the actual tests, we don't want to run
      # the system tests of the branch that triggered the system tests as it might be in a different version
      # than the mlrun version we deployed on the previous job (can have features that the resolved branch doesn't have)
      with:
        ref: ${{ needs.prepare-system-tests-enterprise-ci.outputs.mlrunBranch }}
    - name: Set up python
      uses: actions/setup-python@v4
      with:
        python-version: 3.9
        cache: pip
    - name: Install automation scripts dependencies and add mlrun to dev packages
      run: pip install -r automation/requirements.txt && pip install -e .
    - name: Install curl and jq
      run: sudo apt-get install curl jq
    - name: Prepare System Test env.yaml and MLRun installation from current branch
      timeout-minutes: 5
      run: |
        python automation/system_test/prepare.py env \
<<<<<<< HEAD
          --mlrun-dbpath "${{ secrets.LATEST_SYSTEM_TEST_MLRUN_DB_PATH }}" \
          --webapi-direct-url "${{ secrets.LATEST_SYSTEM_TEST_WEBAPI_DIRECT_URL }}" \
          --framesd-url "${{ secrets.LATEST_SYSTEM_TEST_FRAMESD_URL }}" \
          --username "${{ secrets.LATEST_SYSTEM_TEST_USERNAME }}" \
          --access-key "${{ secrets.LATEST_SYSTEM_TEST_ACCESS_KEY }}" \
          --spark-service "${{ secrets.LATEST_SYSTEM_TEST_SPARK_SERVICE }}" \
          --slack-webhook-url "${{ secrets.LATEST_SYSTEM_TEST_SLACK_WEBHOOK_URL }}" \
          --branch "${{ needs.prepare-system-tests-enterprise-ci.outputs.mlrunBranch }}" \
          --github-access-token "${{ secrets.SYSTEM_TEST_GITHUB_ACCESS_TOKEN }}"
=======
          "${{ secrets.LATEST_SYSTEM_TEST_MLRUN_DB_PATH }}" \
          "${{ secrets.LATEST_SYSTEM_TEST_WEBAPI_DIRECT_URL }}" \
          "${{ secrets.LATEST_SYSTEM_TEST_FRAMESD_URL }}" \
          "${{ secrets.LATEST_SYSTEM_TEST_USERNAME }}" \
          "${{ secrets.LATEST_SYSTEM_TEST_ACCESS_KEY }}" \
          "${{ secrets.LATEST_SYSTEM_TEST_SPARK_SERVICE }}" \
          "${{ secrets.LATEST_SYSTEM_TEST_PASSWORD }}" \
          "${{ secrets.LATEST_SYSTEM_TEST_SLACK_WEBHOOK_URL }}" \
          "${{ needs.prepare-system-tests-enterprise-ci.outputs.mlrunBranch }}" \
          "${{ secrets.SYSTEM_TEST_GITHUB_ACCESS_TOKEN }}"
>>>>>>> f2a4c474
    - name: Run System Tests
      run: |
        MLRUN_SYSTEM_TESTS_CLEAN_RESOURCES="${{ needs.prepare-system-tests-enterprise-ci.outputs.mlrunSystemTestsCleanResources }}" \
        MLRUN_VERSION="${{ needs.prepare-system-tests-enterprise-ci.outputs.mlrunVersion }}" \
        MLRUN_SYSTEM_TESTS_COMPONENT="${{ matrix.test_component }}" \
        MLRUN_SYSTEM_TESTS_BRANCH="${{ needs.prepare-system-tests-enterprise-ci.outputs.mlrunBranch }}" \
          make test-system-dockerized<|MERGE_RESOLUTION|>--- conflicted
+++ resolved
@@ -311,7 +311,6 @@
       timeout-minutes: 5
       run: |
         python automation/system_test/prepare.py env \
-<<<<<<< HEAD
           --mlrun-dbpath "${{ secrets.LATEST_SYSTEM_TEST_MLRUN_DB_PATH }}" \
           --webapi-direct-url "${{ secrets.LATEST_SYSTEM_TEST_WEBAPI_DIRECT_URL }}" \
           --framesd-url "${{ secrets.LATEST_SYSTEM_TEST_FRAMESD_URL }}" \
@@ -321,18 +320,7 @@
           --slack-webhook-url "${{ secrets.LATEST_SYSTEM_TEST_SLACK_WEBHOOK_URL }}" \
           --branch "${{ needs.prepare-system-tests-enterprise-ci.outputs.mlrunBranch }}" \
           --github-access-token "${{ secrets.SYSTEM_TEST_GITHUB_ACCESS_TOKEN }}"
-=======
-          "${{ secrets.LATEST_SYSTEM_TEST_MLRUN_DB_PATH }}" \
-          "${{ secrets.LATEST_SYSTEM_TEST_WEBAPI_DIRECT_URL }}" \
-          "${{ secrets.LATEST_SYSTEM_TEST_FRAMESD_URL }}" \
-          "${{ secrets.LATEST_SYSTEM_TEST_USERNAME }}" \
-          "${{ secrets.LATEST_SYSTEM_TEST_ACCESS_KEY }}" \
-          "${{ secrets.LATEST_SYSTEM_TEST_SPARK_SERVICE }}" \
-          "${{ secrets.LATEST_SYSTEM_TEST_PASSWORD }}" \
-          "${{ secrets.LATEST_SYSTEM_TEST_SLACK_WEBHOOK_URL }}" \
-          "${{ needs.prepare-system-tests-enterprise-ci.outputs.mlrunBranch }}" \
-          "${{ secrets.SYSTEM_TEST_GITHUB_ACCESS_TOKEN }}"
->>>>>>> f2a4c474
+
     - name: Run System Tests
       run: |
         MLRUN_SYSTEM_TESTS_CLEAN_RESOURCES="${{ needs.prepare-system-tests-enterprise-ci.outputs.mlrunSystemTestsCleanResources }}" \
