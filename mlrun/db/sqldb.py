# Copyright 2019 Iguazio
#
# Licensed under the Apache License, Version 2.0 (the "License");
# you may not use this file except in compliance with the License.
# You may obtain a copy of the License at
#
#   http://www.apache.org/licenses/LICENSE-2.0
#
# Unless required by applicable law or agreed to in writing, software
# distributed under the License is distributed on an "AS IS" BASIS,
# WITHOUT WARRANTIES OR CONDITIONS OF ANY KIND, either express or implied.
# See the License for the specific language governing permissions and
# limitations under the License.

import pickle
import warnings
from datetime import datetime, timedelta, timezone
from dateutil import parser
from sqlalchemy import (
    BLOB, TIMESTAMP, Column, ForeignKey, Integer, String, UniqueConstraint,
<<<<<<< HEAD
    create_engine, func, or_, and_, Table
=======
    and_, create_engine, func, or_
>>>>>>> b4325c21
)
from sqlalchemy.exc import SQLAlchemyError
from sqlalchemy.ext.declarative import declarative_base
from sqlalchemy.orm import relationship, sessionmaker

from ..config import config
from ..lists import ArtifactList, FunctionList, RunList
from ..utils import get_in, update_in
from .base import RunDBError, RunDBInterface

Base = declarative_base()
NULL = None  # Avoid flake8 issuing warnings when comparing in filter
run_time_fmt = '%Y-%m-%dT%H:%M:%S.%fZ'


class HasStruct:
    @property
    def struct(self):
        return pickle.loads(self.body)

    @struct.setter
    def struct(self, value):
        self.body = pickle.dumps(value)


def make_label(table):
    class Label(Base):
        __tablename__ = f'{table}_labels'

        id = Column(Integer, primary_key=True)
        name = Column(String)
        parent = Column(Integer, ForeignKey(f'{table}.id'))

    return Label


# quell SQLAlchemy warnings on duplicate class name (Label)
with warnings.catch_warnings():
    warnings.simplefilter("ignore")

    class Artifact(Base, HasStruct):
        __tablename__ = 'artifacts'
        __table_args__ = (
            UniqueConstraint('uid', 'project', 'key', name='_artifacts_uc'),
        )

        Label = make_label(__tablename__)

        id = Column(Integer, primary_key=True)
        key = Column(String)
        project = Column(String)
        tag = Column(String)
        uid = Column(String)
        updated = Column(TIMESTAMP)
        body = Column(BLOB)
        labels = relationship(Label)

    class Function(Base, HasStruct):
        __tablename__ = 'functions'
        __table_args__ = (
            UniqueConstraint('name', 'project', 'tag', name='_functions_uc'),
        )

        Label = make_label(__tablename__)

        id = Column(Integer, primary_key=True)
        name = Column(String)
        project = Column(String)
        tag = Column(String)
        body = Column(BLOB)
        labels = relationship(Label)

    class Log(Base):
        __tablename__ = 'logs'

        id = Column(Integer, primary_key=True)
        uid = Column(String)
        project = Column(String)
        body = Column(BLOB)

    class Run(Base, HasStruct):
        __tablename__ = 'runs'
        __table_args__ = (
            UniqueConstraint('uid', 'project', 'iteration', name='_runs_uc'),
        )

        Label = make_label(__tablename__)

        id = Column(Integer, primary_key=True)
        uid = Column(String)
        project = Column(String)
        iteration = Column(Integer)
        state = Column(String)
        body = Column(BLOB)
        start_time = Column(TIMESTAMP)
        labels = relationship(Label)

    class Schedule(Base, HasStruct):
        __tablename__ = 'schedules'

        id = Column(Integer, primary_key=True)
        body = Column(BLOB)

    # Define "many to many" users/projects
    project_users = Table(
        'project_users', Base.metadata,
        Column('project_id', Integer, ForeignKey('projects.id')),
        Column('user_id', Integer, ForeignKey('users.id')),
    )

    class User(Base):
        __tablename__ = 'users'
        __table_args__ = (
            UniqueConstraint('name', name='_users_uc'),
        )

        id = Column(Integer, primary_key=True)
        name = Column(String)

    class Project(Base):
        __tablename__ = 'projects'
        # For now since we use project name a lot
        __table_args__ = (
            UniqueConstraint('name', name='_projects_uc'),
        )

        id = Column(Integer, primary_key=True)
        name = Column(String)
        description = Column(String)
        owner = Column(String)
        source = Column(String)
        _spec = Column('spec', BLOB)
        created = Column(TIMESTAMP, default=datetime.utcnow)
        state = Column(String)
        users = relationship(User, secondary=project_users)

        @property
        def spec(self):
            if self._spec:
                return pickle.loads(self._spec)

        @spec.setter
        def spec(self, value):
            self._spec = pickle.dumps(value)


class SQLDB(RunDBInterface):
    def __init__(self, dsn):
        self.dsn = dsn
        self.session = None

    def connect(self, secrets=None):
        engine = create_engine(self.dsn)
        Base.metadata.create_all(engine)
        cls = sessionmaker(bind=engine)
        # TODO: One session per call?
        self.session = cls()

    def store_log(self, uid, project='', body=b'', append=False):
        project = project or config.default_project
        self._create_project_if_not_exists(project)
        log = self._query(Log, uid=uid, project=project).one_or_none()
        if not log:
            log = Log(uid=uid, project=project, body=body)
        elif body:
            if append:
                log.body += body
            else:
                log.body = body
        self._upsert(log)

    def get_log(self, uid, project='', offset=0, size=0):
        project = project or config.default_project
        log = self._query(Log, uid=uid, project=project).one_or_none()
        if not log:
            return None, None
        end = None if size == 0 else offset + size
        return '', log.body[offset:end]

    def store_run(self, struct, uid, project='', iter=0):
        project = project or config.default_project
        self._create_project_if_not_exists(project)
        run = self._get_run(uid, project, iter)
        if not run:
            run = Run(
                uid=uid,
                project=project,
                iteration=iter,
                state=run_state(struct),
                start_time=run_start_time(struct) or datetime.now(),
            )
        labels = run_labels(struct)
        update_labels(run, labels)
        run.struct = struct
        self._upsert(run)

    def update_run(self, updates: dict, uid, project='', iter=0):
        project = project or config.default_project
        run = self._get_run(uid, project, iter)
        if not run:
            raise RunDBError(f'run {uid}:{project} not found')
        struct = run.struct
        for key, val in updates.items():
            update_in(struct, key, val)
        run.struct = struct
        new_state = run_state(struct)
        if new_state:
            run.state = new_state
        start_time = run_start_time(struct)
        if start_time:
            run.start_time = start_time
        run.labels.clear()
        for label in run_labels(struct):
            run.labels.append(Run.Label(name=label, parent=run))
        self.session.merge(run)
        self.session.commit()
        self._delete_empty_labels(Run.Label)

    def read_run(self, uid, project=None, iter=None):
        project = project or config.default_project
        run = self._get_run(uid, project, iter)
        if not run:
            raise RunDBError(f'Run {uid}:{project} not found')
        return run.struct

    def list_runs(
            self, name=None, uid=None, project=None, labels=None,
            state=None, sort=True, last=0, iter=None):
        # FIXME: Run has no "name"
        project = project or config.default_project
        query = self._find_runs(uid, project, labels, state)
        if sort:
            query = query.order_by(Run.start_time.desc())
        if last:
            query = query.limit(last)
        if not iter:
            query = query.filter(Run.iteration == 0)

        runs = RunList()
        for run in query:
            runs.append(run.struct)

        return runs

    def del_run(self, uid, project=None, iter=None):
        project = project or config.default_project
        # We currently delete *all* iterations
        self._delete(Run, uid=uid, project=project)

    def del_runs(
        self, name=None, project=None, labels=None,
            state=None, days_ago=0):
        # FIXME: Run has no `name`
        project = project or config.default_project
        query = self._find_runs(None, project, labels, state)
        if days_ago:
            since = datetime.now() - timedelta(days=days_ago)
            query = query.filter(Run.start_time >= since)
        for run in query:  # Can't use query.delete with join
            self.session.delete(run)
        self.session.commit()

    def store_artifact(
            self, key, artifact, uid, iter=None, tag='', project=''):
        project = project or config.default_project
        self._create_project_if_not_exists(project)
        artifact = artifact.copy()
        updated = artifact.get('updated')
        if not updated:
            updated = artifact['updated'] = datetime.now(timezone.utc)
        if iter:
            key = '{}-{}'.format(iter, key)
        art = self._get_artifact(uid, project, key)
        labels = label_set(artifact.get('labels', []))
        if not art:
            art = Artifact(
                key=key,
                uid=uid,
                tag=tag,
                updated=updated,
                project=project)
        update_labels(art, labels)
        art.struct = artifact
        self._upsert(art)

    def read_artifact(self, key, tag='', iter=None, project=''):
        project = project or config.default_project
        if iter:
            key = '{}-{}'.format(iter, key)
        query = self._query(
            Artifact, key=key, project=project)
        if tag:
            query = query.filter(Artifact.tag == tag)
        else:
            # Select by last updated
            max_updated = self.session.query(
                func.max(Artifact.updated)).filter(
                    Artifact.project == project, Artifact.key == key)
            query = query.filter(Artifact.updated.in_(max_updated))

        art = query.one_or_none()
        if not art:
            raise RunDBError(f'Artifact {key}:{tag}:{project} not found')
        return art.struct

    def list_artifacts(
        self, name=None, project=None, tag=None, labels=None,
            since=None, until=None):
        project = project or config.default_project
        tag = tag or 'latest'
        arts = ArtifactList(
            obj.struct
            for obj in self._find_artifacts(project, tag, labels, since, until)
        )
        return arts

    def del_artifact(self, key, tag='', project=''):
        project = project or config.default_project
        kw = {
            'key': key,
            'project': project,
        }
        if tag:
            kw['tag'] = tag

        self._delete(Artifact, **kw)

    def del_artifacts(
            self, name='', project='', tag='', labels=None):
        project = project or config.default_project
        for obj in self._find_artifacts(project, tag, labels, None, None):
            self.session.delete(obj)
        self.session.commit()

    def store_function(self, func, name, project='', tag=''):
        project = project or config.default_project
        self._create_project_if_not_exists(project)
        update_in(func, 'metadata.updated', datetime.now(timezone.utc))
        fn = self._get_function(name, project, tag)
        if not fn:
            fn = Function(
                name=name,
                project=project,
                tag=tag,
            )
        labels = label_set(get_in(func, 'metadata.labels', []))
        update_labels(fn, labels)
        fn.struct = func
        self._upsert(fn)

    def get_function(self, name, project='', tag=''):
        project = project or config.default_project
        query = self._query(Function, name=name, project=project, tag=tag)
        obj = query.one_or_none()
        if obj:
            return obj.struct

    def list_functions(
            self, name, project=None, tag=None, labels=None):
        project = project or config.default_project
        funcs = FunctionList()
        funcs.extend(
            obj.struct
            for obj in self._find_functions(name, project, tag, labels)
        )
        return funcs

    def list_artifact_tags(self, project):
        query = self.session.query(Artifact.tag).filter(
            Artifact.project == project).distinct()
        return [row[0] for row in query]

    def store_schedule(self, data):
        sched = Schedule()
        sched.struct = data
        self._upsert(sched)

    def list_schedules(self):
        return [s.struct for s in self.session.query(Schedule)]

    def add_project(self, project: dict):
        project = project.copy()
        name = project.get('name')
        if not name:
            raise ValueError('project missing name')

        user_names = project.pop('users', [])
        prj = Project(**project)
        users = self._find_or_create_users(user_names)
        prj.users.extend(users)
        self._upsert(prj)
        return prj.id

    def update_project(self, name, data: dict):
        prj = self.get_project(name)
        if not prj:
            raise RunDBError(f'unknown project - {name}')

        data = data.copy()
        user_names = data.pop('users', [])
        for key, value in data.items():
            if not hasattr(prj, key):
                raise RunDBError(f'unknown project attribute - {key}')
            setattr(prj, key, value)

        users = self._find_or_create_users(user_names)
        prj.users.clear()
        prj.users.extend(users)
        self._upsert(prj)

    def get_project(self, name=None, project_id=None):
        if not (project_id or name):
            raise ValueError('need at least one of project_id or name')

        if project_id:
            return self._query(Project).get(project_id)

        return self._query(Project, name=name).one_or_none()

    def list_projects(self, owner=None):
        return self._query(Project, owner=owner)

    def _query(self, cls, **kw):
        kw = {k: v for k, v in kw.items() if v is not None}
        return self.session.query(cls).filter_by(**kw)

    def _create_project_if_not_exists(self, name):
        if not self.get_project(name):
            self.add_project({'name': name})

    def _find_or_create_users(self, user_names):
        users = list(self._query(User).filter(User.name.in_(user_names)))
        new = set(user_names) - {user.name for user in users}
        if new:
            for name in new:
                user = User(name=name)
                self.session.add(user)
                users.append(user)
            try:
                self.session.commit()
            except SQLAlchemyError as err:
                self.session.rollback()
                raise RunDBError(f'add user: {err}') from err
        return users

    def _get_function(self, name, project, tag):
        query = self._query(Function, name=name, project=project, tag=tag)
        return query.one_or_none()

    def _get_artifact(self, uid, project, key):
        query = self._query(Artifact, uid=uid, project=project, key=key)
        return query.one_or_none()

    def _get_run(self, uid, project, iteration):
        return self._query(
            Run, uid=uid, project=project, iteration=iteration).one_or_none()

    def _delete_empty_labels(self, cls):
        self.session.query(cls).filter(cls.parent == NULL).delete()
        self.session.commit()

    def _upsert(self, obj):
        try:
            self.session.add(obj)
            self.session.commit()
        except SQLAlchemyError as err:
            self.session.rollback()
            cls = obj.__class__.__name__
            raise RunDBError(f'duplicate {cls} - {err}') from err

    def _find_runs(self, uid, project, labels, state):
        labels = label_set(labels)
        query = self._query(Run, uid=uid, project=project, state=state)
        if labels:
            query = query.join(Run.Label).filter(Run.Label.name.in_(labels))
        return query

    def _latest_uid_filter(self, query):
        # Create a sub query of latest uid (by updated) per (project,key)
        subq = self.session.query(
            Artifact.uid,
            Artifact.project,
            Artifact.key,
            func.max(Artifact.updated),
        ).group_by(
            Artifact.project,
            Artifact.key.label('key'),
        ).subquery('max_key')

        # Join curreny query with sub query on (project, key, uid)
        return query.join(
            subq,
            and_(
                Artifact.project == subq.c.project,
                Artifact.key == subq.c.key,
                Artifact.uid == subq.c.uid,
            )
        )

    def _find_artifacts(self, project, tag, labels, since, until):
        labels = label_set(labels)
        query = self._query(Artifact, project=project)
        if tag != '*':
            if tag == 'latest':
                query = self._latest_uid_filter(query)
            else:
                query = query.filter(or_(
                    Artifact.tag == tag,
                    Artifact.uid == tag,
                ))

        if labels:
            query = query.join(Run.Label).filter(Run.Label.name.in_(labels))

        if since or until:
            since = since or datetime.min
            until = until or datetime.max
            query = query.filter(and_(
                Artifact.updated >= since,
                Artifact.updated <= until
            ))

        return query

    def _find_functions(self, name, project, tag, labels):
        query = self._query(Function, name=name, project=project, tag=tag)
        labels = label_set(labels)

        for obj in query:
            func = obj.struct
            if labels:
                if not (labels & set(get_in(func, 'metadata.labels', []))):
                    continue
            yield obj

    def _delete(self, cls, **kw):
        query = self.session.query(cls).filter_by(**kw)
        for obj in query:
            self.session.delete(obj)
        self.session.commit()

    def _find_lables(self, cls, label_cls, labels):
        return self.session.query(cls).join(label_cls).filter(
                label_cls.name.in_(labels))


def label_set(labels):
    if isinstance(labels, str):
        labels = labels.split(',')

    return set(labels or [])


class RunWrapper:
    def __init__(self, run):
        self.run = run

    def __getattr__(self, attr):
        try:
            return self.run[attr]
        except KeyError:
            raise AttributeError(attr)


def run_start_time(run):
    ts = get_in(run, 'status.start_time', '')
    if not ts:
        return None
    return parser.parse(ts)


def run_labels(run):
    labels = get_in(run, 'metadata.labels', [])
    return label_set(labels)


def run_state(run):
    return get_in(run, 'status.state', '')


def update_labels(obj, labels):
    old = {label.name: label for label in obj.labels}
    obj.labels.clear()
    for name in labels:
        if name in old:
            obj.labels.append(old[name])
        else:
            obj.labels.append(obj.Label(name=name, parent=obj))


def to_dict(obj):
    if isinstance(obj, Base):
        return {
            attr: to_dict(getattr(obj, attr))
            for attr in dir(obj)
            if is_field(attr)
        }

    if isinstance(obj, (list, tuple)):
        cls = type(obj)
        return cls(to_dict(v) for v in obj)

    return obj


def is_field(name):
    if name[0] == '_':
        return False
    return name != 'metadata'<|MERGE_RESOLUTION|>--- conflicted
+++ resolved
@@ -15,14 +15,11 @@
 import pickle
 import warnings
 from datetime import datetime, timedelta, timezone
+
 from dateutil import parser
 from sqlalchemy import (
-    BLOB, TIMESTAMP, Column, ForeignKey, Integer, String, UniqueConstraint,
-<<<<<<< HEAD
-    create_engine, func, or_, and_, Table
-=======
-    and_, create_engine, func, or_
->>>>>>> b4325c21
+    BLOB, TIMESTAMP, Column, ForeignKey, Integer, String, Table,
+    UniqueConstraint, and_, create_engine, func, or_
 )
 from sqlalchemy.exc import SQLAlchemyError
 from sqlalchemy.ext.declarative import declarative_base
