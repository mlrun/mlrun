--- conflicted
+++ resolved
@@ -13,18 +13,12 @@
 # limitations under the License.
 import time
 from copy import deepcopy
-<<<<<<< HEAD
-=======
-
->>>>>>> d5e034f8
+
 from ..model import RunObject
 from .kubejob import KubejobRuntime
 from ..utils import update_in, logger, get_in
 from ..execution import MLClientCtx
-<<<<<<< HEAD
-=======
-
->>>>>>> d5e034f8
+
 from kubernetes import client
 
 
