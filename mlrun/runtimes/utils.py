# Copyright 2023 Iguazio
#
# Licensed under the Apache License, Version 2.0 (the "License");
# you may not use this file except in compliance with the License.
# You may obtain a copy of the License at
#
#   http://www.apache.org/licenses/LICENSE-2.0
#
# Unless required by applicable law or agreed to in writing, software
# distributed under the License is distributed on an "AS IS" BASIS,
# WITHOUT WARRANTIES OR CONDITIONS OF ANY KIND, either express or implied.
# See the License for the specific language governing permissions and
# limitations under the License.
import hashlib
import json
import os
import re
import typing
from io import StringIO
from sys import stderr

import pandas as pd
from kubernetes import client

import mlrun
import mlrun.common.constants
import mlrun.common.schemas
import mlrun.utils.regex
from mlrun.errors import err_to_str
from mlrun.frameworks.parallel_coordinates import gen_pcp_plot

from ..artifacts import TableArtifact
<<<<<<< HEAD
from ..config import config, is_running_as_api
=======
from ..config import config
>>>>>>> 2e63e4b0
from ..utils import get_in, helpers, logger, verify_field_regex
from .generators import selector


class RunError(Exception):
    pass


mlrun_key = "mlrun/"


class _ContextStore:
    def __init__(self):
        self._context = None

    def get(self):
        return self._context

    def set(self, context):
        self._context = context


global_context = _ContextStore()


def resolve_spark_operator_version():
    try:
        regex = re.compile("spark-([23])")
        return int(regex.findall(config.spark_operator_version)[0])
    except Exception:
        raise ValueError("Failed to resolve spark operator's version")


def calc_hash(func, tag=""):
    # remove tag, hash, date from calculation
    tag = tag or func.metadata.tag
    status = func.status
    func.metadata.tag = ""
    func.metadata.hash = ""
    func.status = None
    func.metadata.updated = None

    data = json.dumps(func.to_dict(), sort_keys=True).encode()
    h = hashlib.sha1()
    h.update(data)
    hashkey = h.hexdigest()
    func.metadata.tag = tag
    func.metadata.hash = hashkey
    func.status = status
    return hashkey


def log_std(db, runobj, out, err="", skip=False, show=True, silent=False):
    if out:
        iteration = runobj.metadata.iteration
        if iteration:
            line = "> " + "-" * 15 + f" Iteration: ({iteration}) " + "-" * 15 + "\n"
            out = line + out
        if show:
            print(out, flush=True)
        if db and not skip:
            uid = runobj.metadata.uid
            project = runobj.metadata.project or ""
            db.store_log(uid, project, out.encode(), append=True)
    if err:
        logger.error(f"exec error - {err_to_str(err)}")
        print(err, file=stderr)
        if not silent:
            raise RunError(err)


def add_code_metadata(path=""):
    if path:
        if "://" in path:
            return None
        if os.path.isfile(path):
            path = os.path.dirname(path)
    path = path or "./"

    try:
        from git import (
            GitCommandNotFound,
            InvalidGitRepositoryError,
            NoSuchPathError,
            Repo,
        )
    except ImportError:
        return None

    try:
        repo = Repo(path, search_parent_directories=True)
        remotes = [
            remote.url
            for remote in repo.remotes
            # some stale remotes might be missing urls
            # there is not a nicer way to check for this.
            if repo.config_reader().has_option(f'remote "{remote}"', "url")
        ]
        if len(remotes) > 0:
            return f"{remotes[0]}#{repo.head.commit.hexsha}"

    except (
        GitCommandNotFound,
        InvalidGitRepositoryError,
        NoSuchPathError,
        ValueError,
    ) as exc:
        logger.warning(
            "Failed to add git metadata, ignore if path is not part of a git repo.",
            path=path,
            error=err_to_str(exc),
        )
    return None


def set_if_none(struct, key, value):
    if not struct.get(key):
        struct[key] = value


def results_to_iter(results, runspec, execution):
    if not results:
        logger.error("got an empty results list in to_iter")
        return

    iter = []
    failed = 0
    running = 0
    for task in results:
        if task:
            state = get_in(task, ["status", "state"])
            id = get_in(task, ["metadata", "iteration"])
            struct = {
                "param": get_in(task, ["spec", "parameters"], {}),
                "output": get_in(task, ["status", "results"], {}),
                "state": state,
                "iter": id,
            }
            if state == "error":
                failed += 1
                err = get_in(task, ["status", "error"], "")
                logger.error(f"error in task  {execution.uid}:{id} - {err_to_str(err)}")
            elif state != "completed":
                running += 1

            iter.append(struct)

    if not iter:
        execution.set_state("completed", commit=True)
        logger.warning("warning!, zero iteration results")
        return
    if hasattr(pd, "json_normalize"):
        df = pd.json_normalize(iter).sort_values("iter")
    else:
        df = pd.io.json.json_normalize(iter).sort_values("iter")
    header = df.columns.values.tolist()
    summary = [header] + df.values.tolist()
    if not runspec:
        return summary, df

    criteria = runspec.spec.hyper_param_options.selector
    item, id = selector(results, criteria)
    if runspec.spec.selector and not id:
        logger.warning(
            f"no best result selected, check selector ({criteria}) or results"
        )
    if id:
        logger.info(f"best iteration={id}, used criteria {criteria}")
    task = results[item] if id and results else None
    execution.log_iteration_results(id, summary, task)

    log_iter_artifacts(execution, df, header)

    if failed:
        execution.set_state(
            error=f"{failed} of {len(results)} tasks failed, check logs in db for details",
            commit=False,
        )
    elif running == 0:
        execution.set_state("completed", commit=False)
    execution.commit()


def log_iter_artifacts(execution, df, header):
    csv_buffer = StringIO()
    df.to_csv(
        csv_buffer,
        index=False,
        encoding="utf-8",
        **mlrun.utils.line_terminator_kwargs(),
    )
    try:
        # may fail due to lack of access credentials to the artifacts store
        execution.log_artifact(
            TableArtifact(
                "iteration_results",
                body=csv_buffer.getvalue(),
                header=header,
                viewer="table",
            ),
            local_path="iteration_results.csv",
        )
        # may also fail due to missing plotly
        execution.log_artifact(
            "parallel_coordinates",
            body=gen_pcp_plot(df, index_col="iter"),
            local_path="parallel_coordinates.html",
        )
    except Exception as exc:
        logger.warning(f"failed to log iter artifacts, {err_to_str(exc)}")


def resolve_function_image_name(function, image: typing.Optional[str] = None) -> str:
    project = function.metadata.project or config.default_project
    name = function.metadata.name
    tag = function.metadata.tag or "latest"
    if image:
        image_name_prefix = resolve_function_target_image_name_prefix(project, name)
        registries_to_enforce_prefix = (
            resolve_function_target_image_registries_to_enforce_prefix()
        )
        for registry in registries_to_enforce_prefix:
            if image.startswith(registry):
                prefix_with_registry = f"{registry}{image_name_prefix}"
                if not image.startswith(prefix_with_registry):
                    raise mlrun.errors.MLRunInvalidArgumentError(
                        f"Configured registry enforces image name to start with this prefix: {image_name_prefix}"
                    )
        return image
    return generate_function_image_name(project, name, tag)


def generate_function_image_name(project: str, name: str, tag: str) -> str:
    _, repository = helpers.get_parsed_docker_registry()
    repository = helpers.get_docker_repository_or_default(repository)
    return fill_function_image_name_template(
        mlrun.common.constants.IMAGE_NAME_ENRICH_REGISTRY_PREFIX,
        repository,
        project,
        name,
        tag,
    )


def fill_function_image_name_template(
    registry: str,
    repository: str,
    project: str,
    name: str,
    tag: str,
) -> str:
    image_name_prefix = resolve_function_target_image_name_prefix(project, name)
    return f"{registry}{repository}/{image_name_prefix}:{tag}"


def resolve_function_target_image_name_prefix(project: str, name: str):
    return config.httpdb.builder.function_target_image_name_prefix_template.format(
        project=project, name=name
    )


def resolve_function_target_image_registries_to_enforce_prefix():
    registry, repository = helpers.get_parsed_docker_registry()
    repository = helpers.get_docker_repository_or_default(repository)
    return [
        f"{mlrun.common.constants.IMAGE_NAME_ENRICH_REGISTRY_PREFIX}{repository}/",
        f"{registry}/{repository}/",
    ]


def set_named_item(obj, item):
    if isinstance(item, dict):
        obj[item["name"]] = item
    else:
        obj[item.name] = item


def set_item_attribute(item, attribute, value):
    if isinstance(item, dict):
        item[attribute] = value
    else:
        setattr(item, attribute, value)


def get_item_name(item, attr="name"):
    if isinstance(item, dict):
        return item.get(attr)
    else:
        return getattr(item, attr, None)


def apply_kfp(modify, cop, runtime):
    modify(cop)

    # Have to do it here to avoid circular dependencies
    from .pod import AutoMountType

    if AutoMountType.is_auto_modifier(modify):
        runtime.spec.disable_auto_mount = True

    api = client.ApiClient()
    for k, v in cop.pod_labels.items():
        runtime.metadata.labels[k] = v
    for k, v in cop.pod_annotations.items():
        runtime.metadata.annotations[k] = v
    if cop.container.env:
        env_names = [
            e.name if hasattr(e, "name") else e["name"] for e in runtime.spec.env
        ]
        for e in api.sanitize_for_serialization(cop.container.env):
            name = e["name"]
            if name in env_names:
                runtime.spec.env[env_names.index(name)] = e
            else:
                runtime.spec.env.append(e)
                env_names.append(name)
        cop.container.env.clear()

    if cop.volumes and cop.container.volume_mounts:
        vols = api.sanitize_for_serialization(cop.volumes)
        mounts = api.sanitize_for_serialization(cop.container.volume_mounts)
        runtime.spec.update_vols_and_mounts(vols, mounts)
        cop.volumes.clear()
        cop.container.volume_mounts.clear()

    return runtime


def verify_limits(
    resources_field_name,
    mem=None,
    cpu=None,
    gpus=None,
    gpu_type="nvidia.com/gpu",
):
    if mem:
        verify_field_regex(
            f"function.spec.{resources_field_name}.limits.memory",
            mem,
            mlrun.utils.regex.k8s_resource_quantity_regex
            + mlrun.utils.regex.pipeline_param,
            mode=mlrun.common.schemas.RegexMatchModes.any,
        )
    if cpu:
        verify_field_regex(
            f"function.spec.{resources_field_name}.limits.cpu",
            cpu,
            mlrun.utils.regex.k8s_resource_quantity_regex
            + mlrun.utils.regex.pipeline_param,
            mode=mlrun.common.schemas.RegexMatchModes.any,
        )
    # https://kubernetes.io/docs/tasks/manage-gpus/scheduling-gpus/
    if gpus:
        verify_field_regex(
            f"function.spec.{resources_field_name}.limits.gpus",
            gpus,
            mlrun.utils.regex.k8s_resource_quantity_regex
            + mlrun.utils.regex.pipeline_param,
            mode=mlrun.common.schemas.RegexMatchModes.any,
        )
    return generate_resources(mem=mem, cpu=cpu, gpus=gpus, gpu_type=gpu_type)


def verify_requests(
    resources_field_name,
    mem=None,
    cpu=None,
):
    if mem:
        verify_field_regex(
            f"function.spec.{resources_field_name}.requests.memory",
            mem,
            mlrun.utils.regex.k8s_resource_quantity_regex
            + mlrun.utils.regex.pipeline_param,
            mode=mlrun.common.schemas.RegexMatchModes.any,
        )
    if cpu:
        verify_field_regex(
            f"function.spec.{resources_field_name}.requests.cpu",
            cpu,
            mlrun.utils.regex.k8s_resource_quantity_regex
            + mlrun.utils.regex.pipeline_param,
            mode=mlrun.common.schemas.RegexMatchModes.any,
        )
    return generate_resources(mem=mem, cpu=cpu)


def get_gpu_from_resource_requirement(requirement: dict):
    """
    Because there could be different types of gpu types, and we don't know all the gpu types possible,
    we want to get the gpu type and its value, we can figure out the type by knowing what resource types are static
    and the possible number of resources.
    Kubernetes support 3 types of resources, two of which their name doesn't change : cpu, memory.
    :param requirement: requirement resource ( limits / requests ) which contain the resources.
    """
    if not requirement:
        return None, None

    if len(requirement) > 3:
        raise mlrun.errors.MLRunInvalidArgumentError(
            "Unable to resolve the gpu type because there are more than 3 resources"
        )
    for resource, value in requirement.items():
        if resource not in ["cpu", "memory"]:
            return resource, value
    return None, None


def generate_resources(mem=None, cpu=None, gpus=None, gpu_type="nvidia.com/gpu"):
    """get pod cpu/memory/gpu resources dict"""
    resources = {}
    if gpus:
        resources[gpu_type] = gpus
    if mem:
        resources["memory"] = mem
    if cpu:
        resources["cpu"] = cpu
    return resources


def get_func_selector(project, name=None, tag=None):
    s = [f"{mlrun_key}project={project}"]
    if name:
        s.append(f"{mlrun_key}function={name}")
        s.append(f"{mlrun_key}tag={tag or 'latest'}")
    return s


class k8s_resource:
    kind = ""
    per_run = False
    per_function = False
    k8client = None

    def deploy_function(self, function):
        pass

    def release_function(self, function):
        pass

    def submit_run(self, function, runobj):
        pass

    def get_object(self, name, namespace=None):
        return None

    def get_status(self, name, namespace=None):
        return None

    def del_object(self, name, namespace=None):
        pass

    def get_pods(self, name, namespace=None, master=False):
        return {}


def enrich_function_from_dict(function, function_dict):
    override_function = mlrun.new_function(runtime=function_dict, kind=function.kind)
    for attribute in [
        "volumes",
        "volume_mounts",
        "env",
        "resources",
        "image",
        "image_pull_policy",
        "replicas",
        "node_name",
        "node_selector",
        "affinity",
        "priority_class_name",
        "credentials",
        "tolerations",
        "preemption_mode",
        "security_context",
    ]:
        if attribute == "credentials":
            override_value = getattr(override_function.metadata, attribute, None)
        else:
            override_value = getattr(override_function.spec, attribute, None)
        if override_value:
            if attribute == "env":
                for env_dict in override_value:
                    if env_dict.get("value") is not None:
                        function.set_env(env_dict["name"], env_dict["value"])
                    else:
                        function.set_env(
                            env_dict["name"],
                            value_from=env_dict["valueFrom"],
                        )
            elif attribute == "volumes":
                function.spec.update_vols_and_mounts(override_value, [])
            elif attribute == "volume_mounts":
                # volume mounts don't have a well defined identifier (like name for volume) so we can't merge,
                # only override
                function.spec.volume_mounts = override_value
            elif attribute == "resources":
                # don't override if there are limits and requests but both are empty
                if override_value.get("limits", {}) or override_value.get(
                    "requests", {}
                ):
                    setattr(function.spec, attribute, override_value)
            elif attribute == "credentials":
                if any(override_value.to_dict().values()):
                    function.metadata.credentials = override_value
            else:
                setattr(function.spec, attribute, override_value)
    return function<|MERGE_RESOLUTION|>--- conflicted
+++ resolved
@@ -30,11 +30,7 @@
 from mlrun.frameworks.parallel_coordinates import gen_pcp_plot
 
 from ..artifacts import TableArtifact
-<<<<<<< HEAD
-from ..config import config, is_running_as_api
-=======
 from ..config import config
->>>>>>> 2e63e4b0
 from ..utils import get_in, helpers, logger, verify_field_regex
 from .generators import selector
 
