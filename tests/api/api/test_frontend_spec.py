--- conflicted
+++ resolved
@@ -103,11 +103,7 @@
     )
     assert (
         frontend_spec.function_deployment_mlrun_requirement
-<<<<<<< HEAD
-        == mlrun.api.utils.builder.resolve_mlrun_install_command_version()
-=======
         == server.api.utils.builder.resolve_mlrun_install_command_version()
->>>>>>> 2e63e4b0
     )
 
 
