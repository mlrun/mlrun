--- conflicted
+++ resolved
@@ -1,9 +1,5 @@
-<<<<<<< HEAD
-# Nuclio overview
-=======
 (nuclio-real-time-functions)=
 # Nuclio real-time functions
->>>>>>> cfda5403
 
 Nuclio is a high-performance "serverless" framework focused on data, I/O, and compute intensive workloads. It is well integrated with popular 
 data science tools, such as Jupyter and Kubeflow; supports a variety of data and streaming sources; and supports execution over CPUs and GPUs. 
