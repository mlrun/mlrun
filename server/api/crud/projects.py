# Copyright 2023 Iguazio
#
# Licensed under the Apache License, Version 2.0 (the "License");
# you may not use this file except in compliance with the License.
# You may obtain a copy of the License at
#
#   http://www.apache.org/licenses/LICENSE-2.0
#
# Unless required by applicable law or agreed to in writing, software
# distributed under the License is distributed on an "AS IS" BASIS,
# WITHOUT WARRANTIES OR CONDITIONS OF ANY KIND, either express or implied.
# See the License for the specific language governing permissions and
# limitations under the License.
#
import asyncio
import collections
import datetime
import typing

import fastapi.concurrency
import humanfriendly
import mlrun_pipelines
import sqlalchemy.orm

import mlrun.common.schemas
import mlrun.errors
import mlrun.utils.singleton
import server.api.crud
import server.api.db.session
import server.api.utils.background_tasks
import server.api.utils.clients.nuclio
import server.api.utils.events.events_factory as events_factory
import server.api.utils.projects.remotes.follower as project_follower
import server.api.utils.singletons.db
import server.api.utils.singletons.scheduler
from mlrun.utils import logger, retry_until_successful
from server.api.utils.singletons.k8s import get_k8s_helper


class Projects(
    project_follower.Member,
    metaclass=mlrun.utils.singleton.AbstractSingleton,
):
    def __init__(self) -> None:
        super().__init__()
        self._cache = {
            "project_resources_counters": {"value": None, "ttl": datetime.datetime.min}
        }

    def create_project(
        self, session: sqlalchemy.orm.Session, project: mlrun.common.schemas.Project
    ):
        logger.debug(
            "Creating project",
            name=project.metadata.name,
            owner=project.spec.owner,
            created_time=project.metadata.created,
            desired_state=project.spec.desired_state,
            state=project.status.state,
            function_amount=len(project.spec.functions or []),
            artifact_amount=len(project.spec.artifacts or []),
            workflows_amount=len(project.spec.workflows or []),
        )
        server.api.utils.singletons.db.get_db().create_project(session, project)

    def store_project(
        self,
        session: sqlalchemy.orm.Session,
        name: str,
        project: mlrun.common.schemas.Project,
    ):
        logger.debug(
            "Storing project",
            name=project.metadata.name,
            owner=project.spec.owner,
            created_time=project.metadata.created,
            desired_state=project.spec.desired_state,
            state=project.status.state,
            function_amount=len(project.spec.functions or []),
            artifact_amount=len(project.spec.artifacts or []),
            workflows_amount=len(project.spec.workflows or []),
        )
        server.api.utils.singletons.db.get_db().store_project(session, name, project)

    def patch_project(
        self,
        session: sqlalchemy.orm.Session,
        name: str,
        project: dict,
        patch_mode: mlrun.common.schemas.PatchMode = mlrun.common.schemas.PatchMode.replace,
    ):
        logger.debug(
            "Patching project", name=name, project=project, patch_mode=patch_mode
        )
        server.api.utils.singletons.db.get_db().patch_project(
            session, name, project, patch_mode
        )

    def delete_project(
        self,
        session: sqlalchemy.orm.Session,
        name: str,
        deletion_strategy: mlrun.common.schemas.DeletionStrategy = mlrun.common.schemas.DeletionStrategy.default(),
        auth_info: mlrun.common.schemas.AuthInfo = mlrun.common.schemas.AuthInfo(),
        background_task_name: str = None,
    ):
        logger.debug("Deleting project", name=name, deletion_strategy=deletion_strategy)
        self._enrich_project_with_deletion_background_task_name(
            session, name, background_task_name
        )
        if (
            deletion_strategy.is_restricted()
            or deletion_strategy == mlrun.common.schemas.DeletionStrategy.check
        ):
            if not server.api.utils.singletons.db.get_db().is_project_exists(
                session, name
            ):
                return
            self.verify_project_is_empty(session, name, auth_info)
            if deletion_strategy == mlrun.common.schemas.DeletionStrategy.check:
                return
        elif deletion_strategy.is_cascading():
            self.delete_project_resources(session, name, auth_info=auth_info)
        else:
            raise mlrun.errors.MLRunInvalidArgumentError(
                f"Unknown deletion strategy: {deletion_strategy}"
            )
        server.api.utils.singletons.db.get_db().delete_project(
            session, name, deletion_strategy
        )

    def verify_project_is_empty(
        self,
        session: sqlalchemy.orm.Session,
        name: str,
        auth_info: mlrun.common.schemas.AuthInfo = mlrun.common.schemas.AuthInfo(),
    ):
        server.api.utils.singletons.db.get_db().verify_project_has_no_related_resources(
            session, name
        )
        self._verify_project_has_no_external_resources(session, name, auth_info)

    def _verify_project_has_no_external_resources(
        self,
        session: sqlalchemy.orm.Session,
        project: str,
        auth_info: mlrun.common.schemas.AuthInfo = mlrun.common.schemas.AuthInfo(),
    ):
        # Resources which are not tracked in the MLRun DB need to be verified here. Currently these are project
        # secrets and model endpoints.
        server.api.crud.ModelEndpoints().verify_project_has_no_model_endpoints(project)

        # Note: this check lists also internal secrets. The assumption is that any internal secret that relate to
        # an MLRun resource (such as model-endpoints) was already verified in previous checks. Therefore, any internal
        # secret existing here is something that the user needs to be notified about, as MLRun didn't generate it.
        # Therefore, this check should remain at the end of the verification flow.
        if (
            mlrun.mlconf.is_api_running_on_k8s()
            and get_k8s_helper().get_project_secret_keys(project)
        ):
            raise mlrun.errors.MLRunPreconditionFailedError(
                f"Project {project} can not be deleted since related resources found: project secrets"
            )

        # verify project can be deleted in nuclio
        if mlrun.mlconf.nuclio_dashboard_url:
            nuclio_client = server.api.utils.clients.nuclio.Client()
            nuclio_client.delete_project(
                session,
                project,
                deletion_strategy=mlrun.common.schemas.DeletionStrategy.check,
                auth_info=auth_info,
            )

    def delete_project_resources(
        self,
        session: sqlalchemy.orm.Session,
        name: str,
        auth_info: mlrun.common.schemas.AuthInfo = mlrun.common.schemas.AuthInfo(),
    ):
        # Delete schedules before runtime resources - otherwise they will keep getting created
        server.api.utils.singletons.scheduler.get_scheduler().delete_schedules(
            session, name
        )

        # delete runtime resources
        server.api.crud.RuntimeResources().delete_runtime_resources(
            session,
            label_selector=f"mlrun/project={name}",
            force=True,
        )
        if mlrun.mlconf.resolve_kfp_url():
            logger.debug("Removing KFP pipelines project resources", project_name=name)
            server.api.crud.pipelines.Pipelines().delete_pipelines_runs(
                db_session=session, project_name=name
            )

        # log collector service will delete the logs, so we don't need to do it here
        if (
            mlrun.mlconf.log_collector.mode
            == mlrun.common.schemas.LogsCollectorMode.legacy
        ):
            server.api.crud.Logs().delete_project_logs_legacy(name)

        server.api.crud.Events().delete_project_alert_events(name)

        # delete db resources
        server.api.utils.singletons.db.get_db().delete_project_related_resources(
            session, name
        )

        # wait for nuclio to delete the project as well, so it won't create new resources after we delete them
        self._wait_for_nuclio_project_deletion(name, session, auth_info)

        # delete model monitoring resources
        server.api.crud.ModelEndpoints().delete_model_endpoints_resources(name)

        # delete project secrets - passing None will delete all secrets
        if mlrun.mlconf.is_api_running_on_k8s():
            secrets = None
            (
                secret_name,
                action,
            ) = get_k8s_helper().delete_project_secrets(name, secrets)
            if action:
                events_client = events_factory.EventsFactory().get_events_client()
                events_client.emit(
                    events_client.generate_project_secret_event(
                        name,
                        secret_name,
                        action=action,
                    )
                )

            else:
                logger.debug(
                    "No project secrets to delete",
                    action=action,
                    secret_name=secret_name,
                )

    def get_project(
        self, session: sqlalchemy.orm.Session, name: str
    ) -> mlrun.common.schemas.Project:
        return server.api.utils.singletons.db.get_db().get_project(session, name)

    def list_projects(
        self,
        session: sqlalchemy.orm.Session,
        owner: str = None,
        format_: mlrun.common.schemas.ProjectsFormat = mlrun.common.schemas.ProjectsFormat.full,
        labels: list[str] = None,
        state: mlrun.common.schemas.ProjectState = None,
        names: typing.Optional[list[str]] = None,
    ) -> mlrun.common.schemas.ProjectsOutput:
        return server.api.utils.singletons.db.get_db().list_projects(
            session, owner, format_, labels, state, names
        )

    async def list_project_summaries(
        self,
        session: sqlalchemy.orm.Session,
        owner: str = None,
        labels: list[str] = None,
        state: mlrun.common.schemas.ProjectState = None,
        names: typing.Optional[list[str]] = None,
    ) -> mlrun.common.schemas.ProjectSummariesOutput:
        projects_output = await fastapi.concurrency.run_in_threadpool(
            self.list_projects,
            session,
            owner,
            mlrun.common.schemas.ProjectsFormat.name_only,
            labels,
            state,
            names,
        )
        project_summaries = await self.generate_projects_summaries(
            projects_output.projects
        )
        return mlrun.common.schemas.ProjectSummariesOutput(
            project_summaries=project_summaries
        )

    async def get_project_summary(
        self, session: sqlalchemy.orm.Session, name: str
    ) -> mlrun.common.schemas.ProjectSummary:
        # Call get project so we'll explode if project doesn't exists
        await fastapi.concurrency.run_in_threadpool(self.get_project, session, name)
        project_summaries = await self.generate_projects_summaries([name])
        return project_summaries[0]

    async def generate_projects_summaries(
        self, projects: list[str]
    ) -> list[mlrun.common.schemas.ProjectSummary]:
        (
            project_to_files_count,
            project_to_schedule_count,
            project_to_schedule_pending_jobs_count,
            project_to_schedule_pending_workflows_count,
            project_to_feature_set_count,
            project_to_models_count,
            project_to_recent_completed_runs_count,
            project_to_recent_failed_runs_count,
            project_to_running_runs_count,
            project_to_recent_completed_pipelines_count,
            project_to_recent_failed_pipelines_count,
            project_to_running_pipelines_count,
        ) = await self._get_project_resources_counters()
        project_summaries = []
        for project in projects:
            project_summaries.append(
                mlrun.common.schemas.ProjectSummary(
                    name=project,
                    files_count=project_to_files_count.get(project, 0),
                    schedules_count=project_to_schedule_count.get(project, 0),
                    feature_sets_count=project_to_feature_set_count.get(project, 0),
                    models_count=project_to_models_count.get(project, 0),
                    runs_completed_recent_count=project_to_recent_completed_runs_count.get(
                        project, 0
                    ),
                    runs_failed_recent_count=project_to_recent_failed_runs_count.get(
                        project, 0
                    ),
                    runs_running_count=project_to_running_runs_count.get(project, 0),
<<<<<<< HEAD
                    # the following are defaultdict so it will return None if using dict.get()
=======
                    # project_.*_pipelines_count is a defaultdict so it will return None if using dict.get()
>>>>>>> a93ee1d6
                    # and the key wasn't set yet, so we need to use the [] operator to get the default value of the dict
                    pipelines_completed_recent_count=project_to_recent_completed_pipelines_count[
                        project
                    ],
                    pipelines_failed_recent_count=project_to_recent_failed_pipelines_count[
                        project
                    ],
                    pipelines_running_count=project_to_running_pipelines_count[project],
                    distinct_scheduled_jobs_pending_count=project_to_schedule_pending_jobs_count[
                        project
                    ],
                    distinct_scheduled_pipelines_pending_count=project_to_schedule_pending_workflows_count[
                        project
                    ],
                )
            )
        return project_summaries

    async def _get_project_resources_counters(
        self,
    ) -> tuple[
        dict[str, int],
        dict[str, int],
        dict[str, int],
        dict[str, int],
        dict[str, int],
        dict[str, int],
        dict[str, int],
        dict[str, int],
        dict[str, int],
        dict[str, typing.Union[int, None]],
        dict[str, typing.Union[int, None]],
        dict[str, typing.Union[int, None]],
        dict[str, typing.Union[int, None]],
        dict[str, typing.Union[int, None]],
    ]:
        now = datetime.datetime.now()
        if (
            not self._cache["project_resources_counters"]["ttl"]
            or self._cache["project_resources_counters"]["ttl"] < now
        ):
            logger.debug(
                "Project resources counter cache expired. Calculating",
                ttl=self._cache["project_resources_counters"]["ttl"],
            )

            results = await asyncio.gather(
                server.api.utils.singletons.db.get_db().get_project_resources_counters(),
                self._calculate_pipelines_counters(),
            )
            (
                project_to_files_count,
                project_to_schedule_count,
                project_to_schedule_pending_jobs_count,
                project_to_schedule_pending_workflows_count,
                project_to_feature_set_count,
                project_to_models_count,
                project_to_recent_completed_runs_count,
                project_to_recent_failed_runs_count,
                project_to_running_runs_count,
            ) = results[0]
            (
                project_to_recent_completed_pipelines_count,
                project_to_recent_failed_pipelines_count,
                project_to_running_pipelines_count,
            ) = results[1]
            self._cache["project_resources_counters"]["result"] = (
                project_to_files_count,
                project_to_schedule_count,
                project_to_schedule_pending_jobs_count,
                project_to_schedule_pending_workflows_count,
                project_to_feature_set_count,
                project_to_models_count,
                project_to_recent_completed_runs_count,
                project_to_recent_failed_runs_count,
                project_to_running_runs_count,
                project_to_recent_completed_pipelines_count,
                project_to_recent_failed_pipelines_count,
                project_to_running_pipelines_count,
            )
            ttl_time = datetime.datetime.now() + datetime.timedelta(
                seconds=humanfriendly.parse_timespan(
                    mlrun.mlconf.httpdb.projects.counters_cache_ttl
                )
            )
            self._cache["project_resources_counters"]["ttl"] = ttl_time
        return self._cache["project_resources_counters"]["result"]

    @staticmethod
    def _list_pipelines(
        session,
        format_: mlrun.common.schemas.PipelinesFormat = mlrun.common.schemas.PipelinesFormat.metadata_only,
        page_token: str = "",
    ):
        return server.api.crud.Pipelines().list_pipelines(
            session, "*", format_=format_, page_token=page_token
        )

    async def _calculate_pipelines_counters(
        self,
    ) -> (
        dict[str, typing.Union[int, None]],
        dict[str, typing.Union[int, None]],
        dict[str, typing.Union[int, None]],
    ):
        # creating defaultdict instead of a regular dict, because it possible that not all projects have pipelines
        # and we want to return 0 for those projects, or None if we failed to get the information
        project_to_running_pipelines_count = collections.defaultdict(lambda: 0)
        project_to_recent_completed_pipelines_count = collections.defaultdict(lambda: 0)
        project_to_recent_failed_pipelines_count = collections.defaultdict(lambda: 0)
        if not mlrun.mlconf.resolve_kfp_url():
            # If KFP is not configured, return dict with 0 counters (no running pipelines)
            return (
                project_to_recent_completed_pipelines_count,
                project_to_recent_failed_pipelines_count,
                project_to_running_pipelines_count,
            )

        try:
            next_page_token = ""
            while True:
                (
                    _,
                    next_page_token,
                    pipelines,
                ) = await fastapi.concurrency.run_in_threadpool(
                    server.api.db.session.run_function_with_new_db_session,
                    self._list_pipelines,
                    page_token=next_page_token,
                )

                for pipeline in pipelines:
                    if (
                        pipeline["status"]
                        not in mlrun.run.RunStatuses.stable_statuses()
                    ):
                        project_to_running_pipelines_count[pipeline["project"]] += 1
                    elif "finished_at" in pipeline:
                        finished_at = datetime.datetime.strptime(
                            pipeline["finished_at"], "%Y-%m-%d %H:%M:%S%z"
                        )
                        if finished_at > datetime.datetime.now().astimezone(
                            tz=datetime.timezone.utc
                        ) - datetime.timedelta(days=1):
                            if pipeline["status"] in mlrun.run.RunStatuses.succeeded:
                                project_to_recent_completed_pipelines_count[
                                    pipeline["project"]
                                ] += 1
                            elif (
                                pipeline["status"]
                                in mlrun.run.RunStatuses.failed_statuses()
                            ):
                                project_to_recent_failed_pipelines_count[
                                    pipeline["project"]
                                ] += 1
                if not next_page_token:
                    break

        except Exception as exc:
            # If list pipelines failed, set counters to None (unknown) to indicate that we failed to get the information
            logger.warning(
                "Failed to list pipelines. Pipelines counters will be set to None",
                exc=mlrun.errors.err_to_str(exc),
            )
            # this function should return project_to_recent_completed_pipelines_count,
            # project_to_recent_failed_pipelines_count, project_to_running_pipelines_count,
            # in case of exception we want to return 3 * defaultdict of None because this function
            # returns 3 values
            return [collections.defaultdict(lambda: None)] * 3

<<<<<<< HEAD
=======
        for pipeline in pipelines:
            if (
                pipeline["status"]
                not in mlrun_pipelines.common.models.RunStatuses.stable_statuses()
            ):
                project_to_running_pipelines_count[pipeline["project"]] += 1

>>>>>>> a93ee1d6
        return (
            project_to_recent_completed_pipelines_count,
            project_to_recent_failed_pipelines_count,
            project_to_running_pipelines_count,
        )

    @staticmethod
    def _wait_for_nuclio_project_deletion(
        project_name: str,
        session: sqlalchemy.orm.Session,
        auth_info: mlrun.common.schemas.AuthInfo = mlrun.common.schemas.AuthInfo(),
    ):
        if not mlrun.mlconf.nuclio_dashboard_url:
            return

        nuclio_client = server.api.utils.clients.nuclio.Client()

        def _check_nuclio_project_deletion():
            try:
                nuclio_client.get_project(session, project_name, auth_info=auth_info)
            except mlrun.errors.MLRunNotFoundError:
                logger.debug(
                    "Nuclio project deleted",
                    project_name=project_name,
                )
            else:
                raise Exception(
                    f"Project not deleted in nuclio yet. Project: {project_name}"
                )

        def _verify_no_project_function_pods():
            project_function_pods = server.api.utils.singletons.k8s.get_k8s_helper().list_pods(
                selector=f"nuclio.io/project-name={project_name},nuclio.io/class=function"
            )
            if not project_function_pods:
                logger.debug(
                    "No function pods found for project",
                    project_name=project_name,
                )
                return
            pod_names = [pod.metadata.name for pod in project_function_pods]
            first_three_pods = ", ".join(pod_names[:3])
            raise Exception(
                f"Project {project_name} still has '{len(pod_names)}' function pods; first 3: {first_three_pods}"
            )

        timeout = int(
            humanfriendly.parse_timespan(
                mlrun.mlconf.httpdb.projects.nuclio_project_deletion_verification_timeout
            )
        )
        interval = int(
            humanfriendly.parse_timespan(
                mlrun.mlconf.httpdb.projects.nuclio_project_deletion_verification_interval
            )
        )

        # ensure nuclio project CRD is deleted
        retry_until_successful(
            interval,
            timeout,
            logger,
            False,
            _check_nuclio_project_deletion,
        )

        # ensure no function pods are running
        # this is a bit hacky but should do the job
        # the reason we need it is that nuclio first delete the project CRD, and then
        # nuclio-controller deletes the function crds, and only then the function pods
        # to ensure that nuclio resources (read: functions) are completely deleted
        # we need to wait for the function pods to be deleted as well.
        retry_until_successful(
            interval,
            timeout,
            logger,
            False,
            _verify_no_project_function_pods,
        )

    @staticmethod
    def _enrich_project_with_deletion_background_task_name(
        session: sqlalchemy.orm.Session, name: str, background_task_name: str
    ):
        if not background_task_name:
            return

        project_patch = {
            "status": {"deletion_background_task_name": background_task_name}
        }

        server.api.utils.singletons.db.get_db().patch_project(
            session, name, project_patch
        )<|MERGE_RESOLUTION|>--- conflicted
+++ resolved
@@ -322,11 +322,7 @@
                         project, 0
                     ),
                     runs_running_count=project_to_running_runs_count.get(project, 0),
-<<<<<<< HEAD
                     # the following are defaultdict so it will return None if using dict.get()
-=======
-                    # project_.*_pipelines_count is a defaultdict so it will return None if using dict.get()
->>>>>>> a93ee1d6
                     # and the key wasn't set yet, so we need to use the [] operator to get the default value of the dict
                     pipelines_completed_recent_count=project_to_recent_completed_pipelines_count[
                         project
@@ -357,8 +353,6 @@
         dict[str, int],
         dict[str, int],
         dict[str, int],
-        dict[str, typing.Union[int, None]],
-        dict[str, typing.Union[int, None]],
         dict[str, typing.Union[int, None]],
         dict[str, typing.Union[int, None]],
         dict[str, typing.Union[int, None]],
@@ -403,8 +397,6 @@
                 project_to_recent_completed_runs_count,
                 project_to_recent_failed_runs_count,
                 project_to_running_runs_count,
-                project_to_recent_completed_pipelines_count,
-                project_to_recent_failed_pipelines_count,
                 project_to_running_pipelines_count,
             )
             ttl_time = datetime.datetime.now() + datetime.timedelta(
@@ -497,16 +489,6 @@
             # returns 3 values
             return [collections.defaultdict(lambda: None)] * 3
 
-<<<<<<< HEAD
-=======
-        for pipeline in pipelines:
-            if (
-                pipeline["status"]
-                not in mlrun_pipelines.common.models.RunStatuses.stable_statuses()
-            ):
-                project_to_running_pipelines_count[pipeline["project"]] += 1
-
->>>>>>> a93ee1d6
         return (
             project_to_recent_completed_pipelines_count,
             project_to_recent_failed_pipelines_count,
