(install-on-kubernetes)=
# Install MLRun on Kubernetes

```{admonition} Note
<<<<<<< HEAD
These instructions install the community edition, which currently includes MLRun {{ ceversion }}. See the {{ '[release documentation](https://{})'.format(releasedocumentation) }}.
=======
These instructions install the community edition, which currently includes MLRun 1.2.1. See the [release documentation](https://docs.mlrun.org/en/v1.2.1/index.html).
>>>>>>> eb4de9d5
```

**In this section**
- [Prerequisites](#prerequisites)
- [Community Edition flavors](#community-edition-flavors)
- [Installing the chart](#installing-the-chart)
- [Configuring the online features store](#configuring-the-online-feature-store)
- [Usage](#usage)
- [Start working](#start-working)
- [Configuring the remote environment](#configuring-the-remote-environment)
- [Advanced chart configuration](#advanced-chart-configuration)
- [Storage resources](#storage-resources)
- [Uninstalling the chart](#uninstalling-the-chart)
- [Upgrading the chart](#upgrading-the-chart)

## Prerequisites

- Access to a Kubernetes cluster. To install MLRun on your cluster, you must have administrator permissions. MLRun fully supports k8s releases 1.22 and 1.23. For local installation 
on Windows or Mac, [Docker Desktop](https://www.docker.com/products/docker-desktop) is recommended. 
- The Kubernetes command-line tool (kubectl) compatible with your Kubernetes cluster is installed. Refer to the [kubectl installation 
instructions](https://kubernetes.io/docs/tasks/tools/install-kubectl/) for more information.
- Helm 3.6 CLI is installed. Refer to the [Helm installation instructions](https://helm.sh/docs/intro/install/) for more information.
- An accessible docker-registry (such as [Docker Hub](https://hub.docker.com)). The registry's URL and credentials are consumed by the applications via a pre-created secret.
- Storage: 
  - 8Gi
  - Set a default storage class for the kubernetes cluster, in order for the pods to have persistent storage. See the [Kubernetes documentation](https://kubernetes.io/docs/concepts/storage/storage-classes/#the-storageclass-resource) for more information.
- RAM: A minimum of 8Gi is required for running all the initial MLRun components. The amount of RAM required for running MLRun jobs depends on the job's requirements.

``` {admonition} Note
The MLRun Community Edition resources are configured initially with the default cluster/namespace resource limits. You can modify the resources from outside if needed.
```

## Community Edition flavors

The MLRun CE (Community Edition) includes the following components:
* MLRun - https://github.com/mlrun/mlrun
  - MLRun API
  - MLRun UI
  - MLRun DB (MySQL)
* Nuclio - https://github.com/nuclio/nuclio
* Jupyter - https://github.com/jupyter/notebook (+MLRun integrated)
* MPI Operator - https://github.com/kubeflow/mpi-operator
* Minio - https://github.com/minio/minio/tree/master/helm/minio
* Spark Operator - https://github.com/GoogleCloudPlatform/spark-on-k8s-operator
* Pipelines - https://github.com/kubeflow/pipelines
* Prometheus stack - https://github.com/prometheus-community/helm-charts
  - Prometheus
  - Grafana


<a id="installing-the-chart"></a>
## Installing the chart

```{admonition} Note
These instructions use `mlrun` as the namespace (`-n` parameter). You can choose a different namespace in your kubernetes cluster.
```

Create a namespace for the deployed components:

```bash
kubectl create namespace mlrun
```

Add the Community Edition helm chart repo:

```bash
helm repo add mlrun-ce https://mlrun.github.io/ce
```

Run the following command to ensure that the repo is installed and available:
```bash
helm repo list
```

It should output something like:
```bash
NAME        URL
mlrun-ce    https://mlrun.github.io/ce
```

Update the repo to make sure you're getting the latest chart:

```bash
helm repo update
```

Create a secret with your docker-registry named `registry-credentials`:

```bash
kubectl --namespace mlrun create secret docker-registry registry-credentials \
    --docker-server <your-registry-server> \
    --docker-username <your-username> \
    --docker-password <your-password> \
    --docker-email <your-email>
```
> **Note:**
> If using docker hub, the registry server is `https://registry.hub.docker.com/`. Refer to the [Docker ID documentation](https://docs.docker.com/docker-id/) for 
> creating a user with login to configure in the secret.

Where:

- `<your-registry-server>` is your Private Docker Registry FQDN. (https://index.docker.io/v1/ for Docker Hub).
- `<your-username>` is your Docker username.
- `<your-password>` is your Docker password.
- `<your-email>` is your Docker email.

```{admonition} Note
First-time MLRun users experience a relatively longer installation time because all required images 
are pulled locally for the first time (it takes an average of 10-15 minutes, mostly depending on 
your internet speed).
```

To install the chart with the release name `mlrun-ce` use the following command.
Note the reference to the pre-created `registry-credentials` secret in `global.registry.secretName`:

```bash
helm --namespace mlrun \
    install mlrun-ce \
    --wait \
    --timeout 960s \
    --set global.registry.url=<registry-url> \
    --set global.registry.secretName=registry-credentials \
    --set global.externalHostAddress=<host-machine-address> \
    mlrun-ce/mlrun-ce
```

Where:
 - `<registry-url>` is the registry URL that can be authenticated by the `registry-credentials` secret (e.g., `index.docker.io/<your-username>` for Docker Hub).
 - `<host-machine-address>` is the IP address of the host machine (or `$(minikube ip)` if using minikube).

When the installation is complete, the helm command prints the URLs and ports of all the MLRun CE services.

> **Note:**
> There is currently a known issue with installing the chart on Macs using Apple Silicon (M1). The current pipelines
> mysql database fails to start. The workaround for now is to opt out of pipelines by installing the chart with the 
> `--set pipelines.mysql.enabled=false`. 

## Configuring the online feature store
The MLRun Community Edition now supports the online feature store. To enable it, you need to first deploy a Redis service that is accessible to your MLRun CE cluster.
To deploy a Redis service, refer to the [Redis documentation](https://redis.io/docs/getting-started/).

When you have a Redis service deployed, you can configure MLRun CE to use it by adding the following helm value configuration to your helm install command:
```bash
--set mlrun.api.extraEnvKeyValue.MLRUN_REDIS__URL=<redis-address>
```

## Usage

Your applications are now available in your local browser:
- Jupyter Notebook - `http://<host-machine-address>:30040`
- Nuclio - `http://<host-machine-address>:30050`
- MLRun UI - `http://<host-machine-address>:30060`
- MLRun API (external) - `http://<host-machine-address>:30070`
- MinIO API - `http://<host-machine-address>:30080`
- MinIO UI - `http://<host-machine-address>:30090`
- Pipeline UI - `http://<host-machine-address>:30100`
- Grafana UI - `http://<host-machine-address>:30110`


```{admonition} Check state
You can check the current state of the installation via the command `kubectl -n mlrun get pods`, where the main information
is in columns `Ready` and `State`. If all images have already been pulled locally, typically it takes 
a minute for all services to start.
```

```{admonition} Note
You can change the ports by providing values to the helm install command.
You can add and configure a Kubernetes ingress-controller for better security and control over external access.
```

## Start working
    
Open the Jupyter notebook on [**jupyter-notebook UI**](http://localhost:30040) and run the code in the 
[**examples/mlrun_basics.ipynb**](https://github.com/mlrun/mlrun/blob/master/examples/mlrun_basics.ipynb) notebook.

```{admonition} Important
Make sure to save your changes in the `data` folder within the Jupyter Lab. The root folder and any other folders do not retain the changes when you restart the Jupyter Lab.
```

## Configuring the remote environment

You can use your code on a local machine while running your functions on a remote cluster. Refer to [Set up your environment](https://docs.mlrun.org/en/latest/install/remote.html) for more information.

## Advanced chart configuration

Configurable values are documented in the `values.yaml`, and the `values.yaml` of all sub charts. Override those [in the normal methods](https://helm.sh/docs/chart_template_guide/values_files/).

### Opt out of components
The chart installs many components. You may not need them all in your deployment depending on your use cases.
To opt out of some of the components, use the following helm values:
```bash
...
--set pipelines.enabled=false \
--set kube-prometheus-stack.enabled=false \
--set sparkOperator.enabled=false \
...
```

### Installing on Docker Desktop

If you are using Docker Desktop, you can install MLRun CE on your local machine.
Docker Desktop is available for Mac and Windows. For download information, system requirements, and installation instructions, see:

- [Install Docker Desktop on Mac](https://docs.docker.com/docker-for-mac/install/)
- [Install Docker Desktop on Windows](https://docs.docker.com/docker-for-windows/install/). Note that WSL 2 backend was tested, Hyper-V was not tested.

#### Configuring Docker Desktop

Docker Desktop includes a standalone Kubernetes server and client, as well as Docker CLI integration that runs on your machine. The 
Kubernetes server runs locally within your Docker instance. To enable Kubernetes support and install a standalone instance of Kubernetes 
running as a Docker container, go to **Preferences** > **Kubernetes** and then press **Enable Kubernetes**. Press **Apply & Restart** to 
save the settings and then press **Install** to confirm. This instantiates the images that are required to run the Kubernetes server as 
containers, and installs the `/usr/local/bin/kubectl` command on your machine. For more information, see [the Kubernetes documentation](https://docs.docker.com/desktop/kubernetes/).

It's recommended to limit the amount of memory allocated to Kubernetes. If you're using Windows and WSL 2, you can configure global WSL options by placing a `.wslconfig` file into the root directory of 
your users folder: `C:\Users\<yourUserName>\.wslconfig`. Keep in mind that you might need to run `wsl --shutdown` to shut down the WSL 2 VM and then restart your WSL instance for these changes to take effect.

``` console
[wsl2]
memory=8GB # Limits VM memory in WSL 2 to 8 GB
```

To learn about the various UI options and their usage, see:

- [Docker Desktop for Mac user manual](https://docs.docker.com/docker-for-mac/)
- [Docker Desktop for Windows user manual](https://docs.docker.com/docker-for-windows/)

## Storage resources

When installing the MLRun Community Edition, several storage resources are created:

- **PVs via default configured storage class**: Holds the file system of the stacks pods, including the MySQL database of MLRun, Minio for artifacts and Pipelines Storage and more. 
These are not deleted when the stack is uninstalled, which allows upgrading without losing data.
- **Container Images in the configured docker-registry**: When building and deploying MLRun and Nuclio functions via the MLRun Community Edition, the function images are 
stored in the given configured docker registry. These images persist in the docker registry and are not deleted.

## Uninstalling the chart

The following command deletes the pods, deployments, config maps, services and roles+role bindings associated with the chart and release.

```bash
helm --namespace mlrun uninstall mlrun-ce
```

### Notes on dangling resources
- The created CRDs are not deleted by default and should be manually cleaned up. 
- The created PVs and PVCs are not deleted by default and should be manually cleaned up. 
- As stated above, the images in the docker registry are not deleted either and should be cleaned up manually.
- If you installed the chart in its own namespace, it's also possible to delete the entire namespace to clean up all resources (apart from the docker registry images).

### Note on terminating pods and hanging resources
This chart generates several persistent volume claims that provide persistency (via PVC) out of the box. 
Upon uninstallation, any hanging / terminating pods hold the PVCs and PVs respectively, as those prevent their safe removal.
Since pods that are stuck in terminating state seem to be a never-ending plague in Kubernetes, note this,
and remember to clean the remaining PVs and PVCs.

### Handing stuck-at-terminating pods:
```bash
kubectl --namespace mlrun delete pod --force --grace-period=0 <pod-name>
```

### Reclaim dangling persistency resources:

```{admonition} WARNING 
**This will result in data loss!**
```

```bash
# To list PVCs
$ kubectl --namespace mlrun get pvc
...

# To remove a PVC
$ kubectl --namespace mlrun delete pvc <pvc-name>
...

# To list PVs
$ kubectl --namespace mlrun get pv
...

# To remove a PVC
$ kubectl --namespace mlrun delete pvc <pv-name>
...
```

## Upgrading the chart

To upgrade to the latest version of the chart, first make sure you have the latest helm repo

```bash
helm repo update
```

Then try to upgrade the chart:

```bash
helm upgrade --install --reuse-values mlrun-ce —namespace mlrun mlrun-ce/mlrun-ce
```

If it fails, you should reinstall the chart:

1. remove current mlrun-ce
```bash
mkdir ~/tmp
helm get values -n mlrun mlrun-ce > ~/tmp/mlrun-ce-values.yaml
helm uninstall mlrun-ce
```
2.  reinstall mlrun-ce, reuse values
```bash
helm install -n mlrun --values ~/tmp/mlrun-ce-values.yaml mlrun-ce mlrun-ce/mlrun-ce --devel
```

```{admonition} Note
If your values have fixed mlrun service versions (e..g: mlrun:1.2.1) then you might want to remove it from the values file to allow newer chart defaults to kick in
```<|MERGE_RESOLUTION|>--- conflicted
+++ resolved
@@ -2,11 +2,7 @@
 # Install MLRun on Kubernetes
 
 ```{admonition} Note
-<<<<<<< HEAD
 These instructions install the community edition, which currently includes MLRun {{ ceversion }}. See the {{ '[release documentation](https://{})'.format(releasedocumentation) }}.
-=======
-These instructions install the community edition, which currently includes MLRun 1.2.1. See the [release documentation](https://docs.mlrun.org/en/v1.2.1/index.html).
->>>>>>> eb4de9d5
 ```
 
 **In this section**
