import json
import os
import string
from datetime import datetime, timedelta
from random import randint, choice
from typing import Optional

import pandas as pd
import pytest
from fastapi.testclient import TestClient
from sqlalchemy.orm import Session
from v3io.dataplane import RaiseForStatus
from v3io_frames import frames_pb2 as fpb2
from v3io_frames.errors import CreateError

from mlrun.api.api.endpoints.model_endpoints import (
    get_endpoint_kv_record_by_id,
    ENDPOINTS_TABLE_PATH,
    ENDPOINT_EVENTS_TABLE_PATH,
)
from mlrun.api.schemas import (
    ModelEndpointMetadata,
    ModelEndpointSpec,
    ModelEndpoint,
    ObjectStatus,
)
from mlrun.config import config
from mlrun.utils.v3io_clients import get_v3io_client, get_frames_client

ENV_PARAMS = {"V3IO_ACCESS_KEY", "V3IO_WEBAPI_PORT_8081_TCP", "FRAMESD_PORT_8081_TCP"}


def _build_skip_message():
    return f"One of the required environment params is not initialized ({', '.join(ENV_PARAMS)})"


def _is_env_params_dont_exist() -> bool:
    return not all((os.environ.get(r, False) for r in ENV_PARAMS))


@pytest.mark.skipif(
    _is_env_params_dont_exist(), reason=_build_skip_message(),
)
def test_clear_endpoint(db: Session, client: TestClient):
    access_key = _get_access_key()
    endpoint = _mock_random_endpoint()

    _write_endpoint_to_kv(endpoint)

    kv_record = get_endpoint_kv_record_by_id(
        access_key, endpoint.metadata.project, endpoint.id
    )

    assert kv_record
    response = client.post(
        url=f"/api/projects/{kv_record['project']}/model-endpoints/{endpoint.id}/clear",
        headers={"X-V3io-Session-Key": access_key},
    )

    assert response.status_code == 204

    kv_record = get_endpoint_kv_record_by_id(
        access_key, endpoint.metadata.project, endpoint.id
    )

    assert not kv_record


@pytest.mark.skipif(
    _is_env_params_dont_exist(), reason=_build_skip_message(),
)
def test_list_endpoints(db: Session, client: TestClient):
    endpoints_in = [_mock_random_endpoint("active") for _ in range(5)]

    for endpoint in endpoints_in:
        _write_endpoint_to_kv(endpoint)

    response = client.get(
        url="/api/projects/test/model-endpoints",
        headers={"X-V3io-Session-Key": _get_access_key()},
    )

    endpoints_out = [
        ModelEndpoint(**e["endpoint"]) for e in response.json()["endpoints"]
    ]

    endpoints_in_set = {json.dumps(e.dict(), sort_keys=True) for e in endpoints_in}
    endpoints_out_set = {json.dumps(e.dict(), sort_keys=True) for e in endpoints_out}
    endpoints_intersect = endpoints_in_set.intersection(endpoints_out_set)

    assert len(endpoints_intersect) == 5


@pytest.mark.skipif(
    _is_env_params_dont_exist(), reason=_build_skip_message(),
)
def test_list_endpoints_filter(db: Session, client: TestClient):
    access_key = _get_access_key()
    for i in range(5):
        endpoint_details = _mock_random_endpoint()

        if i < 1:
            endpoint_details.spec.model = "filterme"

        if i < 2:
            endpoint_details.spec.function = "filterme"

        if i < 3:
            endpoint_details.metadata.tag = "filterme"

        if i < 4:
            endpoint_details.metadata.labels = {"filtermex": "1", "filtermey": "2"}

        _write_endpoint_to_kv(endpoint_details)

    filter_model = json.loads(
        client.get(
            "/api/projects/test/model-endpoints/?model=filterme",
            headers={"X-V3io-Session-Key": access_key},
        ).text
    )["endpoints"]
    assert len(filter_model) == 1

    filter_function = json.loads(
        client.get(
            "/api/projects/test/model-endpoints/?function=filterme",
            headers={"X-V3io-Session-Key": access_key},
        ).text
    )["endpoints"]
    assert len(filter_function) == 2

    filter_tag = json.loads(
        client.get(
            "/api/projects/test/model-endpoints/?tag=filterme",
            headers={"X-V3io-Session-Key": access_key},
        ).text
    )["endpoints"]
    assert len(filter_tag) == 3

    filter_labels = json.loads(
        client.get(
            "/api/projects/test/model-endpoints/?label=filtermex=1",
            headers={"X-V3io-Session-Key": access_key},
        ).text
    )["endpoints"]
    assert len(filter_labels) == 4

    filter_labels = json.loads(
        client.get(
            "/api/projects/test/model-endpoints/?label=filtermex=1&label=filtermey=2",
            headers={"X-V3io-Session-Key": access_key},
        ).text
    )["endpoints"]
    assert len(filter_labels) == 4

    filter_labels = json.loads(
        client.get(
            "/api/projects/test/model-endpoints/?label=filtermey=2",
            headers={"X-V3io-Session-Key": access_key},
        ).text
    )["endpoints"]
    assert len(filter_labels) == 4


@pytest.mark.skipif(
    _is_env_params_dont_exist(), reason=_build_skip_message(),
)
def test_get_endpoint_metrics(db: Session, client: TestClient):
<<<<<<< HEAD
    secrets = get_test_secrets()

    frames = get_frames_client(container="projects", address=secrets[V3IO_FRAMESD])
=======
    frames = get_frames_client(
        token=_get_access_key(),
        container="projects",
        address=config.httpdb.v3io_framesd,
    )
>>>>>>> a26195d6

    start = datetime.utcnow()

    for i in range(5):
        endpoint = _mock_random_endpoint()

        _write_endpoint_to_kv(endpoint)

        frames.create(
            backend="tsdb",
            table=f"test/{ENDPOINT_EVENTS_TABLE_PATH}",
            rate="10/m",
            if_exists=1,
        )

        total = 0

        dfs = []

        for i in range(10):
            count = randint(1, 10)
            total += count
            data = {
                "predictions_per_second_count_1s": count,
                "endpoint_id": endpoint.id,
                "timestamp": start - timedelta(minutes=10 - i),
            }
            df = pd.DataFrame(data=[data])
            dfs.append(df)

        frames.write(
            backend="tsdb",
            table=f"test/{ENDPOINT_EVENTS_TABLE_PATH}",
            dfs=dfs,
            index_cols=["timestamp", "endpoint_id"],
        )

        response = client.get(
<<<<<<< HEAD
            url=f"/api/projects/test/model-endpoints/{endpoint.id}?metric=predictions",
            headers={"X-V3io-Session-Key": secrets[V3IO_ACCESS_KEY]},
=======
            url=f"/api/projects/test/model-endpoints/{endpoint.id}?metrics=true&name=predictions",
            headers={"X-V3io-Session-Key": _get_access_key()},
>>>>>>> a26195d6
        )
        response = json.loads(response.content)

        assert "metrics" in response

        metrics = response["metrics"]

        assert len(metrics) > 0

        predictions_per_second = metrics["predictions_per_second"]

        assert predictions_per_second["name"] == "predictions_per_second"

        response_total = sum((m[1] for m in predictions_per_second["values"]))

        assert total == response_total


def _mock_random_endpoint(state: str = "") -> ModelEndpoint:
    return ModelEndpoint(
        metadata=ModelEndpointMetadata(
            project="test",
            tag=f"v{randint(0, 100)}",
            labels={
                f"{choice(string.ascii_letters)}": randint(0, 100) for _ in range(1, 5)
            },
        ),
        spec=ModelEndpointSpec(
            model=f"model_{randint(0, 100)}",
            function=f"function_{randint(0, 100)}",
            model_class="classifier",
        ),
        status=ObjectStatus(state=state),
    )


def _write_endpoint_to_kv(endpoint: ModelEndpoint):
    client = get_v3io_client(
        endpoint=config.httdb.v3io_api, access_key=_get_access_key()
    )
    client.kv.put(
        container="projects",
        table_path=f"{endpoint.metadata.project}/{ENDPOINTS_TABLE_PATH}/",
        key=endpoint.id,
        attributes={
            "project": endpoint.metadata.project,
            "function": endpoint.spec.function,
            "model": endpoint.spec.model,
            "tag": endpoint.metadata.tag,
            "model_class": endpoint.spec.model_class,
            "labels": json.dumps(endpoint.metadata.labels),
            **{f"_{k}": v for k, v in endpoint.metadata.labels.items()},
        },
    )


@pytest.fixture(autouse=True)
def cleanup_endpoints(db: Session, client: TestClient):
    v3io = get_v3io_client(
        endpoint=config.httpdb.v3io_api, access_key=_get_access_key()
    )

    frames = get_frames_client(
        token=_get_access_key(),
        container="projects",
        address=config.httpdb.v3io_framesd,
    )
    try:
        all_records = v3io.kv.new_cursor(
            container="projects",
            table_path=f"test/{ENDPOINTS_TABLE_PATH}",
            raise_for_status=RaiseForStatus.never,
        ).all()

        all_records = [r["__name"] for r in all_records]

        # Cleanup KV
        for record in all_records:
            v3io.kv.delete(
                container="projects",
                table_path=f"test/{ENDPOINTS_TABLE_PATH}",
                key=record,
                raise_for_status=RaiseForStatus.never,
            )
    except RuntimeError:
        pass

    try:
        # Cleanup TSDB
        frames.delete(
            backend="tsdb",
            table=f"test/{ENDPOINT_EVENTS_TABLE_PATH}",
            if_missing=fpb2.IGNORE,
        )
    except CreateError:
        pass


def _get_access_key() -> Optional[str]:
    return os.environ.get("V3IO_ACCESS_KEY")<|MERGE_RESOLUTION|>--- conflicted
+++ resolved
@@ -166,17 +166,11 @@
     _is_env_params_dont_exist(), reason=_build_skip_message(),
 )
 def test_get_endpoint_metrics(db: Session, client: TestClient):
-<<<<<<< HEAD
-    secrets = get_test_secrets()
-
-    frames = get_frames_client(container="projects", address=secrets[V3IO_FRAMESD])
-=======
     frames = get_frames_client(
         token=_get_access_key(),
         container="projects",
         address=config.httpdb.v3io_framesd,
     )
->>>>>>> a26195d6
 
     start = datetime.utcnow()
 
@@ -215,13 +209,8 @@
         )
 
         response = client.get(
-<<<<<<< HEAD
-            url=f"/api/projects/test/model-endpoints/{endpoint.id}?metric=predictions",
-            headers={"X-V3io-Session-Key": secrets[V3IO_ACCESS_KEY]},
-=======
             url=f"/api/projects/test/model-endpoints/{endpoint.id}?metrics=true&name=predictions",
             headers={"X-V3io-Session-Key": _get_access_key()},
->>>>>>> a26195d6
         )
         response = json.loads(response.content)
 
