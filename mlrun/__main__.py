#!/usr/bin/env python

# Copyright 2018 Iguazio
#
# Licensed under the Apache License, Version 2.0 (the "License");
# you may not use this file except in compliance with the License.
# You may obtain a copy of the License at
#
#   http://www.apache.org/licenses/LICENSE-2.0
#
# Unless required by applicable law or agreed to in writing, software
# distributed under the License is distributed on an "AS IS" BASIS,
# WITHOUT WARRANTIES OR CONDITIONS OF ANY KIND, either express or implied.
# See the License for the specific language governing permissions and
# limitations under the License.
import json
import pathlib
import socket
import traceback
import warnings
from ast import literal_eval
from base64 import b64decode, b64encode
from os import environ, path, remove
from pprint import pprint
from subprocess import Popen
from sys import executable
from urllib.parse import urlparse

import click
import dotenv
import pandas as pd
import simplejson
import yaml
from tabulate import tabulate

import mlrun

from .builder import upload_tarball
from .config import config as mlconf
from .db import get_run_db
from .errors import err_to_str
from .k8s_utils import K8sHelper
from .model import RunTemplate
from .platforms import auto_mount as auto_mount_modifier
from .projects import load_project
from .run import (
    get_object,
    import_function,
    import_function_to_dict,
    load_func_code,
    new_function,
)
from .runtimes import RemoteRuntime, RunError, RuntimeKinds, ServingRuntime
from .secrets import SecretsStore
from .utils import (
    dict_to_yaml,
    get_in,
    is_relative_path,
    list2dict,
    logger,
    parse_versioned_object_uri,
    run_keys,
    update_in,
)
from .utils.notifications.notification import NotificationSeverity
from .utils.version import Version

pd.set_option("mode.chained_assignment", None)


def validate_base_argument(ctx, param, value):
    if value and value.startswith("-"):
        raise click.BadParameter(
            f"{param.human_readable_name} ({value}) cannot start with '-', ensure the command options are typed "
            f"correctly. Preferably use '--' to separate options and arguments "
            f"e.g. 'mlrun run --option1 --option2 -- {param.make_metavar()} [--arg1|arg1] [--arg2|arg2]'",
            ctx=ctx,
            param=param,
        )

    return value


@click.group()
def main():
    pass


@main.command(context_settings=dict(ignore_unknown_options=True))
@click.argument("url", type=str, required=False, callback=validate_base_argument)
@click.option(
    "--param",
    "-p",
    default=[],
    multiple=True,
    help="parameter name and value tuples, e.g. -p x=37 -p y='text'",
)
@click.option("--inputs", "-i", multiple=True, help="input artifact")
@click.option("--outputs", "-o", multiple=True, help="output artifact/result for kfp")
@click.option("--in-path", help="default input path/url (prefix) for artifact")
@click.option("--out-path", help="default output path/url (prefix) for artifact")
@click.option(
    "--secrets",
    "-s",
    multiple=True,
    help="secrets file=<filename> or env=ENV_KEY1,..",
)
@click.option("--uid", help="unique run ID")
@click.option("--name", help="run name")
@click.option("--workflow", help="workflow name/id")
@click.option("--project", help="project name/id")
@click.option("--db", default="", help="save run results to path or DB url")
@click.option(
    "--runtime", "-r", default="", help="function spec dict, for pipeline usage"
)
@click.option(
    "--kfp", is_flag=True, help="running inside Kubeflow Piplines, do not use"
)
@click.option(
    "--hyperparam",
    "-x",
    default=[],
    multiple=True,
    help="hyper parameters (will expand to multiple tasks) e.g. --hyperparam p2=[1,2,3]",
)
@click.option(
    "--param-file", default="", help="path to csv table of execution (hyper) params"
)
@click.option(
    "--selector",
    default="",
    help="how to select the best result from a list, e.g. max.accuracy",
)
@click.option(
    "--hyper-param-strategy",
    default="",
    help="hyperparam tuning strategy list | grid | random",
)
@click.option(
    "--hyper-param-options",
    default="",
    help="hyperparam options json string",
)
@click.option(
    "--func-url",
    "-f",
    default="",
    help="path/url of function yaml or function " "yaml or db://<project>/<name>[:tag]",
)
@click.option("--task", default="", help="path/url to task yaml")
@click.option(
    "--handler", default="", help="invoke function handler inside the code file"
)
@click.option("--mode", help="special run mode ('pass' for using the command as is)")
@click.option("--schedule", help="cron schedule")
@click.option("--from-env", is_flag=True, help="read the spec from the env var")
@click.option("--dump", is_flag=True, help="dump run results as YAML")
@click.option("--image", default="", help="container image")
@click.option("--kind", default="", help="serverless runtime kind")
@click.option("--source", default="", help="source code archive/git")
@click.option("--local", is_flag=True, help="run the task locally (ignore runtime)")
@click.option(
    "--auto-mount", is_flag=True, help="add volume mount to job using auto mount option"
)
@click.option("--workdir", default="", help="run working directory")
@click.option("--origin-file", default="", help="for internal use")
@click.option("--label", multiple=True, help="run labels (key=val)")
@click.option("--watch", "-w", is_flag=True, help="watch/tail run log")
@click.option("--verbose", is_flag=True, help="verbose log")
@click.option(
    "--scrape-metrics",
    is_flag=True,
    help="whether to add the `mlrun/scrape-metrics` label to this run's resources",
)
@click.option(
    "--env-file", default="", help="path to .env file to load config/variables from"
)
@click.option(
    "--auto-build",
    is_flag=True,
    help="when set functions will be built prior to run if needed",
)
@click.argument("run_args", nargs=-1, type=click.UNPROCESSED)
@click.option(
    "--ensure-project",
    is_flag=True,
    help="ensure the project exists, if not, create project",
)
@click.option(
    "--returns",
    multiple=True,
    help="Logging configurations for the handler's returning values",
)
def run(
    url,
    param,
    inputs,
    outputs,
    in_path,
    out_path,
    secrets,
    uid,
    name,
    workflow,
    project,
    db,
    runtime,
    kfp,
    hyperparam,
    param_file,
    selector,
    hyper_param_strategy,
    hyper_param_options,
    func_url,
    task,
    handler,
    mode,
    schedule,
    from_env,
    dump,
    image,
    kind,
    source,
    local,
    auto_mount,
    workdir,
    origin_file,
    label,
    watch,
    verbose,
    scrape_metrics,
    env_file,
    auto_build,
    run_args,
    ensure_project,
    returns,
):
    """Execute a task and inject parameters."""

    if env_file:
        mlrun.set_env_from_file(env_file)

    out_path = out_path or environ.get("MLRUN_ARTIFACT_PATH")
    config = environ.get("MLRUN_EXEC_CONFIG")
    if from_env and config:
        config = json.loads(config)
        runobj = RunTemplate.from_dict(config)
    elif task:
        obj = get_object(task)
        task = yaml.load(obj, Loader=yaml.FullLoader)
        runobj = RunTemplate.from_dict(task)
    else:
        runobj = RunTemplate()

    set_item(runobj.metadata, uid, "uid")
    set_item(runobj.metadata, name, "name")
    set_item(runobj.metadata, project, "project")

    if label:
        label_dict = list2dict(label)
        for k, v in label_dict.items():
            runobj.metadata.labels[k] = v

    if workflow:
        runobj.metadata.labels["workflow"] = workflow
        runobj.metadata.labels["mlrun/runner-pod"] = socket.gethostname()

    if db:
        mlconf.dbpath = db

    # remove potential quotes from command
    eval_url = py_eval(url)
    url = eval_url if isinstance(eval_url, str) else url
    url_file = url
    url_args = ""
    if url:
        split = url.split(maxsplit=1)
        url_file = split[0]
        if len(split) > 1:
            url_args = split[1]

    if ensure_project and project:
        mlrun.get_or_create_project(
            name=project,
            context="./",
        )
    if func_url or kind or image:
        if func_url:
            runtime = func_url_to_runtime(func_url, ensure_project)
            kind = get_in(runtime, "kind", kind or "job")
            if runtime is None:
                exit(1)
        else:
            kind = kind or "job"
            runtime = {"kind": kind, "spec": {"image": image}}

        if kind not in ["", "local", "dask"] and url:
            if url_file and path.isfile(url_file):
                with open(url_file) as fp:
                    body = fp.read()
                based = b64encode(body.encode("utf-8")).decode("utf-8")
                logger.info(f"packing code at {url_file}")
                update_in(runtime, "spec.build.functionSourceCode", based)
                url = f"main{pathlib.Path(url_file).suffix} {url_args}"
                update_in(runtime, "spec.build.code_origin", url_file)
    elif runtime:
        runtime = py_eval(runtime)
        if not isinstance(runtime, dict):
            print(f"runtime parameter must be a dict, not {type(runtime)}")
            exit(1)
    else:
        runtime = {}

    code = environ.get("MLRUN_EXEC_CODE")
    if get_in(runtime, "kind", "") == "dask":
        code = get_in(runtime, "spec.build.functionSourceCode", code)
    if from_env and code:
        code = b64decode(code).decode("utf-8")
        origin_file = pathlib.Path(
            get_in(runtime, "spec.build.origin_filename", origin_file)
        )
        if kfp:
            print(f"code:\n{code}\n")
        suffix = pathlib.Path(url_file).suffix if url else ".py"

        # * is a placeholder for the url file when we want to use url args and let mlrun resolve the url file
        if (
            suffix != ".py"
            and mode != "pass"
            and url_file != "{codefile}"
            and url_file != "*"
        ):
            print(
                f"command/url ({url}) must specify a .py file when not in 'pass' mode"
            )
            exit(1)
        if mode == "pass":
            if "{codefile}" in url:
                url_file = origin_file.name or "codefile"
                url = url.replace("{codefile}", url_file)
            elif suffix == ".sh" or origin_file.suffix == ".sh":
                url_file = origin_file.name or "codefile.sh"
                url = f"bash {url_file} {url_args}".strip()
            else:
                print(
                    "error, command must be specified with '{codefile}' in it "
                    "(to determine the position of the code file)"
                )
                exit(1)
        else:
            url_file = "main.py"
            if origin_file.name:
                url_file = origin_file.stem + ".py"
            url = f"{url_file} {url_args}".strip()
        with open(url_file, "w") as fp:
            fp.write(code)

    # at this point the url placeholder should have been resolved to the actual url file
    if url == "*":
        print("command/url '*' placeholder is not allowed when code is not from env")
        exit(1)

    if url:
        if not name and not runtime:
            name = path.splitext(path.basename(url))[0]
            runobj.metadata.name = runobj.metadata.name or name
        update_in(runtime, "spec.command", url)

    if run_args:
        update_in(runtime, "spec.args", list(run_args))
    if image:
        update_in(runtime, "spec.image", image)
    set_item(runobj.spec, handler, "handler")
    set_item(runobj.spec, param, "parameters", fill_params(param))

    set_item(runobj.spec, hyperparam, "hyperparams", fill_params(hyperparam))
    if hyper_param_options:
        runobj.spec.hyper_param_options = py_eval(hyper_param_options)
    set_item(runobj.spec.hyper_param_options, param_file, "param_file")
    set_item(runobj.spec.hyper_param_options, hyper_param_strategy, "strategy")
    set_item(runobj.spec.hyper_param_options, selector, "selector")

    set_item(runobj.spec, inputs, run_keys.inputs, list2dict(inputs))
    set_item(
        runobj.spec, returns, run_keys.returns, [py_eval(value) for value in returns]
    )
    set_item(runobj.spec, in_path, run_keys.input_path)
    set_item(runobj.spec, out_path, run_keys.output_path)
    set_item(runobj.spec, outputs, run_keys.outputs, list(outputs))
    set_item(
        runobj.spec, secrets, run_keys.secrets, line2keylist(secrets, "kind", "source")
    )
    set_item(runobj.spec, verbose, "verbose")
    set_item(runobj.spec, scrape_metrics, "scrape_metrics")
    update_in(runtime, "metadata.name", name, replace=False)
    update_in(runtime, "metadata.project", project, replace=False)
    if not kind and "." in handler:
        # handle the case of module.submodule.handler
        update_in(runtime, "kind", "local")

    if kfp or runobj.spec.verbose or verbose:
        print(f"MLRun version: {str(Version().get())}")
        print("Runtime:")
        pprint(runtime)
        print("Run:")
        pprint(runobj.to_dict())

    try:
        fn = new_function(runtime=runtime, kfp=kfp, mode=mode, source=source)
        if workdir:
            fn.spec.workdir = workdir
        if auto_mount:
            fn.apply(auto_mount_modifier())
        fn.is_child = from_env and not kfp
        if kfp:
            # if pod is running inside kfp pod, we don't really need the run logs to be printed actively, we can just
            # pull the run state, and pull the logs periodically
            # we will set watch=None only when the pod is running inside kfp, and this tells the run to pull state
            # and logs periodically
            # TODO: change watch to be a flag with more options (with_logs, wait_for_completion, etc.)
            watch = watch or None
        resp = fn.run(
            runobj, watch=watch, schedule=schedule, local=local, auto_build=auto_build
        )
        if resp and dump:
            print(resp.to_yaml())
    except RunError as err:
        print(f"runtime error: {err_to_str(err)}")
        exit(1)


@main.command(context_settings=dict(ignore_unknown_options=True))
@click.argument("func_url", type=str, required=False, callback=validate_base_argument)
@click.option("--name", help="function name")
@click.option("--project", help="project name")
@click.option("--tag", default="", help="function tag")
@click.option("--image", "-i", help="target image path")
@click.option(
    "--source", "-s", default="", help="location/url of the source files dir/tar"
)
@click.option("--base-image", "-b", help="base docker image")
@click.option(
    "--command",
    "-c",
    default=[],
    multiple=True,
    help="build commands, e.g. '-c pip install pandas'",
)
@click.option("--secret-name", default="", help="container registry secret name")
@click.option("--archive", "-a", default="", help="destination archive for code (tar)")
@click.option("--silent", is_flag=True, help="do not show build logs")
@click.option("--with-mlrun", is_flag=True, help="add MLRun package")
@click.option("--db", default="", help="save run results to path or DB url")
@click.option(
    "--runtime", "-r", default="", help="function spec dict, for pipeline usage"
)
@click.option(
    "--kfp", is_flag=True, help="running inside Kubeflow Piplines, do not use"
)
@click.option("--skip", is_flag=True, help="skip if already deployed")
@click.option(
    "--env-file", default="", help="path to .env file to load config/variables from"
)
@click.option(
    "--ensure-project",
    is_flag=True,
    help="ensure the project exists, if not, create project",
)
def build(
    func_url,
    name,
    project,
    tag,
    image,
    source,
    base_image,
    command,
    secret_name,
    archive,
    silent,
    with_mlrun,
    db,
    runtime,
    kfp,
    skip,
    env_file,
    ensure_project,
):
    """Build a container image from code and requirements."""

    if env_file:
        mlrun.set_env_from_file(env_file)

    if db:
        mlconf.dbpath = db

    if runtime:
        runtime = py_eval(runtime)
        if not isinstance(runtime, dict):
            print(f"runtime parameter must be a dict, not {type(runtime)}")
            exit(1)
        if kfp:
            print("Runtime:")
            pprint(runtime)
        func = new_function(runtime=runtime)

    elif func_url:
        if func_url.startswith("db://"):
            func_url = func_url[5:]
        elif func_url == ".":
            func_url = "function.yaml"
        func = import_function(func_url)

    else:
        print("please specify the function path or url")
        exit(1)

    meta = func.metadata
    meta.project = project or meta.project or mlconf.default_project
    meta.name = name or meta.name
    meta.tag = tag or meta.tag

    b = func.spec.build
    if func.kind not in ["", "local"]:
        b.base_image = base_image or b.base_image
        b.commands = list(command) or b.commands
        b.image = image or b.image
        b.secret = secret_name or b.secret

    if source.endswith(".py"):
        if not path.isfile(source):
            print(f"source file doesnt exist ({source})")
            exit(1)
        with open(source) as fp:
            body = fp.read()
        based = b64encode(body.encode("utf-8")).decode("utf-8")
        logger.info(f"packing code at {source}")
        b.functionSourceCode = based
        func.spec.command = ""
    else:
        b.source = source or b.source
        # todo: upload stuff

    archive = archive or mlconf.default_archive
    if archive:
        src = b.source or "./"
        logger.info(f"uploading data from {src} to {archive}")
        target = archive if archive.endswith("/") else archive + "/"
        target += f"src-{meta.project}-{meta.name}-{meta.tag or 'latest'}.tar.gz"
        upload_tarball(src, target)
        # todo: replace function.yaml inside the tar
        b.source = target

    with_mlrun = True if with_mlrun else None  # False will map to None

    if ensure_project and project:
        mlrun.get_or_create_project(
            name=project,
            context="./",
        )

    if hasattr(func, "deploy"):
        logger.info("remote deployment started")
        try:
            func.deploy(
                with_mlrun=with_mlrun, watch=not silent, is_kfp=kfp, skip_deployed=skip
            )
        except Exception as err:
            print(f"deploy error, {err_to_str(err)}")
            exit(1)

        state = func.status.state
        image = func.spec.image
        if kfp:
            with open("/tmp/state", "w") as fp:
                fp.write(state or "none")
            full_image = func.full_image_path(image) or ""
            with open("/tmp/image", "w") as fp:
                fp.write(image)
            with open("/tmp/fullimage", "w") as fp:
                fp.write(full_image)
            print("full image path = ", full_image)

        print(f"function built, state={state} image={image}")
    else:
        print("function does not have a deploy() method")
        exit(1)


@main.command(context_settings=dict(ignore_unknown_options=True))
@click.argument("spec", type=str, required=False, callback=validate_base_argument)
@click.option("--source", "-s", default="", help="location/url of the source")
@click.option(
    "--func-url",
    "-f",
    default="",
    help="path/url of function yaml or function " "yaml or db://<project>/<name>[:tag]",
)
@click.option(
    "--dashboard",
    "-d",
    default="",
    help="Deprecated. Keep empty to allow auto-detect by MLRun API",
)
@click.option("--project", "-p", default="", help="project name")
@click.option("--model", "-m", multiple=True, help="model name and path (name=path)")
@click.option("--kind", "-k", default=None, help="runtime sub kind")
@click.option("--tag", default="", help="version tag")
@click.option("--env", "-e", multiple=True, help="environment variables")
@click.option("--verbose", is_flag=True, help="verbose log")
@click.option(
    "--env-file", default="", help="path to .env file to load config/variables from"
)
@click.option(
    "--ensure-project",
    is_flag=True,
    help="ensure the project exists, if not, create project",
)
def deploy(
    spec,
    source,
    func_url,
    dashboard,
    project,
    model,
    tag,
    kind,
    env,
    verbose,
    env_file,
    ensure_project,
):
    """Deploy model or function"""
    if env_file:
        mlrun.set_env_from_file(env_file)

    if ensure_project and project:
        mlrun.get_or_create_project(
            name=project,
            context="./",
        )

    if func_url:
        runtime = func_url_to_runtime(func_url, ensure_project)
        if runtime is None:
            exit(1)
    elif spec:
        runtime = py_eval(spec)
    else:
        runtime = {}
    if not isinstance(runtime, dict):
        print(f"runtime parameter must be a dict, not {type(runtime)}")
        exit(1)

    if verbose:
        pprint(runtime)
        pprint(model)

    # support both v1 & v2+ model struct for backwards compatibility
    if runtime and runtime["kind"] == RuntimeKinds.serving:
        print("Deploying V2 model server")
        function = ServingRuntime.from_dict(runtime)
        if model:
            # v2+ model struct (list of json obj)
            for _model in model:
                args = json.loads(_model)
                function.add_model(**args)
    else:
        function = RemoteRuntime.from_dict(runtime)
        if kind:
            function.spec.function_kind = kind
        if model:
            # v1 model struct (list of k=v)
            models = list2dict(model)
            for k, v in models.items():
                function.add_model(k, v)

    function.spec.source = source
    if env:
        for k, v in list2dict(env).items():
            function.set_env(k, v)
    function.verbose = verbose

    if dashboard:
        warnings.warn(
            "'--dashboard' is deprecated in 1.3.0, and will be removed in 1.5.0, "
            "Keep '--dashboard' value empty to allow auto-detection by MLRun API.",
            # TODO: Remove in 1.5.0
            FutureWarning,
        )

    try:
        addr = function.deploy(dashboard=dashboard, project=project, tag=tag)
    except Exception as err:
        print(f"deploy error: {err_to_str(err)}")
        exit(1)

    print(f"function deployed, address={addr}")
    with open("/tmp/output", "w") as fp:
        fp.write(addr)
    with open("/tmp/name", "w") as fp:
        fp.write(function.status.nuclio_name)


@main.command(context_settings=dict(ignore_unknown_options=True))
@click.argument("pod", type=str, callback=validate_base_argument)
@click.option("--namespace", "-n", help="kubernetes namespace")
@click.option(
    "--timeout", "-t", default=600, show_default=True, help="timeout in seconds"
)
def watch(pod, namespace, timeout):
    """Read current or previous task (pod) logs."""
    print("This command will be deprecated in future version !!!\n")
    k8s = K8sHelper(namespace)
    status = k8s.watch(pod, namespace, timeout)
    print(f"Pod {pod} last status is: {status}")


@main.command(context_settings=dict(ignore_unknown_options=True))
@click.argument("kind", type=str, callback=validate_base_argument)
@click.argument(
    "name",
    type=str,
    default="",
    required=False,
    callback=validate_base_argument,
)
@click.option("--selector", "-s", default="", help="label selector")
@click.option("--namespace", "-n", help="kubernetes namespace")
@click.option("--uid", help="unique ID")
@click.option("--project", "-p", help="project name")
@click.option("--tag", "-t", default="", help="artifact/function tag")
@click.option("--db", help="db path/url")
@click.argument("extra_args", nargs=-1, type=click.UNPROCESSED)
def get(kind, name, selector, namespace, uid, project, tag, db, extra_args):
    """List/get one or more object per kind/class.

    KIND - resource type to list/get: run | runtime | workflow | artifact | function
    NAME - optional, resource name or category
    """

    if db:
        mlconf.dbpath = db
    if not project:
        print("warning, project parameter was not specified using default !")
    if kind.startswith("po"):
        print("Unsupported, use 'get runtimes' instead")
        return

    elif kind.startswith("runtime"):
        run_db = get_run_db(db or mlconf.dbpath)
        # the name field is used as function kind, set to None if empty
        name = name if name else None
        runtimes = run_db.list_runtime_resources(
            label_selector=selector, kind=name, project=project
        )
        for runtime in runtimes:
            print(dict_to_yaml(runtime.dict()))
            print()

    elif kind.startswith("run"):
        run_db = get_run_db()
        if name:
            run = run_db.read_run(name, project=project)
            print(dict_to_yaml(run))
            return

        runs = run_db.list_runs(uid=uid, project=project, labels=selector)
        df = runs.to_df()[
            ["name", "uid", "iter", "start", "state", "parameters", "results"]
        ]
        # df['uid'] = df['uid'].apply(lambda x: f'..{x[-6:]}')
        df["start"] = df["start"].apply(time_str)
        df["parameters"] = df["parameters"].apply(dict_to_str)
        df["results"] = df["results"].apply(dict_to_str)
        print(tabulate(df, headers="keys"))

    elif kind.startswith("art"):
        run_db = get_run_db()
        artifacts = run_db.list_artifacts(
            name, project=project, tag=tag, labels=selector
        )
        df = artifacts.to_df()[
            ["tree", "key", "iter", "kind", "path", "hash", "updated"]
        ]
        df["tree"] = df["tree"].apply(lambda x: f"..{x[-8:]}")
        df["hash"] = df["hash"].apply(lambda x: f"..{x[-6:]}")
        print(tabulate(df, headers="keys"))

    elif kind.startswith("func"):
        run_db = get_run_db()
        if name:
            f = run_db.get_function(name, project=project, tag=tag)
            print(dict_to_yaml(f))
            return

        functions = run_db.list_functions(name, project=project, labels=selector)
        lines = []
        headers = ["kind", "state", "name:tag", "hash"]
        for f in functions:
            name = get_in(f, "metadata.name")
            tag = get_in(f, "metadata.tag", "")
            line = [
                get_in(f, "kind", ""),
                get_in(f, "status.state", ""),
                f"{name}:{tag}",
                get_in(f, "metadata.hash", ""),
            ]
            lines.append(line)
        print(tabulate(lines, headers=headers))

    elif kind.startswith("workflow"):
        run_db = get_run_db()
        if project == "*":
            print("warning, reading workflows for all projects may take a long time !")
            pipelines = run_db.list_pipelines(project=project, page_size=200)
            pipe_runs = pipelines.runs
            while pipelines.next_page_token is not None:
                pipelines = run_db.list_pipelines(
                    project=project, page_token=pipelines.next_page_token
                )
                pipe_runs.extend(pipelines.runs)
        else:
            pipelines = run_db.list_pipelines(project=project)
            pipe_runs = pipelines.runs

        lines = []
        headers = ["project", "name", "status", "created at", "finished at"]
        for pipe_run in pipe_runs:
            line = [
                pipe_run["project"],
                pipe_run["name"],
                pipe_run["status"],
                pipe_run["created_at"],
                pipe_run["finished_at"],
            ]
            lines.append(line)
        print(tabulate(lines, headers=headers))

    else:
        print(
            "currently only get runs | runtimes | workflows | artifacts  | func [name] | runtime are supported"
        )


@main.command()
@click.option("--port", "-p", help="port to listen on", type=int)
@click.option("--dirpath", "-d", help="database directory (dirpath)")
@click.option("--dsn", "-s", help="database dsn, e.g. sqlite:///db/mlrun.db")
@click.option("--logs-path", "-l", help="logs directory path")
@click.option("--data-volume", "-v", help="path prefix to the location of artifacts")
@click.option("--verbose", is_flag=True, help="verbose log")
@click.option("--background", "-b", is_flag=True, help="run in background process")
@click.option("--artifact-path", "-a", help="default artifact path")
@click.option(
    "--update-env",
    default="",
    is_flag=False,
    flag_value=mlrun.config.default_env_file,
    help=f"update the specified mlrun .env file (if TEXT not provided defaults to {mlrun.config.default_env_file})",
)
def db(
    port,
    dirpath,
    dsn,
    logs_path,
    data_volume,
    verbose,
    background,
    artifact_path,
    update_env,
):
    """Run HTTP api/database server"""
    env = environ.copy()
    # ignore client side .env file (so import mlrun in server will not try to connect to local/remote DB)
    env["MLRUN_IGNORE_ENV_FILE"] = "true"
    env["MLRUN_DBPATH"] = ""

    if port is not None:
        env["MLRUN_httpdb__port"] = str(port)
    if dirpath is not None:
        env["MLRUN_httpdb__dirpath"] = dirpath
    if dsn is not None:
        if dsn.startswith("sqlite://") and "check_same_thread=" not in dsn:
            dsn += "?check_same_thread=false"
        env["MLRUN_HTTPDB__DSN"] = dsn
    if logs_path is not None:
        env["MLRUN_HTTPDB__LOGS_PATH"] = logs_path
    if data_volume is not None:
        env["MLRUN_HTTPDB__DATA_VOLUME"] = data_volume
    if verbose:
        env["MLRUN_LOG_LEVEL"] = "DEBUG"
    if artifact_path or "MLRUN_ARTIFACT_PATH" not in env:
        if not artifact_path:
            artifact_path = (
                env.get("MLRUN_HTTPDB__DATA_VOLUME", "./artifacts").rstrip("/")
                + "/{{project}}"
            )
        env["MLRUN_ARTIFACT_PATH"] = path.realpath(path.expanduser(artifact_path))

    env["MLRUN_IS_API_SERVER"] = "true"

    # create the DB dir if needed
    dsn = dsn or mlconf.httpdb.dsn
    if dsn and dsn.startswith("sqlite:///"):
        parsed = urlparse(dsn)
        p = pathlib.Path(parsed.path[1:]).parent
        p.mkdir(parents=True, exist_ok=True)

    cmd = [executable, "-m", "mlrun.api.main"]
    pid = None
    if background:
        print("Starting MLRun API service in the background...")
        child = Popen(
            cmd,
            env=env,
            stdout=open("mlrun-stdout.log", "w"),
            stderr=open("mlrun-stderr.log", "w"),
            start_new_session=True,
        )
        pid = child.pid
        print(
            f"background pid: {pid}, logs written to mlrun-stdout.log and mlrun-stderr.log, use:\n"
            f"`kill {pid}` (linux/mac) or `taskkill /pid {pid} /t /f` (windows), to kill the mlrun service process"
        )
    else:
        child = Popen(cmd, env=env)
        returncode = child.wait()
        if returncode != 0:
            raise SystemExit(returncode)
    if update_env:
        # update mlrun client env file with the API path, so client will use the new DB
        # update and PID, allow killing the correct process in a config script
        filename = path.expanduser(update_env)
        dotenv.set_key(
            filename, "MLRUN_DBPATH", f"http://localhost:{port or 8080}", quote_mode=""
        )
        dotenv.set_key(filename, "MLRUN_MOCK_NUCLIO_DEPLOYMENT", "auto", quote_mode="")
        if pid:
            dotenv.set_key(filename, "MLRUN_SERVICE_PID", str(pid), quote_mode="")
        print(f"updated configuration in {update_env} .env file")


@main.command()
def version():
    """get mlrun version"""
    print(f"MLRun version: {str(Version().get())}")


@main.command()
@click.argument("uid", type=str)
@click.option("--project", "-p", help="project name")
@click.option("--offset", type=int, default=0, help="byte offset")
@click.option("--db", help="api and db service path/url")
@click.option("--watch", "-w", is_flag=True, help="watch/follow log")
def logs(uid, project, offset, db, watch):
    """Get or watch task logs"""
    mldb = get_run_db(db or mlconf.dbpath)
    if mldb.kind == "http":
        state, _ = mldb.watch_log(uid, project, watch=watch, offset=offset)
    else:
        state, text = mldb.get_log(uid, project, offset=offset)
        if text:
            print(text.decode())

    if state:
        print(f"final state: {state}")


@main.command()
@click.argument("context", default="", type=str, required=False)
@click.option("--name", "-n", help="project name")
@click.option("--url", "-u", help="remote git or archive url")
@click.option("--run", "-r", help="run workflow name of .py file")
@click.option(
    "--arguments",
    "-a",
    default=[],
    multiple=True,
    help="Kubeflow pipeline arguments name and value tuples (with -r flag), e.g. -a x=6",
)
@click.option("--artifact-path", "-p", help="output artifacts path")
@click.option(
    "--param",
    "-x",
    default=[],
    multiple=True,
    help="mlrun project parameter name and value tuples, e.g. -p x=37 -p y='text'",
)
@click.option(
    "--secrets",
    "-s",
    multiple=True,
    help="secrets file=<filename> or env=ENV_KEY1,..",
)
@click.option("--namespace", help="k8s namespace")
@click.option("--db", help="api and db service path/url")
@click.option("--init-git", is_flag=True, help="for new projects init git context")
@click.option(
    "--clone", "-c", is_flag=True, help="force override/clone into the context dir"
)
@click.option("--sync", is_flag=True, help="sync functions into db")
@click.option(
    "--watch", "-w", is_flag=True, help="wait for pipeline completion (with -r flag)"
)
@click.option(
    "--dirty", "-d", is_flag=True, help="allow run with uncommitted git changes"
)
@click.option("--git-repo", help="git repo (org/repo) for git comments")
@click.option(
    "--git-issue", type=int, default=None, help="git issue number for git comments"
)
@click.option("--handler", default=None, help="workflow function handler name")
@click.option("--engine", default=None, help="workflow engine (kfp/local)")
@click.option("--local", is_flag=True, help="try to run workflow functions locally")
@click.option(
    "--timeout",
    type=int,
    default=None,
    help="timeout in seconds to wait for pipeline completion (used when watch=True)",
)
@click.option(
    "--env-file", default="", help="path to .env file to load config/variables from"
)
# TODO: Remove --ensure-project in 1.5.0
@click.option(
    "--ensure-project",
    is_flag=True,
    help="ensure the project exists, if not, create project",
)
@click.option(
    "--save/--no-save",
    default=True,
    help="create and save the project if not exist",
)
@click.option(
    "--schedule",
    type=str,
    default=None,
    help="To create a schedule define a standard crontab expression string."
    "for help see: "
    "https://apscheduler.readthedocs.io/en/3.x/modules/triggers/cron.html#module-apscheduler.triggers.cron."
    "For using the pre-defined workflow's schedule, set --schedule 'true'",
)
# TODO: Remove in 1.5.0
@click.option(
    "--overwrite-schedule",
    "-os",
    is_flag=True,
    help="Overwrite a schedule when submitting a new one with the same name.",
)
@click.option(
    "--save-secrets",
    is_flag=True,
    help="Store the project secrets as k8s secrets",
)
@click.option(
    "--notifications",
    "--notification",
    "-nt",
    multiple=True,
    help="Allow to set a project notifier in runtime, by json file or a dictionary."
    "For using notifications in other runs in a project please store them as env or project secrets.",
)
def project(
    context,
    name,
    url,
    run,
    arguments,
    artifact_path,
    param,
    secrets,
    namespace,
    db,
    init_git,
    clone,
    sync,
    watch,
    dirty,
    git_repo,
    git_issue,
    handler,
    engine,
    local,
    env_file,
    timeout,
    ensure_project,
    schedule,
<<<<<<< HEAD
    notifications,
    override_workflow,
=======
    overwrite_schedule,
>>>>>>> 1c79a96b
    save_secrets,
    save,
):
    """load and/or run a project"""
    if env_file:
        mlrun.set_env_from_file(env_file)

    if ensure_project:
        warnings.warn(
            "'ensure_project' is deprecated and will be removed in 1.5.0, use 'save' (True by default) instead. ",
            # TODO: Remove this in 1.5.0
            FutureWarning,
        )

    if db:
        mlconf.dbpath = db

    proj = load_project(context, url, name, init_git=init_git, clone=clone, save=save)
    url_str = " from " + url if url else ""
    print(f"Loading project {proj.name}{url_str} into {context}:\n")

    if is_relative_path(artifact_path):
        artifact_path = path.abspath(artifact_path)
    if param:
        proj.spec.params = fill_params(param, proj.spec.params)
    if git_repo:
        proj.spec.params["git_repo"] = git_repo
    if git_issue:
        proj.spec.params["git_issue"] = git_issue
    commit = (
        proj.get_param("commit_id")
        or environ.get("GITHUB_SHA")
        or environ.get("CI_COMMIT_SHA")
    )
    if commit:
        proj.spec.params["commit_id"] = commit
    if secrets:
        secrets = line2keylist(secrets, "kind", "source")
        secret_store = SecretsStore.from_list(secrets)
        # Used to run a workflow with secrets in runtime, without using or storing k8s secrets.
        # To run a scheduled workflow or to use those secrets in other runs, save
        # the secrets in k8s and use the --save-secret flag
        proj._secrets = secret_store
        if save_secrets:
            proj.set_secrets(secret_store._secrets)
    print(proj.to_yaml())

    if run:
        if schedule is not None and schedule.lower() in ["1", "yes", "y", "t", "true"]:
            schedule = True
        workflow_path = None
        if run.endswith(".py"):
            workflow_path = run
            run = None

        args = None
        if arguments:
            args = fill_params(arguments)

        print(f"running workflow {run} file: {workflow_path}")
        gitops = (
            git_issue
            or environ.get("GITHUB_EVENT_PATH")
            or environ.get("CI_MERGE_REQUEST_IID")
        )
        if gitops:
            proj.notifiers.add_notification(
                "git",
                {
                    "repo": git_repo,
                    "issue": git_issue,
                    "token": proj.get_param("GIT_TOKEN"),
                },
            )
        if notifications:
            load_notification(notifications, proj)
        try:
            proj.run(
                name=run,
                workflow_path=workflow_path,
                arguments=args,
                artifact_path=artifact_path,
                namespace=namespace,
                sync=sync,
                watch=watch,
                dirty=dirty,
                workflow_handler=handler,
                engine=engine,
                local=local,
                schedule=schedule,
                timeout=timeout,
                overwrite=overwrite_schedule,
            )

        except Exception:
            trace = traceback.format_exc()
            send_workflow_error_notification(run, proj, trace)
            exit(1)

    elif sync:
        print("saving project functions to db ..")
        proj.sync_functions(save=True)


def validate_runtime_kind(ctx, param, value):
    possible_kinds = RuntimeKinds.runtime_with_handlers()
    if value is not None and value not in possible_kinds:
        raise click.BadParameter(
            f"kind must be one of {possible_kinds}", ctx=ctx, param=param
        )
    return value


@main.command()
@click.argument("kind", callback=validate_runtime_kind, default=None, required=False)
@click.argument("object_id", metavar="id", type=str, default=None, required=False)
@click.option("--api", help="api service url")
@click.option("--label-selector", "-ls", default="", help="label selector")
@click.option(
    "--force", "-f", is_flag=True, help="clean resources in non-terminal states as well"
)
@click.option(
    "--grace-period",
    "-gp",
    type=int,
    # When someone triggers the cleanup manually we assume they want runtime resources in terminal state to be removed
    # now, therefore not using here mlconf.runtime_resources_deletion_grace_period
    default=0,
    help="the grace period (in seconds) that will be given to runtime resources (after they're in terminal state) "
    "before cleaning them. Ignored when --force is given",
    show_default=True,
)
def clean(kind, object_id, api, label_selector, force, grace_period):
    """
    Clean jobs resources

    \b
    Examples:

        \b
        # Clean resources for all runs of all runtimes
        mlrun clean

        \b
        # Clean resources for all runs of a specific kind (e.g. job)
        mlrun clean job

        \b
        # Clean resources for specific job (by uid)
        mlrun clean mpijob 15d04c19c2194c0a8efb26ea3017254b
    """
    mldb = get_run_db(api or mlconf.dbpath)
    mldb.delete_runtime_resources(
        kind=kind,
        object_id=object_id,
        label_selector=label_selector,
        force=force,
        grace_period=grace_period,
    )


@main.command(name="watch-stream")
@click.argument("url", type=str)
@click.option(
    "--shard-ids",
    "-s",
    multiple=True,
    type=int,
    help="shard id to listen on (can be multiple)",
)
@click.option("--seek", help="where to start/seek (EARLIEST or LATEST)")
@click.option(
    "--interval",
    "-i",
    default=3,
    show_default=True,
    help="interval in seconds",
    type=int,
)
@click.option(
    "--is-json",
    "-j",
    is_flag=True,
    help="indicate the payload is json (will be deserialized)",
)
def watch_stream(url, shard_ids, seek, interval, is_json):
    """watch on a stream and print data every interval"""
    mlrun.platforms.watch_stream(
        url, shard_ids, seek, interval=interval, is_json=is_json
    )


@main.command(name="config")
@click.argument("command", type=str, default="", required=False)
@click.option(
    "--env-file",
    "-f",
    default="",
    help="path to the mlrun .env file (defaults to '~/.mlrun.env')",
)
@click.option("--api", "-a", type=str, help="api service url")
@click.option("--artifact-path", "-p", help="default artifacts path")
@click.option("--username", "-u", help="username (for remote access)")
@click.option("--access-key", "-k", help="access key (for remote access)")
@click.option(
    "--env-vars",
    "-e",
    default=[],
    multiple=True,
    help="additional env vars, e.g. -e AWS_ACCESS_KEY_ID=<key-id>",
)
def show_or_set_config(
    command, env_file, api, artifact_path, username, access_key, env_vars
):
    """get or set mlrun config

    \b
    Commands:
        get (default) - list the local or remote configuration
                        (can specify the remote api + credentials or an env_file)
        set           - set configuration parameters in mlrun default or specified .env file
        clear         - delete the default or specified config .env file

    \b
    Examples:
        # read the default config
        mlrun config
        # read config using an env file (with connection details)
        mlrun config -f mymlrun.env
        # set configuration and write it to the default env file (~/.mlrun.env)
        mlrun config set -a http://localhost:8080 -u joe -k mykey -e AWS_ACCESS_KEY_ID=<key-id>

    """
    op = command.lower()
    if not op or op == "get":
        # print out the configuration (default or based on the specified env/api)
        if env_file and not path.isfile(path.expanduser(env_file)):
            print(f"error, env file {env_file} does not exist")
            exit(1)
        if env_file or api:
            mlrun.set_environment(
                api,
                artifact_path=artifact_path,
                access_key=access_key,
                username=username,
                env_file=env_file,
            )
        print(mlconf.dump_yaml())

    elif op == "set":
        # update the env settings in the default or specified .env file
        filename = path.expanduser(env_file or mlrun.config.default_env_file)
        if not path.isfile(filename):
            print(
                f".env file {filename} not found, creating new and setting configuration"
            )
        else:
            print(f"updating configuration in .env file {filename}")
        env_dict = {
            "MLRUN_DBPATH": api,
            "MLRUN_ARTIFACT_PATH": artifact_path,
            "V3IO_USERNAME": username,
            "V3IO_ACCESS_KEY": access_key,
        }
        for key, value in env_dict.items():
            if value:
                dotenv.set_key(filename, key, value, quote_mode="")
        if env_vars:
            for key, value in list2dict(env_vars).items():
                dotenv.set_key(filename, key, value, quote_mode="")
        if env_file:
            # if its not the default file print the usage details
            print(
                f"to use the {env_file} .env file add the following to your development environment:\n"
                f"MLRUN_ENV_FILE={env_file}"
            )

    elif op == "clear":
        filename = path.expanduser(env_file or mlrun.config.default_env_file)
        if not path.isfile(filename):
            print(f".env file {filename} not found")
        else:
            print(f"deleting .env file {filename}")
            remove(filename)

    else:
        print(f"Error, unsupported config option {op}")


def fill_params(params, params_dict=None):
    params_dict = params_dict or {}
    for param in params:
        i = param.find("=")
        if i == -1:
            continue
        key, value = param[:i].strip(), param[i + 1 :].strip()
        if key is None:
            raise ValueError(f"cannot find param key in line ({param})")
        params_dict[key] = py_eval(value)
    return params_dict


def py_eval(data):
    try:
        value = literal_eval(data)
        return value
    except (SyntaxError, ValueError):
        return data


def set_item(obj, item, key, value=None):
    if item:
        if value:
            setattr(obj, key, value)
        else:
            setattr(obj, key, item)


def line2keylist(lines: list, keyname="key", valname="path"):
    out = []
    for line in lines:
        i = line.find("=")
        if i == -1:
            raise ValueError(f'cannot find "=" in line ({keyname}={valname})')
        key, value = line[:i].strip(), line[i + 1 :].strip()
        if key is None:
            raise ValueError(f"cannot find key in line ({keyname}={valname})")
        value = path.expandvars(value)
        out += [{keyname: key, valname: value}]
    return out


def time_str(x):
    try:
        return x.strftime("%b %d %H:%M:%S")
    except ValueError:
        return ""


def dict_to_str(struct: dict):
    if not struct:
        return []
    return ",".join([f"{k}={v}" for k, v in struct.items()])


def func_url_to_runtime(func_url, ensure_project: bool = False):
    try:
        if func_url.startswith("db://"):
            func_url = func_url[5:]
            project_instance, name, tag, hash_key = parse_versioned_object_uri(func_url)
            run_db = get_run_db(mlconf.dbpath)
            runtime = run_db.get_function(name, project_instance, tag, hash_key)
        elif func_url == "." or func_url.endswith(".yaml"):
            func_url = "function.yaml" if func_url == "." else func_url
            runtime = import_function_to_dict(func_url, {})
        else:
            mlrun_project = load_project(".", save=ensure_project)
            function = mlrun_project.get_function(func_url, enrich=True)
            if function.kind == "local":
                command, function = load_func_code(function)
                function.spec.command = command
            runtime = function.to_dict()
    except Exception as exc:
        logger.error(f"function {func_url} not found, {err_to_str(exc)}")
        return None

    if not runtime:
        logger.error(f"function {func_url} not found or is null")
        return None

    return runtime


def load_notification(notifications, project):
    # A dictionary or json file containing notification dictionaries can be used by the user to set notifications.
    # Each notification is stored in a tuple called notifications.
    # The code then goes through each value in the notifications tuple and check
    # if the notification starts with "file=", such as "file=notification.json," in those cases it loads the
    # notification.json file and uses add_notification_to_project to add the notifications from the file to
    # the project. If not, it adds the notification dictionary to the project.
    for notification in notifications:
        if notification.startswith("file="):
            file_path = notification.split("=")[-1]
            with open(file_path) as fp:
                notification_from_file = simplejson.load(fp)
                add_notification_to_project(notification_from_file, project)

        else:
            notification = simplejson.loads(notification)
            add_notification_to_project(notification, project)


def add_notification_to_project(notification, proj):
    for notification_type, notification_params in notification.items():
        proj.notifiers.add_notification(
            notification_type=notification_type, params=notification_params
        )


def send_workflow_error_notification(run_id, project, trace):
    message = (
        f":x: Failed to run scheduled workflow {run_id} in Project {project.name} !\n"
        f"error: ```{trace}```"
    )
    project.notifiers.push(message=message, severity=NotificationSeverity.ERROR)


if __name__ == "__main__":
    main()<|MERGE_RESOLUTION|>--- conflicted
+++ resolved
@@ -1087,12 +1087,9 @@
     timeout,
     ensure_project,
     schedule,
-<<<<<<< HEAD
     notifications,
     override_workflow,
-=======
     overwrite_schedule,
->>>>>>> 1c79a96b
     save_secrets,
     save,
 ):
