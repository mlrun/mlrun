--- conflicted
+++ resolved
@@ -586,11 +586,8 @@
             # Label doesn't have project attribute
             # Project (obviously) doesn't have project attribute
             # Features and Entities are not directly linked to project since they are sub-entity of feature-sets
-<<<<<<< HEAD
             # Marketplace sources are not a project-level object, hence have no project attribute
-=======
             # Logs are saved as files, the DB table is not really in use
->>>>>>> e0cacad7
             if (
                 cls.__name__ != "Label"
                 and cls.__name__ != "Project"
