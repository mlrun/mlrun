// Copyright 2018 Iguazio
//
// Licensed under the Apache License, Version 2.0 (the "License");
// you may not use this file except in compliance with the License.
// You may obtain a copy of the License at
//
//   http://www.apache.org/licenses/LICENSE-2.0
//
// Unless required by applicable law or agreed to in writing, software
// distributed under the License is distributed on an "AS IS" BASIS,
// WITHOUT WARRANTIES OR CONDITIONS OF ANY KIND, either express or implied.
// See the License for the specific language governing permissions and
// limitations under the License.

package main

import (
	"flag"
	"fmt"
	"os"

	"github.com/mlrun/mlrun/pkg/common"
	"github.com/mlrun/mlrun/pkg/framework"
	"github.com/mlrun/mlrun/pkg/services/logcollector"

	"github.com/nuclio/errors"
	"k8s.io/client-go/kubernetes"
)

func StartServer() error {

	// env vars parsing
	listenPort := flag.Int("listen-port", common.GetEnvOrDefaultInt("MLRUN_LOG_COLLECTOR__LISTEN_PORT", 8080), "GRPC listen port")
	logLevel := flag.String("log-level", common.GetEnvOrDefaultString("MLRUN_LOG_COLLECTOR__LOG_LEVEL", "debug"), "Log level (debug, info, warn, error, fatal, panic)")
	logFormatter := flag.String("log-formatter", common.GetEnvOrDefaultString("MLRUN_LOG_COLLECTOR__LOG_FORMATTER", "text"), "Log formatter (text, json)")
	baseDir := flag.String("base-dir", common.GetEnvOrDefaultString("MLRUN_LOG_COLLECTOR__BASE_DIR", "/var/mlrun/log-collector/pod-logs"), "The directory to store the logs in")
	kubeconfigPath := flag.String("kubeconfig-path", common.GetEnvOrDefaultString("MLRUN_LOG_COLLECTOR__KUBECONFIG_PATH", ""), "Path to kubeconfig file")
	stateFileUpdateInterval := flag.String("state-file-update-interval", common.GetEnvOrDefaultString("MLRUN_LOG_COLLECTOR__STATE_FILE_UPDATE_INTERVAL", "10s"), "Periodic interval for updating the state file (default 10s)")
	readLogWaitTime := flag.String("read-log-wait-time", common.GetEnvOrDefaultString("MLRUN_LOG_COLLECTOR__READ_LOG_WAIT_TIME", "3s"), "Wait time until trying to get more logs from the pod (default 3s)")
	monitoringInterval := flag.String("monitoring-interval", common.GetEnvOrDefaultString("MLRUN_LOG_COLLECTOR__MONITORING_INTERVAL", "10s"), "Periodic interval for monitoring the goroutines collecting logs (default 10s)")
	logCollectionBufferPoolSize := flag.Int("log-collection-buffer-pool-size", common.GetEnvOrDefaultInt("MLRUN_LOG_COLLECTOR__LOG_COLLECTION_BUFFER_POOL_SIZE", 512), "Number of buffers in the buffer pool for collecting logs (default: 512 buffers)")
	getLogsBufferPoolSize := flag.Int("get-logs-buffer-pool-size", common.GetEnvOrDefaultInt("MLRUN_LOG_COLLECTOR__GET_LOGS_BUFFER_POOL_SIZE", 512), "Number of buffers in the buffer pool for getting logs (default: 512 buffers)")
	bufferSizeBytes := flag.Int("buffer-size-bytes", common.GetEnvOrDefaultInt("MLRUN_LOG_COLLECTOR__BUFFER_SIZE_BYTES", 10*1024*1024), "Size of buffers in the buffer pool, in bytes (default: 10MB)")

	// if namespace is not passed, it will be taken from env
	namespace := flag.String("namespace", "", "The namespace to collect logs from")

	flag.Parse()

	*namespace = getNamespace(*namespace)

	// initialize kubernetes client
	restConfig, err := common.GetKubernetesClientConfig(*kubeconfigPath)
	if err != nil {
		return errors.Wrap(err, "Failed to get client configuration")
	}
	kubeClientSet, err := kubernetes.NewForConfig(restConfig)
	if err != nil {
		return errors.Wrap(err, "Failed to create kubernetes client set")
	}

	logger, err := framework.NewLogger("log-collector", *logLevel, *logFormatter)
	if err != nil {
		return errors.Wrap(err, "Failed to create logger")
	}
	server, err := logcollector.NewLogCollectorServer(logger,
		*namespace,
		*baseDir,
		*stateFileUpdateInterval,
		*readLogWaitTime,
		*monitoringInterval,
<<<<<<< HEAD
=======
		kubeClientSet,
>>>>>>> c42b462a
		*logCollectionBufferPoolSize,
		*getLogsBufferPoolSize,
		*bufferSizeBytes)
	if err != nil {
		return errors.Wrap(err, "Failed to create log collector server")
	}
	return framework.StartServer(server, *listenPort, server.Logger)
}

func getNamespace(namespaceArgument string) string {

	// if the namespace was passed in the arguments, use that
	if namespaceArgument != "" {
		return namespaceArgument
	}

	// if the namespace exists in env, use that
	if namespaceEnv := os.Getenv("MLRUN_LOG_COLLECTOR__NAMESPACE"); namespaceEnv != "" {
		return namespaceEnv
	}

	// if nothing was passed, assume "this" namespace
	return "@mlrun.selfNamespace"
}

func main() {
	err := StartServer()
	if err != nil {
		stackTrace := errors.GetErrorStackString(err, 10)
		fmt.Printf("Failed to start log collector server: %s", stackTrace)
		panic(err)
	}
}<|MERGE_RESOLUTION|>--- conflicted
+++ resolved
@@ -69,10 +69,7 @@
 		*stateFileUpdateInterval,
 		*readLogWaitTime,
 		*monitoringInterval,
-<<<<<<< HEAD
-=======
 		kubeClientSet,
->>>>>>> c42b462a
 		*logCollectionBufferPoolSize,
 		*getLogsBufferPoolSize,
 		*bufferSizeBytes)
