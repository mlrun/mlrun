--- conflicted
+++ resolved
@@ -20,7 +20,6 @@
 import mlrun
 
 from .base import DataStore
-from .datastore_profile import datastore_profile_read
 
 
 class RedisStore(DataStore):
@@ -37,29 +36,6 @@
         self.headers = None
 
         self.endpoint = self.endpoint or mlrun.mlconf.redis.url
-<<<<<<< HEAD
-        if schema == "ds":
-            datastore_profile = datastore_profile_read(name)
-            if not datastore_profile:
-                raise ValueError(f"Failed to load datastore profile '{name}'")
-            if datastore_profile.type != "redis":
-                raise ValueError(
-                    f"Trying to use profile of type '{datastore_profile.type}' as redis datastore"
-                )
-            self._redis_url = datastore_profile.url_with_credentials()
-            self.secure = datastore_profile.is_secured()
-        else:
-            if self.endpoint.startswith("rediss://"):
-                self.endpoint = self.endpoint[len("rediss://") :]
-                self.secure = True
-            elif self.endpoint.startswith("redis://"):
-                self.endpoint = self.endpoint[len("redis://") :]
-                self.secure = False
-            elif self.endpoint == "":
-                raise NotImplementedError(f"invalid endpoint: {self.endpoint}")
-
-            self._redis_url = f"{schema}://{self.endpoint}"
-=======
         parsed_endpoint = urlparse(self.endpoint)
         if parsed_endpoint.scheme != "redis" and parsed_endpoint.scheme != "rediss":
             parsed_endpoint = urlparse(f"{schema}://{self.endpoint}")
@@ -80,7 +56,6 @@
         else:
             endpoint = f"{schema}://{host}:{port}"
         self._redis_url = endpoint
->>>>>>> c92ca752
 
         self._redis = None
 
