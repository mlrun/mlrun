--- conflicted
+++ resolved
@@ -285,30 +285,7 @@
     if format in ["csv", "parquet"]:
         if not suffix:
             target_path = target_path + "." + format
-<<<<<<< HEAD
         target_class = mlrun.feature_store.targets.kind_to_driver[format]
         return target_class(path=target_path).write_datafreme(df, **kw)
-=======
-        writer_string = f"to_{format}"
-        saving_func = getattr(df, writer_string, None)
-        target = target_path
-        to_upload = False
-        if "://" in target:
-            target = mktemp()
-            to_upload = True
-        else:
-            dir = os.path.dirname(target)
-            if dir:
-                os.makedirs(dir, exist_ok=True)
-
-        saving_func(target, **kw)
-        if to_upload:
-            store_manager.object(url=target_path).upload(target)
-        if meta_setter:
-            meta_setter(target)
-        if to_upload:
-            os.remove(target)
-        return
->>>>>>> 39263dfa
 
     raise mlrun.errors.MLRunInvalidArgumentError(f"format {format} not implemented yes")