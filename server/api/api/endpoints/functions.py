--- conflicted
+++ resolved
@@ -17,7 +17,6 @@
 from http import HTTPStatus
 from typing import Optional
 
-import semver
 from fastapi import (
     APIRouter,
     BackgroundTasks,
@@ -632,277 +631,6 @@
     )
 
 
-<<<<<<< HEAD
-def _handle_nuclio_deploy_status(
-    db_session, auth_info, fn, name, project, tag, last_log_timestamp, verbose
-):
-    (
-        state,
-        _,
-        nuclio_name,
-        last_log_timestamp,
-        text,
-        status,
-    ) = server.api.crud.runtimes.nuclio.function.get_nuclio_deploy_status(
-        name,
-        project,
-        tag,
-        # Workaround since when passing 0.0 to nuclio current timestamp is used and no logs are returned
-        last_log_timestamp=last_log_timestamp or 1.0,
-        verbose=verbose,
-        auth_info=auth_info,
-    )
-    if state in ["ready", "scaledToZero"]:
-        logger.info("Nuclio function deployed successfully", name=name)
-    if state in ["error", "unhealthy"]:
-        logger.error(f"Nuclio deploy error, {text}", name=name)
-
-    internal_invocation_urls = status.get("internalInvocationUrls", [])
-    external_invocation_urls = status.get("externalInvocationUrls", [])
-
-    # on earlier versions of mlrun, address used to represent the nodePort external invocation url
-    # now that functions can be not exposed (using service_type clusterIP) this no longer relevant
-    # and hence, for BC it would be filled with the external invocation url first item
-    # or completely empty.
-    address = external_invocation_urls[0] if external_invocation_urls else ""
-
-    # the built and pushed image name used to run the nuclio function container
-    container_image = status.get("containerImage", "")
-
-    # we don't want to store the function on all requests to get the deploy status, therefore we verify
-    # that changes were actually made and if that's the case then we store the function
-    if _is_nuclio_deploy_status_changed(
-        previous_status=fn.get("status", {}),
-        new_status=status,
-        new_state=state,
-        new_nuclio_name=nuclio_name,
-    ):
-        update_in(fn, "status.nuclio_name", nuclio_name)
-        update_in(fn, "status.internal_invocation_urls", internal_invocation_urls)
-        update_in(fn, "status.external_invocation_urls", external_invocation_urls)
-        update_in(fn, "status.state", state)
-        update_in(fn, "status.address", address)
-        update_in(fn, "status.container_image", container_image)
-
-        versioned = False
-        if state == "ready":
-            # Versioned means the version will be saved in the DB forever, we don't want to spam
-            # the DB with intermediate or unusable versions, only successfully deployed versions
-            versioned = True
-        server.api.crud.Functions().store_function(
-            db_session,
-            fn,
-            name,
-            project,
-            tag,
-            versioned=versioned,
-        )
-
-    return Response(
-        content=text,
-        media_type="text/plain",
-        headers={
-            "x-mlrun-function-status": state,
-            "x-mlrun-last-timestamp": str(last_log_timestamp),
-            "x-mlrun-address": address,
-            "x-mlrun-internal-invocation-urls": ",".join(internal_invocation_urls),
-            "x-mlrun-external-invocation-urls": ",".join(external_invocation_urls),
-            "x-mlrun-container-image": container_image,
-            "x-mlrun-name": nuclio_name,
-        },
-    )
-
-
-def _build_function(
-    db_session,
-    auth_info: mlrun.common.schemas.AuthInfo,
-    function,
-    with_mlrun=True,
-    skip_deployed=False,
-    mlrun_version_specifier=None,
-    builder_env=None,
-    client_version=None,
-    client_python_version=None,
-    force_build=False,
-):
-    fn = None
-    ready = None
-    try:
-        fn = new_function(runtime=function)
-    except Exception as err:
-        logger.error(traceback.format_exc())
-        server.api.api.utils.log_and_raise(
-            HTTPStatus.BAD_REQUEST.value,
-            reason=f"Runtime error: {err_to_str(err)}",
-        )
-    try:
-        # connect to run db
-        run_db = server.api.api.utils.get_run_db_instance(db_session)
-        fn.set_db_connection(run_db)
-
-        is_nuclio_runtime = fn.kind in RuntimeKinds.nuclio_runtimes()
-
-        # Enrich runtime with project defaults
-        launcher = server.api.launcher.ServerSideLauncher(auth_info=auth_info)
-        # When runtime is nuclio, building means we deploy the function and not just build its image
-        # so we need full enrichment
-        launcher.enrich_runtime(runtime=fn, full=is_nuclio_runtime)
-
-        fn.save(versioned=False)
-        if is_nuclio_runtime:
-            fn = _deploy_nuclio_runtime(
-                auth_info,
-                builder_env,
-                client_python_version,
-                client_version,
-                db_session,
-                fn,
-            )
-            # deploy only start the process, the get status API is used to check readiness
-            ready = False
-        else:
-            log_file = server.api.api.utils.log_path(
-                fn.metadata.project,
-                f"build_{fn.metadata.name}__{fn.metadata.tag or 'latest'}",
-            )
-            if log_file.exists() and not (skip_deployed and fn.is_deployed()):
-                # delete old build log file if exist and build is not skipped
-                os.remove(str(log_file))
-
-            ready = build_runtime(
-                auth_info,
-                fn,
-                with_mlrun,
-                mlrun_version_specifier,
-                skip_deployed,
-                builder_env=builder_env,
-                client_version=client_version,
-                client_python_version=client_python_version,
-                force_build=force_build,
-            )
-        fn.save(versioned=True)
-        logger.info("Resolved function", fn=fn.to_yaml())
-    except Exception as err:
-        logger.error(traceback.format_exc())
-        server.api.api.utils.log_and_raise(
-            HTTPStatus.BAD_REQUEST.value,
-            reason=f"Runtime error: {err_to_str(err)}",
-        )
-    return fn, ready
-
-
-def _deploy_nuclio_runtime(
-    auth_info, builder_env, client_python_version, client_version, db_session, fn
-):
-    monitoring_application = (
-        fn.metadata.labels.get(mm_constants.ModelMonitoringAppLabel.KEY)
-        == mm_constants.ModelMonitoringAppLabel.VAL
-    )
-    serving_to_monitor = fn.kind == RuntimeKinds.serving and fn.spec.track_models
-    if serving_to_monitor or monitoring_application:
-        if not mlrun.mlconf.is_ce_mode():
-            model_monitoring_access_key = process_model_monitoring_secret(
-                db_session,
-                fn.metadata.project,
-                mlrun.common.schemas.model_monitoring.ProjectSecretKeys.ACCESS_KEY,
-            )
-        else:
-            model_monitoring_access_key = None
-        if serving_to_monitor:
-            _deploy_serving_monitoring(
-                auth_info, db_session, fn, model_monitoring_access_key, client_version
-            )
-        if monitoring_application:
-            fn = _deploy_monitoring_application(
-                auth_info, fn, model_monitoring_access_key, monitoring_application
-            )
-    server.api.crud.runtimes.nuclio.function.deploy_nuclio_function(
-        fn,
-        auth_info=auth_info,
-        client_version=client_version,
-        client_python_version=client_python_version,
-        builder_env=builder_env,
-    )
-    return fn
-
-
-def _deploy_serving_monitoring(
-    auth_info,
-    db_session,
-    fn,
-    model_monitoring_access_key,
-    client_version,
-):
-    try:
-        # Handle model monitoring
-        logger.info("Tracking enabled, initializing model monitoring")
-
-        if fn.spec.tracking_policy:
-            # Convert to `TrackingPolicy` object as `fn.spec.tracking_policy` is provided as a dict
-            fn.spec.tracking_policy = TrackingPolicy.from_dict(fn.spec.tracking_policy)
-        else:
-            # Initialize tracking policy with default values
-            fn.spec.tracking_policy = TrackingPolicy()
-
-        # deploy model monitoring stream, model monitoring batch job,
-        monitoring_deployment = (
-            server.api.crud.model_monitoring.deployment.MonitoringDeployment()
-        )
-
-        overwrite_stream = False
-        if not mlrun.mlconf.is_ce_mode():
-            if (
-                fn.spec.image.startswith("mlrun/")
-                and client_version
-                and semver.Version.parse(client_version) < semver.Version.parse("1.6.3")
-            ):
-                raise mlrun.errors.MLRunBadRequestError(
-                    "On deploy of serving-functions which is based on mlrun image "
-                    "('mlrun/') and with set-tracking enabled, client version must be >= 1.6.3"
-                )
-            if not monitoring_deployment.is_monitoring_stream_has_the_new_stream_trigger(
-                project=fn.metadata.project,
-                db_session=db_session,
-            ):
-                overwrite_stream = True
-
-        monitoring_deployment.deploy_monitoring_functions(
-            project=fn.metadata.project,
-            db_session=db_session,
-            auth_info=auth_info,
-            tracking_policy=fn.spec.tracking_policy,
-            model_monitoring_access_key=model_monitoring_access_key,
-            overwrite_stream=overwrite_stream,
-        )
-
-    except Exception as exc:
-        logger.warning(
-            "Failed deploying model monitoring infrastructure for the project application",
-            project=fn.metadata.project,
-            exc=exc,
-            traceback=traceback.format_exc(),
-        )
-
-
-def _deploy_monitoring_application(
-    auth_info, fn, model_monitoring_access_key, monitoring_application
-):
-    # apply stream trigger to monitoring application
-    monitoring_deploy = (
-        server.api.crud.model_monitoring.deployment.MonitoringDeployment()
-    )
-    fn = monitoring_deploy._apply_and_create_stream_trigger(
-        project=fn.metadata.project,
-        function=fn,
-        model_monitoring_access_key=model_monitoring_access_key,
-        function_name=fn.metadata.name,
-        auth_info=auth_info,
-    )
-    return fn
-
-
-=======
->>>>>>> 7034459d
 def _parse_start_function_body(db_session, data):
     url = data.get("functionUrl")
     if not url:
@@ -1007,133 +735,4 @@
         server.api.api.utils.log_and_raise(
             HTTPStatus.BAD_REQUEST.value,
             reason=f"Runtime error: {err_to_str(err)}",
-<<<<<<< HEAD
-        )
-
-
-def _get_function_env_var(fn: ServingRuntime, var_name: str):
-    for env_var in fn.spec.env:
-        if get_item_name(env_var) == var_name:
-            return env_var
-    return None
-
-
-def process_model_monitoring_secret(db_session, project_name: str, secret_key: str):
-    # The expected result of this method is an access-key placed in an internal project-secret.
-    # If the user provided an access-key as the "regular" secret_key, then we delete this secret and move contents
-    # to the internal secret instead. Else, if the internal secret already contained a value, keep it. Last option
-    # (which is the recommended option for users) is to retrieve a new access-key from the project owner and use it.
-    logger.info(
-        "Getting project secret", project_name=project_name, namespace=config.namespace
-    )
-    provider = mlrun.common.schemas.SecretProviderName.kubernetes
-    secret_value = Secrets().get_project_secret(
-        project_name,
-        provider,
-        secret_key,
-        allow_secrets_from_k8s=True,
-    )
-    user_provided_key = secret_value is not None
-    internal_key_name = Secrets().generate_client_project_secret_key(
-        SecretsClientType.model_monitoring, secret_key
-    )
-
-    if not user_provided_key:
-        secret_value = Secrets().get_project_secret(
-            project_name,
-            provider,
-            internal_key_name,
-            allow_secrets_from_k8s=True,
-            allow_internal_secrets=True,
-        )
-        if not secret_value:
-            project_owner = server.api.utils.singletons.project_member.get_project_member().get_project_owner(
-                db_session, project_name
-            )
-
-            secret_value = project_owner.access_key
-            if not secret_value:
-                raise MLRunRuntimeError(
-                    f"No model monitoring access key. Failed to generate one for owner of project {project_name}",
-                )
-
-            logger.info(
-                "Filling model monitoring access-key from project owner",
-                project_name=project_name,
-                project_owner=project_owner.username,
-            )
-
-    secrets = mlrun.common.schemas.SecretsData(
-        provider=provider, secrets={internal_key_name: secret_value}
-    )
-    Secrets().store_project_secrets(project_name, secrets, allow_internal_secrets=True)
-    if user_provided_key:
-        logger.info(
-            "Deleting user-provided access-key - replaced with an internal secret"
-        )
-        Secrets().delete_project_secret(project_name, provider, secret_key)
-
-    return secret_value
-
-
-def _is_nuclio_deploy_status_changed(
-    previous_status: dict, new_status: dict, new_state: str, new_nuclio_name: str = None
-) -> bool:
-    # get relevant fields from the new status
-    new_container_image = new_status.get("containerImage", "")
-    new_internal_invocation_urls = new_status.get("internalInvocationUrls", [])
-    new_external_invocation_urls = new_status.get("externalInvocationUrls", [])
-    address = new_external_invocation_urls[0] if new_external_invocation_urls else ""
-
-    # Determine if any of the relevant fields have changed
-    has_changed = (
-        previous_status.get("nuclio_name", "") != new_nuclio_name
-        or previous_status.get("state") != new_state
-        or previous_status.get("container_image", "") != new_container_image
-        or previous_status.get("internal_invocation_urls", [])
-        != new_internal_invocation_urls
-        or previous_status.get("external_invocation_urls", [])
-        != new_external_invocation_urls
-        or previous_status.get("address", "") != address
-    )
-    return has_changed
-
-
-def create_model_monitoring_stream(
-    project: str,
-    stream_path: str,
-    access_key: str = None,
-    stream_args: dict = None,
-):
-    if stream_path.startswith("v3io://"):
-        import v3io.dataplane
-
-        _, container, stream_path = parse_model_endpoint_store_prefix(stream_path)
-
-        # TODO: How should we configure sharding here?
-        logger.info(
-            "Creating model endpoint stream for project",
-            project=project,
-            stream_path=stream_path,
-            container=container,
-            endpoint=config.v3io_api,
-        )
-
-        v3io_client = v3io.dataplane.Client(
-            endpoint=config.v3io_api, access_key=access_key
-        )
-
-        response = v3io_client.stream.create(
-            container=container,
-            stream_path=stream_path,
-            shard_count=stream_args.shard_count,
-            retention_period_hours=stream_args.retention_period_hours,
-            raise_for_status=v3io.dataplane.RaiseForStatus.never,
-            access_key=access_key,
-        )
-
-        if not (response.status_code == 400 and "ResourceInUse" in str(response.body)):
-            response.raise_for_status([409, 204])
-=======
-        )
->>>>>>> 7034459d
+        )