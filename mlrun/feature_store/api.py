--- conflicted
+++ resolved
@@ -202,10 +202,7 @@
         order_by,
         spark_service,
         timestamp_for_filtering,
-<<<<<<< HEAD
-=======
         additional_filters,
->>>>>>> 7034459d
     )
 
 
@@ -215,11 +212,7 @@
     entity_timestamp_column: str = None,
     target: DataTargetBase = None,
     run_config: RunConfig = None,
-<<<<<<< HEAD
-    drop_columns: List[str] = None,
-=======
     drop_columns: list[str] = None,
->>>>>>> 7034459d
     start_time: Union[str, datetime] = None,
     end_time: Union[str, datetime] = None,
     with_indexes: bool = False,
@@ -227,16 +220,10 @@
     engine: str = None,
     engine_args: dict = None,
     query: str = None,
-<<<<<<< HEAD
-    order_by: Union[str, List[str]] = None,
-    spark_service: str = None,
-    timestamp_for_filtering: Union[str, Dict[str, str]] = None,
-=======
     order_by: Union[str, list[str]] = None,
     spark_service: str = None,
     timestamp_for_filtering: Union[str, dict[str, str]] = None,
     additional_filters=None,
->>>>>>> 7034459d
 ) -> Union[OfflineVectorResponse, RemoteVectorResponse]:
     if entity_rows is None and entity_timestamp_column is not None:
         raise mlrun.errors.MLRunInvalidArgumentError(
@@ -388,11 +375,7 @@
     fixed_window_type: FixedWindowType = FixedWindowType.LastClosedWindow,
     impute_policy: dict = None,
     update_stats: bool = False,
-<<<<<<< HEAD
-    entity_keys: List[str] = None,
-=======
     entity_keys: list[str] = None,
->>>>>>> 7034459d
 ) -> OnlineVectorService:
     if isinstance(feature_vector, FeatureVector):
         update_stats = True
@@ -462,11 +445,7 @@
 def ingest(
     featureset: Union[FeatureSet, str] = None,
     source=None,
-<<<<<<< HEAD
-    targets: List[DataTargetBase] = None,
-=======
     targets: list[DataTargetBase] = None,
->>>>>>> 7034459d
     namespace=None,
     return_df: bool = True,
     infer_options: InferOptions = InferOptions.default(),
@@ -546,11 +525,7 @@
 def _ingest(
     featureset: Union[FeatureSet, str] = None,
     source=None,
-<<<<<<< HEAD
-    targets: List[DataTargetBase] = None,
-=======
     targets: list[DataTargetBase] = None,
->>>>>>> 7034459d
     namespace=None,
     return_df: bool = True,
     infer_options: InferOptions = InferOptions.default(),
@@ -944,11 +919,7 @@
     name: str = None,
     run_config: RunConfig = None,
     verbose=False,
-<<<<<<< HEAD
-) -> typing.Tuple[str, BaseRuntime]:
-=======
 ) -> tuple[str, BaseRuntime]:
->>>>>>> 7034459d
     """Start real-time ingestion service using nuclio function
 
     Deploy a real-time function implementing feature ingestion pipeline
@@ -987,19 +958,11 @@
 def _deploy_ingestion_service_v2(
     featureset: Union[FeatureSet, str],
     source: DataSource = None,
-<<<<<<< HEAD
-    targets: List[DataTargetBase] = None,
-    name: str = None,
-    run_config: RunConfig = None,
-    verbose=False,
-) -> typing.Tuple[str, BaseRuntime]:
-=======
     targets: list[DataTargetBase] = None,
     name: str = None,
     run_config: RunConfig = None,
     verbose=False,
 ) -> tuple[str, BaseRuntime]:
->>>>>>> 7034459d
     if isinstance(featureset, str):
         featureset = get_feature_set_by_uri(featureset)
 
