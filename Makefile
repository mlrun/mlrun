# Copyright 2023 Iguazio
#
# Licensed under the Apache License, Version 2.0 (the "License");
# you may not use this file except in compliance with the License.
# You may obtain a copy of the License at
#
#     http://www.apache.org/licenses/LICENSE-2.0
#
# Unless required by applicable law or agreed to in writing, software
# distributed under the License is distributed on an "AS IS" BASIS,
# WITHOUT WARRANTIES OR CONDITIONS OF ANY KIND, either express or implied.
# See the License for the specific language governing permissions and
# limitations under the License.

# THIS BLOCK IS FOR VARIABLES USER MAY OVERRIDE
MLRUN_VERSION ?= unstable
# pip requires the python version to be according to some regex (so "unstable" is not valid for example) this regex only
# allows us to have free text (like unstable) after the "+". on the contrary in a docker tag "+" is not a valid
# character so we're doing best effort - if the provided version doesn't look valid (like unstable), we prefix the
# version for the python package with 0.0.0+
# if the provided version includes a "+" we replace it with "-" for the docker tag
MLRUN_DOCKER_TAG ?= $(shell echo "$(MLRUN_VERSION)" | sed -E 's/\+/\-/g')
MLRUN_DOCKER_REPO ?= mlrun
# This will be used to tag the images built using this makefile
DOCKER_HUB ?= registry.hub.docker.com
MLRUN_DOCKER_REGISTRY ?= $(DOCKER_HUB)/
# empty by default (use cache), set it to anything to disable caching (will add flags to pip and docker commands to
# disable caching)
MLRUN_NO_CACHE ?=
MLRUN_ML_DOCKER_IMAGE_NAME_PREFIX ?= ml-
# do not specify the patch version so that we can easily upgrade it when needed - it is determined by the base image
# mainly used for mlrun, base and mlrun-gpu. mlrun API version >= 1.3.0 should always have python 3.9
MLRUN_PYTHON_VERSION ?= 3.9
MLRUN_SKIP_COMPILE_SCHEMAS ?=
INCLUDE_PYTHON_VERSION_SUFFIX ?=
MLRUN_PIP_VERSION ?= 23.2.1
MLRUN_CACHE_DATE ?= $(shell date +%s)
# empty by default, can be set to something like "tag-name" which will cause to:
# 1. docker pull the same image with the given tag (cache image) before the build
# 2. add the --cache-from flag to the docker build
# 3. docker tag and push (also) the (updated) cache image
MLRUN_DOCKER_CACHE_FROM_TAG ?=
MLRUN_DOCKER_CACHE_FROM_REGISTRY ?= $(MLRUN_DOCKER_REGISTRY)
MLRUN_PUSH_DOCKER_CACHE_IMAGE ?=
MLRUN_GIT_ORG ?= mlrun
MLRUN_RELEASE_BRANCH ?= master
MLRUN_RAISE_ON_ERROR ?= true
MLRUN_SKIP_CLONE ?= false
MLRUN_RELEASE_NOTES_OUTPUT_FILE ?=
MLRUN_SYSTEM_TESTS_CLEAN_RESOURCES ?= true
MLRUN_SYSTEM_TESTS_GITHUB_RUN_URL ?=
MLRUN_GPU_CUDA_VERSION ?= 11.7.1-cudnn8-devel-ubuntu20.04

# THIS BLOCK IS FOR COMPUTED VARIABLES
MLRUN_DOCKER_IMAGE_PREFIX := $(if $(MLRUN_DOCKER_REGISTRY),$(strip $(MLRUN_DOCKER_REGISTRY))$(MLRUN_DOCKER_REPO),$(MLRUN_DOCKER_REPO))
MLRUN_CACHE_DOCKER_IMAGE_PREFIX := $(if $(MLRUN_DOCKER_CACHE_FROM_REGISTRY),$(strip $(MLRUN_DOCKER_CACHE_FROM_REGISTRY))$(MLRUN_DOCKER_REPO),$(MLRUN_DOCKER_REPO))
MLRUN_CORE_DOCKER_TAG_SUFFIX := -core
MLRUN_DOCKER_CACHE_FROM_FLAG :=
# if MLRUN_NO_CACHE passed we don't want to use cache, this is mainly used for cleaner if statements
MLRUN_USE_CACHE := $(if $(MLRUN_NO_CACHE),,true)
MLRUN_DOCKER_NO_CACHE_FLAG := $(if $(MLRUN_NO_CACHE),--no-cache,)
MLRUN_PIP_NO_CACHE_FLAG := $(if $(MLRUN_NO_CACHE),--no-cache-dir,)
# expected to be in the form of '-py<major><minor>' e.g. '-py39'
MLRUN_ANACONDA_PYTHON_DISTRIBUTION := $(shell echo "$(MLRUN_PYTHON_VERSION)" | awk -F. '{print "-py"$$1$$2}')
MLRUN_PYTHON_VERSION_SUFFIX := $(if $(INCLUDE_PYTHON_VERSION_SUFFIX),$(MLRUN_ANACONDA_PYTHON_DISTRIBUTION),)

MLRUN_OLD_VERSION_ESCAPED = $(shell echo "$(MLRUN_OLD_VERSION)" | sed 's/\./\\\./g')
MLRUN_BC_TESTS_OPENAPI_OUTPUT_PATH ?= $(shell pwd)

# if MLRUN_SYSTEM_TESTS_COMPONENT isn't set, we'll run all system tests
# if MLRUN_SYSTEM_TESTS_COMPONENT is set, we'll run only the system tests for the given component
# if MLRUN_SYSTEM_TESTS_COMPONENT starts with "no_", we'll ignore that component in the system tests
MLRUN_SYSTEM_TESTS_COMPONENT ?=
MLRUN_SYSTEM_TESTS_IGNORE_COMPONENT := $(shell echo "$(MLRUN_SYSTEM_TESTS_COMPONENT)" | sed 's/^no_\(.*\)/\1/g')
ifndef MLRUN_SYSTEM_TESTS_COMPONENT
	MLRUN_SYSTEM_TESTS_COMMAND_SUFFIX = "tests/system"
else ifeq ($(MLRUN_SYSTEM_TESTS_COMPONENT),$(MLRUN_SYSTEM_TESTS_IGNORE_COMPONENT))
	MLRUN_SYSTEM_TESTS_COMMAND_SUFFIX = "tests/system/$(MLRUN_SYSTEM_TESTS_COMPONENT)"
else
	MLRUN_SYSTEM_TESTS_COMMAND_SUFFIX = "--ignore=tests/system/$(MLRUN_SYSTEM_TESTS_COMPONENT) tests/system"
endif

.PHONY: help
help: ## Display available commands
	@grep -E '^[a-zA-Z_-]+:.*?## .*$$' $(MAKEFILE_LIST) | sort | awk 'BEGIN {FS = ":.*?## "}; {printf "\033[36m%-30s\033[0m %s\n", $$1, $$2}'

.PHONY: all
all:
	$(error please pick a target)

.PHONY: install-requirements
install-requirements: ## Install all requirements needed for development
	python -m pip install --upgrade $(MLRUN_PIP_NO_CACHE_FLAG) pip~=$(MLRUN_PIP_VERSION)
	python -m pip install \
		$(MLRUN_PIP_NO_CACHE_FLAG) \
		-r requirements.txt \
		-r extras-requirements.txt \
		-r dev-requirements.txt \
		-r dockerfiles/mlrun-api/requirements.txt \
		-r docs/requirements.txt

.PHONY: install-conda-requirements
install-conda-requirements: ## Install all requirements needed for development with specific conda packages for arm64
	conda install --yes --file conda-arm64-requirements.txt
	make install-requirements

.PHONY: install-complete-requirements
install-complete-requirements: ## Install all requirements needed for development and testing
	python -m pip install --upgrade $(MLRUN_PIP_NO_CACHE_FLAG) pip~=$(MLRUN_PIP_VERSION)
	python -m pip install .[complete]

.PHONY: install-all-requirements
install-all-requirements: ## Install all requirements needed for development and testing
	python -m pip install --upgrade $(MLRUN_PIP_NO_CACHE_FLAG) pip~=$(MLRUN_PIP_VERSION)
	python -m pip install .[all]

.PHONY: create-migration-mysql
create-migration-mysql: ## Create a DB migration (MLRUN_MIGRATION_MESSAGE must be set)
	./automation/scripts/create_migration_mysql.sh

.PHONY: create-migration
create-migration: create-migration-mysql
	@echo "Migrations created successfully"

.PHONY: bump-version
bump-version: ## Bump version in all needed places in code
ifndef MLRUN_NEW_VERSION
	$(error MLRUN_NEW_VERSION is undefined)
endif
ifndef MLRUN_OLD_VERSION
	$(error MLRUN_OLD_VERSION is undefined)
endif
	echo $(MLRUN_OLD_VERSION_ESCAPED)
	find . \( ! -regex '.*/\..*' \) -a \( -iname \*.md -o -iname \*.txt -o -iname \*.yaml -o -iname \*.yml \)  \
	-type f -print0 | xargs -0 sed -i '' -e 's/:$(MLRUN_OLD_VERSION_ESCAPED)/:$(MLRUN_NEW_VERSION)/g'
	find ./docs/install/*.yaml -type f -print0 | xargs -0 sed -i '' -e 's/{TAG:-.*}/{TAG:-$(MLRUN_NEW_VERSION)}/g'

.PHONY: update-version-file
update-version-file: ## Update the version file
	python ./automation/version/version_file.py ensure --mlrun-version $(MLRUN_VERSION)

.PHONY: build
build: docker-images package-wheel ## Build all artifacts
	@echo Done.

DEFAULT_DOCKER_IMAGES_RULES = \
	api \
	mlrun \
	mlrun-gpu \
	jupyter \
	base \
	log-collector

.PHONY: docker-images
docker-images: $(DEFAULT_DOCKER_IMAGES_RULES) ## Build all docker images
	@echo Done.

.PHONY: push-docker-images
push-docker-images: docker-images ## Push all docker images
	@echo "Pushing images concurrently $(DEFAULT_IMAGES)"
	@echo $(DEFAULT_IMAGES) | xargs -n 1 -P 5 docker push
	@echo Done.

.PHONY: print-docker-images
print-docker-images: ## Print all docker images
	@for image in $(DEFAULT_IMAGES); do \
		echo $$image ; \
	done


MLRUN_IMAGE_NAME := $(MLRUN_DOCKER_IMAGE_PREFIX)/mlrun
MLRUN_CACHE_IMAGE_NAME := $(MLRUN_CACHE_DOCKER_IMAGE_PREFIX)/mlrun
MLRUN_IMAGE_NAME_TAGGED := $(MLRUN_IMAGE_NAME):$(MLRUN_DOCKER_TAG)$(MLRUN_PYTHON_VERSION_SUFFIX)
MLRUN_CACHE_IMAGE_NAME_TAGGED := $(MLRUN_CACHE_IMAGE_NAME):$(MLRUN_DOCKER_CACHE_FROM_TAG)$(MLRUN_PYTHON_VERSION_SUFFIX)
MLRUN_IMAGE_DOCKER_CACHE_FROM_FLAG := $(if $(and $(MLRUN_DOCKER_CACHE_FROM_TAG),$(MLRUN_USE_CACHE)),--cache-from $(strip $(MLRUN_CACHE_IMAGE_NAME_TAGGED)),)
MLRUN_CACHE_IMAGE_PULL_COMMAND := $(if $(and $(MLRUN_DOCKER_CACHE_FROM_TAG),$(MLRUN_USE_CACHE)), docker pull $(MLRUN_CACHE_IMAGE_NAME_TAGGED) || true,)
MLRUN_CACHE_IMAGE_PUSH_COMMAND := $(if $(and $(MLRUN_DOCKER_CACHE_FROM_TAG),$(MLRUN_PUSH_DOCKER_CACHE_IMAGE)),docker tag $(MLRUN_IMAGE_NAME_TAGGED) $(MLRUN_CACHE_IMAGE_NAME_TAGGED) && docker push $(MLRUN_CACHE_IMAGE_NAME_TAGGED),)
DEFAULT_IMAGES += $(MLRUN_IMAGE_NAME_TAGGED)

.PHONY: mlrun
mlrun: update-version-file ## Build mlrun docker image
	$(MLRUN_CACHE_IMAGE_PULL_COMMAND)
	docker build \
		--file dockerfiles/mlrun/Dockerfile \
		--build-arg MLRUN_ANACONDA_PYTHON_DISTRIBUTION=$(MLRUN_ANACONDA_PYTHON_DISTRIBUTION) \
		--build-arg MLRUN_PYTHON_VERSION=$(MLRUN_PYTHON_VERSION) \
		--build-arg MLRUN_PIP_VERSION=$(MLRUN_PIP_VERSION) \
		$(MLRUN_IMAGE_DOCKER_CACHE_FROM_FLAG) \
		$(MLRUN_DOCKER_NO_CACHE_FLAG) \
		--tag $(MLRUN_IMAGE_NAME_TAGGED) .

.PHONY: push-mlrun
push-mlrun: mlrun ## Push mlrun docker image
	docker push $(MLRUN_IMAGE_NAME_TAGGED)
	$(MLRUN_CACHE_IMAGE_PUSH_COMMAND)

.PHONY: pull-mlrun
pull-mlrun: ## Pull mlrun docker image
	docker pull $(MLRUN_IMAGE_NAME_TAGGED)

MLRUN_GPU_PREBAKED_IMAGE_NAME_TAGGED := quay.io/mlrun/prebaked-cuda:$(MLRUN_GPU_CUDA_VERSION)
MLRUN_GPU_IMAGE_NAME := $(MLRUN_DOCKER_IMAGE_PREFIX)/mlrun-gpu
MLRUN_GPU_CACHE_IMAGE_NAME := $(MLRUN_CACHE_DOCKER_IMAGE_PREFIX)/mlrun-gpu
MLRUN_GPU_IMAGE_NAME_TAGGED := $(MLRUN_GPU_IMAGE_NAME):$(MLRUN_DOCKER_TAG)$(MLRUN_PYTHON_VERSION_SUFFIX)
MLRUN_GPU_CACHE_IMAGE_NAME_TAGGED := $(MLRUN_GPU_CACHE_IMAGE_NAME):$(MLRUN_DOCKER_CACHE_FROM_TAG)$(MLRUN_PYTHON_VERSION_SUFFIX)
MLRUN_GPU_IMAGE_DOCKER_CACHE_FROM_FLAG := $(if $(and $(MLRUN_DOCKER_CACHE_FROM_TAG),$(MLRUN_USE_CACHE)),--cache-from $(strip $(MLRUN_CACHE_IMAGE_NAME_TAGGED)),)
MLRUN_GPU_CACHE_IMAGE_PULL_COMMAND := $(if $(and $(MLRUN_DOCKER_CACHE_FROM_TAG),$(MLRUN_USE_CACHE)), docker pull $(MLRUN_CACHE_IMAGE_NAME_TAGGED) || true,)
MLRUN_GPU_CACHE_IMAGE_PUSH_COMMAND := $(if $(and $(MLRUN_DOCKER_CACHE_FROM_TAG),$(MLRUN_PUSH_DOCKER_CACHE_IMAGE)),docker tag $(MLRUN_GPU_IMAGE_NAME_TAGGED) $(MLRUN_GPU_CACHE_IMAGE_NAME_TAGGED) && docker push $(MLRUN_GPU_CACHE_IMAGE_NAME_TAGGED),)
DEFAULT_IMAGES += $(MLRUN_GPU_IMAGE_NAME_TAGGED)

.PHONY: mlrun-gpu
mlrun-gpu: update-version-file ## Build mlrun gpu docker image
	$(MLRUN_CACHE_IMAGE_PULL_COMMAND)
	docker build \
		--file dockerfiles/gpu/Dockerfile \
		--build-arg MLRUN_GPU_BASE_IMAGE=$(MLRUN_GPU_PREBAKED_IMAGE_NAME_TAGGED) \
		$(MLRUN_GPU_IMAGE_DOCKER_CACHE_FROM_FLAG) \
		$(MLRUN_DOCKER_NO_CACHE_FLAG) \
		--tag $(MLRUN_GPU_IMAGE_NAME_TAGGED) \
		.

.PHONY: push-mlrun-gpu
push-mlrun-gpu: mlrun-gpu ## Push mlrun gpu docker image
	docker push $(MLRUN_GPU_IMAGE_NAME_TAGGED)
	$(MLRUN_GPU_CACHE_IMAGE_PUSH_COMMAND)

.PHONY: pull-mlrun-gpu
pull-mlrun-gpu: ## Pull mlrun gpu docker image
	docker pull $(MLRUN_GPU_IMAGE_NAME_TAGGED)

.PHONY: prebake-mlrun-gpu
prebake-mlrun-gpu: ## Build prebake mlrun GPU based docker image
	docker build \
		--file dockerfiles/gpu/prebaked.Dockerfile \
		--build-arg CUDA_VER=$(MLRUN_GPU_CUDA_VERSION) \
		--build-arg MLRUN_ANACONDA_PYTHON_DISTRIBUTION=$(MLRUN_ANACONDA_PYTHON_DISTRIBUTION) \
		--tag $(MLRUN_GPU_PREBAKED_IMAGE_NAME_TAGGED) \
		.

.PHONY: push-prebake-mlrun-gpu
push-prebake-mlrun-gpu: ## Push prebake mlrun GPU based docker image
	docker push $(MLRUN_GPU_PREBAKED_IMAGE_NAME_TAGGED)

MLRUN_BASE_IMAGE_NAME := $(MLRUN_DOCKER_IMAGE_PREFIX)/$(MLRUN_ML_DOCKER_IMAGE_NAME_PREFIX)base
MLRUN_BASE_CACHE_IMAGE_NAME := $(MLRUN_CACHE_DOCKER_IMAGE_PREFIX)/$(MLRUN_ML_DOCKER_IMAGE_NAME_PREFIX)base
MLRUN_BASE_IMAGE_NAME_TAGGED := $(MLRUN_BASE_IMAGE_NAME):$(MLRUN_DOCKER_TAG)$(MLRUN_PYTHON_VERSION_SUFFIX)
MLRUN_CORE_BASE_IMAGE_NAME_TAGGED := $(MLRUN_BASE_IMAGE_NAME_TAGGED)$(MLRUN_CORE_DOCKER_TAG_SUFFIX)
MLRUN_BASE_CACHE_IMAGE_NAME_TAGGED := $(MLRUN_BASE_CACHE_IMAGE_NAME):$(MLRUN_DOCKER_CACHE_FROM_TAG)$(MLRUN_PYTHON_VERSION_SUFFIX)
MLRUN_BASE_IMAGE_DOCKER_CACHE_FROM_FLAG := $(if $(and $(MLRUN_DOCKER_CACHE_FROM_TAG),$(MLRUN_USE_CACHE)),--cache-from $(strip $(MLRUN_BASE_CACHE_IMAGE_NAME_TAGGED)),)
MLRUN_BASE_CACHE_IMAGE_PUSH_COMMAND := $(if $(and $(MLRUN_DOCKER_CACHE_FROM_TAG),$(MLRUN_PUSH_DOCKER_CACHE_IMAGE)),docker tag $(MLRUN_BASE_IMAGE_NAME_TAGGED) $(MLRUN_BASE_CACHE_IMAGE_NAME_TAGGED) && docker push $(MLRUN_BASE_CACHE_IMAGE_NAME_TAGGED),)
DEFAULT_IMAGES += $(MLRUN_BASE_IMAGE_NAME_TAGGED)

.PHONY: base-core
base-core: pull-cache update-version-file ## Build base core docker image
	docker build \
		--file dockerfiles/base/Dockerfile \
		--build-arg MLRUN_PYTHON_VERSION=$(MLRUN_PYTHON_VERSION) \
		--build-arg MLRUN_ANACONDA_PYTHON_DISTRIBUTION=$(MLRUN_ANACONDA_PYTHON_DISTRIBUTION) \
		--build-arg MLRUN_PIP_VERSION=$(MLRUN_PIP_VERSION) \
		$(MLRUN_DOCKER_CACHE_FROM_FLAG) \
		$(MLRUN_DOCKER_NO_CACHE_FLAG) \
		--tag $(MLRUN_CORE_BASE_IMAGE_NAME_TAGGED) .

.PHONY: base
base: base-core ## Build base docker image
	docker build \
		--file dockerfiles/common/Dockerfile \
		--build-arg MLRUN_BASE_IMAGE=$(MLRUN_CORE_BASE_IMAGE_NAME_TAGGED) \
		$(MLRUN_DOCKER_CACHE_FROM_FLAG) \
		$(MLRUN_DOCKER_NO_CACHE_FLAG) \
		--tag $(MLRUN_BASE_IMAGE_NAME_TAGGED) .

.PHONY: push-base
push-base: base ## Push base docker image
	docker push $(MLRUN_BASE_IMAGE_NAME_TAGGED)
	$(MLRUN_BASE_CACHE_IMAGE_PUSH_COMMAND)

.PHONY: pull-base
pull-base: ## Pull base docker image
	docker pull $(MLRUN_BASE_IMAGE_NAME_TAGGED)

MLRUN_JUPYTER_IMAGE_NAME := $(MLRUN_DOCKER_IMAGE_PREFIX)/jupyter
MLRUN_JUPYTER_CACHE_IMAGE_NAME := $(MLRUN_CACHE_DOCKER_IMAGE_PREFIX)/jupyter
MLRUN_JUPYTER_IMAGE_NAME_TAGGED := $(MLRUN_JUPYTER_IMAGE_NAME):$(MLRUN_DOCKER_TAG)$(MLRUN_PYTHON_VERSION_SUFFIX)
MLRUN_JUPYTER_CACHE_IMAGE_NAME_TAGGED := $(MLRUN_JUPYTER_CACHE_IMAGE_NAME):$(MLRUN_DOCKER_CACHE_FROM_TAG)$(MLRUN_PYTHON_VERSION_SUFFIX)
MLRUN_JUPYTER_IMAGE_DOCKER_CACHE_FROM_FLAG := $(if $(and $(MLRUN_DOCKER_CACHE_FROM_TAG),$(MLRUN_USE_CACHE)),--cache-from $(strip $(MLRUN_JUPYTER_CACHE_IMAGE_NAME_TAGGED)),)
MLRUN_JUPYTER_CACHE_IMAGE_PUSH_COMMAND := $(if $(and $(MLRUN_DOCKER_CACHE_FROM_TAG),$(MLRUN_PUSH_DOCKER_CACHE_IMAGE)),docker tag $(MLRUN_JUPYTER_IMAGE_NAME_TAGGED) $(MLRUN_JUPYTER_CACHE_IMAGE_NAME_TAGGED) && docker push $(MLRUN_JUPYTER_CACHE_IMAGE_NAME_TAGGED),)
MLRUN_JUPYTER_CACHE_IMAGE_PULL_COMMAND := $(if $(and $(MLRUN_DOCKER_CACHE_FROM_TAG),$(MLRUN_USE_CACHE)),docker pull $(MLRUN_JUPYTER_CACHE_IMAGE_NAME_TAGGED) || true,)
DEFAULT_IMAGES += $(MLRUN_JUPYTER_IMAGE_NAME)

.PHONY: jupyter
jupyter: update-version-file ## Build mlrun jupyter docker image
	$(MLRUN_JUPYTER_CACHE_IMAGE_PULL_COMMAND)
	docker build \
		--file dockerfiles/jupyter/Dockerfile \
		--build-arg MLRUN_PIP_VERSION=$(MLRUN_PIP_VERSION) \
		--build-arg MLRUN_CACHE_DATE=$(MLRUN_CACHE_DATE) \
		--build-arg MLRUN_PYTHON_VERSION=$(MLRUN_PYTHON_VERSION) \
		$(MLRUN_JUPYTER_IMAGE_DOCKER_CACHE_FROM_FLAG) \
		$(MLRUN_DOCKER_NO_CACHE_FLAG) \
		--tag $(MLRUN_JUPYTER_IMAGE_NAME_TAGGED) \
		.

.PHONY: push-jupyter
push-jupyter: jupyter ## Push mlrun jupyter docker image
	docker push $(MLRUN_JUPYTER_IMAGE_NAME_TAGGED)
	$(MLRUN_JUPYTER_CACHE_IMAGE_PUSH_COMMAND)

.PHONY: pull-jupyter
pull-jupyter: ## Pull mlrun jupyter docker image
	docker pull $(MLRUN_JUPYTER_IMAGE_NAME)

.PHONY: log-collector
log-collector: update-version-file
	@MLRUN_VERSION=$(MLRUN_VERSION) \
		MLRUN_DOCKER_REGISTRY=$(MLRUN_DOCKER_REGISTRY) \
		MLRUN_DOCKER_REPO=$(MLRUN_DOCKER_REPO) \
		MLRUN_DOCKER_TAG=$(MLRUN_DOCKER_TAG) \
		MLRUN_DOCKER_IMAGE_PREFIX=$(MLRUN_DOCKER_IMAGE_PREFIX) \
		make --no-print-directory -C $(shell pwd)/server/log-collector log-collector

.PHONY: push-log-collector
push-log-collector: log-collector
	@MLRUN_VERSION=$(MLRUN_VERSION) \
		MLRUN_DOCKER_REGISTRY=$(MLRUN_DOCKER_REGISTRY) \
		MLRUN_DOCKER_REPO=$(MLRUN_DOCKER_REPO) \
		MLRUN_DOCKER_TAG=$(MLRUN_DOCKER_TAG) \
		MLRUN_DOCKER_IMAGE_PREFIX=$(MLRUN_DOCKER_IMAGE_PREFIX) \
		make --no-print-directory -C $(shell pwd)/server/log-collector push-log-collector

.PHONY: pull-log-collector
pull-log-collector:
	@MLRUN_VERSION=$(MLRUN_VERSION) \
		MLRUN_DOCKER_REGISTRY=$(MLRUN_DOCKER_REGISTRY) \
		MLRUN_DOCKER_REPO=$(MLRUN_DOCKER_REPO) \
		MLRUN_DOCKER_TAG=$(MLRUN_DOCKER_TAG) \
		MLRUN_DOCKER_IMAGE_PREFIX=$(MLRUN_DOCKER_IMAGE_PREFIX) \
		make --no-print-directory -C $(shell pwd)/server/log-collector pull-log-collector


.PHONY: compile-schemas
compile-schemas: ## Compile schemas over docker
ifdef MLRUN_SKIP_COMPILE_SCHEMAS
	@echo "Skipping compile schemas"
else
	cd server/log-collector && \
	  make compile-schemas
endif

MLRUN_API_IMAGE_NAME := $(MLRUN_DOCKER_IMAGE_PREFIX)/mlrun-api
MLRUN_API_CACHE_IMAGE_NAME := $(MLRUN_CACHE_DOCKER_IMAGE_PREFIX)/mlrun-api
MLRUN_API_IMAGE_NAME_TAGGED := $(MLRUN_API_IMAGE_NAME):$(MLRUN_DOCKER_TAG)$(MLRUN_PYTHON_VERSION_SUFFIX)
MLRUN_API_CACHE_IMAGE_NAME_TAGGED := $(MLRUN_API_CACHE_IMAGE_NAME):$(MLRUN_DOCKER_CACHE_FROM_TAG)$(MLRUN_PYTHON_VERSION_SUFFIX)
MLRUN_API_IMAGE_DOCKER_CACHE_FROM_FLAG := $(if $(and $(MLRUN_DOCKER_CACHE_FROM_TAG),$(MLRUN_USE_CACHE)),--cache-from $(strip $(MLRUN_API_CACHE_IMAGE_NAME_TAGGED)),)
MLRUN_API_CACHE_IMAGE_PULL_COMMAND := $(if $(and $(MLRUN_DOCKER_CACHE_FROM_TAG),$(MLRUN_USE_CACHE)),docker pull $(MLRUN_API_CACHE_IMAGE_NAME_TAGGED) || true,)
MLRUN_API_CACHE_IMAGE_PUSH_COMMAND := $(if $(and $(MLRUN_DOCKER_CACHE_FROM_TAG),$(MLRUN_PUSH_DOCKER_CACHE_IMAGE)),docker tag $(MLRUN_API_IMAGE_NAME_TAGGED) $(MLRUN_API_CACHE_IMAGE_NAME_TAGGED) && docker push $(MLRUN_API_CACHE_IMAGE_NAME_TAGGED),)
DEFAULT_IMAGES += $(MLRUN_API_IMAGE_NAME_TAGGED)

.PHONY: api
api: compile-schemas update-version-file ## Build mlrun-api docker image
	$(MLRUN_API_CACHE_IMAGE_PULL_COMMAND)
	docker build \
		--file dockerfiles/mlrun-api/Dockerfile \
		--build-arg MLRUN_PYTHON_VERSION=$(MLRUN_PYTHON_VERSION) \
		--build-arg MLRUN_PIP_VERSION=$(MLRUN_PIP_VERSION) \
		$(MLRUN_API_IMAGE_DOCKER_CACHE_FROM_FLAG) \
		$(MLRUN_DOCKER_NO_CACHE_FLAG) \
		--tag $(MLRUN_API_IMAGE_NAME_TAGGED) .

.PHONY: push-api
push-api: api ## Push api docker image
	docker push $(MLRUN_API_IMAGE_NAME_TAGGED)
	$(MLRUN_API_CACHE_IMAGE_PUSH_COMMAND)

.PHONY: pull-api
pull-api: ## Pull api docker image
	docker pull $(MLRUN_API_IMAGE_NAME_TAGGED)

MLRUN_TEST_IMAGE_NAME := $(MLRUN_DOCKER_IMAGE_PREFIX)/test
MLRUN_TEST_CACHE_IMAGE_NAME := $(MLRUN_CACHE_DOCKER_IMAGE_PREFIX)/test
MLRUN_TEST_IMAGE_NAME_TAGGED := $(MLRUN_TEST_IMAGE_NAME):$(MLRUN_DOCKER_TAG)$(MLRUN_PYTHON_VERSION_SUFFIX)
MLRUN_TEST_CACHE_IMAGE_NAME_TAGGED := $(MLRUN_TEST_CACHE_IMAGE_NAME):$(MLRUN_DOCKER_CACHE_FROM_TAG)$(MLRUN_PYTHON_VERSION_SUFFIX)
MLRUN_TEST_IMAGE_DOCKER_CACHE_FROM_FLAG := $(if $(and $(MLRUN_DOCKER_CACHE_FROM_TAG),$(MLRUN_USE_CACHE)),--cache-from $(strip $(MLRUN_TEST_CACHE_IMAGE_NAME_TAGGED)),)
MLRUN_TEST_CACHE_IMAGE_PULL_COMMAND := $(if $(and $(MLRUN_DOCKER_CACHE_FROM_TAG),$(MLRUN_USE_CACHE)),docker pull $(MLRUN_TEST_CACHE_IMAGE_NAME_TAGGED) || true,)
MLRUN_TEST_CACHE_IMAGE_PUSH_COMMAND := $(if $(and $(MLRUN_DOCKER_CACHE_FROM_TAG),$(MLRUN_PUSH_DOCKER_CACHE_IMAGE)),docker tag $(MLRUN_TEST_IMAGE_NAME_TAGGED) $(MLRUN_TEST_CACHE_IMAGE_NAME_TAGGED) && docker push $(MLRUN_TEST_CACHE_IMAGE_NAME_TAGGED),)

.PHONY: build-test
build-test: compile-schemas update-version-file ## Build test docker image
	$(MLRUN_TEST_CACHE_IMAGE_PULL_COMMAND)
	docker build \
		--file dockerfiles/test/Dockerfile \
		--build-arg MLRUN_PYTHON_VERSION=$(MLRUN_PYTHON_VERSION) \
		--build-arg MLRUN_PIP_VERSION=$(MLRUN_PIP_VERSION) \
		$(MLRUN_TEST_IMAGE_DOCKER_CACHE_FROM_FLAG) \
		$(MLRUN_DOCKER_NO_CACHE_FLAG) \
		--tag $(MLRUN_TEST_IMAGE_NAME_TAGGED) .

.PHONY: push-test
push-test: build-test ## Push test docker image
	docker push $(MLRUN_TEST_IMAGE_NAME_TAGGED)
	$(MLRUN_TEST_CACHE_IMAGE_PUSH_COMMAND)

MLRUN_SYSTEM_TEST_IMAGE_NAME := $(MLRUN_DOCKER_IMAGE_PREFIX)/test-system:$(MLRUN_DOCKER_TAG)

.PHONY: build-test-system
build-test-system: compile-schemas update-version-file ## Build system tests docker image
	docker build \
		--file dockerfiles/test-system/Dockerfile \
		--build-arg MLRUN_PYTHON_VERSION=$(MLRUN_PYTHON_VERSION) \
		--build-arg MLRUN_PIP_VERSION=$(MLRUN_PIP_VERSION) \
		$(MLRUN_DOCKER_NO_CACHE_FLAG) \
		--tag $(MLRUN_SYSTEM_TEST_IMAGE_NAME) .

.PHONY: package-wheel
package-wheel: clean update-version-file ## Build python package wheel
	python -m build --wheel

.PHONY: publish-package
publish-package: package-wheel ## Publish python package wheel
	python -m twine upload dist/mlrun-*.whl

.PHONY: test-publish
test-publish: package-wheel ## Test python package publishing
	python -m twine upload --repository-url https://test.pypi.org/legacy/ dist/mlrun-*.whl

.PHONY: clean
clean: ## Clean python package build artifacts
	rm -rf build dist mlrun.egg-info
	find . -name '*.pyc' -not -path "./venv" -exec rm {} \;

.PHONY: test-dockerized
test-dockerized: build-test ## Run mlrun tests in docker container
	docker run \
		-t \
		--rm \
		--network='host' \
		-v /tmp:/tmp \
		-v /var/run/docker.sock:/var/run/docker.sock \
		$(MLRUN_TEST_IMAGE_NAME_TAGGED) make test

.PHONY: test
test: clean ## Run mlrun tests
	python -m pytest -v \
		--capture=no \
		--disable-warnings \
		--durations=100 \
		--ignore=tests/integration \
		--ignore=tests/system \
		--ignore=tests/rundb/test_httpdb.py \
		-rf \
		tests


.PHONY: test-integration-dockerized
test-integration-dockerized: build-test ## Run mlrun integration tests in docker container
	docker run \
		-t \
		--rm \
		--network='host' \
		-v /tmp:/tmp \
		-v /var/run/docker.sock:/var/run/docker.sock \
		$(MLRUN_TEST_IMAGE_NAME_TAGGED) make test-integration

.PHONY: test-integration
test-integration: clean ## Run mlrun integration tests
	python -m pytest -v \
		--capture=no \
		--disable-warnings \
		--durations=100 \
		-rf \
		tests/integration \
		tests/rundb/test_httpdb.py

.PHONY: test-migrations-dockerized
test-migrations-dockerized: build-test ## Run mlrun db migrations tests in docker container
	docker run \
		-t \
		--rm \
		--network='host' \
		-v $(shell pwd):/mlrun \
		-v /tmp:/tmp \
		-v /var/run/docker.sock:/var/run/docker.sock \
		$(MLRUN_TEST_IMAGE_NAME_TAGGED) make test-migrations

.PHONY: test-migrations
test-migrations: clean ## Run mlrun db migrations tests
	./automation/scripts/test_migration_mysql.sh

.PHONY: test-system-dockerized
test-system-dockerized: build-test-system ## Run mlrun system tests in docker container
	docker run \
		--env MLRUN_SYSTEM_TESTS_CLEAN_RESOURCES=$(MLRUN_SYSTEM_TESTS_CLEAN_RESOURCES) \
		--env MLRUN_SYSTEM_TESTS_COMPONENT=$(MLRUN_SYSTEM_TESTS_COMPONENT) \
		--env MLRUN_VERSION=$(MLRUN_VERSION) \
		-t \
		--rm \
		$(MLRUN_SYSTEM_TEST_IMAGE_NAME)

.PHONY: test-system
test-system: ## Run mlrun system tests
	MLRUN_SYSTEM_TESTS_CLEAN_RESOURCES=$(MLRUN_SYSTEM_TESTS_CLEAN_RESOURCES) \
	MLRUN_SYSTEM_TESTS_GITHUB_RUN_URL=$(MLRUN_SYSTEM_TESTS_GITHUB_RUN_URL) \
	python -m pytest -v \
		--capture=no \
		--disable-warnings \
		--durations=100 \
		-rf \
		$(MLRUN_SYSTEM_TESTS_COMMAND_SUFFIX)

.PHONY: test-system-open-source
test-system-open-source: update-version-file ## Run mlrun system tests with opensource configuration
	MLRUN_SYSTEM_TESTS_CLEAN_RESOURCES=$(MLRUN_SYSTEM_TESTS_CLEAN_RESOURCES) python -m pytest -v \
		--capture=no \
		--disable-warnings \
		--durations=100 \
		-rf \
		-m "not enterprise" \
		$(MLRUN_SYSTEM_TESTS_COMMAND_SUFFIX)

.PHONY: test-package compile-schemas
test-package: ## Run mlrun package tests
	python ./automation/package_test/test.py run

.PHONY: test-go
test-go-unit: ## Run mlrun go unit tests
	cd server/log-collector && \
		make test-unit-local

.PHONY: test-go-dockerized
test-go-unit-dockerized: ## Run mlrun go unit tests in docker container
	cd server/log-collector && \
		make test-unit-dockerized

.PHONY: test-go
test-go-integration: ## Run mlrun go unit tests
	cd server/log-collector && \
		make test-integration-local

.PHONY: test-go-dockerized
test-go-integration-dockerized: ## Run mlrun go integration tests in docker container
	cd server/log-collector && \
		make test-integration-dockerized

.PHONY: run-api-undockerized
run-api-undockerized: ## Run mlrun api locally (un-dockerized)
	python -m mlrun db

.PHONY: run-api
run-api: api ## Run mlrun api (dockerized)
	# clean up any previous api container. Don't remove it after run to be able to debug failures
	docker rm mlrun-api --force || true
	docker run \
		--name mlrun-api \
		--detach \
		--publish 8080 \
		--add-host host.docker.internal:host-gateway \
		--env MLRUN_HTTPDB__DSN=$(MLRUN_HTTPDB__DSN) \
		--env MLRUN_LOG_LEVEL=$(MLRUN_LOG_LEVEL) \
		--env MLRUN_LOG_FORMATTER=$(MLRUN_LOG_FORMATTER) \
		--env MLRUN_SECRET_STORES__TEST_MODE_MOCK_SECRETS=$(MLRUN_SECRET_STORES__TEST_MODE_MOCK_SECRETS) \
		--env MLRUN_HTTPDB__REAL_PATH=$(MLRUN_HTTPDB__REAL_PATH) \
		$(MLRUN_API_IMAGE_NAME_TAGGED)

.PHONY: run-test-db
run-test-db:
	# clean up any previous test db container. Don't remove it after run to be able to debug failures
	docker rm test-db --force || true
	docker run \
		--name=test-db \
<<<<<<< HEAD
		-v $(shell pwd):/mlrun \
		-p 3306:3306 \
		-e MYSQL_ROOT_PASSWORD="" \
		-e MYSQL_ALLOW_EMPTY_PASSWORD="true" \
		-e MYSQL_ROOT_HOST=% \
		-e MYSQL_DATABASE="mlrun" \
		-d \
		gcr.io/iguazio/mlrun-mysql:8.0 \
=======
		--volume $(shell pwd):/mlrun \
		--publish 3306:3306 \
		--env MYSQL_ROOT_PASSWORD="" \
		--env MYSQL_ALLOW_EMPTY_PASSWORD="true" \
		--env MYSQL_ROOT_HOST=% \
		--env MYSQL_DATABASE="mlrun" \
		--detach \
		$(DOCKER_HUB)/mysql/mysql-server:8.0 \
>>>>>>> c280c013
		--character-set-server=utf8 \
		--collation-server=utf8_bin

.PHONY: clean-html-docs
clean-html-docs: ## Clean html docs
	cd docs && make clean && cd ..

.PHONY: html-docs
html-docs: clean-html-docs ## Build html docs
	rm -f docs/external/*.md
	cd docs && make html

.PHONY: html-docs-dockerized
html-docs-dockerized: build-test ## Build html docs dockerized
	docker run \
		--rm \
		-v $(shell pwd)/docs/_build:/mlrun/docs/_build \
		$(MLRUN_TEST_IMAGE_NAME_TAGGED) \
		make html-docs

.PHONY: fmt
fmt: ## Format the code using Ruff
	@echo "Running ruff checks and fixes..."
	python -m ruff check --fix-only
	python -m ruff format

.PHONY: lint-imports
lint-imports: ## Validates import dependencies
	@echo "Running import linter"
	lint-imports

.PHONY: lint
lint: lint-check lint-imports ## Run lint on the code

.PHONY: lint-check
lint-check: ## Check the code (using ruff)
	@echo "Running ruff checks..."
	python -m ruff check --exit-non-zero-on-fix
	python -m ruff check --preview --select=CPY001 --exit-non-zero-on-fix
	python -m ruff format --check

.PHONY: lint-go
lint-go:
	cd server/log-collector && \
		make lint

.PHONY: fmt-go
fmt-go:
	cd server/log-collector && \
		make fmt

.PHONY: release
release: ## Release a version
ifndef MLRUN_VERSION
	$(error MLRUN_VERSION is undefined)
endif
	TAG_SUFFIX=$$(echo $${MLRUN_VERSION%.*}.x); \
	BRANCH_NAME=$$(echo release/$$TAG_SUFFIX-latest); \
	git fetch origin $$BRANCH_NAME || EXIT_CODE=$$?; \
	echo $$EXIT_CODE; \
	if [ "$$EXIT_CODE" = "" ]; \
		then \
			echo "Branch $$BRANCH_NAME exists. Adding changes"; \
			git checkout $$BRANCH_NAME; \
			rm -rf /tmp/mlrun; \
			git clone --branch $(MLRUN_VERSION) https://github.com/$(MLRUN_GIT_ORG)/mlrun.git /tmp/mlrun; \
			find . -path ./.git -prune -o -exec rm -rf {} \; 2> /dev/null; \
			rsync -avr --exclude='.git/' /tmp/mlrun/ .; \
			git add -A; \
		else \
			echo "Creating new branch: $$BRANCH_NAME"; \
			git checkout --orphan $$BRANCH_NAME; \
	fi; \
	git commit -m "Adding $(MLRUN_VERSION) tag contents" --allow-empty; \
	git push origin $$BRANCH_NAME

.PHONY: test-backward-compatibility-dockerized
test-backward-compatibility-dockerized: build-test ## Run backward compatibility tests in docker container
ifndef MLRUN_BC_TESTS_BASE_CODE_PATH
	$(error MLRUN_BC_TESTS_BASE_CODE_PATH is undefined)
endif
	docker run \
	    -t \
	    --rm \
	    --network='host' \
	    -v /tmp:/tmp \
	    -v $(shell pwd):$(shell pwd) \
	    -v $(MLRUN_BC_TESTS_BASE_CODE_PATH):$(MLRUN_BC_TESTS_BASE_CODE_PATH) \
	    -v /var/run/docker.sock:/var/run/docker.sock \
	    --env MLRUN_BC_TESTS_BASE_CODE_PATH=$(MLRUN_BC_TESTS_BASE_CODE_PATH) \
	    --env MLRUN_BC_TESTS_OPENAPI_OUTPUT_PATH=$(shell pwd) \
	    --workdir=$(shell pwd) \
	    $(MLRUN_TEST_IMAGE_NAME_TAGGED) make test-backward-compatibility

.PHONY: test-backward-compatibility
test-backward-compatibility: ## Run backward compatibility tests
ifndef MLRUN_BC_TESTS_BASE_CODE_PATH
	$(error MLRUN_BC_TESTS_BASE_CODE_PATH is undefined)
endif
ifndef MLRUN_BC_TESTS_OPENAPI_OUTPUT_PATH
	$(error MLRUN_BC_TESTS_OPENAPI_OUTPUT_PATH is undefined)
endif
	export MLRUN_HTTPDB__DSN='sqlite:////mlrun/db/mlrun.db?check_same_thread=false' && \
	export MLRUN_OPENAPI_JSON_NAME=mlrun_bc_base_oai.json && \
	python -m pytest -v --capture=no --disable-warnings --durations=100 $(MLRUN_BC_TESTS_BASE_CODE_PATH)/tests/api/api/test_docs.py::test_save_openapi_json && \
	export MLRUN_OPENAPI_JSON_NAME=mlrun_bc_head_oai.json && \
	python -m pytest -v --capture=no --disable-warnings --durations=100 tests/api/api/test_docs.py::test_save_openapi_json && \
	docker run --rm -t -v $(MLRUN_BC_TESTS_OPENAPI_OUTPUT_PATH):/specs:ro openapitools/openapi-diff:latest /specs/mlrun_bc_base_oai.json /specs/mlrun_bc_head_oai.json --fail-on-incompatible


.PHONY: release-notes
release-notes: ## Create release notes
ifndef MLRUN_VERSION
	$(error MLRUN_VERSION is undefined)
endif
ifndef MLRUN_OLD_VERSION
	$(error MLRUN_OLD_VERSION is undefined)
endif
ifndef MLRUN_RELEASE_BRANCH
	$(error MLRUN_RELEASE_BRANCH is undefined)
endif
	python ./automation/release_notes/generate.py \
		run \
		--release $(MLRUN_VERSION) \
		--previous-release $(MLRUN_OLD_VERSION) \
		--release-branch $(MLRUN_RELEASE_BRANCH) \
		--raise-on-failed-parsing $(MLRUN_RAISE_ON_ERROR) \
		--tmp-file-path $(MLRUN_RELEASE_NOTES_OUTPUT_FILE) \
		--skip-clone $(MLRUN_SKIP_CLONE)


.PHONY: pull-cache
pull-cache: ## Pull images to be used as cache for build
ifdef MLRUN_DOCKER_CACHE_FROM_TAG
	targets="$(subst push-,,$(MAKECMDGOALS))" ; \
	for image_name in $$targets; do \
		tag=$(MLRUN_DOCKER_CACHE_FROM_TAG)$(MLRUN_PYTHON_VERSION_SUFFIX) ; \
		case "$$image_name" in \
			*base*) image_name=$(MLRUN_ML_DOCKER_IMAGE_NAME_PREFIX)$$image_name ;; \
		esac; \
		docker pull $(MLRUN_CACHE_DOCKER_IMAGE_PREFIX)/$$image_name:$$tag || true ; \
	done;
    MLRUN_DOCKER_CACHE_FROM_FLAG := $(MLRUN_BASE_IMAGE_DOCKER_CACHE_FROM_FLAG)
endif<|MERGE_RESOLUTION|>--- conflicted
+++ resolved
@@ -567,16 +567,6 @@
 	docker rm test-db --force || true
 	docker run \
 		--name=test-db \
-<<<<<<< HEAD
-		-v $(shell pwd):/mlrun \
-		-p 3306:3306 \
-		-e MYSQL_ROOT_PASSWORD="" \
-		-e MYSQL_ALLOW_EMPTY_PASSWORD="true" \
-		-e MYSQL_ROOT_HOST=% \
-		-e MYSQL_DATABASE="mlrun" \
-		-d \
-		gcr.io/iguazio/mlrun-mysql:8.0 \
-=======
 		--volume $(shell pwd):/mlrun \
 		--publish 3306:3306 \
 		--env MYSQL_ROOT_PASSWORD="" \
@@ -585,7 +575,6 @@
 		--env MYSQL_DATABASE="mlrun" \
 		--detach \
 		$(DOCKER_HUB)/mysql/mysql-server:8.0 \
->>>>>>> c280c013
 		--character-set-server=utf8 \
 		--collation-server=utf8_bin
 
