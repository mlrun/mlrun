# Copyright 2023 Iguazio
#
# Licensed under the Apache License, Version 2.0 (the "License");
# you may not use this file except in compliance with the License.
# You may obtain a copy of the License at
#
#   http://www.apache.org/licenses/LICENSE-2.0
#
# Unless required by applicable law or agreed to in writing, software
# distributed under the License is distributed on an "AS IS" BASIS,
# WITHOUT WARRANTIES OR CONDITIONS OF ANY KIND, either express or implied.
# See the License for the specific language governing permissions and
# limitations under the License.

import datetime
from abc import ABC, abstractmethod
from typing import Optional, Union

import mlrun.common.schemas
import mlrun.model_monitoring.model_endpoint


class RunDBError(Exception):
    pass


class RunDBInterface(ABC):
    kind = ""

    @abstractmethod
    def connect(self, secrets=None):
        return self

    @abstractmethod
    def store_log(self, uid, project="", body=None, append=False):
        pass

    @abstractmethod
    def get_log(self, uid, project="", offset=0, size=0):
        pass

    @abstractmethod
    def store_run(self, struct, uid, project="", iter=0):
        pass

    @abstractmethod
    def update_run(self, updates: dict, uid, project="", iter=0):
        pass

    @abstractmethod
    def abort_run(self, uid, project="", iter=0, timeout=45, status_text=""):
        pass

    @abstractmethod
    def read_run(self, uid, project="", iter=0):
        pass

    @abstractmethod
    def list_runs(
        self,
        name: Optional[str] = None,
        uid: Optional[Union[str, list[str]]] = None,
        project: Optional[str] = None,
        labels: Optional[Union[str, list[str]]] = None,
        state: Optional[str] = None,
        sort: bool = True,
        last: int = 0,
        iter: bool = False,
        start_time_from: datetime.datetime = None,
        start_time_to: datetime.datetime = None,
        last_update_time_from: datetime.datetime = None,
        last_update_time_to: datetime.datetime = None,
        partition_by: Union[mlrun.common.schemas.RunPartitionByField, str] = None,
        rows_per_partition: int = 1,
        partition_sort_by: Union[mlrun.common.schemas.SortField, str] = None,
        partition_order: Union[
            mlrun.common.schemas.OrderType, str
        ] = mlrun.common.schemas.OrderType.desc,
        max_partitions: int = 0,
        with_notifications: bool = False,
    ):
        pass

    @abstractmethod
    def del_run(self, uid, project="", iter=0):
        pass

    @abstractmethod
    def del_runs(self, name="", project="", labels=None, state="", days_ago=0):
        pass

    @abstractmethod
    def store_artifact(
        self, key, artifact, uid=None, iter=None, tag="", project="", tree=None
    ):
        pass

    @abstractmethod
    def read_artifact(self, key, tag="", iter=None, project="", tree=None, uid=None):
        pass

    @abstractmethod
    def list_artifacts(
        self,
        name="",
        project="",
        tag="",
        labels=None,
        since=None,
        until=None,
        iter: int = None,
        best_iteration: bool = False,
        kind: str = None,
        category: Union[str, mlrun.common.schemas.ArtifactCategories] = None,
        tree: str = None,
    ):
        pass

    @abstractmethod
    def del_artifact(self, key, tag="", project="", tree=None, uid=None):
        pass

    @abstractmethod
    def del_artifacts(self, name="", project="", tag="", labels=None):
        pass

    @abstractmethod
    def store_function(self, function, name, project="", tag="", versioned=False):
        pass

    @abstractmethod
    def get_function(self, name, project="", tag="", hash_key=""):
        pass

    @abstractmethod
    def delete_function(self, name: str, project: str = ""):
        pass

    @abstractmethod
    def list_functions(self, name=None, project="", tag="", labels=None):
        pass

    @abstractmethod
    def tag_objects(
        self,
        project: str,
        tag_name: str,
        tag_objects: mlrun.common.schemas.TagObjects,
        replace: bool = False,
    ):
        pass

    @abstractmethod
    def delete_objects_tag(
        self,
        project: str,
        tag_name: str,
        tag_objects: mlrun.common.schemas.TagObjects,
    ):
        pass

    @abstractmethod
    def tag_artifacts(
        self,
        artifacts,
        project: str,
        tag_name: str,
        replace: bool = False,
    ):
        pass

    @abstractmethod
    def delete_artifacts_tags(
        self,
        artifacts,
        project: str,
        tag_name: str,
    ):
        pass

    @staticmethod
    def _resolve_artifacts_to_tag_objects(
        artifacts,
    ) -> mlrun.common.schemas.TagObjects:
        """
        :param artifacts: Can be a list of :py:class:`~mlrun.artifacts.Artifact` objects or
            dictionaries, or a single object.
        :return: :py:class:`~mlrun.common.schemas.TagObjects`
        """
        # to avoid circular imports we import here
        import mlrun.artifacts.base

        if not isinstance(artifacts, list):
            artifacts = [artifacts]

        artifact_identifiers = []
        for artifact in artifacts:
            artifact_obj = (
                artifact.to_dict()
                if isinstance(artifact, mlrun.artifacts.base.Artifact)
                else artifact
            )
            artifact_identifiers.append(
                mlrun.common.schemas.ArtifactIdentifier(
                    key=mlrun.utils.get_in_artifact(artifact_obj, "key"),
                    # we are passing tree as uid when storing an artifact, so if uid is not defined,
                    # pass the tree as uid
                    uid=mlrun.utils.get_in_artifact(artifact_obj, "uid"),
                    producer_id=mlrun.utils.get_in_artifact(artifact_obj, "tree"),
                    kind=mlrun.utils.get_in_artifact(artifact_obj, "kind"),
                    iter=mlrun.utils.get_in_artifact(artifact_obj, "iter"),
                )
            )
        return mlrun.common.schemas.TagObjects(
            kind="artifact", identifiers=artifact_identifiers
        )

    @abstractmethod
    def delete_project(
        self,
        name: str,
        deletion_strategy: mlrun.common.schemas.DeletionStrategy = mlrun.common.schemas.DeletionStrategy.default(),
    ):
        pass

    @abstractmethod
    def store_project(
        self,
        name: str,
        project: mlrun.common.schemas.Project,
    ) -> mlrun.common.schemas.Project:
        pass

    @abstractmethod
    def patch_project(
        self,
        name: str,
        project: dict,
        patch_mode: mlrun.common.schemas.PatchMode = mlrun.common.schemas.PatchMode.replace,
    ) -> mlrun.common.schemas.Project:
        pass

    @abstractmethod
    def create_project(
        self,
        project: mlrun.common.schemas.Project,
    ) -> mlrun.common.schemas.Project:
        pass

    @abstractmethod
    def list_projects(
        self,
        owner: str = None,
        format_: mlrun.common.schemas.ProjectsFormat = mlrun.common.schemas.ProjectsFormat.name_only,
        labels: list[str] = None,
        state: mlrun.common.schemas.ProjectState = None,
    ) -> mlrun.common.schemas.ProjectsOutput:
        pass

    @abstractmethod
    def get_project(self, name: str) -> mlrun.common.schemas.Project:
        pass

    @abstractmethod
    def list_artifact_tags(
        self,
        project=None,
        category: Union[str, mlrun.common.schemas.ArtifactCategories] = None,
    ):
        pass

    @abstractmethod
    def create_feature_set(
        self,
        feature_set: Union[dict, mlrun.common.schemas.FeatureSet],
        project="",
        versioned=True,
    ) -> dict:
        pass

    @abstractmethod
    def get_feature_set(
        self, name: str, project: str = "", tag: str = None, uid: str = None
    ) -> dict:
        pass

    @abstractmethod
    def list_features(
        self,
        project: str,
        name: str = None,
        tag: str = None,
        entities: list[str] = None,
        labels: list[str] = None,
    ) -> mlrun.common.schemas.FeaturesOutput:
        pass

    @abstractmethod
    def list_entities(
        self,
        project: str,
        name: str = None,
        tag: str = None,
        labels: list[str] = None,
    ) -> mlrun.common.schemas.EntitiesOutput:
        pass

    @abstractmethod
    def list_feature_sets(
        self,
        project: str = "",
        name: str = None,
        tag: str = None,
        state: str = None,
        entities: list[str] = None,
        features: list[str] = None,
        labels: list[str] = None,
        partition_by: Union[
            mlrun.common.schemas.FeatureStorePartitionByField, str
        ] = None,
        rows_per_partition: int = 1,
        partition_sort_by: Union[mlrun.common.schemas.SortField, str] = None,
        partition_order: Union[
            mlrun.common.schemas.OrderType, str
        ] = mlrun.common.schemas.OrderType.desc,
    ) -> list[dict]:
        pass

    @abstractmethod
    def store_feature_set(
        self,
        feature_set: Union[dict, mlrun.common.schemas.FeatureSet],
        name=None,
        project="",
        tag=None,
        uid=None,
        versioned=True,
    ):
        pass

    @abstractmethod
    def patch_feature_set(
        self,
        name,
        feature_set: dict,
        project="",
        tag=None,
        uid=None,
        patch_mode: Union[
            str, mlrun.common.schemas.PatchMode
        ] = mlrun.common.schemas.PatchMode.replace,
    ):
        pass

    @abstractmethod
    def delete_feature_set(self, name, project="", tag=None, uid=None):
        pass

    @abstractmethod
    def create_feature_vector(
        self,
        feature_vector: Union[dict, mlrun.common.schemas.FeatureVector],
        project="",
        versioned=True,
    ) -> dict:
        pass

    @abstractmethod
    def get_feature_vector(
        self, name: str, project: str = "", tag: str = None, uid: str = None
    ) -> dict:
        pass

    @abstractmethod
    def list_feature_vectors(
        self,
        project: str = "",
        name: str = None,
        tag: str = None,
        state: str = None,
        labels: list[str] = None,
        partition_by: Union[
            mlrun.common.schemas.FeatureStorePartitionByField, str
        ] = None,
        rows_per_partition: int = 1,
        partition_sort_by: Union[mlrun.common.schemas.SortField, str] = None,
        partition_order: Union[
            mlrun.common.schemas.OrderType, str
        ] = mlrun.common.schemas.OrderType.desc,
    ) -> list[dict]:
        pass

    @abstractmethod
    def store_feature_vector(
        self,
        feature_vector: Union[dict, mlrun.common.schemas.FeatureVector],
        name=None,
        project="",
        tag=None,
        uid=None,
        versioned=True,
    ):
        pass

    @abstractmethod
    def patch_feature_vector(
        self,
        name,
        feature_vector_update: dict,
        project="",
        tag=None,
        uid=None,
        patch_mode: Union[
            str, mlrun.common.schemas.PatchMode
        ] = mlrun.common.schemas.PatchMode.replace,
    ):
        pass

    @abstractmethod
    def delete_feature_vector(self, name, project="", tag=None, uid=None):
        pass

    @abstractmethod
    def get_pipeline(
        self,
        run_id: str,
        namespace: str = None,
        timeout: int = 30,
        format_: Union[
            str, mlrun.common.schemas.PipelinesFormat
        ] = mlrun.common.schemas.PipelinesFormat.summary,
        project: str = None,
    ):
        pass

    @abstractmethod
    def list_pipelines(
        self,
        project: str,
        namespace: str = None,
        sort_by: str = "",
        page_token: str = "",
        filter_: str = "",
        format_: Union[
            str, mlrun.common.schemas.PipelinesFormat
        ] = mlrun.common.schemas.PipelinesFormat.metadata_only,
        page_size: int = None,
    ) -> mlrun.common.schemas.PipelinesOutput:
        pass

    @abstractmethod
    def create_project_secrets(
        self,
        project: str,
        provider: Union[
            str, mlrun.common.schemas.SecretProviderName
        ] = mlrun.common.schemas.SecretProviderName.kubernetes,
        secrets: dict = None,
    ):
        pass

    @abstractmethod
    def list_project_secrets(
        self,
        project: str,
        token: str,
        provider: Union[
            str, mlrun.common.schemas.SecretProviderName
        ] = mlrun.common.schemas.SecretProviderName.kubernetes,
        secrets: list[str] = None,
    ) -> mlrun.common.schemas.SecretsData:
        pass

    @abstractmethod
    def list_project_secret_keys(
        self,
        project: str,
        provider: Union[
            str, mlrun.common.schemas.SecretProviderName
        ] = mlrun.common.schemas.SecretProviderName.kubernetes,
        token: str = None,
    ) -> mlrun.common.schemas.SecretKeysData:
        pass

    @abstractmethod
    def delete_project_secrets(
        self,
        project: str,
        provider: Union[
            str, mlrun.common.schemas.SecretProviderName
        ] = mlrun.common.schemas.SecretProviderName.kubernetes,
        secrets: list[str] = None,
    ):
        pass

    @abstractmethod
    def create_user_secrets(
        self,
        user: str,
        provider: Union[
            str, mlrun.common.schemas.SecretProviderName
        ] = mlrun.common.schemas.SecretProviderName.vault,
        secrets: dict = None,
    ):
        pass

    @abstractmethod
    def create_model_endpoint(
        self,
        project: str,
        endpoint_id: str,
        model_endpoint: Union[
            mlrun.model_monitoring.model_endpoint.ModelEndpoint, dict
        ],
    ):
        pass

    @abstractmethod
    def delete_model_endpoint(
        self,
        project: str,
        endpoint_id: str,
    ):
        pass

    @abstractmethod
    def list_model_endpoints(
        self,
        project: str,
        model: Optional[str] = None,
        function: Optional[str] = None,
        labels: list[str] = None,
        start: str = "now-1h",
        end: str = "now",
        metrics: Optional[list[str]] = None,
    ):
        pass

    @abstractmethod
    def get_model_endpoint(
        self,
        project: str,
        endpoint_id: str,
        start: Optional[str] = None,
        end: Optional[str] = None,
        metrics: Optional[list[str]] = None,
        features: bool = False,
    ):
        pass

    @abstractmethod
    def patch_model_endpoint(
        self,
        project: str,
        endpoint_id: str,
        attributes: dict,
    ):
        pass

    @abstractmethod
    def create_hub_source(
        self, source: Union[dict, mlrun.common.schemas.IndexedHubSource]
    ):
        pass

    @abstractmethod
    def store_hub_source(
        self,
        source_name: str,
        source: Union[dict, mlrun.common.schemas.IndexedHubSource],
    ):
        pass

    @abstractmethod
    def list_hub_sources(
        self,
        item_name: Optional[str] = None,
        tag: Optional[str] = None,
        version: Optional[str] = None,
    ):
        pass

    @abstractmethod
    def get_hub_source(self, source_name: str):
        pass

    @abstractmethod
    def delete_hub_source(self, source_name: str):
        pass

    @abstractmethod
    def get_hub_catalog(
        self,
        source_name: str,
        version: str = None,
        tag: str = None,
        force_refresh: bool = False,
    ):
        pass

    @abstractmethod
    def get_hub_item(
        self,
        source_name: str,
        item_name: str,
        version: str = None,
        tag: str = "latest",
        force_refresh: bool = False,
    ):
        pass

    @abstractmethod
    def verify_authorization(
        self,
        authorization_verification_input: mlrun.common.schemas.AuthorizationVerificationInput,
    ):
        pass

    def get_builder_status(
        self,
        func: "mlrun.runtimes.BaseRuntime",
        offset: int = 0,
        logs: bool = True,
        last_log_timestamp: float = 0.0,
        verbose: bool = False,
    ):
        pass

    def set_run_notifications(
        self,
        project: str,
        runs: list[mlrun.model.RunObject],
        notifications: list[mlrun.model.Notification],
    ):
        pass

    def store_run_notifications(
        self,
        notification_objects: list[mlrun.model.Notification],
        run_uid: str,
        project: str = None,
        mask_params: bool = True,
    ):
        pass

    def get_log_size(self, uid, project=""):
        pass

    def watch_log(self, uid, project="", watch=True, offset=0):
        pass

    def get_datastore_profile(
        self, name: str, project: str
    ) -> Optional[mlrun.common.schemas.DatastoreProfile]:
        pass

    def delete_datastore_profile(
        self, name: str, project: str
    ) -> mlrun.common.schemas.DatastoreProfile:
        pass

    def list_datastore_profiles(
        self, project: str
    ) -> list[mlrun.common.schemas.DatastoreProfile]:
        pass

    def store_datastore_profile(
        self, profile: mlrun.common.schemas.DatastoreProfile, project: str
    ):
        pass

    def function_status(self, project, name, kind, selector):
        pass

    def start_function(
        self, func_url: str = None, function: "mlrun.runtimes.BaseRuntime" = None
    ):
        pass

<<<<<<< HEAD
    def enable_model_monitoring(
        self,
        project: str,
        base_period: int = 10,
        image: str = "mlrun/mlrun",
    ):
        pass

    def update_model_monitoring_controller(
        self,
        project: str,
        base_period: int = 10,
        image: str = "mlrun/mlrun",
    ):
=======
    def submit_workflow(
        self,
        project: str,
        name: str,
        workflow_spec: Union[
            "mlrun.projects.pipelines.WorkflowSpec",
            "mlrun.common.schemas.WorkflowSpec",
            dict,
        ],
        arguments: Optional[dict] = None,
        artifact_path: Optional[str] = None,
        source: Optional[str] = None,
        run_name: Optional[str] = None,
        namespace: Optional[str] = None,
        notifications: list["mlrun.model.Notification"] = None,
    ) -> "mlrun.common.schemas.WorkflowResponse":
>>>>>>> 4f7e3b85
        pass<|MERGE_RESOLUTION|>--- conflicted
+++ resolved
@@ -675,39 +675,4 @@
     def start_function(
         self, func_url: str = None, function: "mlrun.runtimes.BaseRuntime" = None
     ):
-        pass
-
-<<<<<<< HEAD
-    def enable_model_monitoring(
-        self,
-        project: str,
-        base_period: int = 10,
-        image: str = "mlrun/mlrun",
-    ):
-        pass
-
-    def update_model_monitoring_controller(
-        self,
-        project: str,
-        base_period: int = 10,
-        image: str = "mlrun/mlrun",
-    ):
-=======
-    def submit_workflow(
-        self,
-        project: str,
-        name: str,
-        workflow_spec: Union[
-            "mlrun.projects.pipelines.WorkflowSpec",
-            "mlrun.common.schemas.WorkflowSpec",
-            dict,
-        ],
-        arguments: Optional[dict] = None,
-        artifact_path: Optional[str] = None,
-        source: Optional[str] = None,
-        run_name: Optional[str] = None,
-        namespace: Optional[str] = None,
-        notifications: list["mlrun.model.Notification"] = None,
-    ) -> "mlrun.common.schemas.WorkflowResponse":
->>>>>>> 4f7e3b85
         pass