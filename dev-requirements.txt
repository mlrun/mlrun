--- conflicted
+++ resolved
@@ -3,11 +3,7 @@
 build~=1.0
 
 # formatting & linting
-<<<<<<< HEAD
-ruff==0.3.0
-=======
 ruff==0.4.2
->>>>>>> 7034459d
 import-linter~=2.0
 
 # testing
