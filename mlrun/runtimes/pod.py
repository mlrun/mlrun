# Copyright 2018 Iguazio
#
# Licensed under the Apache License, Version 2.0 (the "License");
# you may not use this file except in compliance with the License.
# You may obtain a copy of the License at
#
#   http://www.apache.org/licenses/LICENSE-2.0
#
# Unless required by applicable law or agreed to in writing, software
# distributed under the License is distributed on an "AS IS" BASIS,
# WITHOUT WARRANTIES OR CONDITIONS OF ANY KIND, either express or implied.
# See the License for the specific language governing permissions and
# limitations under the License.

import uuid
from copy import deepcopy

from kubernetes import client
from kfp.dsl import ContainerOp

from .utils import apply_kfp, set_named_item, get_item_name, get_resource_labels
from ..utils import normalize_name, update_in
from .base import BaseRuntime, FunctionSpec


class KubeResourceSpec(FunctionSpec):
    def __init__(
        self,
        command=None,
        args=None,
        image=None,
        mode=None,
        volumes=None,
        volume_mounts=None,
        env=None,
        resources=None,
        default_handler=None,
        entry_points=None,
        description=None,
        workdir=None,
        replicas=None,
        image_pull_policy=None,
        service_account=None,
        build=None,
        image_pull_secret=None,
    ):
        super().__init__(
            command=command,
            args=args,
            image=image,
            mode=mode,
            build=build,
            entry_points=entry_points,
            description=description,
            workdir=workdir,
            default_handler=default_handler,
        )
        self._volumes = {}
        self._volume_mounts = {}
        self.volumes = volumes or []
        self.volume_mounts = volume_mounts or []
        self.env = env or []
        self.resources = resources or {}
        self.replicas = replicas
        self.image_pull_policy = image_pull_policy
        self.service_account = service_account
        self.image_pull_secret = image_pull_secret

    @property
    def volumes(self) -> list:
        return list(self._volumes.values())

    @volumes.setter
    def volumes(self, volumes):
        self._volumes = {}
        if volumes:
            for vol in volumes:
                set_named_item(self._volumes, vol)

    @property
    def volume_mounts(self) -> list:
        return list(self._volume_mounts.values())

    @volume_mounts.setter
    def volume_mounts(self, volume_mounts):
        self._volume_mounts = {}
        if volume_mounts:
            for vol in volume_mounts:
                set_named_item(self._volume_mounts, vol)

    def update_vols_and_mounts(self, volumes, volume_mounts):
        if volumes:
            for vol in volumes:
                set_named_item(self._volumes, vol)

        if volume_mounts:
            for vol in volume_mounts:
                set_named_item(self._volume_mounts, vol)


class KubeResource(BaseRuntime):
    kind = 'job'
    _is_nested = True

    def __init__(self, spec=None, metadata=None):
        super().__init__(metadata, spec)
        self._cop = ContainerOp('name', 'image')
        self.verbose = False

    @property
    def spec(self) -> KubeResourceSpec:
        return self._spec

    @spec.setter
    def spec(self, spec):
        self._spec = self._verify_dict(spec, 'spec', KubeResourceSpec)

    def to_dict(self, fields=None, exclude=None, strip=False):
        struct = super().to_dict(fields, exclude, strip=strip)
        api = client.ApiClient()
        struct = api.sanitize_for_serialization(struct)
        if strip:
            spec = struct['spec']
            for attr in ['volumes', 'volume_mounts']:
                if attr in spec:
                    del spec[attr]
            if 'env' in spec and spec['env']:
                for ev in spec['env']:
                    if ev['name'].startswith('V3IO_'):
                        ev['value'] = ''
        return struct

    def apply(self, modify):
        return apply_kfp(modify, self._cop, self)

    def set_env(self, name, value):
        i = 0
        new_var = client.V1EnvVar(name=name, value=value)
        for v in self.spec.env:
            if get_item_name(v) == name:
                self.spec.env[i] = new_var
                return self
            i += 1
        self.spec.env.append(new_var)
        return self

    def set_envs(self, env_vars):
        for name, value in env_vars.items():
            self.set_env(name, value)
        return self

    def gpus(self, gpus, gpu_type='nvidia.com/gpu'):
        update_in(self.spec.resources, ['limits', gpu_type], gpus)

    def with_limits(self, mem=None, cpu=None, gpus=None, gpu_type='nvidia.com/gpu'):
        limits = {}
        if gpus:
            limits[gpu_type] = gpus
        if mem:
            limits['memory'] = mem
        if cpu:
            limits['cpu'] = cpu
        update_in(self.spec.resources, 'limits', limits)

    def with_requests(self, mem=None, cpu=None):
        requests = {}
        if mem:
            requests['memory'] = mem
        if cpu:
            requests['cpu'] = cpu
        update_in(self.spec.resources, 'requests', requests)

    def _get_meta(self, runobj, unique=False):
        namespace = self._get_k8s().resolve_namespace()
        uid = runobj.metadata.uid
<<<<<<< HEAD
        labels = {'mlrun/class': self.kind, 'mlrun/uid': uid}
        new_meta = client.V1ObjectMeta(namespace=namespace, labels=labels)
=======
        labels = get_resource_labels(self, uid)
        new_meta = client.V1ObjectMeta(namespace=namespace,
                                       labels=labels)
>>>>>>> 543352c4

        name = runobj.metadata.name or 'mlrun'
        norm_name = '{}-'.format(normalize_name(name))
        if unique:
            norm_name += uuid.uuid4().hex[:8]
            new_meta.name = norm_name
            runobj.set_label('mlrun/job', norm_name)
        else:
            new_meta.generate_name = norm_name
        return new_meta

    def copy(self):
        self._cop = None
        fn = deepcopy(self)
        self._cop = ContainerOp('name', 'image')
        fn._cop = ContainerOp('name', 'image')
        return fn<|MERGE_RESOLUTION|>--- conflicted
+++ resolved
@@ -173,14 +173,9 @@
     def _get_meta(self, runobj, unique=False):
         namespace = self._get_k8s().resolve_namespace()
         uid = runobj.metadata.uid
-<<<<<<< HEAD
-        labels = {'mlrun/class': self.kind, 'mlrun/uid': uid}
-        new_meta = client.V1ObjectMeta(namespace=namespace, labels=labels)
-=======
         labels = get_resource_labels(self, uid)
         new_meta = client.V1ObjectMeta(namespace=namespace,
                                        labels=labels)
->>>>>>> 543352c4
 
         name = runobj.metadata.name or 'mlrun'
         norm_name = '{}-'.format(normalize_name(name))
