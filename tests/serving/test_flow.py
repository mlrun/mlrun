import pathlib

import pytest
import sqlalchemy.orm

import mlrun
<<<<<<< HEAD
import mlrun.api.db.sqldb.db
from mlrun.serving import GraphContext
=======
from mlrun.serving import GraphContext, V2ModelServer
>>>>>>> c180a6a5
from mlrun.utils import logger

from .demo_states import *  # noqa

try:
    import storey
except Exception:
    pass

engines = [
    "sync",
    "async",
]


def myfunc1(x, context=None):
    assert isinstance(context, GraphContext), "didnt get a valid context"
    return x * 2


def myfunc2(x):
    return x * 2


class Mul(storey.MapClass):
    def __init__(self, **kwargs):
        super().__init__(**kwargs)

    def do(self, event):
        return event * 2


<<<<<<< HEAD
def test_basic_flow(
    db: mlrun.api.db.sqldb.db.SQLDB, db_session: sqlalchemy.orm.Session
):
=======
class ModelTestingClass(V2ModelServer):
    def load(self):
        print("loading")

    def predict(self, request):
        print("predict:", request)
        resp = request["inputs"]
        return resp


def test_basic_flow():
>>>>>>> c180a6a5
    fn = mlrun.new_function("tests", kind="serving")
    graph = fn.set_topology("flow", engine="sync")
    graph.add_step(name="s1", class_name="Chain")
    graph.add_step(name="s2", class_name="Chain", after="$prev")
    graph.add_step(name="s3", class_name="Chain", after="$prev")

    server = fn.to_mock_server()
    # graph.plot("flow.png")
    print("\nFlow1:\n", graph.to_yaml())
    resp = server.test(body=[])
    assert resp == ["s1", "s2", "s3"], "flow1 result is incorrect"

    graph = fn.set_topology("flow", exist_ok=True, engine="sync")
    graph.add_step(name="s2", class_name="Chain")
    graph.add_step(
        name="s1", class_name="Chain", before="s2"
    )  # should place s1 first and s2 after it
    graph.add_step(name="s3", class_name="Chain", after="s2")

    server = fn.to_mock_server()
    logger.info(f"flow: {graph.to_yaml()}")
    resp = server.test(body=[])
    assert resp == ["s1", "s2", "s3"], "flow2 result is incorrect"

    graph = fn.set_topology("flow", exist_ok=True, engine="sync")
    graph.add_step(name="s1", class_name="Chain")
    graph.add_step(name="s3", class_name="Chain", after="$prev")
    graph.add_step(name="s2", class_name="Chain", after="s1", before="s3")

    server = fn.to_mock_server()
    logger.info(f"flow: {graph.to_yaml()}")
    resp = server.test(body=[])
    assert resp == ["s1", "s2", "s3"], "flow3 result is incorrect"


@pytest.mark.parametrize("engine", engines)
def test_handler(
    engine, db: mlrun.api.db.sqldb.db.SQLDB, db_session: sqlalchemy.orm.Session
):
    fn = mlrun.new_function("tests", kind="serving")
    graph = fn.set_topology("flow", engine=engine)
    graph.to(name="s1", handler="(event + 1)").to(name="s2", handler="json.dumps")
    if engine == "async":
        graph["s2"].respond()

    server = fn.to_mock_server()
    resp = server.test(body=5)
    if engine == "async":
        server.wait_for_completion()
    # the json.dumps converts the 6 to "6" (string)
    assert resp == "6", f"got unexpected result {resp}"


def test_handler_with_context(
    db: mlrun.api.db.sqldb.db.SQLDB, db_session: sqlalchemy.orm.Session
):
    fn = mlrun.new_function("tests", kind="serving")
    graph = fn.set_topology("flow", engine="sync")
    graph.to(name="s1", handler=myfunc1).to(name="s2", handler=myfunc2).to(
        name="s3", handler=myfunc1
    )
    server = fn.to_mock_server()
    resp = server.test(body=5)
    # expext 5 * 2 * 2 * 2 = 40
    assert resp == 40, f"got unexpected result {resp}"


def test_init_class(
    db: mlrun.api.db.sqldb.db.SQLDB, db_session: sqlalchemy.orm.Session
):
    fn = mlrun.new_function("tests", kind="serving")
    graph = fn.set_topology("flow", engine="sync")
    graph.to(name="s1", class_name="Echo").to(name="s2", class_name="RespName")

    server = fn.to_mock_server()
    resp = server.test(body=5)
    assert resp == [5, "s2"], f"got unexpected result {resp}"


def test_on_error(db: mlrun.api.db.sqldb.db.SQLDB, db_session: sqlalchemy.orm.Session):
    fn = mlrun.new_function("tests", kind="serving")
    graph = fn.set_topology("flow", engine="sync")
    graph.add_step(name="s1", class_name="Chain")
    graph.add_step(name="raiser", class_name="Raiser", after="$prev").error_handler(
        "catch"
    )
    graph.add_step(name="s3", class_name="Chain", after="$prev")
    graph.add_step(name="catch", class_name="EchoError").full_event = True

    server = fn.to_mock_server()
    logger.info(f"flow: {graph.to_yaml()}")
    resp = server.test(body=[])
    assert resp["error"] and resp["origin_state"] == "raiser", "error wasnt caught"


def return_type(event):
    return event.__class__.__name__


def test_content_type(
    db: mlrun.api.db.sqldb.db.SQLDB, db_session: sqlalchemy.orm.Session
):
    fn = mlrun.new_function("tests", kind="serving")
    graph = fn.set_topology("flow", engine="sync")
    graph.to(name="totype", handler=return_type)
    server = fn.to_mock_server()

    # test that we json.load() when the content type is json
    resp = server.test(body={"a": 1})
    assert resp == "dict", "invalid type"
    resp = server.test(body="[1,2]")
    assert resp == "list", "did not load json on no type"
    resp = server.test(body={"a": 1}, content_type="application/json")
    assert resp == "dict", "invalid type, should keep dict"
    resp = server.test(body="[1,2]", content_type="application/json")
    assert resp == "list", "did not load json"
    resp = server.test(body="[1,2]", content_type="application/text")
    assert resp == "str", "did not keep as string"
    resp = server.test(body="xx [1,2]")
    assert resp == "str", "did not keep as string"
    resp = server.test(body="xx [1,2]", content_type="application/json", silent=True)
    assert resp.status_code == 400, "did not fail on bad json"

    # test the use of default content type
    fn = mlrun.new_function("tests", kind="serving")
    fn.spec.default_content_type = "application/json"
    graph = fn.set_topology("flow", engine="sync")
    graph.to(name="totype", handler=return_type)

    server = fn.to_mock_server()
    resp = server.test(body="[1,2]")
    assert resp == "list", "did not load json"


def test_add_model(db: mlrun.api.db.sqldb.db.SQLDB, db_session: sqlalchemy.orm.Session):
    fn = mlrun.new_function("tests", kind="serving")
    graph = fn.set_topology("flow", engine="sync")
    graph.to("Echo", "e1").to("Echo", "e2")
    try:
        # should fail, we dont have a router
        fn.add_model("m1", class_name="ModelTestingClass", model_path=".")
        assert True, "add_model did not fail without router"
    except Exception:
        pass

    # model should be added to the one (and only) router
    fn = mlrun.new_function("tests", kind="serving")
    graph = fn.set_topology("flow", engine="sync")
    graph.to("Echo", "e1").to("*", "router").to("Echo", "e2")
    fn.add_model("m1", class_name="ModelTestingClass", model_path=".")
    print(graph.to_yaml())

    assert "m1" in graph["router"].routes, "model was not added to router"

    # model is added to the specified router (by name)
    fn = mlrun.new_function("tests", kind="serving")
    graph = fn.set_topology("flow", engine="sync")
    graph.to("Echo", "e1").to("*", "r1").to("Echo", "e2").to("*", "r2")
    fn.add_model("m1", class_name="ModelTestingClass", model_path=".", router_step="r2")
    print(graph.to_yaml())

    assert "m1" in graph["r2"].routes, "model was not added to proper router"


def test_multi_function():
    # model is added to the specified router (by name)
    fn = mlrun.new_function("tests", kind="serving")
    graph = fn.set_topology("flow", engine="sync")
    graph.to("Echo", "e1").to("$queue", "q1", path="").to("*", "r1", function="f2").to(
        "Echo", "e2", function="f2"
    )
    fn.add_model("m1", class_name="ModelTestingClass", model_path=".")

    # start from root function
    server = fn.to_mock_server()
    resp = server.test("/v2/models/m1/infer", body={"inputs": [5]})
    server.wait_for_completion()
    print(resp)
    assert resp["outputs"] == [5], "wrong output"

    # start from 2nd function
    server = fn.to_mock_server(current_function="f2")
    resp = server.test(body={"inputs": [5]})
    server.wait_for_completion()
    print(resp)
    assert resp["outputs"] == [5], "wrong output"


path_control_tests = {"handler": (myfunc2, None), "class": (None, "Mul")}


@pytest.mark.parametrize("test_type", path_control_tests.keys())
@pytest.mark.parametrize("engine", engines)
def test_path_control(
    engine,
    test_type,
    db: mlrun.api.db.sqldb.db.SQLDB,
    db_session: sqlalchemy.orm.Session,
):
    function = mlrun.new_function("test", kind="serving")
    flow = function.set_topology("flow", engine=engine)

    handler, class_name = path_control_tests[test_type]

    # function input will be event["x"] and result will be written to event["y"]["z"]
    flow.to(
        class_name, handler=handler, name="x2", input_path="x", result_path="y.z"
    ).respond()

    server = function.to_mock_server()
    resp = server.test(body={"x": 5})
    server.wait_for_completion()
    # expect y.z = x * 2 = 10
    assert resp == {"x": 5, "y": {"z": 10}}, "wrong resp"


def test_path_control_routers(
    db: mlrun.api.db.sqldb.db.SQLDB, db_session: sqlalchemy.orm.Session
):
    function = mlrun.new_function("tests", kind="serving")
    graph = function.set_topology("flow", engine="async")
    graph.to(name="s1", class_name="Echo").to(
        "*", name="r1", input_path="x", result_path="y"
    ).to(name="s3", class_name="Echo").respond()
    function.add_model("m1", class_name="ModelClass", model_path=".")
    logger.info(graph.to_yaml())
    server = function.to_mock_server()

    resp = server.test("/v2/models/m1/infer", body={"x": {"inputs": [5]}})
    server.wait_for_completion()
    print(resp)
    assert resp["y"]["outputs"] == 5, "wrong output"

    function = mlrun.new_function("tests", kind="serving")
    graph = function.set_topology("flow", engine="sync")
    graph.to(name="s1", class_name="Echo").to(
        "*mlrun.serving.routers.VotingEnsemble",
        name="r1",
        input_path="x",
        result_path="y",
        vote_type="regression",
    ).to(name="s3", class_name="Echo").respond()
    function.add_model("m1", class_name="ModelClassList", model_path=".", multiplier=10)
    function.add_model("m2", class_name="ModelClassList", model_path=".", multiplier=20)
    logger.info(graph.to_yaml())
    server = function.to_mock_server()

    resp = server.test("/v2/models/infer", body={"x": {"inputs": [[5]]}})
    server.wait_for_completion()
    # expect avg of (5*10) and (5*20) = 75
    assert resp["y"]["outputs"] == [75], "wrong output"


def test_to_dict():
    from mlrun.serving.remote import RemoteStep

    rs = RemoteStep(
        name="remote_echo",
        url="/url",
        method="GET",
        input_path="req",
        result_path="resp",
        retries=4,
    )

    assert rs.to_dict() == {
        "name": "remote_echo",
        "class_args": {
            "method": "GET",
            "return_json": True,
            "url": "/url",
            "retries": 4,
        },
        "class_name": "mlrun.serving.remote.RemoteStep",
        "input_path": "req",
        "result_path": "resp",
    }, "unexpected serialization"

    ms = V2ModelServer(name="ms", model_path="./xx", multiplier=7)
    assert ms.to_dict() == {
        "class_args": {"model_path": "./xx", "multiplier": 7, "protocol": "v2"},
        "class_name": "mlrun.serving.v2_serving.V2ModelServer",
        "name": "ms",
    }, "unexpected serialization"


def test_module_load():
    # test that the functions and classes are imported automatically from the function code
    function_path = str(pathlib.Path(__file__).parent / "assets" / "myfunc.py")

    def check_function(name, fn):
        graph = fn.set_topology("flow", engine="sync")
        graph.to(name="s1", class_name="Mycls").to(name="s2", handler="myhand")

        server = fn.to_mock_server()
        resp = server.test(body=5)
        # result should be 5 * 2 * 2 = 20
        assert resp == 20, f"got unexpected result {resp} with {name}"

    check_function(
        "code_to_function",
        mlrun.code_to_function("test1", filename=function_path, kind="serving"),
    )
    check_function(
        "new_function",
        mlrun.new_function("test2", command=function_path, kind="serving"),
    )


def test_missing_functions():
    function = mlrun.new_function("tests", kind="serving")
    graph = function.set_topology("flow", engine="async")
    graph.to(name="s1", class_name="Echo").to(
        name="s2", class_name="Echo", function="child_func"
    )
    with pytest.raises(
        mlrun.errors.MLRunInvalidArgumentError, match=r"function child_func*"
    ):
        function.deploy()<|MERGE_RESOLUTION|>--- conflicted
+++ resolved
@@ -4,12 +4,8 @@
 import sqlalchemy.orm
 
 import mlrun
-<<<<<<< HEAD
+from mlrun.serving import GraphContext, V2ModelServer
 import mlrun.api.db.sqldb.db
-from mlrun.serving import GraphContext
-=======
-from mlrun.serving import GraphContext, V2ModelServer
->>>>>>> c180a6a5
 from mlrun.utils import logger
 
 from .demo_states import *  # noqa
@@ -42,11 +38,6 @@
         return event * 2
 
 
-<<<<<<< HEAD
-def test_basic_flow(
-    db: mlrun.api.db.sqldb.db.SQLDB, db_session: sqlalchemy.orm.Session
-):
-=======
 class ModelTestingClass(V2ModelServer):
     def load(self):
         print("loading")
@@ -57,8 +48,9 @@
         return resp
 
 
-def test_basic_flow():
->>>>>>> c180a6a5
+def test_basic_flow(
+        db: mlrun.api.db.sqldb.db.SQLDB, db_session: sqlalchemy.orm.Session
+):
     fn = mlrun.new_function("tests", kind="serving")
     graph = fn.set_topology("flow", engine="sync")
     graph.add_step(name="s1", class_name="Chain")
