--- conflicted
+++ resolved
@@ -511,10 +511,6 @@
         # when the user is working in CE environment and has not provided any stream path.
         "default_http_sink": "http://nuclio-{project}-model-monitoring-stream.{namespace}.svc.cluster.local:8080",
         "default_http_sink_app": "http://nuclio-{project}-{application_name}.{namespace}.svc.cluster.local:8080",
-<<<<<<< HEAD
-        "batch_processing_function_branch": "master",
-=======
->>>>>>> 7034459d
         "parquet_batching_max_events": 10_000,
         "parquet_batching_timeout_secs": timedelta(minutes=1).total_seconds(),
         # See mlrun.model_monitoring.db.stores.ObjectStoreFactory for available options
@@ -694,13 +690,10 @@
         "access_key": "",
     },
     "grafana_url": "",
-<<<<<<< HEAD
-=======
     "alerts": {
         # supported modes: "enabled", "disabled".
         "mode": "enabled"
     },
->>>>>>> 7034459d
     "auth_with_client_id": {
         "enabled": False,
         "request_timeout": 5,
@@ -1094,11 +1087,7 @@
         kind: str = "",
         target: str = "online",
         artifact_path: str = None,
-<<<<<<< HEAD
-        application_name: str = None,
-=======
         function_name: str = None,
->>>>>>> 7034459d
     ) -> typing.Union[str, list[str]]:
         """Get the full path from the configuration based on the provided project and kind.
 
@@ -1154,25 +1143,6 @@
                     project=project,
                     kind=kind,
                 )
-<<<<<<< HEAD
-            elif kind == "stream":  # return list for mlrun<1.6.3 BC
-                return [
-                    mlrun.mlconf.model_endpoint_monitoring.store_prefixes.default.format(
-                        project=project,
-                        kind=kind,
-                    ),  # old stream uri (pipelines) for BC ML-6043
-                    mlrun.mlconf.model_endpoint_monitoring.store_prefixes.user_space.format(
-                        project=project,
-                        kind=kind,
-                    ),  # new stream uri (projects)
-                ]
-            else:
-                return mlrun.mlconf.model_endpoint_monitoring.store_prefixes.default.format(
-                    project=project,
-                    kind=kind,
-                )
-=======
->>>>>>> 7034459d
 
         # Get the current offline path from the configuration
         file_path = mlrun.mlconf.model_endpoint_monitoring.offline_storage_path.format(
