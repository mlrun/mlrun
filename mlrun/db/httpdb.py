# Copyright 2018 Iguazio
#
# Licensed under the Apache License, Version 2.0 (the "License");
# you may not use this file except in compliance with the License.
# You may obtain a copy of the License at
#
#   http://www.apache.org/licenses/LICENSE-2.0
#
# Unless required by applicable law or agreed to in writing, software
# distributed under the License is distributed on an "AS IS" BASIS,
# WITHOUT WARRANTIES OR CONDITIONS OF ANY KIND, either express or implied.
# See the License for the specific language governing permissions and
# limitations under the License.

import json
import tempfile
import time
from datetime import datetime
from os import path, remove, environ
from typing import List, Dict, Union

import kfp
import requests
<<<<<<< HEAD
=======
import semver
>>>>>>> 6ff63b54
from requests.adapters import HTTPAdapter
from requests.packages.urllib3.util.retry import Retry

import mlrun
from mlrun.api import schemas
from mlrun.errors import MLRunInvalidArgumentError
from .base import RunDBError, RunDBInterface
from ..config import config
from ..lists import RunList, ArtifactList
from ..utils import dict_to_json, logger, new_pipe_meta, datetime_to_iso

default_project = config.default_project

_artifact_keys = [
    "format",
    "inline",
    "key",
    "src_path",
    "target_path",
    "viewer",
]


def bool2str(val):
    return "yes" if val else "no"


http_adapter = HTTPAdapter(
    max_retries=Retry(total=3, backoff_factor=1, status_forcelist=[500, 502, 503, 504])
)


class HTTPRunDB(RunDBInterface):
    kind = "http"

    def __init__(self, base_url, user="", password="", token=""):
        self.base_url = base_url
        self.user = user
        self.password = password
        self.token = token
        self.server_version = ""
        self.session = None

    def __repr__(self):
        cls = self.__class__.__name__
        return f"{cls}({self.base_url!r})"

    def api_call(
        self,
        method,
        path,
        error=None,
        params=None,
        body=None,
        json=None,
        headers=None,
        timeout=20,
    ):
        url = f"{self.base_url}/api/{path}"
        kw = {
            key: value
            for key, value in (
                ("params", params),
                ("data", body),
                ("json", json),
                ("headers", headers),
            )
            if value is not None
        }

        if self.user:
            kw["auth"] = (self.user, self.password)
        elif self.token:
            kw["headers"] = {"Authorization": "Bearer " + self.token}

        if not self.session:
            self.session = requests.Session()
            self.session.mount("http://", http_adapter)
            self.session.mount("https://", http_adapter)

        try:
            resp = self.session.request(
                method, url, timeout=timeout, verify=False, **kw
            )
        except requests.RequestException as err:
            error = error or "{} {}, error: {}".format(method, url, err)
            raise RunDBError(error) from err

        if not resp.ok:
            if resp.content:
                try:
                    data = resp.json()
                    reason = data.get("detail", {}).get("reason", "")
                except Exception:
                    reason = ""
            if reason:
                error = error or "{} {}, error: {}".format(method, url, reason)
                raise RunDBError(error)

            try:
                resp.raise_for_status()
            except requests.RequestException as err:
                error = error or "{} {}, error: {}".format(method, url, err)
                raise RunDBError(error) from err

        return resp

    def _path_of(self, prefix, project, uid):
        project = project or default_project
        return f"{prefix}/{project}/{uid}"

    def connect(self, secrets=None):
        resp = self.api_call("GET", "healthz", timeout=5)
        try:
            server_cfg = resp.json()
            self.server_version = server_cfg["version"]
            self._validate_version_compatibility(self.server_version, config.version)
            if (
                "namespace" in server_cfg
                and server_cfg["namespace"] != config.namespace
            ):
                logger.warning(
                    "warning!, server ({}) and client ({}) namespace dont match".format(
                        server_cfg["namespace"], config.namespace
                    )
                )

            # get defaults from remote server
            config.remote_host = config.remote_host or server_cfg.get("remote_host")
            config.mpijob_crd_version = config.mpijob_crd_version or server_cfg.get(
                "mpijob_crd_version"
            )
            config.ui_url = config.ui_url or server_cfg.get("ui_url")
            config.artifact_path = config.artifact_path or server_cfg.get(
                "artifact_path"
            )
            if (
                "docker_registry" in server_cfg
                and "DEFAULT_DOCKER_REGISTRY" not in environ
            ):
                environ["DEFAULT_DOCKER_REGISTRY"] = server_cfg["docker_registry"]

        except Exception:
            pass
        return self

    def store_log(self, uid, project="", body=None, append=False):
        if not body:
            return

        path = self._path_of("log", project, uid)
        params = {"append": bool2str(append)}
        error = f"store log {project}/{uid}"
        self.api_call("POST", path, error, params, body)

    def get_log(self, uid, project="", offset=0, size=-1):
        params = {"offset": offset, "size": size}
        path = self._path_of("log", project, uid)
        error = f"get log {project}/{uid}"
        resp = self.api_call("GET", path, error, params=params)
        if resp.headers:
            state = resp.headers.get("x-mlrun-run-state", "")
            return state.lower(), resp.content

        return "unknown", resp.content

    def watch_log(self, uid, project="", watch=True, offset=0):
        state, text = self.get_log(uid, project, offset=offset)
        if text:
            print(text.decode())
        if watch:
            nil_resp = 0
            while state in ["pending", "running"]:
                offset += len(text)
                if nil_resp < 3:
                    time.sleep(3)
                else:
                    time.sleep(10)
                state, text = self.get_log(uid, project, offset=offset)
                if text:
                    nil_resp = 0
                    print(text.decode(), end="")
                else:
                    nil_resp += 1

        return state

    def store_run(self, struct, uid, project="", iter=0):
        path = self._path_of("run", project, uid)
        params = {"iter": iter}
        error = f"store run {project}/{uid}"
        body = _as_json(struct)
        self.api_call("POST", path, error, params=params, body=body)

    def update_run(self, updates: dict, uid, project="", iter=0):
        path = self._path_of("run", project, uid)
        params = {"iter": iter}
        error = f"update run {project}/{uid}"
        body = _as_json(updates)
        self.api_call("PATCH", path, error, params=params, body=body)

    def read_run(self, uid, project="", iter=0):
        path = self._path_of("run", project, uid)
        params = {"iter": iter}
        error = f"get run {project}/{uid}"
        resp = self.api_call("GET", path, error, params=params)
        return resp.json()["data"]

    def del_run(self, uid, project="", iter=0):
        path = self._path_of("run", project, uid)
        params = {"iter": iter}
        error = f"del run {project}/{uid}"
        self.api_call("DELETE", path, error, params=params)

    def list_runs(
        self,
        name=None,
        uid=None,
        project=None,
        labels=None,
        state=None,
        sort=True,
        last=0,
        iter=False,
        start_time_from: datetime = None,
        start_time_to: datetime = None,
        last_update_time_from: datetime = None,
        last_update_time_to: datetime = None,
    ):

        project = project or default_project
        params = {
            "name": name,
            "uid": uid,
            "project": project,
            "label": labels or [],
            "state": state,
            "sort": bool2str(sort),
            "iter": bool2str(iter),
            "start_time_from": datetime_to_iso(start_time_from),
            "start_time_to": datetime_to_iso(start_time_to),
            "last_update_time_from": datetime_to_iso(last_update_time_from),
            "last_update_time_to": datetime_to_iso(last_update_time_to),
        }
        error = "list runs"
        resp = self.api_call("GET", "runs", error, params=params)
        return RunList(resp.json()["runs"])

    def del_runs(self, name=None, project=None, labels=None, state=None, days_ago=0):
        project = project or default_project
        params = {
            "name": name,
            "project": project,
            "label": labels or [],
            "state": state,
            "days_ago": str(days_ago),
        }
        error = "del runs"
        self.api_call("DELETE", "runs", error, params=params)

    def store_artifact(self, key, artifact, uid, iter=None, tag=None, project=""):
        path = self._path_of("artifact", project, uid) + "/" + key
        params = {
            "tag": tag,
        }
        if iter:
            params["iter"] = str(iter)

        error = f"store artifact {project}/{uid}/{key}"

        body = _as_json(artifact)
        self.api_call("POST", path, error, params=params, body=body)

    def read_artifact(self, key, tag=None, iter=None, project=""):
        project = project or default_project
        tag = tag or "latest"
        path = "projects/{}/artifact/{}?tag={}".format(project, key, tag)
        error = f"read artifact {project}/{key}"
        params = {"iter": str(iter)} if iter else {}
        resp = self.api_call("GET", path, error, params=params)
        return resp.json()["data"]

    def del_artifact(self, key, tag=None, project=""):
        path = self._path_of("artifact", project, key)  # TODO: uid?
        params = {
            "key": key,
            "tag": tag,
        }
        error = f"del artifact {project}/{key}"
        self.api_call("DELETE", path, error, params=params)

    def list_artifacts(
        self, name=None, project=None, tag=None, labels=None, since=None, until=None
    ):
        project = project or default_project
        params = {
            "name": name,
            "project": project,
            "tag": tag,
            "label": labels or [],
        }
        error = "list artifacts"
        resp = self.api_call("GET", "artifacts", error, params=params)
        values = ArtifactList(resp.json()["artifacts"])
        values.tag = tag
        return values

    def del_artifacts(self, name=None, project=None, tag=None, labels=None, days_ago=0):
        project = project or default_project
        params = {
            "name": name,
            "project": project,
            "tag": tag,
            "label": labels or [],
            "days_ago": str(days_ago),
        }
        error = "del artifacts"
        self.api_call("DELETE", "artifacts", error, params=params)

    def store_function(self, function, name, project="", tag=None, versioned=False):
        params = {"tag": tag, "versioned": versioned}
        project = project or default_project
        path = self._path_of("func", project, name)

        error = f"store function {project}/{name}"
        resp = self.api_call(
            "POST", path, error, params=params, body=json.dumps(function)
        )

        # hash key optional to be backwards compatible to API v<0.4.10 in which it wasn't in the response
        return resp.json().get("hash_key")

    def get_function(self, name, project="", tag=None, hash_key=""):
        params = {"tag": tag, "hash_key": hash_key}
        project = project or default_project
        path = self._path_of("func", project, name)
        error = f"get function {project}/{name}"
        resp = self.api_call("GET", path, error, params=params)
        return resp.json()["func"]

    def delete_function(self, name: str, project: str = ""):
        project = project or default_project
        path = f"projects/{project}/functions/{name}"
        error_message = f"Failed deleting function {project}/{name}"
        self.api_call("DELETE", path, error_message)

    def list_functions(self, name=None, project=None, tag=None, labels=None):
        params = {
            "project": project or default_project,
            "name": name,
            "tag": tag,
            "label": labels or [],
        }
        error = "list functions"
        resp = self.api_call("GET", "funcs", error, params=params)
        return resp.json()["funcs"]

    def list_runtimes(self, label_selector: str = None) -> List:
        params = {"label_selector": label_selector}
        error = "list runtimes"
        resp = self.api_call("GET", "runtimes", error, params=params)
        return resp.json()

    def get_runtime(self, kind: str, label_selector: str = None) -> Dict:
        params = {"label_selector": label_selector}
        path = f"runtimes/{kind}"
        error = f"get runtime {kind}"
        resp = self.api_call("GET", path, error, params=params)
        return resp.json()

    def delete_runtimes(
        self,
        label_selector: str = None,
        force: bool = False,
        grace_period: int = config.runtime_resources_deletion_grace_period,
    ):
        params = {
            "label_selector": label_selector,
            "force": force,
            "grace_period": grace_period,
        }
        error = "delete runtimes"
        self.api_call("DELETE", "runtimes", error, params=params)

    def delete_runtime(
        self,
        kind: str,
        label_selector: str = None,
        force: bool = False,
        grace_period: int = config.runtime_resources_deletion_grace_period,
    ):
        params = {
            "label_selector": label_selector,
            "force": force,
            "grace_period": grace_period,
        }
        path = f"runtimes/{kind}"
        error = f"delete runtime {kind}"
        self.api_call("DELETE", path, error, params=params)

    def delete_runtime_object(
        self,
        kind: str,
        object_id: str,
        label_selector: str = None,
        force: bool = False,
        grace_period: int = config.runtime_resources_deletion_grace_period,
    ):
        params = {
            "label_selector": label_selector,
            "force": force,
            "grace_period": grace_period,
        }
        path = f"runtimes/{kind}/{object_id}"
        error = f"delete runtime object {kind} {object_id}"
        self.api_call("DELETE", path, error, params=params)

    def create_schedule(self, project: str, schedule: schemas.ScheduleInput):
        project = project or default_project
        path = f"projects/{project}/schedules"

        error_message = f"Failed creating schedule {project}/{schedule.name}"
        self.api_call("POST", path, error_message, body=json.dumps(schedule.dict()))

    def update_schedule(
        self, project: str, name: str, schedule: schemas.ScheduleUpdate
    ):
        project = project or default_project
        path = f"projects/{project}/schedules/{name}"

        error_message = f"Failed updating schedule {project}/{name}"
        self.api_call("PUT", path, error_message, body=json.dumps(schedule.dict()))

    def get_schedule(
        self, project: str, name: str, include_last_run: bool = False
    ) -> schemas.ScheduleOutput:
        project = project or default_project
        path = f"projects/{project}/schedules/{name}"
        error_message = f"Failed getting schedule for {project}/{name}"
        resp = self.api_call(
            "GET", path, error_message, params={"include_last_run": include_last_run}
        )
        return schemas.ScheduleOutput(**resp.json())

    def list_schedules(
        self,
        project: str,
        name: str = None,
        kind: schemas.ScheduleKinds = None,
        include_last_run: bool = False,
    ) -> schemas.SchedulesOutput:
        project = project or default_project
        params = {"kind": kind, "name": name, "include_last_run": include_last_run}
        path = f"projects/{project}/schedules"
        error_message = f"Failed listing schedules for {project} ? {kind} {name}"
        resp = self.api_call("GET", path, error_message, params=params)
        return schemas.SchedulesOutput(**resp.json())

    def delete_schedule(self, project: str, name: str):
        project = project or default_project
        path = f"projects/{project}/schedules/{name}"
        error_message = f"Failed deleting schedule {project}/{name}"
        self.api_call("DELETE", path, error_message)

    def invoke_schedule(self, project: str, name: str):
        project = project or default_project
        path = f"projects/{project}/schedules/{name}/invoke"
        error_message = f"Failed invoking schedule {project}/{name}"
        self.api_call("POST", path, error_message)

    def remote_builder(self, func, with_mlrun):
        try:
            req = {"function": func.to_dict(), "with_mlrun": bool2str(with_mlrun)}
            resp = self.api_call("POST", "build/function", json=req)
        except OSError as err:
            logger.error("error submitting build task: {}".format(err))
            raise OSError("error: cannot submit build, {}".format(err))

        if not resp.ok:
            logger.error("bad resp!!\n{}".format(resp.text))
            raise ValueError("bad function run response")

        return resp.json()

    def get_builder_status(
        self, func, offset=0, logs=True, last_log_timestamp=0, verbose=False
    ):
        try:
            params = {
                "name": func.metadata.name,
                "project": func.metadata.project,
                "tag": func.metadata.tag,
                "logs": bool2str(logs),
                "offset": str(offset),
                "last_log_timestamp": str(last_log_timestamp),
                "verbose": bool2str(verbose),
            }
            resp = self.api_call("GET", "build/status", params=params)
        except OSError as err:
            logger.error("error getting build status: {}".format(err))
            raise OSError("error: cannot get build status, {}".format(err))

        if not resp.ok:
            logger.warning("failed resp, {}".format(resp.text))
            raise RunDBError("bad function build response")

        if resp.headers:
            func.status.state = resp.headers.get("x-mlrun-function-status", "")
            last_log_timestamp = float(
                resp.headers.get("x-mlrun-last-timestamp", "0.0")
            )
            if func.kind in mlrun.runtimes.RuntimeKinds.nuclio_runtimes():
                func.status.address = resp.headers.get("x-mlrun-address", "")
                func.status.nuclio_name = resp.headers.get("x-mlrun-name", "")
            else:
                func.status.build_pod = resp.headers.get("builder_pod", "")
                func.spec.image = resp.headers.get("function_image", "")

        text = ""
        if resp.content:
            text = resp.content.decode()
        return text, last_log_timestamp

    def remote_start(self, func_url):
        try:
            req = {"functionUrl": func_url}
            resp = self.api_call(
                "POST",
                "start/function",
                json=req,
                timeout=int(config.submit_timeout) or 60,
            )
        except OSError as err:
            logger.error("error starting function: {}".format(err))
            raise OSError("error: cannot start function, {}".format(err))

        if not resp.ok:
            logger.error("bad resp!!\n{}".format(resp.text))
            raise ValueError("bad function start response")

        return resp.json()["data"]

    def remote_status(self, kind, selector):
        try:
            req = {"kind": kind, "selector": selector}
            resp = self.api_call("POST", "status/function", json=req)
        except OSError as err:
            logger.error("error starting function: {}".format(err))
            raise OSError("error: cannot start function, {}".format(err))

        if not resp.ok:
            logger.error("bad resp!!\n{}".format(resp.text))
            raise ValueError("bad function status response")

        return resp.json()["data"]

    def submit_job(
        self, runspec, schedule: Union[str, schemas.ScheduleCronTrigger] = None
    ):
        try:
            req = {"task": runspec.to_dict()}
            if schedule:
                if isinstance(schedule, schemas.ScheduleCronTrigger):
                    schedule = schedule.dict()
                req["schedule"] = schedule
            timeout = (int(config.submit_timeout) or 120) + 20
            resp = self.api_call("POST", "submit_job", json=req, timeout=timeout)
        except OSError as err:
            logger.error("error submitting task: {}".format(err))
            raise OSError("error: cannot submit task, {}".format(err))

        if not resp.ok:
            logger.error("bad resp!!\n{}".format(resp.text))
            raise ValueError("bad function run response, {}".format(resp.text))

        resp = resp.json()
        return resp["data"]

    def submit_pipeline(
        self,
        pipeline,
        arguments=None,
        experiment=None,
        run=None,
        namespace=None,
        artifact_path=None,
        ops=None,
        ttl=None,
    ):

        if isinstance(pipeline, str):
            pipe_file = pipeline
        else:
            pipe_file = tempfile.mktemp(suffix=".yaml")
            conf = new_pipe_meta(artifact_path, ttl, ops)
            kfp.compiler.Compiler().compile(
                pipeline, pipe_file, type_check=False, pipeline_conf=conf
            )

        if pipe_file.endswith(".yaml"):
            headers = {"content-type": "application/yaml"}
        elif pipe_file.endswith(".zip"):
            headers = {"content-type": "application/zip"}
        else:
            raise ValueError("pipeline file must be .yaml or .zip")
        if arguments:
            if not isinstance(arguments, dict):
                raise ValueError("arguments must be dict type")
            headers["pipeline-arguments"] = str(arguments)

        if not path.isfile(pipe_file):
            raise OSError("file {} doesnt exist".format(pipe_file))
        with open(pipe_file, "rb") as fp:
            data = fp.read()
        if not isinstance(pipeline, str):
            remove(pipe_file)

        try:
            params = {"namespace": namespace, "experiment": experiment, "run": run}
            resp = self.api_call(
                "POST",
                "submit_pipeline",
                params=params,
                timeout=20,
                body=data,
                headers=headers,
            )
        except OSError as err:
            logger.error("error cannot submit pipeline: {}".format(err))
            raise OSError("error: cannot cannot submit pipeline, {}".format(err))

        if not resp.ok:
            logger.error("bad resp!!\n{}".format(resp.text))
            raise ValueError("bad submit pipeline response, {}".format(resp.text))

        resp = resp.json()
        logger.info("submitted pipeline {} id={}".format(resp["name"], resp["id"]))
        return resp["id"]

    def get_pipeline(self, run_id: str, namespace: str = None, timeout: int = 10):

        try:
            query = ""
            if namespace:
                query = "namespace={}".format(namespace)
            resp = self.api_call(
                "GET", "pipelines/{}?{}".format(run_id, query), timeout=timeout
            )
        except OSError as err:
            logger.error("error cannot get pipeline: {}".format(err))
            raise OSError("error: cannot get pipeline, {}".format(err))

        if not resp.ok:
            logger.error("bad resp!!\n{}".format(resp.text))
            raise ValueError("bad get pipeline response, {}".format(resp.text))

        return resp.json()

    def create_feature_set(
        self, feature_set: Union[dict, schemas.FeatureSet], project="", versioned=True
    ) -> schemas.FeatureSet:
        project = project or default_project
        path = f"projects/{project}/feature-sets"
        params = {"versioned": versioned}

        if isinstance(feature_set, schemas.FeatureSet):
            feature_set = feature_set.dict()

        name = feature_set["metadata"]["name"]
        error_message = f"Failed creating feature-set {project}/{name}"
        resp = self.api_call(
            "POST", path, error_message, params=params, body=json.dumps(feature_set),
        )
        return schemas.FeatureSet(**resp.json())

    def get_feature_set(
        self, name: str, project: str = "", tag: str = None, uid: str = None
    ) -> schemas.FeatureSet:
        if uid and tag:
            raise MLRunInvalidArgumentError("both uid and tag were provided")

        project = project or default_project
        reference = uid or tag or "latest"
        path = f"projects/{project}/feature-sets/{name}/references/{reference}"
        error_message = f"Failed retrieving feature-set {project}/{name}"
        resp = self.api_call("GET", path, error_message)
        return schemas.FeatureSet(**resp.json())

    def list_features(
        self,
        project: str,
        name: str = None,
        tag: str = None,
        entities: List[str] = None,
        labels: List[str] = None,
    ) -> schemas.FeaturesOutput:
        project = project or default_project
        params = {
            "name": name,
            "tag": tag,
            "entity": entities or [],
            "label": labels or [],
        }

        path = f"projects/{project}/features"

        error_message = f"Failed listing features, project: {project}, query: {params}"
        resp = self.api_call("GET", path, error_message, params=params)
        return schemas.FeaturesOutput(**resp.json())

    def list_feature_sets(
        self,
        project: str = "",
        name: str = None,
        tag: str = None,
        state: str = None,
        entities: List[str] = None,
        features: List[str] = None,
        labels: List[str] = None,
    ) -> schemas.FeatureSetsOutput:
        project = project or default_project
        params = {
            "name": name,
            "state": state,
            "tag": tag,
            "entity": entities or [],
            "feature": features or [],
            "label": labels or [],
        }

        path = f"projects/{project}/feature-sets"

        error_message = (
            f"Failed listing feature-sets, project: {project}, query: {params}"
        )
        resp = self.api_call("GET", path, error_message, params=params)
        return schemas.FeatureSetsOutput(**resp.json())

    def store_feature_set(
        self,
        name,
        feature_set: Union[dict, schemas.FeatureSet],
        project="",
        tag=None,
        uid=None,
        versioned=True,
    ) -> schemas.FeatureSet:
        if uid and tag:
            raise MLRunInvalidArgumentError("both uid and tag were provided")

        params = {"versioned": versioned}

        if isinstance(feature_set, schemas.FeatureSet):
            feature_set = feature_set.dict()

        project = project or default_project
        reference = uid or tag or "latest"
        path = f"projects/{project}/feature-sets/{name}/references/{reference}"
        error_message = f"Failed storing feature-set {project}/{name}"
        resp = self.api_call(
            "PUT", path, error_message, params=params, body=json.dumps(feature_set)
        )
        return schemas.FeatureSet(**resp.json())

    def patch_feature_set(
        self,
        name,
        feature_set_update: dict,
        project="",
        tag=None,
        uid=None,
        patch_mode: Union[str, schemas.PatchMode] = schemas.PatchMode.replace,
    ):
        if uid and tag:
            raise MLRunInvalidArgumentError("both uid and tag were provided")

        project = project or default_project
        reference = uid or tag or "latest"
        if isinstance(patch_mode, schemas.PatchMode):
            patch_mode = patch_mode.value
        headers = {"x-mlrun-patch-mode": patch_mode}
        path = f"projects/{project}/feature-sets/{name}/references/{reference}"
        error_message = f"Failed updating feature-set {project}/{name}"
        self.api_call(
            "PATCH",
            path,
            error_message,
            body=json.dumps(feature_set_update),
            headers=headers,
        )

    def delete_feature_set(self, name, project=""):
        project = project or default_project
        path = f"projects/{project}/feature-sets/{name}"
        error_message = f"Failed deleting project {name}"
        self.api_call("DELETE", path, error_message)

<<<<<<< HEAD
    def list_projects(
        self, owner: str = None, full: bool = True
    ) -> schemas.ProjectsOutput:
        params = {
            "owner": owner,
            "full": full,
        }

        error_message = f"Failed listing projects, query: {params}"
        response = self.api_call("GET", "projects", error_message, params=params)
        return schemas.ProjectsOutput(**response.json())

    def get_project(self, name: str) -> schemas.Project:
        if not name:
            raise MLRunInvalidArgumentError("Name must be provided")

        path = f"projects/{name}"
        error_message = f"Failed retrieving project {name}"
        response = self.api_call("GET", path, error_message)
        return schemas.Project(**response.json())

    def delete_project(self, name: str):
        path = f"projects/{name}"
        error_message = f"Failed deleting project {name}"
        self.api_call("DELETE", path, error_message)

    def store_project(
        self, name: str, project: Union[dict, mlrun.api.schemas.Project]
    ) -> mlrun.api.schemas.Project:
        path = f"projects/{name}"
        error_message = f"Failed storing project {name}"
        if isinstance(project, mlrun.api.schemas.Project):
            project = project.dict()
        response = self.api_call("PUT", path, error_message, body=json.dumps(project),)
        return schemas.Project(**response.json())

    def patch_project(
        self,
        name: str,
        project: Union[dict, mlrun.api.schemas.ProjectPatch],
        patch_mode: Union[str, schemas.PatchMode] = schemas.PatchMode.replace,
    ) -> mlrun.api.schemas.Project:
        path = f"projects/{name}"
        if isinstance(patch_mode, schemas.PatchMode):
            patch_mode = patch_mode.value
        headers = {"x-mlrun-patch-mode": patch_mode}
        error_message = f"Failed patching project {name}"
        if isinstance(project, mlrun.api.schemas.Project):
            project = project.dict()
        response = self.api_call(
            "PATCH", path, error_message, body=json.dumps(project), headers=headers
        )
        return schemas.Project(**response.json())

    def create_project(
        self, project: Union[dict, mlrun.api.schemas.Project]
    ) -> mlrun.api.schemas.Project:
        if isinstance(project, mlrun.api.schemas.Project):
            project = project.dict()
        error_message = f"Failed creating project {project['name']}"
        response = self.api_call(
            "POST", "projects", error_message, body=json.dumps(project),
        )
        return schemas.Project(**response.json())
=======
    @staticmethod
    def _validate_version_compatibility(server_version, client_version):
        try:
            parsed_server_version = semver.VersionInfo.parse(server_version)
            parsed_client_version = semver.VersionInfo.parse(client_version)
        except ValueError:
            # This will mostly happen in dev scenarios when the version is unstable and such - therefore we're ignoring
            logger.warning(
                "Unable to parse server or client version. Assuming compatible",
                server_version=server_version,
                client_version=client_version,
            )
            return
        if (
            parsed_server_version.major != parsed_client_version.major
            or parsed_server_version.minor != parsed_client_version.minor
        ):
            message = "Server and client versions are incompatible"
            logger.warning(
                message,
                parsed_server_version=parsed_server_version,
                parsed_client_version=parsed_client_version,
            )
            raise mlrun.errors.MLRunIncompatibleVersionError(message)
>>>>>>> 6ff63b54


def _as_json(obj):
    fn = getattr(obj, "to_json", None)
    if fn:
        return fn()
    return dict_to_json(obj)<|MERGE_RESOLUTION|>--- conflicted
+++ resolved
@@ -21,10 +21,7 @@
 
 import kfp
 import requests
-<<<<<<< HEAD
-=======
 import semver
->>>>>>> 6ff63b54
 from requests.adapters import HTTPAdapter
 from requests.packages.urllib3.util.retry import Retry
 
@@ -822,7 +819,6 @@
         error_message = f"Failed deleting project {name}"
         self.api_call("DELETE", path, error_message)
 
-<<<<<<< HEAD
     def list_projects(
         self, owner: str = None, full: bool = True
     ) -> schemas.ProjectsOutput:
@@ -887,7 +883,7 @@
             "POST", "projects", error_message, body=json.dumps(project),
         )
         return schemas.Project(**response.json())
-=======
+
     @staticmethod
     def _validate_version_compatibility(server_version, client_version):
         try:
@@ -912,7 +908,6 @@
                 parsed_client_version=parsed_client_version,
             )
             raise mlrun.errors.MLRunIncompatibleVersionError(message)
->>>>>>> 6ff63b54
 
 
 def _as_json(obj):
