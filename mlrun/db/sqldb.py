# Copyright 2019 Iguazio
#
# Licensed under the Apache License, Version 2.0 (the "License");
# you may not use this file except in compliance with the License.
# You may obtain a copy of the License at
#
#   http://www.apache.org/licenses/LICENSE-2.0
#
# Unless required by applicable law or agreed to in writing, software
# distributed under the License is distributed on an "AS IS" BASIS,
# WITHOUT WARRANTIES OR CONDITIONS OF ANY KIND, either express or implied.
# See the License for the specific language governing permissions and
# limitations under the License.

import pickle
import warnings
from datetime import datetime, timedelta, timezone
from dateutil import parser
from sqlalchemy import (
    BLOB, TIMESTAMP, Column, ForeignKey, Integer, String, UniqueConstraint,
<<<<<<< HEAD
    create_engine, func, or_, Table
=======
    create_engine, func, or_, and_
>>>>>>> 53cb1503
)
from sqlalchemy.exc import SQLAlchemyError
from sqlalchemy.ext.declarative import declarative_base
from sqlalchemy.orm import relationship, sessionmaker

from ..config import config
from ..lists import ArtifactList, FunctionList, RunList
from ..utils import get_in, update_in
from .base import RunDBError, RunDBInterface

Base = declarative_base()
NULL = None  # Avoid flake8 issuing warnings when comparing in filter
run_time_fmt = '%Y-%m-%dT%H:%M:%S.%fZ'


class HasStruct:
    @property
    def struct(self):
        return pickle.loads(self.body)

    @struct.setter
    def struct(self, value):
        self.body = pickle.dumps(value)


def make_label(table):
    class Label(Base):
        __tablename__ = f'{table}_labels'

        id = Column(Integer, primary_key=True)
        name = Column(String)
        parent = Column(Integer, ForeignKey(f'{table}.id'))

    return Label


# quell SQLAlchemy warnings on duplicate class name (Label)
with warnings.catch_warnings():
    warnings.simplefilter("ignore")

    class Artifact(Base, HasStruct):
        __tablename__ = 'artifacts'
        __table_args__ = (
            UniqueConstraint('uid', 'project', 'key', name='_artifacts_uc'),
        )

        Label = make_label(__tablename__)

        id = Column(Integer, primary_key=True)
        key = Column(String)
        project = Column(String)
        tag = Column(String)
        uid = Column(String)
        updated = Column(TIMESTAMP)
        body = Column(BLOB)
        labels = relationship(Label)

    class Function(Base, HasStruct):
        __tablename__ = 'functions'
        __table_args__ = (
            UniqueConstraint('name', 'project', 'tag', name='_functions_uc'),
        )

        Label = make_label(__tablename__)

        id = Column(Integer, primary_key=True)
        name = Column(String)
        project = Column(String)
        tag = Column(String)
        body = Column(BLOB)
        labels = relationship(Label)

    class Log(Base):
        __tablename__ = 'logs'

        id = Column(Integer, primary_key=True)
        uid = Column(String)
        project = Column(String)
        body = Column(BLOB)

    class Run(Base, HasStruct):
        __tablename__ = 'runs'
        __table_args__ = (
            UniqueConstraint('uid', 'project', 'iteration', name='_runs_uc'),
        )

        Label = make_label(__tablename__)

        id = Column(Integer, primary_key=True)
        uid = Column(String)
        project = Column(String)
        iteration = Column(Integer)
        state = Column(String)
        body = Column(BLOB)
        start_time = Column(TIMESTAMP)
        labels = relationship(Label)

    class Schedule(Base, HasStruct):
        __tablename__ = 'schedules'

        id = Column(Integer, primary_key=True)
        body = Column(BLOB)

    # Define "many to many" users/projects
    project_users = Table(
        'project_users', Base.metadata,
        Column('project_id', Integer, ForeignKey('projects.id')),
        Column('user_id', Integer, ForeignKey('users.id')),
    )

    class User(Base):
        __tablename__ = 'users'
        __table_args__ = (
            UniqueConstraint('name', name='_users_uc'),
        )

        id = Column(Integer, primary_key=True)
        name = Column(String)

    class Project(Base):
        __tablename__ = 'projects'
        # For now since we use project name a lot
        __table_args__ = (
            UniqueConstraint('name', name='_projects_uc'),
        )

        id = Column(Integer, primary_key=True)
        name = Column(String)
        description = Column(String)
        owner = Column(String)
        source = Column(String)
        users = relationship(User, secondary=project_users)


class SQLDB(RunDBInterface):
    def __init__(self, dsn):
        self.dsn = dsn
        self.session = None

    def connect(self, secrets=None):
        engine = create_engine(self.dsn)
        Base.metadata.create_all(engine)
        cls = sessionmaker(bind=engine)
        # TODO: One session per call?
        self.session = cls()

    def store_log(self, uid, project='', body=b'', append=False):
        project = project or config.default_project
        self._create_project_if_not_exists(project)
        log = self._query(Log, uid=uid, project=project).one_or_none()
        if not log:
            log = Log(uid=uid, project=project, body=body)
        elif body:
            if append:
                log.body += body
            else:
                log.body = body
        self._upsert(log)

    def get_log(self, uid, project='', offset=0, size=0):
        project = project or config.default_project
        log = self._query(Log, uid=uid, project=project).one_or_none()
        if not log:
            return None, None
        end = None if size == 0 else offset + size
        return '', log.body[offset:end]

    def store_run(self, struct, uid, project='', iter=0):
        project = project or config.default_project
        self._create_project_if_not_exists(project)
        run = self._get_run(uid, project, iter)
        if not run:
            run = Run(
                uid=uid,
                project=project,
                iteration=iter,
                state=run_state(struct),
                start_time=run_start_time(struct) or datetime.now(),
            )
        labels = run_labels(struct)
        update_labels(run, labels)
        run.struct = struct
        self._upsert(run)

    def update_run(self, updates: dict, uid, project='', iter=0):
        project = project or config.default_project
        run = self._get_run(uid, project, iter)
        if not run:
            raise RunDBError(f'run {uid}:{project} not found')
        struct = run.struct
        for key, val in updates.items():
            update_in(struct, key, val)
        run.struct = struct
        new_state = run_state(struct)
        if new_state:
            run.state = new_state
        start_time = run_start_time(struct)
        if start_time:
            run.start_time = start_time
        run.labels.clear()
        for label in run_labels(struct):
            run.labels.append(Run.Label(name=label, parent=run))
        self.session.merge(run)
        self.session.commit()
        self._delete_empty_labels(Run.Label)

    def read_run(self, uid, project=None, iter=None):
        project = project or config.default_project
        run = self._get_run(uid, project, iter)
        if not run:
            raise RunDBError(f'Run {uid}:{project} not found')
        return run.struct

    def list_runs(
            self, name=None, uid=None, project=None, labels=None,
            state=None, sort=True, last=0, iter=None):
        # FIXME: Run has no "name"
        project = project or config.default_project
        query = self._find_runs(uid, project, labels, state)
        if sort:
            query = query.order_by(Run.start_time.desc())
        if last:
            query = query.limit(last)
        if not iter:
            query = query.filter(Run.iteration == 0)

        runs = RunList()
        for run in query:
            runs.append(run.struct)

        return runs

    def del_run(self, uid, project=None, iter=None):
        project = project or config.default_project
        # We currently delete *all* iterations
        self._delete(Run, uid=uid, project=project)

    def del_runs(
        self, name=None, project=None, labels=None,
            state=None, days_ago=0):
        # FIXME: Run has no `name`
        project = project or config.default_project
        query = self._find_runs(None, project, labels, state)
        if days_ago:
            since = datetime.now() - timedelta(days=days_ago)
            query = query.filter(Run.start_time >= since)
        for run in query:  # Can't use query.delete with join
            self.session.delete(run)
        self.session.commit()

    def store_artifact(
            self, key, artifact, uid, iter=None, tag='', project=''):
        project = project or config.default_project
        self._create_project_if_not_exists(project)
        artifact = artifact.copy()
        updated = artifact.get('updated')
        if not updated:
            updated = artifact['updated'] = datetime.now(timezone.utc)
        if iter:
            key = '{}-{}'.format(iter, key)
        art = self._get_artifact(uid, project, key)
        labels = label_set(artifact.get('labels', []))
        if not art:
            art = Artifact(
                key=key,
                uid=uid,
                tag=tag,
                updated=updated,
                project=project)
        update_labels(art, labels)
        art.struct = artifact
        self._upsert(art)

    def read_artifact(self, key, tag='', iter=None, project=''):
        project = project or config.default_project
        if iter:
            key = '{}-{}'.format(iter, key)
        query = self._query(
            Artifact, key=key, project=project)
        if tag:
            query = query.filter(Artifact.tag == tag)
        else:
            # Select by last updated
            max_updated = self.session.query(
                func.max(Artifact.updated)).filter(
                    Artifact.project == project, Artifact.key == key)
            query = query.filter(Artifact.updated.in_(max_updated))

        art = query.one_or_none()
        if not art:
            raise RunDBError(f'Artifact {key}:{tag}:{project} not found')
        return art.struct

    def list_artifacts(
        self, name=None, project=None, tag=None, labels=None,
            since=None, until=None):
        project = project or config.default_project
        tag = tag or 'latest'
        arts = ArtifactList(
            obj.struct
            for obj in self._find_artifacts(project, tag, labels, since, until)
        )
        return arts

    def del_artifact(self, key, tag='', project=''):
        project = project or config.default_project
        kw = {
            'key': key,
            'project': project,
        }
        if tag:
            kw['tag'] = tag

        self._delete(Artifact, **kw)

    def del_artifacts(
            self, name='', project='', tag='', labels=None):
        project = project or config.default_project
        for obj in self._find_artifacts(project, tag, labels, None, None):
            self.session.delete(obj)
        self.session.commit()

    def store_function(self, func, name, project='', tag=''):
        project = project or config.default_project
        self._create_project_if_not_exists(project)
        update_in(func, 'metadata.updated', datetime.now(timezone.utc))
        fn = self._get_function(name, project, tag)
        if not fn:
            fn = Function(
                name=name,
                project=project,
                tag=tag,
            )
        labels = label_set(get_in(func, 'metadata.labels', []))
        update_labels(fn, labels)
        fn.struct = func
        self._upsert(fn)

    def get_function(self, name, project='', tag=''):
        project = project or config.default_project
        query = self._query(Function, name=name, project=project, tag=tag)
        obj = query.one_or_none()
        if obj:
            return obj.struct

    def list_functions(
            self, name, project=None, tag=None, labels=None):
        project = project or config.default_project
        funcs = FunctionList()
        funcs.extend(
            obj.struct
            for obj in self._find_functions(name, project, tag, labels)
        )
        return funcs

    def list_artifact_tags(self, project):
        query = self.session.query(Artifact.tag).filter(
            Artifact.project == project).distinct()
        return [row[0] for row in query]

    def store_schedule(self, data):
        sched = Schedule()
        sched.struct = data
        self._upsert(sched)

    def list_schedules(self):
        return [s.struct for s in self.session.query(Schedule)]

    def add_project(self, project: dict):
        project = project.copy()
        name = project.get('name')
        if not name:
            raise ValueError('project missing name')

        user_names = project.pop('users', [])
        prj = Project(**project)
        users = self._find_or_create_users(user_names)
        prj.users.extend(users)
        self._upsert(prj)
        return prj.id

    def update_project(self, name, data: dict):
        prj = self.get_project(name)
        if not prj:
            raise RunDBError(f'unknown project - {name}')

        data = data.copy()
        user_names = data.pop('users', [])
        for key, value in data.items():
            if not hasattr(prj, key):
                raise RunDBError(f'unknown project attribute - {key}')
            setattr(prj, key, value)

        users = self._find_or_create_users(user_names)
        prj.users.clear()
        prj.users.extend(users)
        self._upsert(prj)

    def get_project(self, name=None, project_id=None):
        if not (project_id or name):
            raise ValueError('need at least one of project_id or name')

        if project_id:
            return self._query(Project).get(project_id)

        return self._query(Project, name=name).one_or_none()

    def list_projects(self, owner=None):
        return self._query(Project, owner=owner)

    def _query(self, cls, **kw):
        kw = {k: v for k, v in kw.items() if v is not None}
        return self.session.query(cls).filter_by(**kw)

    def _create_project_if_not_exists(self, name):
        if not self.get_project(name):
            self.add_project({'name': name})

    def _find_or_create_users(self, user_names):
        users = list(self._query(User).filter(User.name.in_(user_names)))
        new = set(user_names) - {user.name for user in users}
        if new:
            for name in new:
                user = User(name=name)
                self.session.add(user)
                users.append(user)
            try:
                self.session.commit()
            except SQLAlchemyError as err:
                self.session.rollback()
                raise RunDBError(f'add user: {err}') from err
        return users

    def _get_function(self, name, project, tag):
        query = self._query(Function, name=name, project=project, tag=tag)
        return query.one_or_none()

    def _get_artifact(self, uid, project, key):
        query = self._query(Artifact, uid=uid, project=project, key=key)
        return query.one_or_none()

    def _get_run(self, uid, project, iteration):
        return self._query(
            Run, uid=uid, project=project, iteration=iteration).one_or_none()

    def _delete_empty_labels(self, cls):
        self.session.query(cls).filter(cls.parent == NULL).delete()
        self.session.commit()

    def _upsert(self, obj):
        try:
            self.session.add(obj)
            self.session.commit()
        except SQLAlchemyError as err:
            self.session.rollback()
            cls = obj.__class__.__name__
            raise RunDBError(f'duplicate {cls} - {err}') from err

    def _find_runs(self, uid, project, labels, state):
        labels = label_set(labels)
        query = self._query(Run, uid=uid, project=project, state=state)
        if labels:
            query = query.join(Run.Label).filter(Run.Label.name.in_(labels))
        return query

    def _latest_artifact_uid(self):
        query = (
            self.session.query(Artifact.uid)
            .order_by(Artifact.updated.desc())
            .limit(1)
        )
        out = query.one_or_none()
        if out:
            return out[0]

    def _find_artifacts(self, project, tag, labels, since, until):
        labels = label_set(labels)
        query = self._query(Artifact, project=project)
        if tag != '*':
            if tag == 'latest':
                tag = self._latest_artifact_uid()
                if not tag:
                    return []  # no artifacts
            query = query.filter(or_(Artifact.tag == tag, Artifact.uid == tag))

        if labels:
            query = query.join(Run.Label).filter(Run.Label.name.in_(labels))

        if since or until:
            since = since or datetime.min
            until = until or datetime.max
            query = query.filter(and_(
                Artifact.updated >= since,
                Artifact.updated <= until
            ))

        return query

    def _find_functions(self, name, project, tag, labels):
        query = self._query(Function, name=name, project=project, tag=tag)
        labels = label_set(labels)

        for obj in query:
            func = obj.struct
            if labels:
                if not (labels & set(get_in(func, 'metadata.labels', []))):
                    continue
            yield obj

    def _delete(self, cls, **kw):
        query = self.session.query(cls).filter_by(**kw)
        for obj in query:
            self.session.delete(obj)
        self.session.commit()

    def _find_lables(self, cls, label_cls, labels):
        return self.session.query(cls).join(label_cls).filter(
                label_cls.name.in_(labels))


def label_set(labels):
    if isinstance(labels, str):
        labels = labels.split(',')

    return set(labels or [])


class RunWrapper:
    def __init__(self, run):
        self.run = run

    def __getattr__(self, attr):
        try:
            return self.run[attr]
        except KeyError:
            raise AttributeError(attr)


def run_start_time(run):
    ts = get_in(run, 'status.start_time', '')
    if not ts:
        return None
    return parser.parse(ts)


def run_labels(run):
    labels = get_in(run, 'metadata.labels', [])
    return label_set(labels)


def run_state(run):
    return get_in(run, 'status.state', '')


def update_labels(obj, labels):
    old = {label.name: label for label in obj.labels}
    obj.labels.clear()
    for name in labels:
        if name in old:
            obj.labels.append(old[name])
        else:
            obj.labels.append(obj.Label(name=name, parent=obj))<|MERGE_RESOLUTION|>--- conflicted
+++ resolved
@@ -18,11 +18,7 @@
 from dateutil import parser
 from sqlalchemy import (
     BLOB, TIMESTAMP, Column, ForeignKey, Integer, String, UniqueConstraint,
-<<<<<<< HEAD
-    create_engine, func, or_, Table
-=======
-    create_engine, func, or_, and_
->>>>>>> 53cb1503
+    create_engine, func, or_, and_, Table
 )
 from sqlalchemy.exc import SQLAlchemyError
 from sqlalchemy.ext.declarative import declarative_base
