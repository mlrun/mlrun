--- conflicted
+++ resolved
@@ -99,12 +99,9 @@
         partition_sort_by: schemas.SortField = None,
         partition_order: schemas.OrderType = schemas.OrderType.desc,
         max_partitions: int = 0,
-<<<<<<< HEAD
-        with_notifications: bool = False,
-=======
         requested_logs: bool = None,
         return_as_run_structs: bool = True,
->>>>>>> 87bcca57
+        with_notifications: bool = False,
     ):
         return self._transform_run_db_error(
             self.db.list_runs,
@@ -125,12 +122,9 @@
             partition_sort_by,
             partition_order,
             max_partitions,
-<<<<<<< HEAD
-            with_notifications,
-=======
             requested_logs,
             return_as_run_structs,
->>>>>>> 87bcca57
+            with_notifications,
         )
 
     def del_run(self, session, uid, project="", iter=0):
