# Copyright 2018 Iguazio
#
# Licensed under the Apache License, Version 2.0 (the "License");
# you may not use this file except in compliance with the License.
# You may obtain a copy of the License at
#
#   http://www.apache.org/licenses/LICENSE-2.0
#
# Unless required by applicable law or agreed to in writing, software
# distributed under the License is distributed on an "AS IS" BASIS,
# WITHOUT WARRANTIES OR CONDITIONS OF ANY KIND, either express or implied.
# See the License for the specific language governing permissions and
# limitations under the License.
"""
Configuration system.

Configuration can be in either a configuration file specified by
MLRUN_CONFIG_FILE environment variable or by environment variables.

Environment variables are in the format "MLRUN_httpdb__port=8080". This will be
mapped to config.httpdb.port. Values should be in JSON format.
"""

import base64
import binascii
import copy
import json
import os
import typing
import urllib.parse
from collections.abc import Mapping
from distutils.util import strtobool
from os.path import expanduser
from threading import Lock

import dotenv
import semver
import yaml

import mlrun.errors
from mlrun.errors import err_to_str

env_prefix = "MLRUN_"
env_file_key = f"{env_prefix}CONFIG_FILE"
_load_lock = Lock()
_none_type = type(None)
default_env_file = "~/.mlrun.env"

default_config = {
    "namespace": "",  # default kubernetes namespace
    "dbpath": "",  # db/api url
    # url to nuclio dashboard api (can be with user & token, e.g. https://username:password@dashboard-url.com)
    "nuclio_dashboard_url": "",
    "nuclio_version": "",
    "default_nuclio_runtime": "python:3.7",
    "nest_asyncio_enabled": "",  # enable import of nest_asyncio for corner cases with old jupyter, set "1"
    "ui_url": "",  # remote/external mlrun UI url (for hyperlinks) (This is deprecated in favor of the ui block)
    "remote_host": "",
    "api_base_version": "v1",
    "version": "",  # will be set to current version
    "images_tag": "",  # tag to use with mlrun images e.g. mlrun/mlrun (defaults to version)
    "images_registry": "",  # registry to use with mlrun images e.g. quay.io/ (defaults to empty, for dockerhub)
    # comma separated list of images that are in the specified images_registry, and therefore will be enriched with this
    # registry when used. default to mlrun/* which means any image which is of the mlrun repository (mlrun/mlrun,
    # mlrun/ml-base, etc...)
    "images_to_enrich_registry": "^mlrun/*",
    "kfp_url": "",
    "kfp_ttl": "14400",  # KFP ttl in sec, after that completed PODs will be deleted
    "kfp_image": "",  # image to use for KFP runner (defaults to mlrun/mlrun)
    "dask_kfp_image": "",  # image to use for dask KFP runner (defaults to mlrun/ml-base)
    "igz_version": "",  # the version of the iguazio system the API is running on
    "iguazio_api_url": "",  # the url to iguazio api
    "spark_app_image": "",  # image to use for spark operator app runtime
    "spark_app_image_tag": "",  # image tag to use for spark operator app runtime
    "spark_history_server_path": "",  # spark logs directory for spark history server
    "spark_operator_version": "spark-3",  # the version of the spark operator in use
    "builder_alpine_image": "alpine:3.13.1",  # builder alpine image (as kaniko's initContainer)
    "package_path": "mlrun",  # mlrun pip package
    "default_base_image": "mlrun/mlrun",  # default base image when doing .deploy()
    "default_project": "default",  # default project name
    "default_archive": "",  # default remote archive URL (for build tar.gz)
    "mpijob_crd_version": "",  # mpijob crd version (e.g: "v1alpha1". must be in: mlrun.runtime.MPIJobCRDVersions)
    "hub_url": "https://raw.githubusercontent.com/mlrun/functions/{tag}/{name}/function.yaml",
    "ipython_widget": True,
    "log_level": "INFO",
    # log formatter (options: human | json)
    "log_formatter": "human",
    "submit_timeout": "180",  # timeout when submitting a new k8s resource
    # runtimes cleanup interval in seconds
    "runtimes_cleanup_interval": "300",
    # runs monitoring interval in seconds
    "runs_monitoring_interval": "30",
    # runs monitoring debouncing interval in seconds for run with non-terminal state without corresponding k8s resource
    # by default the interval will be - (runs_monitoring_interval * 2 ), if set will override the default
    "runs_monitoring_missing_runtime_resources_debouncing_interval": None,
    # the grace period (in seconds) that will be given to runtime resources (after they're in terminal state)
    # before deleting them
    "runtime_resources_deletion_grace_period": "14400",
    "scrape_metrics": True,
    # sets the background color that is used in printed tables in jupyter
    "background_color": "#4EC64B",
    "artifact_path": "",  # default artifacts path/url
    # Add {{workflow.uid}} to artifact_path unless user specified a path manually
    "enrich_artifact_path_with_workflow_id": True,
    "artifacts": {
        "calculate_hash": True,
        # None is handled as False, reason we set None instead of False is that if the server have set the value to
        # some value while the client didn't change it, the server value will be applied.
        # But if both the server and the client set some value, we want the client to take precedence over the server.
        # By setting the default to None we are able to differentiate between the two cases.
        "generate_target_path_from_artifact_hash": None,
    },
    # FIXME: Adding these defaults here so we won't need to patch the "installing component" (provazio-controller) to
    #  configure this values on field systems, for newer system this will be configured correctly
    "v3io_api": "http://v3io-webapi:8081",
    "redis": {
        "url": "",
        "type": "standalone",  # deprecated.
    },
    "sql": {
        "url": "",
    },
    "v3io_framesd": "http://framesd:8080",
    "datastore": {"async_source_mode": "disabled"},
    # default node selector to be applied to all functions - json string base64 encoded format
    "default_function_node_selector": "e30=",
    # default priority class to be applied to functions running on k8s cluster
    "default_function_priority_class_name": "",
    # valid options for priority classes - separated by a comma
    "valid_function_priority_class_names": "",
    # default path prefix for demo data and models
    "default_samples_path": "https://s3.wasabisys.com/iguazio/",
    # default path for tensorboard logs
    "default_tensorboard_logs_path": "/User/.tensorboard/{{project}}",
    # ";" separated list of notebook cell tag names to ignore e.g. "ignore-this;ignore-that"
    "ignored_notebook_tags": "",
    # when set it will force the local=True in run_function(), set to "auto" will run local if there is no k8s
    "force_run_local": "auto",
    # when set (True or non empty str) it will force the mock=True in deploy_function(),
    # set to "auto" will use mock of Nuclio if not detected (no nuclio_version)
    "mock_nuclio_deployment": "",
    "background_tasks": {
        # enabled / disabled
        "timeout_mode": "enabled",
        # timeout in seconds to wait for background task to be updated / finished by the worker responsible for the task
        "default_timeouts": {
            "operations": {"migrations": "3600", "load_project": "60"},
            "runtimes": {"dask": "600"},
        },
    },
    "function": {
        "spec": {
            "image_pull_secret": {"default": None},
            "security_context": {
                # default security context to be applied to all functions - json string base64 encoded format
                # in camelCase format: {"runAsUser": 1000, "runAsGroup": 3000}
                "default": "e30=",  # encoded empty dict
                # see mlrun.api.schemas.function.SecurityContextEnrichmentModes for available options
                "enrichment_mode": "disabled",
                # default 65534 (nogroup), set to -1 to use the user unix id or
                # function.spec.security_context.pipelines.kfp_pod_user_unix_id for kfp pods
                "enrichment_group_id": 65534,
                "pipelines": {
                    # sets the user id to be used for kfp pods when enrichment mode is not disabled
                    "kfp_pod_user_unix_id": 5,
                },
            },
            "service_account": {"default": None},
        },
    },
    "function_defaults": {
        "image_by_kind": {
            "job": "mlrun/mlrun",
            "serving": "mlrun/mlrun",
            "nuclio": "mlrun/mlrun",
            "remote": "mlrun/mlrun",
            "dask": "mlrun/ml-base",
            "mpijob": "mlrun/ml-models",
        },
        # see enrich_function_preemption_spec for more info,
        # and mlrun.api.schemas.function.PreemptionModes for available options
        "preemption_mode": "prevent",
    },
    "httpdb": {
        "clusterization": {
            # one of chief/worker
            "role": "chief",
            "chief": {
                # when url is specified, it takes precedence over service and port
                "url": "",
                "service": "mlrun-api-chief",
                "port": 8080,
            },
            "worker": {
                "sync_with_chief": {
                    # enabled / disabled
                    "mode": "enabled",
                    "interval": 15,  # seconds
                },
                "request_timeout": 45,  # seconds
            },
            # see mlrun.api.utils.helpers.ensure_running_on_chief
            "ensure_function_running_on_chief_mode": "enabled",
        },
        "port": 8080,
        "dirpath": expanduser("~/.mlrun/db"),
        "dsn": "sqlite:///db/mlrun.db?check_same_thread=false",
        "old_dsn": "",
        "debug": False,
        "user": "",
        "password": "",
        "token": "",
        "logs_path": "./db/logs",
        # when set, these will replace references to the data_volume with the real_path
        "data_volume": "",
        "real_path": "",
        # comma delimited prefixes of paths allowed through the /files API (v3io & the real_path are always allowed).
        # These paths must be schemas (cannot be used for local files). For example "s3://mybucket,gcs://"
        "allowed_file_paths": "s3://,gcs://,gs://,az://",
        "db_type": "sqldb",
        "max_workers": 64,
        # See mlrun.api.schemas.APIStates for options
        "state": "online",
        "retry_api_call_on_exception": "enabled",
        "http_connection_timeout_keep_alive": 11,
        "db": {
            "commit_retry_timeout": 30,
            "commit_retry_interval": 3,
            "conflict_retry_timeout": 15,
            "conflict_retry_interval": None,
            # Whether to perform data migrations on initialization. enabled or disabled
            "data_migrations_mode": "enabled",
            # Whether or not to perform database migration from sqlite to mysql on initialization
            "database_migration_mode": "enabled",
            "backup": {
                # Whether or not to use db backups on initialization
                "mode": "enabled",
                "file_format": "db_backup_%Y%m%d%H%M.db",
                "use_rotation": True,
                "rotation_limit": 3,
                # default is 16MB, max 1G, for more info https://dev.mysql.com/doc/refman/8.0/en/packet-too-large.html
                "max_allowed_packet": 64000000,  # 64MB
            },
            # None will set this to be equal to the httpdb.max_workers
            "connections_pool_size": None,
            "connections_pool_max_overflow": None,
        },
        "jobs": {
            # whether to allow to run local runtimes in the API - configurable to allow the scheduler testing to work
            "allow_local_run": False,
        },
        "authentication": {
            "mode": "none",  # one of none, basic, bearer, iguazio
            "basic": {"username": "", "password": ""},
            "bearer": {"token": ""},
            "iguazio": {
                "session_verification_endpoint": "data_sessions/verifications/app_service",
            },
        },
        "nuclio": {
            # One of ClusterIP | NodePort
            "default_service_type": "NodePort",
            # The following modes apply when user did not configure an ingress
            #
            #   name        |  description
            #  ---------------------------------------------------------------------
            #   never       |  never enrich with an ingress
            #   always      |  always enrich with an ingress, regardless the service type
            #   onClusterIP |  enrich with an ingress only when `mlrun.config.httpdb.nuclio.default_service_type`
            #                  is set to ClusterIP
            #  ---------------------------------------------------------------------
            # Note: adding a mode requires special handling on
            # - mlrun.runtimes.constants.NuclioIngressAddTemplatedIngressModes
            # - mlrun.runtimes.function.enrich_function_with_ingress
            "add_templated_ingress_host_mode": "never",
        },
        "logs": {
            "pipelines": {
                # pull state mode was introduced to have a way to pull the state of a run which was spawned by a
                # pipeline step instead of pulling the state by getting the run logs
                "pull_state": {
                    # enabled - pull state of a run every "pull_state_interval" seconds and pull logs every
                    # "pull_logs_interval" seconds
                    # disabled - pull logs every "pull_logs_default_interval" seconds
                    "mode": "disabled",
                    # those params are used when mode is enabled
                    "pull_logs_interval": 30,  # seconds
                    "pull_state_interval": 5,  # seconds
                },
            },
            # this is the default interval period for pulling logs, if not specified different timeout interval
            "pull_logs_default_interval": 3,  # seconds
            "pull_logs_backoff_no_logs_default_interval": 10,  # seconds
        },
        "authorization": {
            "mode": "none",  # one of none, opa
            "opa": {
                "address": "",
                "request_timeout": 10,
                "permission_query_path": "",
                "permission_filter_path": "",
                "log_level": 0,
            },
        },
        "scheduling": {
            # the minimum interval that will be allowed between two scheduled jobs - e.g. a job wouldn't be
            # allowed to be scheduled to run more than 2 times in X. Can't be less than 1 minute, "0" to disable
            "min_allowed_interval": "10 minutes",
            "default_concurrency_limit": 1,
            # Firing our jobs include things like creating pods which might not be instant, therefore in the case of
            # multiple schedules scheduled to the same time, there might be delays, the default of the scheduler for
            # misfire_grace_time is 1 second, we do not want jobs not being scheduled because of the delays so setting
            # it to None. the default for coalesce it True just adding it here to be explicit
            "scheduler_config": '{"job_defaults": {"misfire_grace_time": null, "coalesce": true}}',
        },
        "projects": {
            "leader": "mlrun",
            "retry_leader_request_on_exception": "enabled",
            "followers": "",
            # This is used as the interval for the sync loop both when mlrun is leader and follower
            "periodic_sync_interval": "1 minute",
            "counters_cache_ttl": "2 minutes",
            # access key to be used when the leader is iguazio and polling is done from it
            "iguazio_access_key": "",
            "iguazio_list_projects_default_page_size": 200,
            "project_owners_cache_ttl": "30 seconds",
        },
        # The API needs to know what is its k8s svc url so it could enrich it in the jobs it creates
        "api_url": "",
        "builder": {
            # setting the docker registry to be used for built images, can include the repository as well, e.g.
            # index.docker.io/<username>, if not included repository will default to mlrun
            "docker_registry": "",
            # dockerconfigjson type secret to attach to kaniko pod.
            # For amazon ECR, the secret is expected to provide AWS credentials. Leave empty to use EC2 IAM policy.
            # https://github.com/GoogleContainerTools/kaniko#pushing-to-amazon-ecr
            "docker_registry_secret": "",
            # whether to allow the docker registry we're pulling from to be insecure. "enabled", "disabled" or "auto"
            # which will resolve by the existence of secret
            "insecure_pull_registry_mode": "auto",
            # whether to allow the docker registry we're pushing to, to be insecure. "enabled", "disabled" or "auto"
            # which will resolve by the existence of secret
            "insecure_push_registry_mode": "auto",
            # the requirement specifier used by the builder when installing mlrun in images when it runs
            # pip install <requirement_specifier>, e.g. mlrun==0.5.4, mlrun~=0.5,
            # git+https://github.com/mlrun/mlrun@development. by default uses the version
            "mlrun_version_specifier": "",
            "kaniko_image": "gcr.io/kaniko-project/executor:v1.8.0",  # kaniko builder image
            "kaniko_init_container_image": "alpine:3.13.1",
            # image for kaniko init container when docker registry is ECR
            "kaniko_aws_cli_image": "amazon/aws-cli:2.7.10",
            # additional docker build args in json encoded base64 format
            "build_args": "",
            "pip_ca_secret_name": "",
            "pip_ca_secret_key": "",
            "pip_ca_path": "/etc/ssl/certs/mlrun/pip-ca-certificates.crt",
            # template for the prefix that the function target image will be enforced to have (as long as it's targeted
            # to be in the configured registry). Supported template values are: {project} {name}
            "function_target_image_name_prefix_template": "func-{project}-{name}",
        },
        "v3io_api": "",
        "v3io_framesd": "",
    },
    "model_endpoint_monitoring": {
        "serving_stream_args": {"shard_count": 1, "retention_period_hours": 24},
        "drift_thresholds": {"default": {"possible_drift": 0.5, "drift_detected": 0.7}},
        "store_prefixes": {
            "default": "v3io:///users/pipelines/{project}/model-endpoints/{kind}",
            "user_space": "v3io:///projects/{project}/model-endpoints/{kind}",
        },
        "batch_processing_function_branch": "master",
        "parquet_batching_max_events": 10000,
        # See mlrun.api.schemas.ModelEndpointStoreType for available options
        "store_type": "kv",
    },
    "secret_stores": {
        "vault": {
            # URLs to access Vault. For example, in a local env (Minikube on Mac) these would be:
            # http://docker.for.mac.localhost:8200
            "url": "",
            "remote_url": "",
            "role": "",
            "token_path": "~/.mlrun/vault",
            "project_service_account_name": "mlrun-vault-{project}",
            "token_ttl": 180000,
            # This config is for debug/testing purposes only!
            "user_token": "",
        },
        "azure_vault": {
            "url": "https://{name}.vault.azure.net",
            "default_secret_name": None,
            "secret_path": "~/.mlrun/azure_vault",
        },
        "kubernetes": {
            # When this is True (the default), all project secrets will be automatically added to each job,
            # unless user asks for a specific list of secrets.
            "auto_add_project_secrets": True,
            "project_secret_name": "mlrun-project-secrets-{project}",
            "auth_secret_name": "mlrun-auth-secrets.{hashed_access_key}",
            "env_variable_prefix": "MLRUN_K8S_SECRET__",
        },
    },
    "feature_store": {
        "data_prefixes": {
            "default": "v3io:///projects/{project}/FeatureStore/{name}/{kind}",
            "nosql": "v3io:///projects/{project}/FeatureStore/{name}/{kind}",
            "redisnosql": "redis:///projects/{project}/FeatureStore/{name}/{kind}",
        },
        "default_targets": "parquet,nosql",
        "default_job_image": "mlrun/mlrun",
        "flush_interval": 300,
    },
    "ui": {
        "projects_prefix": "projects",  # The UI link prefix for projects
        "url": "",  # remote/external mlrun UI url (for hyperlinks)
    },
    "marketplace": {
        "k8s_secrets_project_name": "-marketplace-secrets",
        "catalog_filename": "catalog.json",
        "default_source": {
            # Set to false to avoid creating a global source (for example in a dark site)
            "create": True,
            "name": "mlrun_global_hub",
            "description": "MLRun global function hub",
            "url": "https://raw.githubusercontent.com/mlrun/marketplace",
            "channel": "master",
        },
    },
    "storage": {
        # What type of auto-mount to use for functions. One of: none, auto, v3io_credentials, v3io_fuse, pvc, s3, env.
        # Default is auto - which is v3io_credentials when running on Iguazio. If not Iguazio: pvc if the
        # MLRUN_PVC_MOUNT env is configured or auto_mount_params contain "pvc_name". Otherwise will do nothing (none).
        "auto_mount_type": "auto",
        # Extra parameters to pass to the mount call (will be passed as kwargs). Parameters can be either:
        # 1. A string of comma-separated parameters, using this format: "param1=value1,param2=value2"
        # 2. A base-64 encoded json dictionary containing the list of parameters
        "auto_mount_params": "",
        # map file data items starting with virtual path to the real path, used when consumers have different mounts
        # e.g. Windows client (on host) and Linux container (Jupyter, Nuclio..) need to access the same files/artifacts
        # need to map container path to host windows paths, e.g. "\data::c:\\mlrun_data" ("::" used as splitter)
        "item_to_real_path": "",
    },
    "default_function_pod_resources": {
        "requests": {"cpu": None, "memory": None, "gpu": None},
        "limits": {"cpu": None, "memory": None, "gpu": None},
    },
    # preemptible node selector and tolerations to be added when running on spot nodes
    "preemptible_nodes": {
        # encoded empty dict
        "node_selector": "e30=",
        # encoded empty list
        "tolerations": "W10=",
    },
    "http_retry_defaults": {
        "max_retries": 3,
        "backoff_factor": 1,
        "status_codes": [500, 502, 503, 504],
    },
    "ce": {
        # ce mode can be one of: "", lite, full
        "mode": "",
        # not possible to call this "version" because the Config class has a "version" property
        # which returns the version from the version.json file
        "release": "",
    },
    "debug": {
        "expose_internal_api_endpoints": False,
    },
<<<<<<< HEAD
    "workflows": {
        "default_workflow_runner_name": "workflow-runner-{}",
        "timeouts": {"local": 120, "kfp": 30},
=======
    "default_workflow_runner_name": "workflow-runner-{}",
    "log_collector": {
        "address": "localhost:8282",
        # log collection mode can be one of: "sidecar", "legacy", "best-effort"
        # "sidecar" - use the sidecar to collect logs
        # "legacy" - use the legacy log collection method (logs are collected straight from the pod)
        # "best-effort" - use the sidecar, but if for some reason it's not available use the legacy method
        # note that this mode also effects the log querying method as well, meaning if the mode is "best-effort"
        # the log query will try to use the sidecar first and if it's not available it will use the legacy method
        # TODO: once this is changed to "sidecar" by default, also change in common_fixtures.py
        "mode": "legacy",
        # interval for collecting and sending runs which require their logs to be collected
        "periodic_start_log_interval": 10,
        "verbose": True,
        # the number of workers which will be used to trigger the start log collection
        "concurrent_start_logs_workers": 15,
        # the time in hours in which to start log collection from.
        # after upgrade we might have runs which completed in the mean time or still in non-terminal state and
        # we want to collect their logs in the new log collection method (sidecar)
        "api_downtime_grace_period": 6,
        "get_logs": {
            # the number of retries to get logs from the log collector
            "max_retries": 3,
        },
>>>>>>> b48d7df7
    },
}

_is_running_as_api = None


def is_running_as_api():
    # MLRUN_IS_API_SERVER is set when running the api server which is being done through the CLI command mlrun db
    global _is_running_as_api

    if _is_running_as_api is None:
        # os.getenv will load the env var as string, and json.loads will convert it to a bool
        _is_running_as_api = json.loads(os.getenv("MLRUN_IS_API_SERVER", "false"))

    return _is_running_as_api


class Config:
    _missing = object()

    def __init__(self, cfg=None):
        cfg = {} if cfg is None else cfg

        # Can't use self._cfg = cfg → infinite recursion
        object.__setattr__(self, "_cfg", cfg)

    def __getattr__(self, attr):
        val = self._cfg.get(attr, self._missing)
        if val is self._missing:
            raise AttributeError(attr)

        if isinstance(val, Mapping):
            return self.__class__(val)
        return val

    def __setattr__(self, attr, value):
        # in order for the dbpath setter to work
        if attr == "dbpath":
            super().__setattr__(attr, value)
        else:
            self._cfg[attr] = value

    def __dir__(self):
        return list(self._cfg) + dir(self.__class__)

    def __repr__(self):
        name = self.__class__.__name__
        return f"{name}({self._cfg!r})"

    def update(self, cfg, skip_errors=False):
        for key, value in cfg.items():
            if hasattr(self, key):
                if isinstance(value, dict):
                    getattr(self, key).update(value)
                else:
                    try:
                        setattr(self, key, value)
                    except mlrun.errors.MLRunRuntimeError as exc:
                        if not skip_errors:
                            raise exc
                        print(
                            f"Warning, failed to set config key {key}={value}, {err_to_str(exc)}"
                        )

    def dump_yaml(self, stream=None):
        return yaml.dump(self._cfg, stream, default_flow_style=False)

    @classmethod
    def from_dict(cls, dict_):
        return cls(copy.deepcopy(dict_))

    @staticmethod
    def get_build_args():
        build_args = {}
        if config.httpdb.builder.build_args:
            build_args_json = base64.b64decode(
                config.httpdb.builder.build_args
            ).decode()
            build_args = json.loads(build_args_json)

        return build_args

    @staticmethod
    def is_pip_ca_configured():
        return (
            config.httpdb.builder.pip_ca_secret_name
            and config.httpdb.builder.pip_ca_secret_key
            and config.httpdb.builder.pip_ca_path
        )

    @staticmethod
    def get_hub_url():
        if not config.hub_url.endswith("function.yaml"):
            if config.hub_url.startswith("http"):
                return f"{config.hub_url}/{{tag}}/{{name}}/function.yaml"
            elif config.hub_url.startswith("v3io"):
                return f"{config.hub_url}/{{name}}/function.yaml"

        return config.hub_url

    @staticmethod
    def decode_base64_config_and_load_to_object(
        attribute_path: str, expected_type=dict
    ):
        """
        decodes and loads the config attribute to expected type
        :param attribute_path: the path in the default_config e.g. preemptible_nodes.node_selector
        :param expected_type: the object type valid values are : `dict`, `list` etc...
        :return: the expected type instance
        """
        attributes = attribute_path.split(".")
        raw_attribute_value = config
        for part in attributes:
            try:
                raw_attribute_value = raw_attribute_value.__getattr__(part)
            except AttributeError:
                raise mlrun.errors.MLRunNotFoundError(
                    "Attribute does not exist in config"
                )
        # There is a bug in the installer component in iguazio system that causes the configured value to be base64 of
        # null (without conditioning it we will end up returning None instead of empty dict)
        if raw_attribute_value and raw_attribute_value != "bnVsbA==":
            try:
                decoded_attribute_value = base64.b64decode(raw_attribute_value).decode()
            except Exception:
                raise mlrun.errors.MLRunInvalidArgumentTypeError(
                    f"Unable to decode {attribute_path}"
                )
            parsed_attribute_value = json.loads(decoded_attribute_value)
            if type(parsed_attribute_value) != expected_type:
                raise mlrun.errors.MLRunInvalidArgumentTypeError(
                    f"Expected type {expected_type}, got {type(parsed_attribute_value)}"
                )
            return parsed_attribute_value
        return expected_type()

    def get_default_function_node_selector(self) -> dict:
        return self.decode_base64_config_and_load_to_object(
            "default_function_node_selector", dict
        )

    def get_preemptible_node_selector(self) -> dict:
        return self.decode_base64_config_and_load_to_object(
            "preemptible_nodes.node_selector", dict
        )

    def get_preemptible_tolerations(self) -> list:
        return self.decode_base64_config_and_load_to_object(
            "preemptible_nodes.tolerations", list
        )

    def get_default_function_security_context(self) -> dict:
        return self.decode_base64_config_and_load_to_object(
            "function.spec.security_context.default", dict
        )

    def is_preemption_nodes_configured(self):
        if (
            not self.get_preemptible_tolerations()
            and not self.get_preemptible_node_selector()
        ):
            return False
        return True

    @staticmethod
    def get_valid_function_priority_class_names():
        valid_function_priority_class_names = []
        if not config.valid_function_priority_class_names:
            return valid_function_priority_class_names

        # Manually ensure we have only unique values because we want to keep the order and using a set would lose it
        for priority_class_name in config.valid_function_priority_class_names.split(
            ","
        ):
            if priority_class_name not in valid_function_priority_class_names:
                valid_function_priority_class_names.append(priority_class_name)
        return valid_function_priority_class_names

    @staticmethod
    def is_running_on_iguazio() -> bool:
        return config.igz_version is not None and config.igz_version != ""

    @staticmethod
    def get_security_context_enrichment_group_id(user_unix_id: int) -> int:
        enrichment_group_id = int(
            config.function.spec.security_context.enrichment_group_id
        )

        # if enrichment group id is -1 we set group id to user unix id
        if enrichment_group_id == -1:
            if user_unix_id is None:
                raise mlrun.errors.MLRunInvalidArgumentError(
                    "User unix id is required to populate group id when enrichment group id is -1."
                    "See mlrun.config.function.spec.security_context.enrichment_group_id for more details."
                )
            return user_unix_id

        return enrichment_group_id

    @staticmethod
    def get_parsed_igz_version() -> typing.Optional[semver.VersionInfo]:
        if not config.igz_version:
            return None
        try:
            parsed_version = semver.VersionInfo.parse(config.igz_version)
            return parsed_version
        except ValueError:
            # iguazio version is semver compatible only from 3.2, before that it will be something
            # like 3.0_b177_20210806003728
            semver_compatible_igz_version = config.igz_version.split("_")[0]
            return semver.VersionInfo.parse(f"{semver_compatible_igz_version}.0")

    def verify_security_context_enrichment_mode_is_allowed(self):

        # TODO: move SecurityContextEnrichmentModes to a different package so that we could use it here without
        #  importing mlrun.api
        if config.function.spec.security_context.enrichment_mode == "disabled":
            return

        igz_version = self.get_parsed_igz_version()
        if not igz_version:
            raise mlrun.errors.MLRunInvalidArgumentError(
                "Unable to determine if security context enrichment mode is allowed. Missing iguazio version"
            )

        if igz_version < semver.VersionInfo.parse("3.5.1-b1"):
            raise mlrun.errors.MLRunInvalidArgumentError(
                f"Security context enrichment mode enabled (override/retain) "
                f"is not allowed for iguazio version: {igz_version} < 3.5.1"
            )

    def resolve_kfp_url(self, namespace=None):
        if config.kfp_url:
            return config.kfp_url
        igz_version = self.get_parsed_igz_version()
        # TODO: When Iguazio 3.4 will deprecate we can remove this line
        if igz_version and igz_version <= semver.VersionInfo.parse("3.6.0-b1"):
            if namespace is None:
                if not config.namespace:
                    raise mlrun.errors.MLRunNotFoundError(
                        "For KubeFlow Pipelines to function, a namespace must be configured"
                    )
                namespace = config.namespace
            # When instead of host we provided namespace we tackled this issue
            # https://github.com/canonical/bundle-kubeflow/issues/412
            # TODO: When we'll move to kfp 1.4.0 (server side) it should be resolved
            return f"http://ml-pipeline.{namespace}.svc.cluster.local:8888"
        return None

    def resolve_chief_api_url(self) -> str:
        if self.httpdb.clusterization.chief.url:
            return self.httpdb.clusterization.chief.url
        if not self.httpdb.clusterization.chief.service:
            raise mlrun.errors.MLRunNotFoundError(
                "For resolving chief url, chief service name must be provided"
            )
        if self.namespace is None:
            raise mlrun.errors.MLRunNotFoundError(
                "For resolving chief url, namespace must be provided"
            )

        chief_api_url = f"http://{self.httpdb.clusterization.chief.service}.{self.namespace}.svc.cluster.local"
        if config.httpdb.clusterization.chief.port:
            chief_api_url = f"{chief_api_url}:{self.httpdb.clusterization.chief.port}"

        self.httpdb.clusterization.chief.url = chief_api_url
        return self.httpdb.clusterization.chief.url

    @staticmethod
    def get_storage_auto_mount_params():
        auto_mount_params = {}
        if config.storage.auto_mount_params:
            try:
                auto_mount_params = base64.b64decode(
                    config.storage.auto_mount_params, validate=True
                ).decode()
                auto_mount_params = json.loads(auto_mount_params)
            except binascii.Error:
                # Importing here to avoid circular dependencies
                from .utils import list2dict

                # String wasn't base64 encoded. Parse it using a 'p1=v1,p2=v2' format.
                mount_params = config.storage.auto_mount_params.split(",")
                auto_mount_params = list2dict(mount_params)
        if not isinstance(auto_mount_params, dict):
            raise TypeError(
                f"data in storage.auto_mount_params does not resolve to a dictionary: {auto_mount_params}"
            )

        return auto_mount_params

    def get_default_function_pod_resources(
        self, with_gpu_requests=False, with_gpu_limits=False
    ):
        resources = {}
        resource_requirements = ["requests", "limits"]
        for requirement in resource_requirements:
            with_gpu = (
                with_gpu_requests if requirement == "requests" else with_gpu_limits
            )
            resources[
                requirement
            ] = self.get_default_function_pod_requirement_resources(
                requirement, with_gpu
            )
        return resources

    def resolve_runs_monitoring_missing_runtime_resources_debouncing_interval(self):
        return (
            float(self.runs_monitoring_missing_runtime_resources_debouncing_interval)
            if self.runs_monitoring_missing_runtime_resources_debouncing_interval
            else float(config.runs_monitoring_interval) * 2.0
        )

    @staticmethod
    def get_default_function_pod_requirement_resources(
        requirement: str, with_gpu: bool = True
    ):
        """
        :param requirement: kubernetes requirement resource one of the following : requests, limits
        :param with_gpu: whether to return requirement resources with nvidia.com/gpu field (e.g. you cannot specify
         GPU requests without specifying GPU limits) https://kubernetes.io/docs/tasks/manage-gpus/scheduling-gpus/
        :return: a dict containing the defaults resources (cpu, memory, nvidia.com/gpu)
        """
        resources: dict = copy.deepcopy(config.default_function_pod_resources.to_dict())
        gpu_type = "nvidia.com/gpu"
        gpu = "gpu"
        resource_requirement = resources.get(requirement, {})
        resource_requirement.setdefault(gpu)
        if with_gpu:
            resource_requirement[gpu_type] = resource_requirement.pop(gpu)
        else:
            resource_requirement.pop(gpu)
        return resource_requirement

    def to_dict(self):
        return copy.copy(self._cfg)

    @staticmethod
    def reload():
        _populate()

    @property
    def version(self):
        # importing here to avoid circular dependency
        from mlrun.utils.version import Version

        return Version().get()["version"]

    @property
    def kfp_image(self):
        """
        When this configuration is not set we want to set it to mlrun/mlrun, but we need to use the enrich_image method.
        The problem is that the mlrun.utils.helpers module is importing the config (this) module, so we must import the
        module inside this function (and not on initialization), and then calculate this property value here.
        """
        if not self._kfp_image:
            # importing here to avoid circular dependency
            import mlrun.utils.helpers

            return mlrun.utils.helpers.enrich_image_url("mlrun/mlrun")
        return self._kfp_image

    @kfp_image.setter
    def kfp_image(self, value):
        self._kfp_image = value

    @property
    def dask_kfp_image(self):
        """
        See kfp_image property docstring for why we're defining this property
        """
        if not self._dask_kfp_image:
            # importing here to avoid circular dependency
            import mlrun.utils.helpers

            return mlrun.utils.helpers.enrich_image_url("mlrun/ml-base")
        return self._dask_kfp_image

    @dask_kfp_image.setter
    def dask_kfp_image(self, value):
        self._dask_kfp_image = value

    @staticmethod
    def resolve_ui_url():
        # ui_url is deprecated in favor of the ui.url (we created the ui block)
        # since the config class is used in a "recursive" way, we can't use property like we used in other places
        # since the property will need to be url, which exists in other structs as well
        return config.ui.url or config.ui_url

    @property
    def dbpath(self):
        return self._dbpath

    @dbpath.setter
    def dbpath(self, value):
        self._dbpath = value
        if value:
            # importing here to avoid circular dependency
            import mlrun.db

            # when dbpath is set we want to connect to it which will sync configuration from it to the client
            mlrun.db.get_run_db(value, force_reconnect=True)

    @property
    def iguazio_api_url(self):
        """
        we want to be able to run with old versions of the service who runs the API (which doesn't configure this
        value) so we're doing best effort to try and resolve it from other configurations
        TODO: Remove this hack when 0.6.x is old enough
        """
        if not self._iguazio_api_url:
            if self.httpdb.builder.docker_registry and self.igz_version:
                return self._extract_iguazio_api_from_docker_registry_url()
        return self._iguazio_api_url

    def _extract_iguazio_api_from_docker_registry_url(self):
        docker_registry_url = self.httpdb.builder.docker_registry
        # add schema otherwise parsing go wrong
        if "://" not in docker_registry_url:
            docker_registry_url = f"http://{docker_registry_url}"
        parsed_registry_url = urllib.parse.urlparse(docker_registry_url)
        registry_hostname = parsed_registry_url.hostname
        # replace the first domain section (app service name) with dashboard
        first_dot_index = registry_hostname.find(".")
        if first_dot_index < 0:
            # if not found it's not the format we know - can't resolve the api url from the registry url
            return ""
        return f"https://dashboard{registry_hostname[first_dot_index:]}"

    @iguazio_api_url.setter
    def iguazio_api_url(self, value):
        self._iguazio_api_url = value

    def is_api_running_on_k8s(self):
        # determine if the API service is attached to K8s cluster
        # when there is a cluster the .namespace is set
        return True if mlrun.mlconf.namespace else False

    def is_nuclio_detected(self):
        # determine is Nuclio service is detected, when the nuclio_version is not set
        return True if mlrun.mlconf.nuclio_version else False

    def use_nuclio_mock(self, force_mock=None):
        # determine if to use Nuclio mock service
        mock_nuclio = mlrun.mlconf.mock_nuclio_deployment
        if mock_nuclio and mock_nuclio == "auto":
            mock_nuclio = not mlrun.mlconf.is_nuclio_detected()
        return True if mock_nuclio and force_mock is None else force_mock

    def get_v3io_access_key(self):
        # Get v3io access key from the environment
        return os.environ.get("V3IO_ACCESS_KEY")


# Global configuration
config = Config.from_dict(default_config)


def _populate(skip_errors=False):
    """Populate configuration from config file (if exists in environment) and
    from environment variables.

    populate will run only once, after first call it does nothing.
    """
    global _loaded

    with _load_lock:
        _do_populate(skip_errors=skip_errors)


def _do_populate(env=None, skip_errors=False):
    global config

    if not os.environ.get("MLRUN_IGNORE_ENV_FILE") and not is_running_as_api():
        if "MLRUN_ENV_FILE" in os.environ:
            env_file = os.path.expanduser(os.environ["MLRUN_ENV_FILE"])
            dotenv.load_dotenv(env_file, override=True)
        else:
            env_file = os.path.expanduser(default_env_file)
            if os.path.isfile(env_file):
                dotenv.load_dotenv(env_file, override=True)

    if not config:
        config = Config.from_dict(default_config)
    else:
        config.update(default_config)
    config_path = os.environ.get(env_file_key)
    if config_path:
        with open(config_path) as fp:
            data = yaml.safe_load(fp)

        if not isinstance(data, dict):
            raise TypeError(f"configuration in {config_path} not a dict")

        config.update(data, skip_errors=skip_errors)

    data = read_env(env)
    if data:
        config.update(data, skip_errors=skip_errors)

    # HACK to enable config property to both have dynamic default and to use the value from dict/env like other
    # configurations - we just need a key in the dict that is different than the property name, so simply adding prefix
    # underscore
    config._cfg["_kfp_image"] = config._cfg["kfp_image"]
    del config._cfg["kfp_image"]
    config._cfg["_dask_kfp_image"] = config._cfg["dask_kfp_image"]
    del config._cfg["dask_kfp_image"]
    config._cfg["_iguazio_api_url"] = config._cfg["iguazio_api_url"]
    del config._cfg["iguazio_api_url"]

    _validate_config(config)


def _validate_config(config):
    import mlrun.k8s_utils

    try:
        limits_gpu = config.default_function_pod_resources.limits.gpu
        requests_gpu = config.default_function_pod_resources.requests.gpu
        mlrun.k8s_utils.verify_gpu_requests_and_limits(
            requests_gpu=requests_gpu,
            limits_gpu=limits_gpu,
        )
    except AttributeError:
        pass

    config.verify_security_context_enrichment_mode_is_allowed()


def _convert_resources_to_str(config: dict = None):
    resources_types = ["cpu", "memory", "gpu"]
    resource_requirements = ["requests", "limits"]
    if not config.get("default_function_pod_resources"):
        return
    for requirement in resource_requirements:
        resource_requirement = config.get("default_function_pod_resources").get(
            requirement
        )
        if not resource_requirement:
            continue
        for resource_type in resources_types:
            value = resource_requirement.setdefault(resource_type, None)
            if value is None:
                continue
            resource_requirement[resource_type] = str(value)


def _convert_str(value, typ):
    if typ in (str, _none_type):
        return value

    if typ is bool:
        return strtobool(value)

    # e.g. int('8080') → 8080
    return typ(value)


def read_env(env=None, prefix=env_prefix):
    """Read configuration from environment"""
    env = os.environ if env is None else env

    config = {}
    for key, value in env.items():
        if not key.startswith(env_prefix) or key == env_file_key:
            continue
        try:
            value = json.loads(value)  # values can be JSON encoded
        except ValueError:
            pass  # Leave as string
        key = key[len(env_prefix) :]  # Trim MLRUN_
        path = key.lower().split("__")  # 'A__B' → ['a', 'b']
        cfg = config
        while len(path) > 1:
            name, *path = path
            cfg = cfg.setdefault(name, {})
        cfg[path[0]] = value

    env_dbpath = env.get("MLRUN_DBPATH", "")
    is_remote_mlrun = (
        env_dbpath.startswith("https://mlrun-api.") and "tenant." in env_dbpath
    )
    # It's already a standard to set this env var to configure the v3io api, so we're supporting it (instead
    # of MLRUN_V3IO_API), in remote usage this can be auto detected from the DBPATH
    v3io_api = env.get("V3IO_API")
    if v3io_api:
        config["v3io_api"] = v3io_api
    elif is_remote_mlrun:
        config["v3io_api"] = env_dbpath.replace("https://mlrun-api.", "https://webapi.")

    # It's already a standard to set this env var to configure the v3io framesd, so we're supporting it (instead
    # of MLRUN_V3IO_FRAMESD), in remote usage this can be auto detected from the DBPATH
    v3io_framesd = env.get("V3IO_FRAMESD")
    if v3io_framesd:
        config["v3io_framesd"] = v3io_framesd
    elif is_remote_mlrun:
        config["v3io_framesd"] = env_dbpath.replace(
            "https://mlrun-api.", "https://framesd."
        )

    uisvc = env.get("MLRUN_UI_SERVICE_HOST")
    igz_domain = env.get("IGZ_NAMESPACE_DOMAIN")

    # workaround to try and detect IGZ domain
    if not igz_domain and "MLRUN_HTTPDB__BUILDER__DOCKER_REGISTRY" in env:
        registry = env["MLRUN_HTTPDB__BUILDER__DOCKER_REGISTRY"]
        if registry.startswith("docker-registry.default-tenant"):
            igz_domain = registry[len("docker-registry.") :]
            if ":" in igz_domain:
                igz_domain = igz_domain[: igz_domain.rfind(":")]
            env["IGZ_NAMESPACE_DOMAIN"] = igz_domain

    # workaround wrongly sqldb dsn in 2.8
    if (
        config.get("httpdb", {}).get("dsn")
        == "sqlite:///mlrun.sqlite3?check_same_thread=false"
    ):
        config["httpdb"]["dsn"] = "sqlite:////mlrun/db/mlrun.db?check_same_thread=false"

    # "disabled" is the helm chart default value, we don't want that value to be set cause when this value is set we
    # use it in calls to the Nuclio package, and when the Nuclio package receives a value it simply uses it, and
    # obviously "disabled" is not the right address.. when the Nuclio package doesn't receive a value it doing "best
    # effort" to try and determine the URL, we want this "best effort" so overriding the "disabled" value
    if config.get("nuclio_dashboard_url") == "disabled":
        config["nuclio_dashboard_url"] = ""

    if uisvc and not config.get("ui_url"):
        if igz_domain:
            config["ui_url"] = f"https://mlrun-ui.{igz_domain}"

    if config.get("log_level"):
        import mlrun.utils.logger

        # logger created (because of imports mess) before the config is loaded (in tests), therefore we're changing its
        # level manually
        mlrun.utils.logger.set_logger_level(config["log_level"])
    # The default function pod resource values are of type str; however, when reading from environment variable numbers,
    # it converts them to type int if contains only number, so we want to convert them to str.
    _convert_resources_to_str(config)
    return config


# populate config, skip errors when setting the config attributes and issue warnings instead
# this is to avoid failure when doing `import mlrun` and the dbpath (API service) is incorrect or down
_populate(skip_errors=True)<|MERGE_RESOLUTION|>--- conflicted
+++ resolved
@@ -466,12 +466,10 @@
     "debug": {
         "expose_internal_api_endpoints": False,
     },
-<<<<<<< HEAD
     "workflows": {
         "default_workflow_runner_name": "workflow-runner-{}",
         "timeouts": {"local": 120, "kfp": 30},
-=======
-    "default_workflow_runner_name": "workflow-runner-{}",
+    },
     "log_collector": {
         "address": "localhost:8282",
         # log collection mode can be one of: "sidecar", "legacy", "best-effort"
@@ -495,7 +493,6 @@
             # the number of retries to get logs from the log collector
             "max_retries": 3,
         },
->>>>>>> b48d7df7
     },
 }
 
