# Copyright 2024 Iguazio
#
# Licensed under the Apache License, Version 2.0 (the "License");
# you may not use this file except in compliance with the License.
# You may obtain a copy of the License at
#
#   http://www.apache.org/licenses/LICENSE-2.0
#
# Unless required by applicable law or agreed to in writing, software
# distributed under the License is distributed on an "AS IS" BASIS,
# WITHOUT WARRANTIES OR CONDITIONS OF ANY KIND, either express or implied.
# See the License for the specific language governing permissions and
# limitations under the License.
#
import os
import random
from datetime import datetime, timedelta, timezone

import pandas as pd
import pytest
import snowflake.connector

import mlrun.errors
import mlrun.feature_store as fstore
from mlrun.datastore.sources import SnowflakeSource
from mlrun.datastore.targets import ParquetTarget, SnowflakeTarget
from tests.system.base import TestMLRunSystem
from tests.system.feature_store.spark_hadoop_test_base import (
    Deployment,
    SparkHadoopTestBase,
)

SNOWFLAKE_ENV_PARAMETERS = [
    "SNOWFLAKE_URL",
    "SNOWFLAKE_USER",
    "SNOWFLAKE_PASSWORD",
    "SNOWFLAKE_DATABASE",
    "SNOWFLAKE_SCHEMA",
    "SNOWFLAKE_WAREHOUSE",
    "SNOWFLAKE_TABLE_NAME",
]


def get_missing_snowflake_spark_parameters():
    snowflake_missing_keys = [
        key for key in SNOWFLAKE_ENV_PARAMETERS if key not in os.environ
    ]
    return snowflake_missing_keys


@TestMLRunSystem.skip_test_if_env_not_configured
class TestSnowFlakeSourceAndTarget(SparkHadoopTestBase):
    @classmethod
    def teardown_class(cls):
        super().teardown_class()
        if cls.snowflake_connector:
            cls.snowflake_connector.close()

    @classmethod
    def custom_setup_class(cls):
        cls.configure_namespace("snowflake")
        cls.env = os.environ
        cls.configure_image_deployment(Deployment.Remote)
        snowflake_missing_keys = get_missing_snowflake_spark_parameters()
        if snowflake_missing_keys:
            pytest.skip(
                f"The following snowflake keys are missing: {snowflake_missing_keys}"
            )
        url = cls.env.get("SNOWFLAKE_URL")
        user = cls.env.get("SNOWFLAKE_USER")
        cls.database = cls.env.get("SNOWFLAKE_DATABASE")
        warehouse = cls.env.get("SNOWFLAKE_WAREHOUSE")
        account = url.replace(".snowflakecomputing.com", "")
        password = cls.env["SNOWFLAKE_PASSWORD"]
        cls.snowflake_spark_parameters = dict(
            url=url, user=user, database=cls.database, warehouse=warehouse
        )
        cls.snowflake_connector = snowflake.connector.connect(
            account=account,
            user=user,
            password=password,
            warehouse=warehouse,
        )
        cls.schema = cls.env.get("SNOWFLAKE_SCHEMA")
        if cls.deployment_type == Deployment.Remote:
            cls.spark_service = cls.spark_service_name
            cls.run_local = False
        else:
            cls.spark_service = None
            cls.run_local = True

    def setup_method(self, method):
        super().setup_method(method)
        self.cursor = self.snowflake_connector.cursor()
        self.current_time = datetime.now().strftime("%Y%m%d_%H%M%S_%f")
        self.source_table = f"source_{self.current_time}"
        self.tables_to_drop = [self.source_table]
        if self.deployment_type == Deployment.Remote:
            self.project.set_secrets(
                {"SNOWFLAKE_PASSWORD": os.environ["SNOWFLAKE_PASSWORD"]}
            )

    def teardown_method(self, method):
        super().teardown_method(method)
        for table_name in self.tables_to_drop:
            drop_query = (
                f"DROP TABLE IF EXISTS {self.database}.{self.schema}.{table_name}"
            )
            self.cursor.execute(drop_query)
        self.cursor.close()

    def generate_snowflake_source_table(self):
        utc_timezone = timezone.utc

        data_values = [
            (
                (i + 1) * 10,
                f"Name{i + 1}",
                random.randint(23, 60),
                datetime.utcnow().replace(tzinfo=utc_timezone)
                - timedelta(
                    days=random.randint(2, 1000),
                    hours=random.randint(0, 23),
                    minutes=random.randint(0, 59),
                ),
            )
            for i in range(20)
        ]
        create_table_query = (
            f"CREATE TABLE IF NOT EXISTS {self.database}.{self.schema}.{self.source_table} "
            f"(ID INT,NAME VARCHAR(255),AGE INT, LICENSE_DATE TIMESTAMP_LTZ)"
        )
        self.cursor.execute(create_table_query)
        insert_query = (
            f"INSERT INTO {self.database}.{self.schema}.{self.source_table}"
            f" (ID ,NAME,AGE, LICENSE_DATE) VALUES (%s, %s, %s, %s)"
        )
        self.cursor.executemany(insert_query, data_values)
        return pd.DataFrame(data_values, columns=["ID", "NAME", "AGE", "LICENSE_DATE"])

    @pytest.mark.parametrize("passthrough", [True, False])
    def test_snowflake_source_and_target(self, passthrough):
        number_of_rows = 10
        result_table = f"result_{self.current_time}"
        feature_set = fstore.FeatureSet(
            name="snowflake_feature_set",
            entities=[fstore.Entity("ID")],
            engine="spark",
            passthrough=passthrough,
        )
        source = SnowflakeSource(
            "snowflake_source_for_ingest",
            query=f"select * from {self.source_table} order by ID limit {number_of_rows}",
            schema=self.schema,
            **self.snowflake_spark_parameters,
        )
        target = SnowflakeTarget(
            "snowflake_target_for_ingest",
            table_name=result_table,
            db_schema=self.schema,
            **self.snowflake_spark_parameters,
        )
        source_df = self.generate_snowflake_source_table()
        self.tables_to_drop.append(result_table)
        feature_set.ingest(
            source,
            targets=[target],
            spark_context=self.spark_service,
            run_config=fstore.RunConfig(
                local=self.run_local,
            ),
        )
        expected_df = source_df.sort_values(by="ID").head(number_of_rows)
        if not passthrough:
            result_data = self.cursor.execute(
                f"select * from {self.database}.{self.schema}.{result_table}"
            ).fetchall()
            column_names = [desc[0] for desc in self.cursor.description]
            result_df = pd.DataFrame(result_data, columns=column_names)
            result_df["LICENSE_DATE"] = result_df["LICENSE_DATE"].dt.tz_convert("UTC")

            pd.testing.assert_frame_equal(expected_df, result_df.sort_values(by="ID"))
        vector = fstore.FeatureVector(
            "feature_vector_snowflake", ["snowflake_feature_set.*"]
<<<<<<< HEAD
        )
        run_config = fstore.RunConfig(
            local=self.run_local, kind=None if self.run_local else "remote-spark"
        )
        result = vector.get_offline_features(
            engine="spark",
            with_indexes=True,
            spark_service=self.spark_service,
            run_config=run_config,
            target=None if self.run_local else ParquetTarget(),
        ).to_dataframe()
        result = result.reset_index(drop=False)
        pd.testing.assert_frame_equal(
            expected_df, result.sort_values(by="ID"), check_dtype=False
        )

    def test_purge_snowflake_target(self):
        self.generate_snowflake_source_table()
        fake_target = SnowflakeTarget(
            "snowflake_target",
            **self.snowflake_spark_parameters,
        )
        try:
            fake_target.purge()
        except Exception as e:
            print(e)
        with pytest.raises(
            mlrun.errors.MLRunRuntimeError,
            match=".*some attributes are missing.*",
        ):
            fake_target.purge()
        target = SnowflakeTarget(
            "snowflake_target",
            table_name=self.source_table,
            db_schema=self.schema,
            **self.snowflake_spark_parameters,
        )
        table_path = f"{self.database}.{self.schema}.{self.source_table}"
        self.cursor.execute(f"select * from {table_path}").fetchall()
        target.purge()
        with pytest.raises(
            snowflake.connector.errors.ProgrammingError,
            match=f".*Object '{table_path.upper()}' does not exist or not authorized.",
        ):
            self.cursor.execute(f"select * from {table_path}").fetchall()
=======
        )
        run_config = fstore.RunConfig(
            local=self.run_local, kind=None if self.run_local else "remote-spark"
        )
        result = vector.get_offline_features(
            engine="spark",
            with_indexes=True,
            spark_service=self.spark_service,
            run_config=run_config,
            target=None if self.run_local else ParquetTarget(),
        ).to_dataframe()
        result = result.reset_index(drop=False)
        pd.testing.assert_frame_equal(
            expected_df, result.sort_values(by="ID"), check_dtype=False
        )
>>>>>>> cea5e3d1
<|MERGE_RESOLUTION|>--- conflicted
+++ resolved
@@ -182,7 +182,6 @@
             pd.testing.assert_frame_equal(expected_df, result_df.sort_values(by="ID"))
         vector = fstore.FeatureVector(
             "feature_vector_snowflake", ["snowflake_feature_set.*"]
-<<<<<<< HEAD
         )
         run_config = fstore.RunConfig(
             local=self.run_local, kind=None if self.run_local else "remote-spark"
@@ -228,20 +227,3 @@
             match=f".*Object '{table_path.upper()}' does not exist or not authorized.",
         ):
             self.cursor.execute(f"select * from {table_path}").fetchall()
-=======
-        )
-        run_config = fstore.RunConfig(
-            local=self.run_local, kind=None if self.run_local else "remote-spark"
-        )
-        result = vector.get_offline_features(
-            engine="spark",
-            with_indexes=True,
-            spark_service=self.spark_service,
-            run_config=run_config,
-            target=None if self.run_local else ParquetTarget(),
-        ).to_dataframe()
-        result = result.reset_index(drop=False)
-        pd.testing.assert_frame_equal(
-            expected_df, result.sort_values(by="ID"), check_dtype=False
-        )
->>>>>>> cea5e3d1
