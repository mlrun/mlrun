--- conflicted
+++ resolved
@@ -41,28 +41,28 @@
     artifact_1 = _generate_artifact(artifact_name_1, tree=tree)
     artifact_2 = _generate_artifact(artifact_name_2, tree=tree)
 
-    db.store_artifact_v2(
+    db.store_artifact(
         db_session,
         artifact_name_1,
         artifact_1,
     )
-    db.store_artifact_v2(
+    db.store_artifact(
         db_session,
         artifact_name_2,
         artifact_2,
     )
-    artifacts = db.list_artifacts_v2(db_session)
+    artifacts = db.list_artifacts(db_session)
     assert len(artifacts) == 2
 
-    artifacts = db.list_artifacts_v2(db_session, name=artifact_name_1)
+    artifacts = db.list_artifacts(db_session, name=artifact_name_1)
     assert len(artifacts) == 1
     assert artifacts[0]["metadata"]["key"] == artifact_name_1
 
-    artifacts = db.list_artifacts_v2(db_session, name=artifact_name_2)
+    artifacts = db.list_artifacts(db_session, name=artifact_name_2)
     assert len(artifacts) == 1
     assert artifacts[0]["metadata"]["key"] == artifact_name_2
 
-    artifacts = db.list_artifacts_v2(db_session, name="~artifact_name")
+    artifacts = db.list_artifacts(db_session, name="~artifact_name")
     assert len(artifacts) == 2
 
 
@@ -77,31 +77,26 @@
     test_iters = [0, 5, 9, 42, 219, 2102]
     for iter in test_iters:
         artifact_1["iter"] = artifact_2["iter"] = iter
-<<<<<<< HEAD
         db.store_artifact(db_session, artifact_name_1, artifact_1, iter=iter)
         db.store_artifact(db_session, artifact_name_2, artifact_2, iter=iter)
-=======
-        db.store_artifact_v2(db_session, artifact_name_1, artifact_1, iter=iter)
-        db.store_artifact_v2(db_session, artifact_name_2, artifact_2, iter=iter)
->>>>>>> cb3a1f28
 
     # No filter on iter. All are expected
-    artifacts = db.list_artifacts_v2(db_session)
+    artifacts = db.list_artifacts(db_session)
     assert len(artifacts) == len(test_iters) * 2
 
     # Look for the various iteration numbers. Note that 0 is a special case due to the DB structure
     for iter in test_iters:
-        artifacts = db.list_artifacts_v2(db_session, iter=iter)
+        artifacts = db.list_artifacts(db_session, iter=iter)
         assert len(artifacts) == 2
         for artifact in artifacts:
             assert artifact["iter"] == iter
 
     # Negative test
-    artifacts = db.list_artifacts_v2(db_session, iter=666)
+    artifacts = db.list_artifacts(db_session, iter=666)
     assert len(artifacts) == 0
 
     # Iter filter and a name filter, make sure query composition works
-    artifacts = db.list_artifacts_v2(db_session, name=artifact_name_1, iter=2102)
+    artifacts = db.list_artifacts(db_session, name=artifact_name_1, iter=2102)
     assert len(artifacts) == 1
 
 
@@ -114,24 +109,24 @@
     artifact_1 = _generate_artifact(artifact_name_1, kind=artifact_kind_1, tree=tree)
     artifact_2 = _generate_artifact(artifact_name_2, kind=artifact_kind_2, tree=tree)
 
-    db.store_artifact_v2(
+    db.store_artifact(
         db_session,
         artifact_name_1,
         artifact_1,
     )
-    db.store_artifact_v2(
+    db.store_artifact(
         db_session,
         artifact_name_2,
         artifact_2,
     )
-    artifacts = db.list_artifacts_v2(db_session)
+    artifacts = db.list_artifacts(db_session)
     assert len(artifacts) == 2
 
-    artifacts = db.list_artifacts_v2(db_session, kind=artifact_kind_1)
+    artifacts = db.list_artifacts(db_session, kind=artifact_kind_1)
     assert len(artifacts) == 1
     assert artifacts[0]["metadata"]["key"] == artifact_name_1
 
-    artifacts = db.list_artifacts_v2(db_session, kind=artifact_kind_2)
+    artifacts = db.list_artifacts(db_session, kind=artifact_kind_2)
     assert len(artifacts) == 1
     assert artifacts[0]["metadata"]["key"] == artifact_name_2
 
@@ -157,36 +152,28 @@
         (artifact_name_3, artifact_3),
         (artifact_name_4, artifact_4),
     ]:
-<<<<<<< HEAD
         db.store_artifact(
-=======
-        db.store_artifact_v2(
->>>>>>> cb3a1f28
             db_session,
             artifact_name,
             artifact_object,
         )
 
-<<<<<<< HEAD
     artifacts = db.list_artifacts(db_session)
-=======
-    artifacts = db.list_artifacts_v2(db_session)
->>>>>>> cb3a1f28
     assert len(artifacts) == 4
 
-    artifacts = db.list_artifacts_v2(
+    artifacts = db.list_artifacts(
         db_session, category=mlrun.common.schemas.ArtifactCategories.model
     )
     assert len(artifacts) == 1
     assert artifacts[0]["metadata"]["key"] == artifact_name_3
 
-    artifacts = db.list_artifacts_v2(
+    artifacts = db.list_artifacts(
         db_session, category=mlrun.common.schemas.ArtifactCategories.dataset
     )
     assert len(artifacts) == 1
     assert artifacts[0]["metadata"]["key"] == artifact_name_4
 
-    artifacts = db.list_artifacts_v2(
+    artifacts = db.list_artifacts(
         db_session, category=mlrun.common.schemas.ArtifactCategories.other
     )
     assert len(artifacts) == 2
@@ -206,18 +193,17 @@
         artifact_1_key, kind=artifact_1_kind, tree=artifact_1_with_kind_tree
     )
 
-    db.store_artifact_v2(
+    db.store_artifact(
         db_session,
         artifact_1_key,
         artifact_1_body,
         tag=artifact_1_tag,
     )
-    db.store_artifact_v2(
+    db.store_artifact(
         db_session,
         artifact_1_key,
         artifact_1_with_kind_body,
         tag=artifact_2_tag,
-<<<<<<< HEAD
     )
     artifact = db.read_artifact(db_session, artifact_1_key, tag=artifact_1_tag)
     assert artifact["kind"] == "artifact"
@@ -229,19 +215,6 @@
     assert len(artifacts) == 1
     assert artifacts[0]["kind"] == artifact_1_kind
     artifacts = db.list_artifacts(db_session, artifact_1_key, tag="latest")
-=======
-    )
-    artifact = db.read_artifact_v2(db_session, artifact_1_key, tag=artifact_1_tag)
-    assert artifact["kind"] == "artifact"
-    artifact = db.read_artifact_v2(
-        db_session, artifact_1_key, tag="latest", raise_on_not_found=False
-    )
-    assert artifact is not None
-    artifacts = db.list_artifacts_v2(db_session, artifact_1_key, tag=artifact_2_tag)
-    assert len(artifacts) == 1
-    assert artifacts[0]["kind"] == artifact_1_kind
-    artifacts = db.list_artifacts_v2(db_session, artifact_1_key, tag="latest")
->>>>>>> cb3a1f28
     assert len(artifacts) == 1
 
 
@@ -255,27 +228,19 @@
     artifact_2_tag = "artifact-tag-2"
 
     # we use deepcopy to avoid changing the original dict
-    db.store_artifact_v2(
+    db.store_artifact(
         db_session,
         artifact_key,
-<<<<<<< HEAD
-        artifact_1_body,
-=======
         copy.deepcopy(artifact_1_body),
->>>>>>> cb3a1f28
         tag=artifact_1_tag,
     )
-    db.store_artifact_v2(
+    db.store_artifact(
         db_session,
         artifact_key,
-<<<<<<< HEAD
-        artifact_2_body,
-=======
         copy.deepcopy(artifact_2_body),
->>>>>>> cb3a1f28
         tag=artifact_2_tag,
     )
-    artifacts = db.list_artifacts_v2(db_session, artifact_key, tag="*")
+    artifacts = db.list_artifacts(db_session, artifact_key, tag="*")
     assert len(artifacts) == 3  # also latest is returned
 
     # ids are auto generated using this util function
@@ -302,17 +267,10 @@
         )
         == {}
     )
-<<<<<<< HEAD
     artifact = db.read_artifact(db_session, artifact_key, tag=artifact_1_tag)
     assert artifact["metadata"]["uid"] == expected_uids[0]
     assert artifact["metadata"]["tag"] == artifact_1_tag
     artifact = db.read_artifact(db_session, artifact_key, tag=artifact_2_tag)
-=======
-    artifact = db.read_artifact_v2(db_session, artifact_key, tag=artifact_1_tag)
-    assert artifact["metadata"]["uid"] == expected_uids[0]
-    assert artifact["metadata"]["tag"] == artifact_1_tag
-    artifact = db.read_artifact_v2(db_session, artifact_key, tag=artifact_2_tag)
->>>>>>> cb3a1f28
     assert artifact["metadata"]["uid"] == expected_uids[1]
     assert artifact["metadata"]["tag"] == artifact_2_tag
 
@@ -331,38 +289,29 @@
     artifact_1_tag = "artifact-tag-1"
     artifact_2_tag = "artifact-tag-2"
 
-    db.store_artifact_v2(
+    db.store_artifact(
         db_session,
         artifact_1_key,
         artifact_1_body,
         tag=artifact_1_tag,
     )
-    db.store_artifact_v2(
+    db.store_artifact(
         db_session,
         artifact_2_key,
         artifact_2_body,
         tag=artifact_2_tag,
     )
     with pytest.raises(mlrun.errors.MLRunNotFoundError):
-<<<<<<< HEAD
         db.read_artifact(db_session, artifact_1_key, tag=artifact_2_tag)
     with pytest.raises(mlrun.errors.MLRunNotFoundError):
         db.read_artifact(db_session, artifact_2_key, tag=artifact_1_tag)
     # just verifying it's not raising
     db.read_artifact(db_session, artifact_1_key, tag=artifact_1_tag)
     db.read_artifact(db_session, artifact_2_key, tag=artifact_2_tag)
-=======
-        db.read_artifact_v2(db_session, artifact_1_key, tag=artifact_2_tag)
-    with pytest.raises(mlrun.errors.MLRunNotFoundError):
-        db.read_artifact_v2(db_session, artifact_2_key, tag=artifact_1_tag)
-    # just verifying it's not raising
-    db.read_artifact_v2(db_session, artifact_1_key, tag=artifact_1_tag)
-    db.read_artifact_v2(db_session, artifact_2_key, tag=artifact_2_tag)
->>>>>>> cb3a1f28
     # check list
-    artifacts = db.list_artifacts_v2(db_session, tag=artifact_1_tag)
-    assert len(artifacts) == 1
-    artifacts = db.list_artifacts_v2(db_session, tag=artifact_2_tag)
+    artifacts = db.list_artifacts(db_session, tag=artifact_1_tag)
+    assert len(artifacts) == 1
+    artifacts = db.list_artifacts(db_session, tag=artifact_2_tag)
     assert len(artifacts) == 1
 
 
@@ -376,30 +325,25 @@
     artifact_1_tag = "artifact-tag-one"
     artifact_2_tag = "artifact-tag-two"
 
-    db.store_artifact_v2(
+    db.store_artifact(
         db_session,
         artifact_1_key,
         artifact_1_body,
         tag=artifact_1_tag,
     )
-    db.store_artifact_v2(
+    db.store_artifact(
         db_session,
         artifact_2_key,
         artifact_2_body,
         tag=artifact_2_tag,
     )
-    db.del_artifacts_v2(db_session, tag=artifact_1_tag)
-    artifacts = db.list_artifacts_v2(db_session, tag=artifact_1_tag)
+    db.del_artifacts(db_session, tag=artifact_1_tag)
+    artifacts = db.list_artifacts(db_session, tag=artifact_1_tag)
     assert len(artifacts) == 0
-    artifacts = db.list_artifacts_v2(db_session, tag=artifact_2_tag)
-    assert len(artifacts) == 1
-<<<<<<< HEAD
+    artifacts = db.list_artifacts(db_session, tag=artifact_2_tag)
+    assert len(artifacts) == 1
     db.del_artifacts(db_session, tag=artifact_2_tag)
     artifacts = db.list_artifacts(db_session, tag=artifact_2_tag)
-=======
-    db.del_artifacts_v2(db_session, tag=artifact_2_tag)
-    artifacts = db.list_artifacts_v2(db_session, tag=artifact_2_tag)
->>>>>>> cb3a1f28
     assert len(artifacts) == 0
 
 
@@ -420,38 +364,31 @@
         (artifact_2_key, artifact_2_body, artifact_2_tag),
         (artifact_2_key, artifact_2_body, artifact_2_tag_2),
     ]:
-<<<<<<< HEAD
+        # we copy the artifact body to avoid changing the original dict
+        artifact = copy.deepcopy(artifact_body)
         db.store_artifact(
             db_session,
             artifact_key,
-            artifact_body,
-=======
-        # we copy the artifact body to avoid changing the original dict
-        artifact = copy.deepcopy(artifact_body)
-        db.store_artifact_v2(
-            db_session,
-            artifact_key,
             artifact,
->>>>>>> cb3a1f28
             tag=artifact_tag,
             project=project,
         )
 
-    artifacts = db.list_artifacts_v2(db_session, project=project, name=artifact_1_key)
+    artifacts = db.list_artifacts(db_session, project=project, name=artifact_1_key)
     # Should return 2 tags ('latest' and artifact_1_tag)
     assert len(artifacts) == 2
-    artifacts = db.list_artifacts_v2(db_session, project=project, tag=artifact_2_tag)
-    assert len(artifacts) == 1
-    artifacts = db.list_artifacts_v2(db_session, project=project, tag=artifact_2_tag_2)
-    assert len(artifacts) == 1
-
-    db.del_artifact_v2(db_session, artifact_1_key, project=project, tag=artifact_1_tag)
-    artifacts = db.list_artifacts_v2(db_session, name=artifact_1_key)
+    artifacts = db.list_artifacts(db_session, project=project, tag=artifact_2_tag)
+    assert len(artifacts) == 1
+    artifacts = db.list_artifacts(db_session, project=project, tag=artifact_2_tag_2)
+    assert len(artifacts) == 1
+
+    db.del_artifact(db_session, artifact_1_key, project=project, tag=artifact_1_tag)
+    artifacts = db.list_artifacts(db_session, name=artifact_1_key)
     assert len(artifacts) == 0
 
     # Negative test - wrong tag, no deletions
-    db.del_artifact_v2(db_session, artifact_2_key, project=project, tag=artifact_1_tag)
-    artifacts = db.list_artifacts_v2(db_session, project=project, name=artifact_2_key)
+    db.del_artifact(db_session, artifact_2_key, project=project, tag=artifact_1_tag)
+    artifacts = db.list_artifacts(db_session, project=project, name=artifact_2_key)
 
     # Should return 3 tags ('latest' and artifact_2_tag and artifact_2_tag_2)
     assert len(artifacts) == 3
@@ -464,23 +401,16 @@
         == {}
     )
 
-    tags = db.list_artifact_tags_v2(db_session, project)
+    tags = db.list_artifact_tags(db_session, project)
     assert len(tags) == 3
 
     # Delete the artifact object (should delete all tags of the same artifact object)
-<<<<<<< HEAD
     db.del_artifact(db_session, artifact_2_key, tag=artifact_2_tag_2, project=project)
     artifacts = db.list_artifacts(db_session, project=project, name=artifact_2_key)
-=======
-    db.del_artifact_v2(
-        db_session, artifact_2_key, tag=artifact_2_tag_2, project=project
-    )
-    artifacts = db.list_artifacts_v2(db_session, project=project, name=artifact_2_key)
->>>>>>> cb3a1f28
     assert len(artifacts) == 0
 
     # Assert all tags were deleted
-    tags = db.list_artifact_tags_v2(db_session, project)
+    tags = db.list_artifact_tags(db_session, project)
     assert len(tags) == 0
 
 
@@ -493,25 +423,25 @@
     artifact_2_body = _generate_artifact(artifact_2_key, tree=artifact_2_tree)
 
     # Store each twice - once with no iter, and once with an iter
-    db.store_artifact_v2(
+    db.store_artifact(
         db_session,
         artifact_1_key,
         artifact_1_body,
     )
     artifact_1_body["iter"] = 42
-    db.store_artifact_v2(
+    db.store_artifact(
         db_session,
         artifact_1_key,
         artifact_1_body,
         iter=42,
     )
-    db.store_artifact_v2(
+    db.store_artifact(
         db_session,
         artifact_2_key,
         artifact_2_body,
     )
     artifact_2_body["iter"] = 42
-    db.store_artifact_v2(
+    db.store_artifact(
         db_session,
         artifact_2_key,
         artifact_2_body,
@@ -519,7 +449,7 @@
     )
 
     def _list_and_assert_count(key, count, iter=None):
-        results = db.list_artifacts_v2(db_session, name=key, iter=iter)
+        results = db.list_artifacts(db_session, name=key, iter=iter)
         assert len(results) == count
         return results
 
@@ -555,7 +485,7 @@
         if iter == 0:
             artifact_body["spec"]["link_iteration"] = best_iter
         artifact_body["spec"]["iter"] = iter
-        db.store_artifact_v2(
+        db.store_artifact(
             db_session,
             key,
             artifact_body,
@@ -608,10 +538,8 @@
         key=artifact_key_2,
         iter=best_iter,
     )
-    db.append_tag_to_artifacts_v2(
-        db_session, project, tag, [identifier_1, identifier_2]
-    )
-    results = db.list_artifacts_v2(
+    db.append_tag_to_artifacts(db_session, project, tag, [identifier_1, identifier_2])
+    results = db.list_artifacts(
         db_session, project=project, tag=tag, best_iteration=True
     )
     assert len(results) == 2
@@ -657,19 +585,13 @@
     # Add non-hyper-param artifact. Single object with iter 0, not pointing at anything
     artifact_body = _generate_artifact(artifact_no_link_key, artifact_no_link_tree)
     artifact_body["spec"]["iter"] = 0
-<<<<<<< HEAD
     db.store_artifact(db_session, artifact_no_link_key, artifact_body, iter=0)
 
     results = db.list_artifacts(db_session, name="~artifact")
-=======
-    db.store_artifact_v2(db_session, artifact_no_link_key, artifact_body, iter=0)
-
-    results = db.list_artifacts_v2(db_session, name="~artifact")
->>>>>>> cb3a1f28
     # we don't store link artifacts in the DB, so we expect 2 * num_iters - 1, plus a regular artifact
     assert len(results) == (num_iters - 1) * 2 + 1
 
-    results = db.list_artifacts_v2(db_session, name=artifact_1_key, best_iteration=True)
+    results = db.list_artifacts(db_session, name=artifact_1_key, best_iteration=True)
     assert len(results) == 1 and results[0]["spec"]["iter"] == best_iter_1
 
     expected_iters = {
@@ -677,7 +599,7 @@
         artifact_2_key: best_iter_2,
         artifact_no_link_key: 0,
     }
-    results = db.list_artifacts_v2(db_session, name="~artifact", best_iteration=True)
+    results = db.list_artifacts(db_session, name="~artifact", best_iteration=True)
     assert len(results) == 3
     for artifact in results:
         artifact_name = artifact["metadata"]["key"]
@@ -686,24 +608,20 @@
             and expected_iters[artifact_name] == artifact["spec"]["iter"]
         )
 
-    results = db.list_artifacts_v2(
+    results = db.list_artifacts(
         db_session, best_iteration=True, category=ArtifactCategories.model
     )
     assert len(results) == 1 and results[0]["spec"]["iter"] == best_iter_1
 
     # Should get only object-2 (which is of dataset type) without the link artifact
-<<<<<<< HEAD
     results = db.list_artifacts(db_session, category=ArtifactCategories.dataset)
-=======
-    results = db.list_artifacts_v2(db_session, category=ArtifactCategories.dataset)
->>>>>>> cb3a1f28
     assert len(results) == num_iters - 1
     for artifact in results:
         assert artifact["metadata"]["key"] == artifact_2_key
 
     # Negative test - asking for both best_iter and iter
     with pytest.raises(mlrun.errors.MLRunInvalidArgumentError):
-        results = db.list_artifacts_v2(
+        results = db.list_artifacts(
             db_session, name="~artifact", best_iteration=True, iter=0
         )
 
@@ -747,7 +665,7 @@
     )
 
     for category in [ArtifactCategories.model, None]:
-        results = db.list_artifacts_v2(
+        results = db.list_artifacts(
             db_session, tag="*", best_iteration=True, category=category
         )
         assert len(results) == 3
@@ -1010,13 +928,13 @@
             "key": artifact_key,
             "uid": artifact_uid,
             "project": project,
-            "iteration": 2,
+            "iter": 2,
         },
         {
             "key": legacy_artifact_key,
             "uid": legacy_artifact_uid,
             "project": None,
-            "iteration": None,
+            "iter": None,
         },
     ]:
         # TODO: remove this query once the v2 db layer methods are implemented. This is just a temporary workaround
@@ -1030,7 +948,7 @@
         assert artifact.key == expected["key"]
         assert artifact.producer_id == expected["uid"]
         assert artifact.project == expected["project"]
-        assert artifact.iteration == expected["iteration"]
+        assert artifact.iter == expected["iter"]
 
         artifact_dict = artifact.full_object
         assert len(artifact_dict) > 0
