--- conflicted
+++ resolved
@@ -19,11 +19,7 @@
 
 from conftest import has_secrets, out_path, rundb_path, tag_test
 from http_srv import create_function
-<<<<<<< HEAD
-from mlrun import get_or_create_ctx, new_function, RunObject, NewRun
-=======
 from mlrun import get_or_create_ctx, new_function, RunObject, NewTask
->>>>>>> 9cd19ec8
 from mlrun.utils import run_keys
 
 
