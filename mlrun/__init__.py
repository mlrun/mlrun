# Copyright 2018 Iguazio
#
# Licensed under the Apache License, Version 2.0 (the "License");
# you may not use this file except in compliance with the License.
# You may obtain a copy of the License at
#
#   http://www.apache.org/licenses/LICENSE-2.0
#
# Unless required by applicable law or agreed to in writing, software
# distributed under the License is distributed on an "AS IS" BASIS,
# WITHOUT WARRANTIES OR CONDITIONS OF ANY KIND, either express or implied.
# See the License for the specific language governing permissions and
# limitations under the License.
"""
MLRun is a generic and convenient mechanism for data scientists and software developers to describe and run tasks
    related to machine learning (ML) in various, scalable runtime environments and ML pipelines while automatically
    tracking executed code, metadata, inputs, and outputs.
MLRun integrates with the `Nuclio <https://nuclio.io/>`_ serverless project and with `Kubeflow
    Pipelines <https://github.com/kubeflow/pipelines>`_.

The MLRun package (``mlrun``) includes a Python API library and the ``mlrun`` command-line interface (CLI).
"""

<<<<<<< HEAD
# flake8: noqa  - this is until we take care of the F401 violations with respect to __all__ & sphinx

__version__ = '0.4.8'
=======
__version__ = '0.4.9'
>>>>>>> 543352c4

from .run import (
    get_or_create_ctx,
    new_function,
    code_to_function,
    import_function,
    run_pipeline,
    run_local,
    function_to_module,
    get_object,
    get_pipeline,
    wait_for_pipeline_completion,
)
from .db import get_run_db
from .model import RunTemplate, NewTask, RunObject
from .config import config as mlconf
from .runtimes import new_model_server
from .platforms import mount_v3io, v3io_cred
from .projects import load_project, new_project
from .datastore import DataItem
from .execution import MLClientCtx

from os import environ, path


def get_version():
    return __version__


if 'IGZ_NAMESPACE_DOMAIN' in environ:
    igz_domain = environ['IGZ_NAMESPACE_DOMAIN']
    kfp_ep = 'https://dashboard.{}/pipelines'.format(igz_domain)
    environ['KF_PIPELINES_UI_ENDPOINT'] = kfp_ep
    mlconf.remote_host = mlconf.remote_host or igz_domain


def set_environment(api_path: str = None, artifact_path: str = '',
                    project: str = ''):
    """set and test default config for: api path, artifact_path and project

    this function will try and read the configuration from the environment/api
    and merge it with the user provided parameters

    :param api_path:       location/url of mlrun api service
    :param artifact_path:  path/url for storing experiment artifacts
    :param project:        default project name

    :return actual artifact path/url, can be used to create subpaths per task,
            e.g.:  artifact_path = set_environment()
                   data_subpath = os.join(artifact_path, 'data')
    """
    mlconf.dbpath = mlconf.dbpath or api_path
    if not mlconf.dbpath:
        raise ValueError('DB/API path was not detected, please specify its address')

    # check connectivity and load remote defaults
    get_run_db().connect()
    if api_path:
        environ['MLRUN_DBPATH'] = mlconf.dbpath

    mlconf.default_project = project or mlconf.default_project

    if not mlconf.artifact_path and not artifact_path:
        raise ValueError('please specify a valid artifact_path')

    if artifact_path.startswith('./'):
        artifact_path = path.abspath(artifact_path)
    elif not artifact_path.startswith('/') and '://' not in artifact_path:
        raise ValueError('artifact_path must refer to an absolute path'
                         ' or a valid url')
    mlconf.artifact_path = artifact_path or mlconf.artifact_path
    return mlconf.artifact_path<|MERGE_RESOLUTION|>--- conflicted
+++ resolved
@@ -21,13 +21,9 @@
 The MLRun package (``mlrun``) includes a Python API library and the ``mlrun`` command-line interface (CLI).
 """
 
-<<<<<<< HEAD
 # flake8: noqa  - this is until we take care of the F401 violations with respect to __all__ & sphinx
 
-__version__ = '0.4.8'
-=======
 __version__ = '0.4.9'
->>>>>>> 543352c4
 
 from .run import (
     get_or_create_ctx,
