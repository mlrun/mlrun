# Copyright 2023 Iguazio
#
# Licensed under the Apache License, Version 2.0 (the "License");
# you may not use this file except in compliance with the License.
# You may obtain a copy of the License at
#
#   http://www.apache.org/licenses/LICENSE-2.0
#
# Unless required by applicable law or agreed to in writing, software
# distributed under the License is distributed on an "AS IS" BASIS,
# WITHOUT WARRANTIES OR CONDITIONS OF ANY KIND, either express or implied.
# See the License for the specific language governing permissions and
# limitations under the License.
import hashlib
import json
import os
import re
<<<<<<< HEAD
import typing
=======
>>>>>>> c92ca752
from io import StringIO
from sys import stderr

import pandas as pd
from kubernetes import client

import mlrun
import mlrun.common.constants
import mlrun.common.schemas
import mlrun.utils.regex
from mlrun.errors import err_to_str
from mlrun.frameworks.parallel_coordinates import gen_pcp_plot

from ..artifacts import TableArtifact
from ..config import config
from ..utils import get_in, helpers, logger, verify_field_regex
from .generators import selector


class RunError(Exception):
    pass


mlrun_key = "mlrun/"


class _ContextStore:
    def __init__(self):
        self._context = None

    def get(self):
        return self._context

    def set(self, context):
        self._context = context


global_context = _ContextStore()


def resolve_spark_operator_version():
    try:
        regex = re.compile("spark-([23])")
        return int(regex.findall(config.spark_operator_version)[0])
    except Exception:
        raise ValueError("Failed to resolve spark operator's version")


def calc_hash(func, tag=""):
    # remove tag, hash, date from calculation
    tag = tag or func.metadata.tag
    status = func.status
    func.metadata.tag = ""
    func.metadata.hash = ""
    func.status = None
    func.metadata.updated = None

    data = json.dumps(func.to_dict(), sort_keys=True).encode()
    h = hashlib.sha1()
    h.update(data)
    hashkey = h.hexdigest()
    func.metadata.tag = tag
    func.metadata.hash = hashkey
    func.status = status
    return hashkey


def log_std(db, runobj, out, err="", skip=False, show=True, silent=False):
    if out:
        iteration = runobj.metadata.iteration
        if iteration:
            line = "> " + "-" * 15 + f" Iteration: ({iteration}) " + "-" * 15 + "\n"
            out = line + out
        if show:
            print(out, flush=True)
        if db and not skip:
            uid = runobj.metadata.uid
            project = runobj.metadata.project or ""
            db.store_log(uid, project, out.encode(), append=True)
    if err:
        logger.error(f"exec error - {err_to_str(err)}")
        print(err, file=stderr)
        if not silent:
            raise RunError(err)


def add_code_metadata(path=""):
    if path:
        if "://" in path:
            return None
        if os.path.isfile(path):
            path = os.path.dirname(path)
    path = path or "./"

    try:
        from git import (
            GitCommandNotFound,
            InvalidGitRepositoryError,
            NoSuchPathError,
            Repo,
        )
    except ImportError:
        return None

    try:
        repo = Repo(path, search_parent_directories=True)
        remotes = [
            remote.url
            for remote in repo.remotes
            # some stale remotes might be missing urls
            # there is not a nicer way to check for this.
            if repo.config_reader().has_option(f'remote "{remote}"', "url")
        ]
        if len(remotes) > 0:
            return f"{remotes[0]}#{repo.head.commit.hexsha}"

    except (
        GitCommandNotFound,
        InvalidGitRepositoryError,
        NoSuchPathError,
        ValueError,
    ) as exc:
        logger.warning(
            "Failed to add git metadata, ignore if path is not part of a git repo.",
            path=path,
            error=err_to_str(exc),
        )
    return None


<<<<<<< HEAD
def set_if_none(struct, key, value):
    if not struct.get(key):
        struct[key] = value


=======
>>>>>>> c92ca752
def results_to_iter(results, runspec, execution):
    if not results:
        logger.error("got an empty results list in to_iter")
        return

    iter = []
    failed = 0
    running = 0
    for task in results:
        if task:
            state = get_in(task, ["status", "state"])
            id = get_in(task, ["metadata", "iteration"])
            struct = {
                "param": get_in(task, ["spec", "parameters"], {}),
                "output": get_in(task, ["status", "results"], {}),
                "state": state,
                "iter": id,
            }
            if state == "error":
                failed += 1
                err = get_in(task, ["status", "error"], "")
                logger.error(f"error in task  {execution.uid}:{id} - {err_to_str(err)}")
            elif state != "completed":
                running += 1

            iter.append(struct)

    if not iter:
        execution.set_state("completed", commit=True)
        logger.warning("warning!, zero iteration results")
        return
    if hasattr(pd, "json_normalize"):
        df = pd.json_normalize(iter).sort_values("iter")
    else:
        df = pd.io.json.json_normalize(iter).sort_values("iter")
    header = df.columns.values.tolist()
    summary = [header] + df.values.tolist()
    if not runspec:
        return summary, df

    criteria = runspec.spec.hyper_param_options.selector
    item, id = selector(results, criteria)
    if runspec.spec.selector and not id:
        logger.warning(
            f"no best result selected, check selector ({criteria}) or results"
        )
    if id:
        logger.info(f"best iteration={id}, used criteria {criteria}")
    task = results[item] if id and results else None
    execution.log_iteration_results(id, summary, task)

    log_iter_artifacts(execution, df, header)

    if failed:
        execution.set_state(
            error=f"{failed} of {len(results)} tasks failed, check logs in db for details",
            commit=False,
        )
    elif running == 0:
        execution.set_state("completed", commit=False)
    execution.commit()


def log_iter_artifacts(execution, df, header):
    csv_buffer = StringIO()
    df.to_csv(
        csv_buffer,
        index=False,
        encoding="utf-8",
        **mlrun.utils.line_terminator_kwargs(),
    )
    try:
        # may fail due to lack of access credentials to the artifacts store
        execution.log_artifact(
            TableArtifact(
                "iteration_results",
                body=csv_buffer.getvalue(),
                header=header,
                viewer="table",
            ),
            local_path="iteration_results.csv",
        )
        # may also fail due to missing plotly
        execution.log_artifact(
            "parallel_coordinates",
            body=gen_pcp_plot(df, index_col="iter"),
            local_path="parallel_coordinates.html",
        )
    except Exception as exc:
        logger.warning(f"failed to log iter artifacts, {err_to_str(exc)}")


def fill_function_image_name_template(
    registry: str,
    repository: str,
    project: str,
    name: str,
    tag: str,
) -> str:
    image_name_prefix = resolve_function_target_image_name_prefix(project, name)
    return f"{registry}{repository}/{image_name_prefix}:{tag}"


def resolve_function_target_image_name_prefix(project: str, name: str):
    return config.httpdb.builder.function_target_image_name_prefix_template.format(
        project=project, name=name
    )


def resolve_function_target_image_registries_to_enforce_prefix():
    registry, repository = helpers.get_parsed_docker_registry()
    repository = helpers.get_docker_repository_or_default(repository)
    return [
        f"{mlrun.common.constants.IMAGE_NAME_ENRICH_REGISTRY_PREFIX}{repository}/",
        f"{registry}/{repository}/",
    ]


def set_named_item(obj, item):
    if isinstance(item, dict):
        obj[item["name"]] = item
    else:
        obj[item.name] = item


def get_item_name(item, attr="name"):
    if isinstance(item, dict):
        return item.get(attr)
    else:
        return getattr(item, attr, None)


def apply_kfp(modify, cop, runtime):
    modify(cop)

    # Have to do it here to avoid circular dependencies
    from .pod import AutoMountType

    if AutoMountType.is_auto_modifier(modify):
        runtime.spec.disable_auto_mount = True

    api = client.ApiClient()
    for k, v in cop.pod_labels.items():
        runtime.metadata.labels[k] = v
    for k, v in cop.pod_annotations.items():
        runtime.metadata.annotations[k] = v
    if cop.container.env:
        env_names = [
            e.name if hasattr(e, "name") else e["name"] for e in runtime.spec.env
        ]
        for e in api.sanitize_for_serialization(cop.container.env):
            name = e["name"]
            if name in env_names:
                runtime.spec.env[env_names.index(name)] = e
            else:
                runtime.spec.env.append(e)
                env_names.append(name)
        cop.container.env.clear()

    if cop.volumes and cop.container.volume_mounts:
        vols = api.sanitize_for_serialization(cop.volumes)
        mounts = api.sanitize_for_serialization(cop.container.volume_mounts)
        runtime.spec.update_vols_and_mounts(vols, mounts)
        cop.volumes.clear()
        cop.container.volume_mounts.clear()

    return runtime


def verify_limits(
    resources_field_name,
    mem=None,
    cpu=None,
    gpus=None,
    gpu_type="nvidia.com/gpu",
):
    if mem:
        verify_field_regex(
            f"function.spec.{resources_field_name}.limits.memory",
            mem,
            mlrun.utils.regex.k8s_resource_quantity_regex
            + mlrun.utils.regex.pipeline_param,
            mode=mlrun.common.schemas.RegexMatchModes.any,
        )
    if cpu:
        verify_field_regex(
            f"function.spec.{resources_field_name}.limits.cpu",
            cpu,
            mlrun.utils.regex.k8s_resource_quantity_regex
            + mlrun.utils.regex.pipeline_param,
            mode=mlrun.common.schemas.RegexMatchModes.any,
        )
    # https://kubernetes.io/docs/tasks/manage-gpus/scheduling-gpus/
    if gpus:
        verify_field_regex(
            f"function.spec.{resources_field_name}.limits.gpus",
            gpus,
            mlrun.utils.regex.k8s_resource_quantity_regex
            + mlrun.utils.regex.pipeline_param,
            mode=mlrun.common.schemas.RegexMatchModes.any,
        )
    return generate_resources(mem=mem, cpu=cpu, gpus=gpus, gpu_type=gpu_type)


def verify_requests(
    resources_field_name,
    mem=None,
    cpu=None,
):
    if mem:
        verify_field_regex(
            f"function.spec.{resources_field_name}.requests.memory",
            mem,
            mlrun.utils.regex.k8s_resource_quantity_regex
            + mlrun.utils.regex.pipeline_param,
            mode=mlrun.common.schemas.RegexMatchModes.any,
        )
    if cpu:
        verify_field_regex(
            f"function.spec.{resources_field_name}.requests.cpu",
            cpu,
            mlrun.utils.regex.k8s_resource_quantity_regex
            + mlrun.utils.regex.pipeline_param,
            mode=mlrun.common.schemas.RegexMatchModes.any,
        )
    return generate_resources(mem=mem, cpu=cpu)


def get_gpu_from_resource_requirement(requirement: dict):
    """
    Because there could be different types of gpu types, and we don't know all the gpu types possible,
    we want to get the gpu type and its value, we can figure out the type by knowing what resource types are static
    and the possible number of resources.
    Kubernetes support 3 types of resources, two of which their name doesn't change : cpu, memory.
    :param requirement: requirement resource ( limits / requests ) which contain the resources.
    """
    if not requirement:
        return None, None

    if len(requirement) > 3:
        raise mlrun.errors.MLRunInvalidArgumentError(
            "Unable to resolve the gpu type because there are more than 3 resources"
        )
    for resource, value in requirement.items():
        if resource not in ["cpu", "memory"]:
            return resource, value
    return None, None


def generate_resources(mem=None, cpu=None, gpus=None, gpu_type="nvidia.com/gpu"):
    """get pod cpu/memory/gpu resources dict"""
    resources = {}
    if gpus:
        resources[gpu_type] = gpus
    if mem:
        resources["memory"] = mem
    if cpu:
        resources["cpu"] = cpu
    return resources


def get_func_selector(project, name=None, tag=None):
    s = [f"{mlrun_key}project={project}"]
    if name:
        s.append(f"{mlrun_key}function={name}")
        s.append(f"{mlrun_key}tag={tag or 'latest'}")
    return s


class k8s_resource:
    kind = ""
    per_run = False
    per_function = False
    k8client = None

    def deploy_function(self, function):
        pass

    def release_function(self, function):
        pass

    def submit_run(self, function, runobj):
        pass

    def get_object(self, name, namespace=None):
        return None

    def get_status(self, name, namespace=None):
        return None

    def del_object(self, name, namespace=None):
        pass

    def get_pods(self, name, namespace=None, master=False):
        return {}


def enrich_function_from_dict(function, function_dict):
    override_function = mlrun.new_function(runtime=function_dict, kind=function.kind)
    for attribute in [
        "volumes",
        "volume_mounts",
        "env",
        "resources",
        "image",
        "image_pull_policy",
        "replicas",
        "node_name",
        "node_selector",
        "affinity",
        "priority_class_name",
        "credentials",
        "tolerations",
        "preemption_mode",
        "security_context",
    ]:
        if attribute == "credentials":
            override_value = getattr(override_function.metadata, attribute, None)
        else:
            override_value = getattr(override_function.spec, attribute, None)
        if override_value:
            if attribute == "env":
                for env_dict in override_value:
                    if env_dict.get("value") is not None:
                        function.set_env(env_dict["name"], env_dict["value"])
                    else:
                        function.set_env(
                            env_dict["name"],
                            value_from=env_dict["valueFrom"],
                        )
            elif attribute == "volumes":
                function.spec.update_vols_and_mounts(override_value, [])
            elif attribute == "volume_mounts":
                # volume mounts don't have a well defined identifier (like name for volume) so we can't merge,
                # only override
                function.spec.volume_mounts = override_value
            elif attribute == "resources":
                # don't override if there are limits and requests but both are empty
                if override_value.get("limits", {}) or override_value.get(
                    "requests", {}
                ):
                    setattr(function.spec, attribute, override_value)
            elif attribute == "credentials":
                if any(override_value.to_dict().values()):
                    function.metadata.credentials = override_value
            else:
                setattr(function.spec, attribute, override_value)
    return function<|MERGE_RESOLUTION|>--- conflicted
+++ resolved
@@ -15,10 +15,6 @@
 import json
 import os
 import re
-<<<<<<< HEAD
-import typing
-=======
->>>>>>> c92ca752
 from io import StringIO
 from sys import stderr
 
@@ -149,14 +145,6 @@
     return None
 
 
-<<<<<<< HEAD
-def set_if_none(struct, key, value):
-    if not struct.get(key):
-        struct[key] = value
-
-
-=======
->>>>>>> c92ca752
 def results_to_iter(results, runspec, execution):
     if not results:
         logger.error("got an empty results list in to_iter")
