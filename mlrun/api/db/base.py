--- conflicted
+++ resolved
@@ -103,12 +103,9 @@
         partition_sort_by: schemas.SortField = None,
         partition_order: schemas.OrderType = schemas.OrderType.desc,
         max_partitions: int = 0,
-<<<<<<< HEAD
-        with_notifications: bool = False,
-=======
         requested_logs: bool = None,
         return_as_run_structs: bool = True,
->>>>>>> 87bcca57
+        with_notifications: bool = False,
     ):
         pass
 
