--- conflicted
+++ resolved
@@ -310,18 +310,7 @@
 
 def upload_dataframe(
     df, target_path, format, src_path=None, **kw
-<<<<<<< HEAD
-) -> Tuple[Optional[int], Optional[str]]:
-    suffix = pathlib.Path(target_path).suffix
-    if not format:
-        if suffix and suffix in [".csv", ".parquet", ".pq"]:
-            format = "csv" if suffix == ".csv" else "parquet"
-        else:
-            format = "parquet"
-
-=======
 ) -> typing.Tuple[typing.Optional[int], typing.Optional[str]]:
->>>>>>> 0b653df3
     if src_path and os.path.isfile(src_path):
         store_manager.object(url=target_path).upload(src_path)
         return (
