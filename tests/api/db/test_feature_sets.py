--- conflicted
+++ resolved
@@ -77,12 +77,6 @@
     assert len(features_res.features) == 1
 
 
-<<<<<<< HEAD
-=======
-# running only on sqldb cause filedb is not really a thing anymore, will be removed soon
-@pytest.mark.parametrize(
-    "db,db_session", [(dbs[0], dbs[0])], indirect=["db", "db_session"]
-)
 def test_handle_feature_set_with_datetime_fields(db: DBInterface, db_session: Session):
     # Simulate a situation where a feature-set client-side object is created with datetime fields, and then stored to
     # DB. This may happen in API calls which utilize client-side objects (such as ingest). See ML-3552.
@@ -96,10 +90,6 @@
     mlrun.utils.helpers.fill_object_hash(fs_server_object.dict(), "uid")
 
 
-@pytest.mark.parametrize(
-    "db,db_session", [(dbs[0], dbs[0])], indirect=["db", "db_session"]
-)
->>>>>>> 22626814
 def test_update_feature_set_labels(db: DBInterface, db_session: Session):
     name = "dummy"
     feature_set = _create_feature_set(name)
