--- conflicted
+++ resolved
@@ -506,11 +506,7 @@
         self_preemption_mode = getattr(self, preemption_mode_field_name)
         # remove preemptible tolerations and remove preemption related configuration
         # and enrich with anti-affinity if preemptible tolerations configuration haven't been provided
-<<<<<<< HEAD
-        if self.preemption_mode == PreemptionModes.prevent.value:
-=======
         if self_preemption_mode == PreemptionModes.prevent.value:
->>>>>>> 1a910839
             # ensure no preemptible node tolerations
             self._prune_tolerations(
                 generate_preemptible_tolerations(),
@@ -519,13 +515,6 @@
 
             # purge affinity preemption related configuration
             self._prune_affinity_node_selector_requirement(
-<<<<<<< HEAD
-                (
-                    generate_preemptible_node_selector_requirements(
-                        NodeSelectorOperator.node_selector_op_in.value
-                    )
-                )
-=======
                 generate_preemptible_node_selector_requirements(
                     NodeSelectorOperator.node_selector_op_in.value
                 ),
@@ -535,7 +524,6 @@
             self._prune_node_selector(
                 mlconf.get_preemptible_node_selector(),
                 node_selector_field_name=node_selector_field_name,
->>>>>>> 1a910839
             )
 
             # if tolerations are configured, simply pruning tolerations is sufficient because functions
@@ -551,11 +539,7 @@
                     affinity_field_name=affinity_field_name,
                 )
         # enrich tolerations and override all node selector terms with preemptible node selector terms
-<<<<<<< HEAD
-        elif self.preemption_mode == PreemptionModes.constrain.value:
-=======
         elif self_preemption_mode == PreemptionModes.constrain.value:
->>>>>>> 1a910839
             # enrich with tolerations
             self._merge_tolerations(
                 generate_preemptible_tolerations(),
@@ -572,11 +556,7 @@
                 affinity_field_name=affinity_field_name,
             )
         # purge any affinity / anti-affinity preemption related configuration and enrich with preemptible tolerations
-<<<<<<< HEAD
-        elif self.preemption_mode == PreemptionModes.allow.value:
-=======
         elif self_preemption_mode == PreemptionModes.allow.value:
->>>>>>> 1a910839
 
             # remove preemptible anti-affinity
             self._prune_affinity_node_selector_requirement(
