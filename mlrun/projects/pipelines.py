--- conflicted
+++ resolved
@@ -753,70 +753,6 @@
 
     engine = "remote"
 
-<<<<<<< HEAD
-=======
-    @staticmethod
-    def _prepare_load_and_run_function(
-        source: str,
-        project_name: str,
-        save: bool,
-        workflow_name: str,
-        workflow_spec: WorkflowSpec,
-        artifact_path: str,
-        workflow_handler: str,
-        namespace: str,
-        subpath: str,
-    ) -> typing.Tuple[mlrun.runtimes.RemoteRuntime, "mlrun.RunObject"]:
-        """
-        Helper function for creating the runspec of the load and run function.
-        For internal use only.
-        :param source:              The source of the project.
-        :param project_name:        project name
-        :param save:                either to save the project in the DB
-        :param workflow_name:       workflow name
-        :param workflow_spec:       workflow to run
-        :param artifact_path:       path to store artifacts
-        :param workflow_handler:    workflow function handler (for running workflow function directly)
-        :param namespace:           kubernetes namespace if other than default
-        :param subpath:             project subpath (within the archive)
-        :return:
-        """
-        # Creating the load project and workflow running function:
-        load_and_run_fn = mlrun.new_function(
-            name=mlrun.mlconf.default_workflow_runner_name.format(workflow_name),
-            project=project_name,
-            kind="job",
-            image=mlrun.mlconf.default_base_image,
-        )
-        runspec = mlrun.RunObject(
-            spec=mlrun.model.RunSpec(
-                parameters={
-                    "url": source,
-                    "project_name": project_name,
-                    "save": save,
-                    "workflow_name": workflow_name or workflow_spec.name,
-                    "workflow_path": workflow_spec.path,
-                    "workflow_arguments": workflow_spec.args,
-                    "artifact_path": artifact_path,
-                    "workflow_handler": workflow_handler or workflow_spec.handler,
-                    "namespace": namespace,
-                    "ttl": workflow_spec.cleanup_ttl or workflow_spec.ttl,
-                    "engine": workflow_spec.engine,
-                    "local": workflow_spec.run_local,
-                    "schedule": workflow_spec.schedule,
-                    "subpath": subpath,
-                },
-                handler="mlrun.projects.load_and_run",
-            ),
-            metadata=mlrun.model.RunMetadata(name=workflow_name),
-        )
-
-        runspec = runspec.set_label("job-type", "workflow-runner").set_label(
-            "workflow", workflow_name
-        )
-        return load_and_run_fn, runspec
-
->>>>>>> 123d88cf
     @classmethod
     def run(
         cls,
@@ -830,36 +766,7 @@
         source: str = None,
     ) -> typing.Optional[_PipelineRunStatus]:
         workflow_name = name.split("-")[-1] if f"{project.name}-" in name else name
-<<<<<<< HEAD
         workflow_id = None
-=======
-
-        run_id = None
-
-        # If the user provided a source we want to load the project from the source
-        # (like from a specific commit/branch from git repo) without changing the source of the project (save=False).
-        save, current_source = (
-            (False, source) if source else (True, project.spec.source)
-        )
-        if "://" not in current_source:
-            raise mlrun.errors.MLRunInvalidArgumentError(
-                f"remote workflows can only be performed by a project with remote source,"
-                f" the given source '{current_source}' is not remote"
-            )
-
-        # Creating the load project and workflow running function:
-        load_and_run_fn, runspec = cls._prepare_load_and_run_function(
-            source=current_source,
-            project_name=project.name,
-            save=save,
-            workflow_name=workflow_name,
-            workflow_spec=workflow_spec,
-            artifact_path=artifact_path,
-            workflow_handler=workflow_handler,
-            namespace=namespace,
-            subpath=project.spec.subpath,
-        )
->>>>>>> 123d88cf
 
         # The returned engine for this runner is the engine of the workflow.
         # In this way wait_for_completion/get_run_status would be executed by the correct pipeline runner.
@@ -995,12 +902,8 @@
     ttl: int = None,
     engine: str = None,
     local: bool = None,
-<<<<<<< HEAD
     load_only: bool = False,
-    schedule: typing.Union[str, mlrun.api.schemas.ScheduleCronTrigger] = None,
-=======
     schedule: typing.Union[str, mlrun.common.schemas.ScheduleCronTrigger] = None,
->>>>>>> 123d88cf
     cleanup_ttl: int = None,
 ):
     """
