--- conflicted
+++ resolved
@@ -66,19 +66,12 @@
                 "spark_version": workspace.clusters.select_spark_version(
                     long_term_support=True
                 ),
-<<<<<<< HEAD
-                node_type_id=workspace.clusters.select_node_type(local_disk=True),
-                num_workers=mlrun_internal_number_of_workers,
-            )
-
-=======
                 "node_type_id": workspace.clusters.select_node_type(local_disk=True),
                 "num_workers": number_of_workers,
             }
             if new_cluster_spec:
                 cluster_spec_kwargs.update(new_cluster_spec)
             submit_task_kwargs["new_cluster"] = ClusterSpec(**cluster_spec_kwargs)
->>>>>>> f257c982
         waiter = workspace.jobs.submit(
             run_name=f"py-sdk-run-{mlrun_databricks_job_id}",
             tasks=[
@@ -93,10 +86,9 @@
             ],
         )
         logger.info(f"starting to poll: {waiter.run_id}")
-<<<<<<< HEAD
         try:
             run = waiter.result(
-                timeout=datetime.timedelta(minutes=mlrun_internal_timeout_minutes),
+                timeout=datetime.timedelta(minutes=timeout_minutes),
                 callback=print_status,
             )
         except OperationFailed:
@@ -109,12 +101,6 @@
             custom_error += "\nerror trace from databricks:\n" if error_trace else ""
             custom_error += error_trace
             raise MLRunRuntimeError(custom_error)
-=======
-        run = waiter.result(
-            timeout=datetime.timedelta(minutes=timeout_minutes),
-            callback=print_status,
-        )
->>>>>>> f257c982
 
         run_output = workspace.jobs.get_run_output(run.tasks[0].run_id)
         context.log_result("databricks_runtime_task", run_output.as_dict())
