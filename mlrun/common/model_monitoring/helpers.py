--- conflicted
+++ resolved
@@ -80,7 +80,6 @@
 
     elif stream_uri.startswith("v3io://") and mlrun.mlconf.is_ce_mode():
         # V3IO is not supported in CE mode, generating a default http stream path
-<<<<<<< HEAD
         if application_name is None:
             stream_uri = (
                 mlrun.mlconf.model_endpoint_monitoring.default_http_sink.format(
@@ -93,11 +92,6 @@
                     project=project, application_name=application_name
                 )
             )
-    return stream_uri
-=======
-        stream_uri = mlrun.mlconf.model_endpoint_monitoring.default_http_sink.format(
-            project=project
-        )
     return stream_uri
 
 
@@ -129,5 +123,4 @@
     inplace to cover input statistics from -inf to inf.
     """
     for feature in feature_stats.values():
-        pad_hist(Histogram(feature["hist"]))
->>>>>>> 70e24f3d
+        pad_hist(Histogram(feature["hist"]))