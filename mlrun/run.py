# Copyright 2018 Iguazio
#
# Licensed under the Apache License, Version 2.0 (the "License");
# you may not use this file except in compliance with the License.
# You may obtain a copy of the License at
#
#   http://www.apache.org/licenses/LICENSE-2.0
#
# Unless required by applicable law or agreed to in writing, software
# distributed under the License is distributed on an "AS IS" BASIS,
# WITHOUT WARRANTIES OR CONDITIONS OF ANY KIND, either express or implied.
# See the License for the specific language governing permissions and
# limitations under the License.

import typing
import json
import socket
import uuid
from ast import literal_eval
from base64 import b64decode
from copy import deepcopy
from os import environ, makedirs, path
from pathlib import Path
from tempfile import mktemp

import yaml
from kfp import Client
from nuclio import build_file
import importlib.util as imputil

from .utils import retry_until_successful
from .config import config as mlconf
from .datastore import StoreManager
from .db import get_or_set_dburl, get_run_db
from .execution import MLClientCtx
from .funcdoc import find_handlers
from .k8s_utils import get_k8s_helper
from .model import RunObject, BaseMetadata, RunTemplate
from .runtimes import (
    HandlerRuntime,
    LocalRuntime,
    RemoteRuntime,
    RuntimeKinds,
    get_runtime_class,
)
from .runtimes.base import FunctionEntrypoint
from .runtimes.utils import add_code_metadata, global_context
from .utils import (
    get_in,
    logger,
    parse_function_uri,
    update_in,
    new_pipe_meta,
    extend_hub_uri,
)


class RunStatuses(object):
    succeeded = 'Succeeded'
    failed = 'Failed'
    skipped = 'Skipped'
    error = 'Error'
    running = 'Running'

    @staticmethod
    def all():
        return [
            RunStatuses.succeeded,
            RunStatuses.failed,
            RunStatuses.skipped,
            RunStatuses.error,
            RunStatuses.running,
        ]

    @staticmethod
    def stable_statuses():
        return [
            RunStatuses.succeeded,
            RunStatuses.failed,
            RunStatuses.skipped,
            RunStatuses.error,
        ]

    @staticmethod
    def transient_statuses():
        return [
            status
            for status in RunStatuses.all()
            if status not in RunStatuses.stable_statuses()
        ]


def run_local(
    task=None,
    command='',
    name: str = '',
    args: list = None,
    workdir=None,
    project: str = '',
    tag: str = '',
    secrets=None,
    handler=None,
    params: dict = None,
    inputs: dict = None,
    artifact_path: str = '',
):
    """Run a task on function/code (.py, .ipynb or .yaml) locally,

    e.g.:
           # define a task
           task = NewTask(params={'p1': 8}, out_path=out_path)
           # run
           run = run_local(spec, command='src/training.py', workdir='src')

           or specify base task parameters (handler, params, ..) in the call

           run = run_local(handler=my_function, params={'x': 5})

    :param task:     task template object or dict (see RunTemplate)
    :param command:  command/url/function
    :param name:     ad hook function name
    :param args:     command line arguments (override the ones in command)
    :param workdir:  working dir to exec in
    :param project:  function project (none for 'default')
    :param tag:      function version tag (none for 'latest')
    :param secrets:  secrets dict if the function source is remote (s3, v3io, ..)

    :param handler:  pointer or name of a function handler
    :param params:   input parameters (dict)
    :param inputs:   input objects (dict of key: path)
    :param artifact_path: default artifact output path

    :return: run object
    """

    if command and isinstance(command, str):
        sp = command.split()
        command = sp[0]
        if len(sp) > 1:
            args = args or []
            args = sp[1:] + args

    meta = BaseMetadata(name, project=project, tag=tag)
    command, runtime = _load_func_code(command, workdir, secrets=secrets, name=name)

    if runtime:
        handler = handler or get_in(runtime, 'spec.default_handler', '')
        meta = BaseMetadata.from_dict(runtime['metadata'])
        meta.name = name or meta.name
        meta.project = project or meta.project
        meta.tag = tag or meta.tag

    fn = new_function(meta.name, command=command, args=args)
    meta.name = fn.metadata.name
    fn.metadata = meta
    if workdir:
        fn.spec.workdir = str(workdir)
    return fn.run(
        task,
        name=name,
        handler=handler,
        params=params,
        inputs=inputs,
        artifact_path=artifact_path,
    )


def function_to_module(code='', workdir=None, secrets=None):
    """Load code, notebook or mlrun function as .py module
    this function can import a local/remote py file or notebook
    or load an mlrun function object as a module, you can use this
    from your code, notebook, or another function (for common libs)

    Note: the function may have package requirements which must be satisfied

    example:

        mod = mlrun.function_to_module('./examples/training.py')
        task = mlrun.NewTask(inputs={'infile.txt': '../examples/infile.txt'})
        context = mlrun.get_or_create_ctx('myfunc', spec=task)
        mod.my_job(context, p1=1, p2='x')
        print(context.to_yaml())

        fn = mlrun.import_function('hub://open_archive')
        mod = mlrun.function_to_module(fn)
        data = mlrun.run.get_dataitem("https://fpsignals-public.s3.amazonaws.com/catsndogs.tar.gz")
        context = mlrun.get_or_create_ctx('myfunc')
        mod.open_archive(context, archive_url=data)
        print(context.to_yaml())

    :param code:    path/url to function (.py or .ipynb or .yaml)
                    OR function object
    :param workdir: code workdir
    :param secrets: secrets needed to access the URL (e.g.s3, v3io, ..)

    :return python module
    """
    command, runtime = _load_func_code(code, workdir, secrets=secrets)
    if not command:
        raise ValueError('nothing to run, specify command or function')

    path = Path(command)
    mod_name = path.name
    if path.suffix:
        mod_name = mod_name[: -len(path.suffix)]
    spec = imputil.spec_from_file_location(mod_name, command)
    if spec is None:
        raise OSError(f'cannot import from {command!r}')
    mod = imputil.module_from_spec(spec)
    spec.loader.exec_module(mod)

    return mod


def _load_func_code(command='', workdir=None, secrets=None, name='name'):
    is_obj = hasattr(command, 'to_dict')
    suffix = '' if is_obj else Path(command).suffix
    runtime = None
    if is_obj or suffix == '.yaml':
        is_remote = False
        if is_obj:
            runtime = command.to_dict()
        else:
            is_remote = '://' in command
            data = get_object(command, secrets)
            runtime = yaml.load(data, Loader=yaml.FullLoader)

        command = get_in(runtime, 'spec.command', '')
        code = get_in(runtime, 'spec.build.functionSourceCode')

        if code:
            fpath = mktemp('.py')
            code = b64decode(code).decode('utf-8')
            command = fpath
            with open(fpath, 'w') as fp:
                fp.write(code)
        elif command and not is_remote:
            command = path.join(workdir or '', command)
            if not path.isfile(command):
                raise OSError('command file {} not found'.format(command))

        else:
            raise RuntimeError('cannot run, command={}'.format(command))

    elif command == '':
        pass

    elif suffix == '.ipynb':
        fpath = mktemp('.py')
        code_to_function(name, filename=command, kind='local', code_output=fpath)
        command = fpath

    elif suffix == '.py':
        if '://' in command:
            fpath = mktemp('.py')
            download_object(command, fpath, secrets)
            command = fpath

    else:
        raise ValueError('unsupported suffix: {}'.format(suffix))

    return command, runtime


def get_or_create_ctx(
    name: str, event=None, spec=None, with_env: bool = True, rundb: str = ''
):
    """ called from within the user program to obtain a run context

    the run context is an interface for receiving parameters, data and logging
    run results, the run context is read from the event, spec, or environment
    (in that order), user can also work without a context (local defaults mode)

    all results are automatically stored in the "rundb" or artifact store,
    the path to the rundb can be specified in the call or obtained from env.

    :param name:     run name (will be overridden by context)
    :param event:    function (nuclio Event object)
    :param spec:     dictionary holding run spec
    :param with_env: look for context in environment vars, default True
    :param rundb:    path/url to the metadata and artifact database

    :return: execution context

    Example:

    # load MLRUN runtime context (will be set by the runtime framework e.g. KubeFlow)
    context = get_or_create_ctx('train')

    # get parameters from the runtime context (or use defaults)
    p1 = context.get_param('p1', 1)
    p2 = context.get_param('p2', 'a-string')

    # access input metadata, values, files, and secrets (passwords)
    print(f'Run: {context.name} (uid={context.uid})')
    print(f'Params: p1={p1}, p2={p2}')
    print('accesskey = {}'.format(context.get_secret('ACCESS_KEY')))
    print('file: {}'.format(context.get_input('infile.txt').get()))

    # RUN some useful code e.g. ML training, data prep, etc.

    # log scalar result values (job result metrics)
    context.log_result('accuracy', p1 * 2)
    context.log_result('loss', p1 * 3)
    context.set_label('framework', 'sklearn')

    # log various types of artifacts (file, web page, table), will be versioned and visible in the UI
    context.log_artifact('model.txt', body=b'abc is 123', labels={'framework': 'xgboost'})
    context.log_artifact('results.html', body=b'<b> Some HTML <b>', viewer='web-app')

    """

    if global_context.get() and not spec and not event:
        return global_context.get()

    if 'global_mlrun_context' in globals() and not spec and not event:
        return globals().get('global_mlrun_context')

    newspec = {}
    config = environ.get('MLRUN_EXEC_CONFIG')
    if event:
        newspec = event.body

    elif spec:
        newspec = deepcopy(spec)

    elif with_env and config:
        newspec = config

    if isinstance(newspec, (RunObject, RunTemplate)):
        newspec = newspec.to_dict()

    if newspec and not isinstance(newspec, dict):
        newspec = json.loads(newspec)

    if not newspec:
        newspec = {}

    update_in(newspec, 'metadata.name', name, replace=False)
    autocommit = False
    tmp = environ.get('MLRUN_META_TMPFILE')
    out = rundb or mlconf.dbpath or environ.get('MLRUN_DBPATH')
    if out:
        autocommit = True
        logger.info('logging run results to: {}'.format(out))

    ctx = MLClientCtx.from_dict(
        newspec, rundb=out, autocommit=autocommit, tmp=tmp, host=socket.gethostname()
    )
    return ctx


def import_function(url='', secrets=None, db=''):
    """Create function object from DB or local/remote YAML file

    Reading from a file or remote URL (http(s), s3, git, v3io, ..)

    :param url: path/url to function YAML file or
                'db://{project}/{name}[:tag]' when reading from mlrun db
    :param secrets: optional, credentials dict for DB or URL (s3, v3io, ...)
    :param db: optional, mlrun api/db path
    :returns: function object
    """
    if url.startswith('db://'):
        url = url[5:]
        project, name, tag, hash_key = parse_function_uri(url)
        db = get_run_db(db or get_or_set_dburl()).connect(secrets)
        runtime = db.get_function(name, project, tag, hash_key)
        if not runtime:
            raise KeyError('function {}:{} not found in the DB'.format(name, tag))
        return new_function(runtime=runtime)

    url = extend_hub_uri(url)
    runtime = import_function_to_dict(url, secrets)
    return new_function(runtime=runtime)


def import_function_to_dict(url, secrets=None):
    """Load function spec from local/remote YAML file"""
    obj = get_object(url, secrets)
    runtime = yaml.load(obj, Loader=yaml.FullLoader)
    remote = '://' in url

    code = get_in(runtime, 'spec.build.functionSourceCode')
    update_in(runtime, 'metadata.build.code_origin', url)
    cmd = code_file = get_in(runtime, 'spec.command', '')
    if ' ' in cmd:
        code_file = cmd[: cmd.find(' ')]
    if runtime['kind'] in ['', 'local']:
        if code:
            fpath = mktemp('.py')
            code = b64decode(code).decode('utf-8')
            update_in(runtime, 'spec.command', fpath)
            with open(fpath, 'w') as fp:
                fp.write(code)
        elif remote and cmd:
            if cmd.startswith('/'):
                raise ValueError('exec path (spec.command) must be relative')
            url = url[: url.rfind('/') + 1] + code_file
            code = get_object(url, secrets)
            dir = path.dirname(code_file)
            if dir:
                makedirs(dir, exist_ok=True)
            with open(code_file, 'wb') as fp:
                fp.write(code)
        elif cmd:
            if not path.isfile(code_file):
                # look for the file in a relative path to the yaml
                slash = url.rfind('/')
                if slash >= 0 and path.isfile(url[: url.rfind('/') + 1] + code_file):
                    raise ValueError(
                        'exec file spec.command={}'.format(code_file)
                        + ' is relative, change working dir'
                    )
                raise ValueError(
                    'no file in exec path (spec.command={})'.format(code_file)
                )
        else:
            raise ValueError('command or code not specified in function spec')

    return runtime


def new_function(
    name: str = '',
    project: str = '',
    tag: str = '',
    kind: str = '',
    command: str = '',
    image: str = '',
    args: list = None,
    runtime=None,
    mode=None,
    kfp=None,
):
    """Create a new ML function from base properties

    e.g.:
           # define a container based function
           f = new_function(command='job://training.py -v', image='myrepo/image:latest')

           # define a handler function (execute a local function handler)
           f = new_function().run(task, handler=myfunction)

    :param name:     function name
    :param project:  function project (none for 'default')
    :param tag:      function version tag (none for 'latest')

    :param kind:     runtime type (local, job, nuclio, spark, mpijob, dask, ..)
    :param command:  command/url + args (e.g.: training.py --verbose)
    :param image:    container image (start with '.' for default registry)
    :param args:     command line arguments (override the ones in command)
    :param runtime:  runtime (job, nuclio, spark, dask ..) object/dict
                     store runtime specific details and preferences
    :param mode:     runtime mode, e.g. noctx, pass to bypass mlrun
    :param kfp:      reserved, flag indicating running within kubeflow pipeline

    :return: function object
    """
    kind, runtime = _process_runtime(command, runtime, kind)
    command = get_in(runtime, 'spec.command', command)
    name = name or get_in(runtime, 'metadata.name', '')

    if not kind and not command:
        runner = HandlerRuntime()
    else:
        if kind in ['', 'local'] and command:
            runner = LocalRuntime.from_dict(runtime)
        elif kind in RuntimeKinds.all():
            runner = get_runtime_class(kind).from_dict(runtime)
        else:
            raise Exception(
                'unsupported runtime ({}) or missing command, '.format(kind)
                + 'supported runtimes: {}'.format(
                    ','.join(RuntimeKinds.all() + ['local'])
                )
            )

    if not name:
        # todo: regex check for valid name
        if command and kind not in [RuntimeKinds.remote]:
            name, _ = path.splitext(path.basename(command))
        else:
            name = 'mlrun-' + uuid.uuid4().hex[0:6]
    runner.metadata.name = name
    if project:
        runner.metadata.project = project
    if tag:
        runner.metadata.tag = tag
    if image:
        if kind in ['', 'handler', 'local']:
            raise ValueError(
                'image should only be set with containerized '
                'runtimes (job, mpijob, spark, ..), set kind=..'
            )
        runner.spec.image = image
    if args:
        runner.spec.args = args
    runner.kfp = kfp
    if mode:
        runner.spec.mode = mode
    return runner


def _process_runtime(command, runtime, kind):
    if runtime and hasattr(runtime, 'to_dict'):
        runtime = runtime.to_dict()
    if runtime and isinstance(runtime, dict):
        kind = kind or runtime.get('kind', '')
        command = command or get_in(runtime, 'spec.command', '')
    if '://' in command and command.startswith('http'):
        kind = kind or RuntimeKinds.remote
    if not runtime:
        runtime = {}
    update_in(runtime, 'spec.command', command)
    runtime['kind'] = kind
    if kind != RuntimeKinds.remote:
        parse_command(runtime, command)
    else:
        update_in(runtime, 'spec.function_kind', 'mlrun')
    return kind, runtime


def parse_command(runtime, url):
    idx = url.find('#')
    if idx > -1:
        update_in(runtime, 'spec.image', url[:idx])
        url = url[idx + 1 :]

    if url:
        arg_list = url.split()
        update_in(runtime, 'spec.command', arg_list[0])
        update_in(runtime, 'spec.args', arg_list[1:])


def code_to_function(
    name: str = '',
    project: str = '',
    tag: str = '',
    filename: str = '',
    handler: str = '',
    kind: str = '',
    image: str = None,
    code_output='',
    embed_code=True,
    description='',
    categories: list = None,
    labels: dict = None,
    with_doc=True,
):
    """convert code or notebook to function object with embedded code
    code stored in the function spec and can be refreshed using .with_code()
    eliminate the need to build container images every time we edit the code

    :param name:        function name
    :param project:     function project (none for 'default')
    :param tag:         function tag (none for 'latest')
    :param filename:    blank for current notebook, or path to .py/.ipynb file
    :param handler:     name of function handler (if not main)
    :param kind:        optional, runtime type local, job, dask, mpijob, ..
    :param image:       optional, container image
    :param code_output: save the generated code (from notebook) in that path
    :param embed_code:  embed the source code into the function spec
    :param description: function description
    :param categories:  list of categories (for function marketplace)
    :param labels:      dict of label names and values to tag the function
    :param with_doc:    document the function parameters

    :return:
           function object
    """
    filebase, _ = path.splitext(path.basename(filename))

    def add_name(origin, name=''):
        name = filename or (name + '.ipynb')
        if not origin:
            return name
        return '{}:{}'.format(origin, name)

    def update_meta(fn):
        fn.spec.description = description
        fn.metadata.project = project
        fn.metadata.tag = tag
        fn.metadata.categories = categories
        fn.metadata.labels = labels

    if (
        not embed_code
        and not code_output
        and (not filename or filename.endswith('.ipynb'))
    ):
        raise ValueError(
            'a valid code file must be specified '
            'when not using the embed_code option'
        )

    subkind = kind[kind.find(':') + 1 :] if kind.startswith('nuclio:') else None
    code_origin = add_name(add_code_metadata(filename), name)

    name, spec, code = build_file(
        filename, name=name, handler=handler or 'handler', kind=subkind
    )
    spec_kind = get_in(spec, 'kind', '')
    if spec_kind not in ['', 'Function']:
        kind = spec_kind.lower()

        # if its a nuclio subkind, redo nb parsing
        if kind.startswith('nuclio:'):
            subkind = kind[kind.find(':') + 1 :]
            name, spec, code = build_file(
                filename, name=name, handler=handler or 'handler', kind=subkind
            )

    if code_output:
        if code_output == '.':
            code_output = name + '.py'
        if filename == '' or filename.endswith('.ipynb'):
            with open(code_output, 'w') as fp:
                fp.write(code)
        else:
            raise ValueError('code_output option is only used with notebooks')

    if kind.startswith('nuclio'):
        r = RemoteRuntime()
        r.spec.function_kind = subkind
        if embed_code:
            update_in(spec, 'kind', 'Function')
            r.spec.base_spec = spec
            if with_doc:
                handlers = find_handlers(code)
                r.spec.entry_points = {h['name']: as_func(h) for h in handlers}
        else:
            r.spec.source = filename
            r.spec.function_handler = handler

        if not name:
            raise ValueError('name must be specified')
        r.metadata.name = name
        r.spec.build.code_origin = code_origin
        update_meta(r)
        return r

    if kind is None or kind in ['', 'Function']:
        raise ValueError('please specify the function kind')
    elif kind in ['local']:
        r = LocalRuntime()
    elif kind in RuntimeKinds.all():
        r = get_runtime_class(kind)()
    else:
        raise ValueError('unsupported runtime ({})'.format(kind))

    name, spec, code = build_file(filename, name=name)

    if not name:
        raise ValueError('name must be specified')
    h = get_in(spec, 'spec.handler', '').split(':')
    r.handler = h[0] if len(h) <= 1 else h[1]
    r.metadata = get_in(spec, 'spec.metadata')
    r.metadata.name = name
    r.spec.image = get_in(spec, 'spec.image', image)
    build = r.spec.build
    build.code_origin = code_origin
    build.base_image = get_in(spec, 'spec.build.baseImage')
    build.commands = get_in(spec, 'spec.build.commands')
    if embed_code:
        build.functionSourceCode = get_in(spec, 'spec.build.functionSourceCode')
    else:
        if code_output:
            r.spec.command = code_output
        else:
            r.spec.command = filename

    build.image = get_in(spec, 'spec.build.image')
    build.secret = get_in(spec, 'spec.build.secret')
    if r.kind != 'local':
        r.spec.env = get_in(spec, 'spec.env')
        for vol in get_in(spec, 'spec.volumes', []):
            r.spec.volumes.append(vol.get('volume'))
            r.spec.volume_mounts.append(vol.get('volumeMount'))

    if with_doc:
        handlers = find_handlers(code)
        r.spec.entry_points = {h['name']: as_func(h) for h in handlers}
    r.spec.default_handler = handler
    update_meta(r)
    return r


def run_pipeline(
    pipeline,
    arguments=None,
    project=None,
    experiment=None,
    run=None,
    namespace=None,
    artifact_path=None,
    ops=None,
    url=None,
    ttl=None,
):
    """remote KubeFlow pipeline execution

    Submit a workflow task to KFP via mlrun API service

    :param pipeline   KFP pipeline function or path to .yaml/.zip pipeline file
    :param arguments  pipeline arguments
    :param experiment experiment name
    :param run        optional, run name
    :param namespace  Kubernetes namespace (if not using default)
    :param url        optional, url to mlrun API service
    :param artifact_path  target location/url for mlrun artifacts
    :param ops        additional operators (.apply() to all pipeline functions)
    :param ttl        pipeline ttl in secs (after that the pods will be removed)

    :return kubeflow pipeline id
    """

    remote = not get_k8s_helper(init=False).is_running_inside_kubernetes_cluster()

    artifact_path = artifact_path or mlconf.artifact_path
    if artifact_path and '{{run.uid}}' in artifact_path:
        artifact_path.replace('{{run.uid}}', '{{workflow.uid}}')
    if artifact_path and '{{run.project}}' in artifact_path:
        if not project:
            raise ValueError(
                'project name must be specified with this'
                + f' artifact_path template {artifact_path}'
            )
        artifact_path.replace('{{run.project}}', project)
    if not artifact_path:
        raise ValueError('artifact path was not specified')

    namespace = namespace or mlconf.namespace
    arguments = arguments or {}

    if remote or url:
        mldb = get_run_db(url).connect()
        if mldb.kind != 'http':
            raise ValueError(
                'run pipeline require access to remote api-service'
                ', please set the dbpath url'
            )
        id = mldb.submit_pipeline(
            pipeline,
            arguments,
            experiment=experiment,
            run=run,
            namespace=namespace,
            ops=ops,
            artifact_path=artifact_path,
        )

    else:
        client = Client(namespace=namespace)
        if isinstance(pipeline, str):
            experiment = client.create_experiment(name=experiment)
            run_result = client.run_pipeline(
                experiment.id, run, pipeline, params=arguments
            )
        else:
            conf = new_pipe_meta(artifact_path, ttl, ops)
            run_result = client.create_run_from_pipeline_func(
                pipeline,
                arguments,
                run_name=run,
                experiment_name=experiment,
                pipeline_conf=conf,
            )

        id = run_result.run_id
    logger.info('Pipeline run id={}, check UI or DB for progress'.format(id))
    return id


<<<<<<< HEAD
def wait_for_pipeline_completion(
    run_id, timeout=60 * 60, expected_statuses: typing.List[str] = None, namespace=None
):
=======
def wait_for_pipeline_completion(run_id,
                                 timeout=60 * 60,
                                 expected_statuses: typing.List[str] = None,
                                 namespace = None):
>>>>>>> 543352c4
    """Wait for Pipeline status, timeout in sec

    :param run_id:     id of pipelines run
    :param timeout:    wait timeout in sec
    :param expected_statuses:  list of expected statuses, one of [ Succeeded | Failed | Skipped | Error ], by default
                               [ Succeeded ]
    :param namespace:  k8s namespace if not default

    :return kfp run dict
    """
    if expected_statuses is None:
        expected_statuses = [RunStatuses.succeeded]
    namespace = namespace or mlconf.namespace
    remote = not get_k8s_helper(init=False).is_running_inside_kubernetes_cluster()
    logger.debug(
        f"Waiting for run completion."
        f" run_id: {run_id},"
        f" expected_statuses: {expected_statuses},"
        f" timeout: {timeout},"
        f" remote: {remote},"
        f" namespace: {namespace}"
    )

    if remote:
        mldb = get_run_db().connect()

        def get_pipeline_if_completed(run_id, namespace=namespace):
            resp = mldb.get_pipeline(run_id, namespace=namespace)
            status = resp['run']['status']
            if status not in RunStatuses.stable_statuses():

                # TODO: think of nicer liveness indication and make it re-usable
                # log '.' each retry as a liveness indication
                logger.debug('.')
                raise RuntimeError('pipeline run has not completed yet')

            return resp

        if mldb.kind != 'http':
            raise ValueError(
                'get pipeline require access to remote api-service'
                ', please set the dbpath url'
            )

        resp = retry_until_successful(
            10,
            timeout,
            logger,
            False,
            get_pipeline_if_completed,
            run_id,
            namespace=namespace,
        )
    else:
        client = Client(namespace=namespace)
        resp = client.wait_for_run_completion(run_id, timeout)
        if resp:
            resp = resp.to_dict()

    status = resp['run']['status'] if resp else 'unknown'
    if expected_statuses:
        if status not in expected_statuses:
            raise RuntimeError(f"run status {status} not in expected statuses")

    logger.debug(
        f"Finished waiting for pipeline completion."
        f" run_id: {run_id},"
        f" status: {status},"
        f" namespace: {namespace}"
    )

    return resp


def get_pipeline(run_id, namespace=None):
    """Get Pipeline status

    :param run_id:     id of pipelines run
    :param namespace:  k8s namespace if not default

    :return kfp run dict
    """
    namespace = namespace or mlconf.namespace
    remote = not get_k8s_helper(init=False).is_running_inside_kubernetes_cluster()
    if remote:
        mldb = get_run_db().connect()
        if mldb.kind != 'http':
            raise ValueError(
                'get pipeline require access to remote api-service'
                ', please set the dbpath url'
            )

        resp = mldb.get_pipeline(run_id, namespace=namespace)

    else:
        client = Client(namespace=namespace)
        resp = client.get_run(run_id)
        if resp:
            resp = resp.to_dict()

    return resp


def list_piplines(
    full=False,
    page_token='',
    page_size=10,
    sort_by='',
    experiment_id=None,
    namespace=None,
):
    """List pipelines"""
    namespace = namespace or mlconf.namespace
    client = Client(namespace=namespace)
    resp = client._run_api.list_runs(
        page_token=page_token, page_size=page_size, sort_by=sort_by
    )
    runs = resp.runs
    if not full and runs:
        runs = []
        for run in resp.runs:
            runs.append(
                {
                    k: str(v)
                    for k, v in run.to_dict().items()
                    if k
                    in [
                        'id',
                        'name',
                        'status',
                        'error',
                        'created_at',
                        'scheduled_at',
                        'finished_at',
                        'description',
                    ]
                }
            )

    return resp.total_size, resp.next_page_token, runs


def as_func(handler):
    ret = clean(handler['return'])
    return FunctionEntrypoint(
        name=handler['name'],
        doc=handler['doc'],
        parameters=[clean(p) for p in handler['params']],
        outputs=[ret] if ret else None,
        lineno=handler['lineno'],
    ).to_dict()


def clean(struct: dict):
    if not struct:
        return None
    if 'default' in struct:
        struct['default'] = py_eval(struct['default'])
    return {k: v for k, v in struct.items() if v}


def py_eval(data):
    try:
        value = literal_eval(data)
        return value
    except (SyntaxError, ValueError):
        return data


def get_object(url, secrets=None, size=None, offset=0, db=None):
    """get mlrun dataitem body (from path/url)"""
    db = db or get_run_db().connect()
    stores = StoreManager(secrets, db=db)
    return stores.object(url=url).get(size, offset)


def get_dataitem(url, secrets=None, db=None):
    """get mlrun dataitem object (from path/url)"""
    db = db or get_run_db().connect()
    stores = StoreManager(secrets, db=db)
    return stores.object(url=url)


def download_object(url, target, secrets=None):
    """download mlrun dataitem (from path/url to target path)"""
    stores = StoreManager(secrets, db=get_run_db().connect())
    stores.object(url=url).download(target_path=target)<|MERGE_RESOLUTION|>--- conflicted
+++ resolved
@@ -772,16 +772,10 @@
     return id
 
 
-<<<<<<< HEAD
-def wait_for_pipeline_completion(
-    run_id, timeout=60 * 60, expected_statuses: typing.List[str] = None, namespace=None
-):
-=======
 def wait_for_pipeline_completion(run_id,
                                  timeout=60 * 60,
                                  expected_statuses: typing.List[str] = None,
                                  namespace = None):
->>>>>>> 543352c4
     """Wait for Pipeline status, timeout in sec
 
     :param run_id:     id of pipelines run
