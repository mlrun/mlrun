// Copyright 2018 Iguazio
//
// Licensed under the Apache License, Version 2.0 (the "License");
// you may not use this file except in compliance with the License.
// You may obtain a copy of the License at
//
//   http://www.apache.org/licenses/LICENSE-2.0
//
// Unless required by applicable law or agreed to in writing, software
// distributed under the License is distributed on an "AS IS" BASIS,
// WITHOUT WARRANTIES OR CONDITIONS OF ANY KIND, either express or implied.
// See the License for the specific language governing permissions and
// limitations under the License.

package inmemory

import (
	"context"
	"sync"

	"github.com/mlrun/mlrun/pkg/services/logcollector/statestore"
<<<<<<< HEAD

	"github.com/nuclio/errors"
=======
	"github.com/mlrun/mlrun/pkg/services/logcollector/statestore/abstract"

	"github.com/nuclio/logger"
>>>>>>> 01656ca0
)

type Store struct {
	*abstract.Store
}

func NewInMemoryStore(logger logger.Logger) *Store {
	abstractClient := abstract.NewAbstractClient(logger)
	return &Store{
		Store: abstractClient,
	}
}

// Initialize initializes the state store
func (s *Store) Initialize(ctx context.Context) error {
	return nil
}

<<<<<<< HEAD
// AddLogItem adds a log item to the state store
func (s *Store) AddLogItem(ctx context.Context, runUID, selector, project string) error {
	logItem := statestore.LogItem{
		RunUID:        runUID,
		LabelSelector: selector,
		Project:       project,
	}
	key := statestore.GenerateKey(runUID, project)
	s.inProgress.Store(key, logItem)
	return nil
}

// RemoveLogItem removes a log item from the state store
func (s *Store) RemoveLogItem(runUID, project string) error {
	key := statestore.GenerateKey(runUID, project)
	s.inProgress.Delete(key)
	return nil
}

func (s *Store) RemoveProject(project string) error {
	if project == "" {
		return errors.New("Project name is empty")
	}

	// delete is a no-op if the key doesn't exist
	delete(s.state.InProgress, project)
	return nil
}

=======
>>>>>>> 01656ca0
// WriteState writes the state to persistent storage
func (s *Store) WriteState(state *statestore.State) error {
	return nil
}

// GetItemsInProgress returns the in progress log items
func (s *Store) GetItemsInProgress() (*sync.Map, error) {
	return s.State.InProgress, nil
}<|MERGE_RESOLUTION|>--- conflicted
+++ resolved
@@ -19,14 +19,9 @@
 	"sync"
 
 	"github.com/mlrun/mlrun/pkg/services/logcollector/statestore"
-<<<<<<< HEAD
-
-	"github.com/nuclio/errors"
-=======
 	"github.com/mlrun/mlrun/pkg/services/logcollector/statestore/abstract"
 
 	"github.com/nuclio/logger"
->>>>>>> 01656ca0
 )
 
 type Store struct {
@@ -40,31 +35,6 @@
 	}
 }
 
-// Initialize initializes the state store
-func (s *Store) Initialize(ctx context.Context) error {
-	return nil
-}
-
-<<<<<<< HEAD
-// AddLogItem adds a log item to the state store
-func (s *Store) AddLogItem(ctx context.Context, runUID, selector, project string) error {
-	logItem := statestore.LogItem{
-		RunUID:        runUID,
-		LabelSelector: selector,
-		Project:       project,
-	}
-	key := statestore.GenerateKey(runUID, project)
-	s.inProgress.Store(key, logItem)
-	return nil
-}
-
-// RemoveLogItem removes a log item from the state store
-func (s *Store) RemoveLogItem(runUID, project string) error {
-	key := statestore.GenerateKey(runUID, project)
-	s.inProgress.Delete(key)
-	return nil
-}
-
 func (s *Store) RemoveProject(project string) error {
 	if project == "" {
 		return errors.New("Project name is empty")
@@ -75,8 +45,11 @@
 	return nil
 }
 
-=======
->>>>>>> 01656ca0
+// Initialize initializes the state store
+func (s *Store) Initialize(ctx context.Context) error {
+	return nil
+}
+
 // WriteState writes the state to persistent storage
 func (s *Store) WriteState(state *statestore.State) error {
 	return nil
