# Copyright 2018 Iguazio
#
# Licensed under the Apache License, Version 2.0 (the "License");
# you may not use this file except in compliance with the License.
# You may obtain a copy of the License at
#
#   http://www.apache.org/licenses/LICENSE-2.0
#
# Unless required by applicable law or agreed to in writing, software
# distributed under the License is distributed on an "AS IS" BASIS,
# WITHOUT WARRANTIES OR CONDITIONS OF ANY KIND, either express or implied.
# See the License for the specific language governing permissions and
# limitations under the License.
import abc
import builtins
import importlib.util as imputil
import os
import tempfile
import time
import traceback
import typing
import uuid

import kfp.compiler
from kfp import dsl
from kfp.compiler import compiler

import mlrun
import mlrun.api.schemas
import mlrun.utils.notifications
from mlrun.errors import err_to_str
from mlrun.utils import get_ui_url, logger, new_pipe_meta, parse_versioned_object_uri

from ..config import config
from ..run import run_pipeline, wait_for_pipeline_completion
from ..runtimes.pod import AutoMountType


def get_workflow_engine(engine_kind, local=False):
    if pipeline_context.is_run_local(local):
        if engine_kind == "kfp":
            logger.warning(
                "running kubeflow pipeline locally, note some ops may not run locally!"
            )
        elif engine_kind == "remote":
            raise mlrun.errors.MLRunInvalidArgumentError(
                "cannot run a remote pipeline locally using `kind='remote'` and `local=True`. "
                "in order to run a local pipeline remotely, please use `engine='remote: local'` instead"
            )
        return _LocalRunner
    if not engine_kind or engine_kind == "kfp":
        return _KFPRunner
    if engine_kind == "local":
        return _LocalRunner
    if engine_kind == "remote":
        return _RemoteRunner
    raise mlrun.errors.MLRunInvalidArgumentError(
        f"Provided workflow engine is not supported. engine_kind={engine_kind}"
    )


class WorkflowSpec(mlrun.model.ModelObj):
    """workflow spec and helpers"""

    def __init__(
        self,
        engine=None,
        code=None,
        path=None,
        args=None,
        name=None,
        handler=None,
        ttl=None,
        args_schema: dict = None,
        schedule: typing.Union[str, mlrun.api.schemas.ScheduleCronTrigger] = None,
        override: bool = None,
<<<<<<< HEAD
        image: str = None,
=======
>>>>>>> 005031f5
    ):
        self.engine = engine
        self.code = code
        self.path = path
        self.args = args
        self.name = name
        self.handler = handler
        self.ttl = ttl
        self.args_schema = args_schema
        self.run_local = False
        self._tmp_path = None
        self.schedule = schedule
        self.override = override
<<<<<<< HEAD
        self.image = image
=======
>>>>>>> 005031f5

    def get_source_file(self, context=""):
        if not self.code and not self.path:
            raise mlrun.errors.MLRunInvalidArgumentError(
                "workflow must have code or path properties"
            )
        if self.code:
            with tempfile.NamedTemporaryFile(
                mode="w", suffix=".py", delete=False
            ) as workflow_fh:
                workflow_fh.write(self.code)
                self._tmp_path = workflow_path = workflow_fh.name
        else:
            workflow_path = self.path or ""
            if context and not workflow_path.startswith("/"):
                workflow_path = os.path.join(context, workflow_path)
        return workflow_path

    def merge_args(self, extra_args):
        self.args = self.args or {}
        required = []
        if self.args_schema:
            for schema in self.args_schema:
                name = schema.get("name")
                if name not in self.args:
                    self.args[name] = schema.get("default")
                if schema.get("required"):
                    required.append(name)
        if extra_args:
            for k, v in extra_args.items():
                self.args[k] = v
                if k in required:
                    required.remove(k)
        if required:
            raise mlrun.errors.MLRunInvalidArgumentError(
                f"workflow argument(s) {','.join(required)} are required and were not specified"
            )

    def clear_tmp(self):
        if self._tmp_path:
            os.remove(self._tmp_path)


class FunctionsDict:
    """Virtual dictionary hosting the project functions, cached or in the DB"""

    def __init__(self, project, decorator=None):
        self.project = project
        self._decorator = decorator

    @property
    def _functions(self):
        return self.project.spec._function_objects

    def enrich(self, function, key):
        enriched_function = enrich_function_object(
            self.project, function, self._decorator
        )
        self._functions[key] = enriched_function  # update the cache
        return self._functions[key]

    def load_or_set_function(self, key, default=None) -> mlrun.runtimes.BaseRuntime:
        try:
            function = self.project.get_function(key, sync=False)
        except Exception as e:
            if not default:
                raise e
            function = default

        return self.enrich(function, key)

    def get(self, key, default=None) -> mlrun.runtimes.BaseRuntime:
        return self.load_or_set_function(key, default)

    def __getitem__(self, key) -> mlrun.runtimes.BaseRuntime:
        return self.load_or_set_function(key)

    def __setitem__(self, key, val):
        self._functions[key] = val

    def values(self):
        return [self.enrich(function, key) for key, function in self._functions.items()]

    def keys(self):
        return self._functions.keys()

    def items(self):
        return {
            key: self.enrich(function, key) for key, function in self._functions.items()
        }

    def __len__(self):
        return len(self._functions)

    def __iter__(self):
        yield from self._functions.keys()

    def __delitem__(self, key):
        del self._functions[key]


class _PipelineContext:
    """current (running) pipeline context"""

    def __init__(self):
        self.project = None
        self.workflow = None
        self.functions = FunctionsDict(None)
        self.workflow_id = None
        self.workflow_artifact_path = None
        self.runs_map = {}

    def is_run_local(self, local=None):
        if local is not None:
            # if the user specified an explicit value in local we use it
            return local
        force_run_local = mlrun.mlconf.force_run_local
        if force_run_local is None or force_run_local == "auto":
            force_run_local = not mlrun.mlconf.is_api_running_on_k8s()
            kfp_url = mlrun.mlconf.resolve_kfp_url()
            if not kfp_url:
                force_run_local = True
        if self.workflow:
            force_run_local = force_run_local or self.workflow.run_local

        return force_run_local

    def set(self, project, workflow=None):
        self.project = project
        self.workflow = workflow
        self.functions.project = project
        self.runs_map = {}

    def clear(self, with_project=False):
        if with_project:
            self.project = None
            self.functions.project = None
        self.workflow = None
        self.runs_map = {}
        self.workflow_id = None
        self.workflow_artifact_path = None

    def is_initialized(self, raise_exception=False):
        if self.project:
            return True
        if raise_exception:
            raise ValueError(
                "pipeline context is not initialized, must be used inside a pipeline"
            )
        return False


pipeline_context = _PipelineContext()


def _set_function_attribute_on_kfp_pod(
    kfp_pod_template, function, pod_template_key, function_spec_key
):
    try:
        if kfp_pod_template.get("name").startswith(function.metadata.name):
            attribute_value = getattr(function.spec, function_spec_key, None)
            if attribute_value:
                kfp_pod_template[pod_template_key] = attribute_value
    except Exception as err:
        kfp_pod_name = kfp_pod_template.get("name")
        logger.warning(
            f"Unable to set function attribute on kfp pod {kfp_pod_name}",
            function_spec_key=function_spec_key,
            pod_template_key=pod_template_key,
            error=err_to_str(err),
        )


def _enrich_kfp_pod_security_context(kfp_pod_template, function):
    if (
        mlrun.runtimes.RuntimeKinds.is_local_runtime(function.kind)
        or mlrun.mlconf.function.spec.security_context.enrichment_mode
        == mlrun.api.schemas.SecurityContextEnrichmentModes.disabled.value
    ):
        return

    # ensure kfp pod user id is not None or 0 (root)
    if not mlrun.mlconf.function.spec.security_context.pipelines.kfp_pod_user_unix_id:
        raise mlrun.errors.MLRunInvalidArgumentError(
            f"Kubeflow pipeline pod user id is invalid: "
            f"{mlrun.mlconf.function.spec.security_context.pipelines.kfp_pod_user_unix_id}, "
            f"it must be an integer greater than 0. "
            f"See mlrun.config.function.spec.security_context.pipelines.kfp_pod_user_unix_id for more details."
        )

    kfp_pod_user_unix_id = int(
        mlrun.mlconf.function.spec.security_context.pipelines.kfp_pod_user_unix_id
    )
    kfp_pod_template["SecurityContext"] = {
        "runAsUser": kfp_pod_user_unix_id,
        "runAsGroup": mlrun.mlconf.get_security_context_enrichment_group_id(
            kfp_pod_user_unix_id
        ),
    }


# When we run pipelines, the kfp.compile.Compile.compile() method takes the decorated function with @dsl.pipeline and
# converts it to a k8s object. As part of the flow in the Compile.compile() method,
# we call _create_and_write_workflow, which builds a dictionary from the workflow and then writes it to a file.
# Unfortunately, the kfp sdk does not provide an API for configuring priority_class_name and other attributes.
# I ran across the following problem when seeking for a method to set the priority_class_name:
# https://github.com/kubeflow/pipelines/issues/3594
# When we patch the _create_and_write_workflow, we can eventually obtain the dictionary right before we write it
# to a file and enrich it with argo compatible fields, make sure you looking for the same argo version we use
# https://github.com/argoproj/argo-workflows/blob/release-2.7/pkg/apis/workflow/v1alpha1/workflow_types.go
def _create_enriched_mlrun_workflow(
    self,
    pipeline_func: typing.Callable,
    pipeline_name: typing.Optional[typing.Text] = None,
    pipeline_description: typing.Optional[typing.Text] = None,
    params_list: typing.Optional[typing.List[dsl.PipelineParam]] = None,
    pipeline_conf: typing.Optional[dsl.PipelineConf] = None,
):
    """Call internal implementation of create_workflow and enrich with mlrun functions attributes"""
    workflow = self._original_create_workflow(
        pipeline_func, pipeline_name, pipeline_description, params_list, pipeline_conf
    )
    # We don't want to interrupt the original flow and don't know all the scenarios the function could be called.
    # that's why we have try/except on all the code of the enrichment and also specific try/except for errors that
    # we know can be raised.
    try:
        functions = []
        if pipeline_context.functions:
            try:
                functions = pipeline_context.functions.values()
            except Exception as err:
                logger.debug(
                    "Unable to retrieve project functions, not enriching workflow with mlrun",
                    error=err_to_str(err),
                )
                return workflow

        # enrich each pipeline step with your desire k8s attribute
        for kfp_step_template in workflow["spec"]["templates"]:
            if kfp_step_template.get("container"):
                for function_obj in functions:
                    # we condition within each function since the comparison between the function and
                    # the kfp pod may change depending on the attribute type.
                    _set_function_attribute_on_kfp_pod(
                        kfp_step_template,
                        function_obj,
                        "PriorityClassName",
                        "priority_class_name",
                    )
                    _enrich_kfp_pod_security_context(
                        kfp_step_template,
                        function_obj,
                    )
    except mlrun.errors.MLRunInvalidArgumentError:
        raise
    except Exception as err:
        logger.debug(
            "Something in the enrichment of kfp pods failed", error=err_to_str(err)
        )
    return workflow


# patching function as class method
kfp.compiler.Compiler._original_create_workflow = kfp.compiler.Compiler._create_workflow
kfp.compiler.Compiler._create_workflow = _create_enriched_mlrun_workflow


def get_db_function(project, key) -> mlrun.runtimes.BaseRuntime:
    project_instance, name, tag, hash_key = parse_versioned_object_uri(
        key, project.metadata.name
    )
    runtime = mlrun.get_run_db().get_function(name, project_instance, tag, hash_key)
    return mlrun.new_function(runtime=runtime)


def enrich_function_object(
    project, function, decorator=None, copy_function=True
) -> mlrun.runtimes.BaseRuntime:
    if hasattr(function, "_enriched"):
        return function
    f = function.copy() if copy_function else function
    f.metadata.project = project.metadata.name
    setattr(f, "_enriched", True)
    src = f.spec.build.source
    if src and src in [".", "./"]:
        if not project.spec.source and not project.spec.mountdir:
            logger.warning(
                "project.spec.source should be specified when function is using code from project context"
            )

        if project.spec.mountdir:
            f.spec.workdir = project.spec.mountdir
            f.spec.build.source = ""
        else:
            f.spec.build.source = project.spec.source
            f.spec.build.load_source_on_run = project.spec.load_source_on_run
            f.spec.workdir = project.spec.workdir or project.spec.subpath
            f.verify_base_image()

    if project.spec.default_requirements:
        f.with_requirements(project.spec.default_requirements)
    if decorator:
        decorator(f)

    if (
        decorator and AutoMountType.is_auto_modifier(decorator)
    ) or project.spec.disable_auto_mount:
        f.spec.disable_auto_mount = True
    f.try_auto_mount_based_on_config()

    return f


class _PipelineRunStatus:
    """pipeline run result (status)"""

<<<<<<< HEAD
    def __init__(self, run_id, engine, project, workflow=None, state=""):
=======
    def __init__(
        self,
        run_id: str,
        engine: typing.Type["_PipelineRunner"],
        project: "mlrun.projects.MlrunProject",
        workflow: WorkflowSpec = None,
        state: str = "",
    ):
        """
        :param run_id:      unique id of the pipeline run
        :param engine:      pipeline runner
        :param project:     mlrun project
        :param workflow:    workflow with spec on how to run the pipeline
        :param state:       the current state of the pipeline run
        """
>>>>>>> 005031f5
        self.run_id = run_id
        self.project = project
        self.workflow = workflow
        self._engine = engine
        self._state = state

    @property
    def state(self):
        if self._state not in mlrun.run.RunStatuses.stable_statuses():
            self._state = self._engine.get_state(self.run_id, self.project.name)
        return self._state

    def wait_for_completion(self, timeout=None, expected_statuses=None):
        self._state = self._engine.wait_for_completion(
            self.run_id,
            project=self.project,
            timeout=timeout,
            expected_statuses=expected_statuses,
        )
        return self._state

    def __str__(self):
        return str(self.run_id)

    def __repr__(self):
        return str(self.run_id)


class _PipelineRunner(abc.ABC):
    """abstract pipeline runner class"""

    engine = ""

    @classmethod
    @abc.abstractmethod
    def save(cls, project, workflow_spec: WorkflowSpec, target, artifact_path=None):
        raise NotImplementedError(
            f"save operation not supported in {cls.engine} pipeline engine"
        )

    @classmethod
    @abc.abstractmethod
    def run(
        cls,
        project,
        workflow_spec: WorkflowSpec,
        name=None,
        workflow_handler=None,
        secrets=None,
        artifact_path=None,
        namespace=None,
        source=None,
    ) -> _PipelineRunStatus:
        pass

    @staticmethod
    @abc.abstractmethod
<<<<<<< HEAD
    def wait_for_completion(
        run_id,
        project=None,
        timeout=None,
        expected_statuses=None,
    ):
        return ""
=======
    def wait_for_completion(run_id, project=None, timeout=None, expected_statuses=None):
        pass
>>>>>>> 005031f5

    @staticmethod
    @abc.abstractmethod
    def get_state(run_id, project=None):
        pass

    @staticmethod
    def _get_handler(workflow_handler, workflow_spec, project, secrets):
        if not (workflow_handler and callable(workflow_handler)):
            workflow_file = workflow_spec.get_source_file(project.spec.context)
            workflow_handler = create_pipeline(
                project,
                workflow_file,
                pipeline_context.functions,
                secrets,
                handler=workflow_handler or workflow_spec.handler,
            )
        else:
            builtins.funcs = pipeline_context.functions
        return workflow_handler

    @staticmethod
    @abc.abstractmethod
    def get_run_status(
        project,
        run,
        timeout=None,
        expected_statuses=None,
        notifiers: mlrun.utils.notifications.CustomNotificationPusher = None,
    ):
        pass


class _KFPRunner(_PipelineRunner):
    """Kubeflow pipelines runner"""

    engine = "kfp"

    @classmethod
    def save(cls, project, workflow_spec: WorkflowSpec, target, artifact_path=None):
        pipeline_context.set(project, workflow_spec)
        workflow_file = workflow_spec.get_source_file(project.spec.context)
        functions = FunctionsDict(project)
        pipeline = create_pipeline(
            project,
            workflow_file,
            functions,
            secrets=project._secrets,
        )
        artifact_path = artifact_path or project.spec.artifact_path

        conf = new_pipe_meta(artifact_path, ttl=workflow_spec.ttl)
        compiler.Compiler().compile(pipeline, target, pipeline_conf=conf)
        workflow_spec.clear_tmp()
        pipeline_context.clear()

    @classmethod
    def run(
        cls,
        project: "mlrun.projects.MlrunProject",
        workflow_spec: WorkflowSpec,
        name=None,
        workflow_handler=None,
        secrets=None,
        artifact_path=None,
        namespace=None,
        source=None,
    ) -> _PipelineRunStatus:
        pipeline_context.set(project, workflow_spec)
        workflow_handler = _PipelineRunner._get_handler(
            workflow_handler, workflow_spec, project, secrets
        )
        if source:
            project.set_source(source=source)

        namespace = namespace or config.namespace
        id = run_pipeline(
            workflow_handler,
            project=project.metadata.name,
            arguments=workflow_spec.args,
            experiment=name or workflow_spec.name,
            namespace=namespace,
            artifact_path=artifact_path,
            ttl=workflow_spec.ttl,
        )
        project.notifiers.push_pipeline_start_message(
            project.metadata.name,
            project.get_param("commit_id", None),
            id,
            True,
        )
        pipeline_context.clear()
        return _PipelineRunStatus(id, cls, project=project, workflow=workflow_spec)

    @staticmethod
    def wait_for_completion(run_id, project=None, timeout=None, expected_statuses=None):
        if timeout is None:
            timeout = 60 * 60
        project_name = project.metadata.name if project else ""
        run_info = wait_for_pipeline_completion(
            run_id,
            timeout=timeout,
            expected_statuses=expected_statuses,
            project=project_name,
        )
        status = ""
        if run_info:
            status = run_info["run"].get("status")
        return status

    @staticmethod
    def get_state(run_id, project=None):
        project_name = project if project else ""
        resp = mlrun.run.get_pipeline(run_id, project=project_name)
        if resp:
            return resp["run"].get("status", "")
        return ""

    @staticmethod
    def get_run_status(
        project,
        run,
        timeout=None,
        expected_statuses=None,
        notifiers: mlrun.utils.notifications.CustomNotificationPusher = None,
    ):
        if timeout is None:
            timeout = 60 * 60
        state = ""
        raise_error = None
        try:
            if timeout:
                logger.info("waiting for pipeline run completion")
                state = run.wait_for_completion(
                    timeout=timeout, expected_statuses=expected_statuses
                )
        except RuntimeError as exc:
            # push runs table also when we have errors
            raise_error = exc

        mldb = mlrun.db.get_run_db(secrets=project._secrets)
        runs = mldb.list_runs(project=project.name, labels=f"workflow={run.run_id}")

        had_errors = 0
        for r in runs:
            if r["status"].get("state", "") == "error":
                had_errors += 1

        text = f"Workflow {run.run_id} finished"
        if had_errors:
            text += f" with {had_errors} errors"
        if state:
            text += f", state={state}"

        notifiers = notifiers or project.notifiers
        notifiers.push(text, "info", runs)

        if raise_error:
            raise raise_error
        return state, had_errors, text


class _LocalRunner(_PipelineRunner):
    """local pipelines runner"""

    engine = "local"

    @classmethod
    def run(
        cls,
        project,
        workflow_spec: WorkflowSpec,
        name=None,
        workflow_handler=None,
        secrets=None,
        artifact_path=None,
        namespace=None,
        source=None,
    ) -> _PipelineRunStatus:
        pipeline_context.set(project, workflow_spec)
        workflow_handler = _PipelineRunner._get_handler(
            workflow_handler, workflow_spec, project, secrets
        )

        workflow_id = uuid.uuid4().hex
        pipeline_context.workflow_id = workflow_id
        # When using KFP, it would do this replacement. When running locally, we need to take care of it.
        if artifact_path:
            artifact_path = artifact_path.replace("{{workflow.uid}}", workflow_id)
        original_source = None
        if source:
            original_source = project.spec.source
            project.set_source(source=source)
        pipeline_context.workflow_artifact_path = artifact_path
        project.notifiers.push_pipeline_start_message(
            project.metadata.name, pipeline_id=workflow_id
        )
        try:
            workflow_handler(**workflow_spec.args)
            state = mlrun.run.RunStatuses.succeeded
        except Exception as e:
            trace = traceback.format_exc()
            logger.error(trace)
            project.notifiers.push(
                f"Workflow {workflow_id} run failed!, error: {e}\n{trace}", "error"
            )
            state = mlrun.run.RunStatuses.failed
        mlrun.run.wait_for_runs_completion(pipeline_context.runs_map.values())
        project.notifiers.push_pipeline_run_results(
            pipeline_context.runs_map.values(), state=state
        )
        pipeline_context.clear()

        # Setting the source back to the original in the project object
        if original_source:
            project.set_source(source=original_source)
        return _PipelineRunStatus(
            workflow_id, cls, project=project, workflow=workflow_spec, state=state
        )

    @staticmethod
    def get_state(run_id, project=None):
        return ""

    @staticmethod
    def wait_for_completion(run_id, project=None, timeout=None, expected_statuses=None):
        pass

    @staticmethod
    def get_run_status(
        project,
        run,
        timeout=None,
        expected_statuses=None,
        notifiers: mlrun.utils.notifications.CustomNotificationPusher = None,
    ):
        pass


class _RemoteRunner(_PipelineRunner):
    """remote pipelines runner"""

    engine = "remote"

    @staticmethod
    def _prepare_load_and_run_function(
        source: str,
        project_name: str,
        save: bool,
        workflow_name: str,
        workflow_spec: WorkflowSpec,
<<<<<<< HEAD
        name=None,
        workflow_handler=None,
        secrets=None,
        artifact_path=None,
        namespace=None,
    ) -> typing.Optional[_PipelineRunStatus]:
        workflow_name = (
            name.split("-")[-1] if f"{project.metadata.name}-" in name else name
=======
        artifact_path: str,
        workflow_handler: str,
        namespace: str,
    ) -> typing.Tuple[mlrun.runtimes.RemoteRuntime, "mlrun.RunObject"]:
        """
        Helper function for creating the runspec of the load and run function.
        For internal use only.
        :param source:              The source of the project.
        :param project_name:        project name
        :param save:                either to save the project in the DB
        :param workflow_name:       workflow name
        :param workflow_spec:       workflow to run
        :param artifact_path:       path to store artifacts
        :param workflow_handler:    workflow function handler (for running workflow function directly)
        :param namespace:           kubernetes namespace if other than default
        :return:
        """
        # Creating the load project and workflow running function:
        load_and_run_fn = mlrun.new_function(
            name=mlrun.mlconf.default_workflow_runner_name.format(workflow_name),
            project=project_name,
            kind="job",
            image=mlrun.mlconf.default_base_image,
        )
        runspec = mlrun.RunObject(
            spec=mlrun.model.RunSpec(
                parameters={
                    "url": source,
                    "project_name": project_name,
                    "save": save,
                    "workflow_name": workflow_name or workflow_spec.name,
                    "workflow_path": workflow_spec.path,
                    "workflow_arguments": workflow_spec.args,
                    "artifact_path": artifact_path,
                    "workflow_handler": workflow_handler or workflow_spec.handler,
                    "namespace": namespace,
                    "ttl": workflow_spec.ttl,
                    "engine": workflow_spec.engine,
                    "local": workflow_spec.run_local,
                    "schedule": workflow_spec.schedule,
                },
                handler="mlrun.projects.load_and_run",
            ),
            metadata=mlrun.model.RunMetadata(name=workflow_name),
>>>>>>> 005031f5
        )
        workflow_action = "schedule" if workflow_spec.schedule else "run"
        logger.info(
            f"submitting {workflow_action} request for '{workflow_name}' workflow"
        )
<<<<<<< HEAD
=======
        return load_and_run_fn, runspec

    @classmethod
    def run(
        cls,
        project,
        workflow_spec: WorkflowSpec,
        name=None,
        workflow_handler=None,
        secrets=None,
        artifact_path=None,
        namespace=None,
        source=None,
    ) -> typing.Optional[_PipelineRunStatus]:
        workflow_name = name.split("-")[-1] if f"{project.name}-" in name else name

        run_id = None

        # If the user provided a source we want to load the project from the source
        # (like from a specific commit/branch from git repo) without changing the source of the project (save=False).
        save, current_source = (
            (False, source) if source else (True, project.spec.source)
        )
        if "://" not in current_source:
            raise mlrun.errors.MLRunInvalidArgumentError(
                f"remote workflows can only be performed by a project with remote source,"
                f" the given source '{current_source}' is not remote"
            )

        # Creating the load project and workflow running function:
        load_and_run_fn, runspec = cls._prepare_load_and_run_function(
            source=current_source,
            project_name=project.name,
            save=save,
            workflow_name=workflow_name,
            workflow_spec=workflow_spec,
            artifact_path=artifact_path,
            workflow_handler=workflow_handler,
            namespace=namespace,
        )

        if workflow_spec.schedule:
            is_scheduled = True
            schedule_name = runspec.spec.parameters.get("workflow_name")
            run_db = mlrun.get_run_db()

            try:
                run_db.get_schedule(project.name, schedule_name)
            except mlrun.errors.MLRunNotFoundError:
                is_scheduled = False

            if workflow_spec.override:
                if is_scheduled:
                    logger.info(f"Deleting schedule {schedule_name}")
                    run_db.delete_schedule(project.name, schedule_name)
                else:
                    logger.info(
                        f"No schedule by name '{schedule_name}' was found, nothing to override."
                    )
            elif is_scheduled:
                raise mlrun.errors.MLRunConflictError(
                    f"There is already a schedule for workflow {schedule_name}."
                    " If you want to override this schedule use 'override=True' (SDK) or '--override-workflow' (CLI)"
                )

        # The returned engine for this runner is the engine of the workflow.
        # In this way wait_for_completion/get_run_status would be executed by the correct pipeline runner.
        inner_engine = get_workflow_engine(workflow_spec.engine)

        msg = "executing workflow"
        if workflow_spec.schedule:
            msg += " scheduling"
        logger.info(
            f"{msg} '{load_and_run_fn.metadata.name}' remotely with {workflow_spec.engine} engine"
        )
>>>>>>> 005031f5

        workflow_id = None
        run_db = mlrun.get_run_db()
        try:
            submit_workflow_result = run_db.submit_workflow(
                project=project.name,
                name=workflow_name,
                workflow_spec=workflow_spec.to_dict(),
                artifact_path=artifact_path,
                source=project.spec.source,
                namespace=namespace,
                image=workflow_spec.image,
            )
            if workflow_spec.schedule:
                return

            project.notifiers.push_pipeline_start_message(
                project.metadata.name,
            )
            # Getting workflow id from run:
            seconds = 0.1
            while not workflow_id:
                workflow_id = run_db.get_workflow_id(
                    project=project.name,
                    name=submit_workflow_result.name,
                    run_id=submit_workflow_result.run_id,
                ).workflow_id
                time.sleep(seconds)
                seconds = 1

            # After fetching the workflow_id the workflow executed successfully
            state = mlrun.run.RunStatuses.succeeded
            pipeline_context.clear()

            return _PipelineRunStatus(
                workflow_id,
                get_workflow_engine(workflow_spec.engine),
                project=project,
                workflow=workflow_spec,
                state=state,
            )
        except Exception as e:
            trace = traceback.format_exc()
            logger.error(trace)
            project.notifiers.push(
                f"Workflow {workflow_name} {workflow_action} failed!, error: {e}\n{trace}",
                "error",
            )
            state = mlrun.run.RunStatuses.failed
            return _PipelineRunStatus(
<<<<<<< HEAD
                workflow_id,
                get_workflow_engine(workflow_spec.engine),
=======
                run_id,
                inner_engine,
>>>>>>> 005031f5
                project=project,
                workflow=workflow_spec,
                state=state,
            )

<<<<<<< HEAD
=======
        project.notifiers.push_pipeline_start_message(
            project.metadata.name,
        )
        pipeline_context.clear()
        return _PipelineRunStatus(
            run_id,
            inner_engine,
            project=project,
            workflow=workflow_spec,
            state=state,
        )

>>>>>>> 005031f5

def create_pipeline(project, pipeline, functions, secrets=None, handler=None):
    spec = imputil.spec_from_file_location("workflow", pipeline)
    if spec is None:
        raise ImportError(f"cannot import workflow {pipeline}")
    mod = imputil.module_from_spec(spec)
    spec.loader.exec_module(mod)

    setattr(mod, "funcs", functions)  # should be replaced with "functions" in future
    setattr(mod, "functions", functions)
    setattr(mod, "this_project", project)

    if hasattr(mod, "init_functions"):
        getattr(mod, "init_functions")(functions, project, secrets)

    # verify all functions are in this project (init_functions may add new functions)
    for f in functions.values():
        f.metadata.project = project.metadata.name

    if not handler and hasattr(mod, "kfpipeline"):
        handler = "kfpipeline"
    if not handler and hasattr(mod, "pipeline"):
        handler = "pipeline"
    if not handler or not hasattr(mod, handler):
        raise ValueError(f"pipeline function ({handler or 'pipeline'}) not found")

    return getattr(mod, handler)


def github_webhook(request):
    signature = request.headers.get("X-Hub-Signature")
    data = request.data
    print("sig:", signature)
    print("headers:", request.headers)
    print("data:", data)
    print("json:", request.get_json())

    if request.headers.get("X-GitHub-Event") == "ping":
        return {"msg": "Ok"}

    return {"msg": "pushed"}


def load_and_run(
    context,
    url: str = None,
    project_name: str = "",
    init_git: bool = None,
    subpath: str = None,
    clone: bool = False,
    save: bool = True,
    workflow_name: str = None,
    workflow_path: str = None,
    workflow_arguments: typing.Dict[str, typing.Any] = None,
    artifact_path: str = None,
    workflow_handler: typing.Union[str, typing.Callable] = None,
    namespace: str = None,
    sync: bool = False,
    dirty: bool = False,
    ttl: int = None,
    engine: str = None,
    local: bool = None,
    load_only: bool = False,
    schedule: typing.Union[str, mlrun.api.schemas.ScheduleCronTrigger] = None,
):
    """
    Auxiliary function that the RemoteRunner run once or run every schedule.
    This function loads a project from a given remote source and then runs the workflow.

    :param context:             mlrun context.
    :param url:                 remote url that represents the project's source.
                                See 'mlrun.load_project()' for details
    :param project_name:        project name
    :param init_git:            if True, will git init the context dir
    :param subpath:             project subpath (within the archive)
    :param clone:               if True, always clone (delete any existing content)
    :param save:                whether to save the created project and artifact in the DB
    :param workflow_name:       name of the workflow
    :param workflow_path:       url to a workflow file, if not a project workflow
    :param workflow_arguments:  kubeflow pipelines arguments (parameters)
    :param artifact_path:       target path/url for workflow artifacts, the string
                                '{{workflow.uid}}' will be replaced by workflow id
    :param workflow_handler:    workflow function handler (for running workflow function directly)
    :param namespace:           kubernetes namespace if other than default
    :param sync:                force functions sync before run
    :param dirty:               allow running the workflow when the git repo is dirty
    :param ttl:                 pipeline ttl in secs (after that the pods will be removed)
    :param engine:              workflow engine running the workflow.
                                supported values are 'kfp' (default) or 'local'
    :param local:               run local pipeline with local functions (set local=True in function.run())
    :param schedule:            ScheduleCronTrigger class instance or a standard crontab expression string
    """
    try:
        project = mlrun.load_project(
            context=f"./{project_name}",
            url=url,
            name=project_name,
            init_git=init_git,
            subpath=subpath,
            clone=clone,
            save=save,
        )
    except Exception as error:
        if schedule:
            notification_pusher = mlrun.utils.notifications.CustomNotificationPusher(
                ["slack"]
            )
            url = get_ui_url(project_name, context.uid)
            link = f"<{url}|*view workflow job details*>"
            message = (
                f":x: Failed to run scheduled workflow {workflow_name} in Project {project_name} !\n"
                f"error: ```{error}```\n{link}"
            )
            # Sending Slack Notification without losing the original error:
            try:
                notification_pusher.push(
                    message=message,
                    severity=mlrun.utils.notifications.NotificationSeverity.ERROR,
                )

            except Exception as exc:
                logger.error("Failed to send slack notification", exc=exc)

        raise error

    context.logger.info(f"Loaded project {project.name} from remote successfully")

    if load_only:
        functions_names = [func["name"] for func in project.spec.functions]
        project.sync_functions(names=functions_names, save=True)
        return

    workflow_log_message = workflow_name or workflow_path
    context.logger.info(f"Running workflow {workflow_log_message} from remote")
    run = project.run(
        name=workflow_name,
        workflow_path=workflow_path,
        arguments=workflow_arguments,
        artifact_path=artifact_path,
        workflow_handler=workflow_handler,
        namespace=namespace,
        sync=sync,
        watch=False,  # Required for fetching the workflow_id
        dirty=dirty,
        ttl=ttl,
        engine=engine,
        local=local,
    )
    context.log_result(key="workflow_id", value=run.run_id)

    context.log_result(key="engine", value=run._engine.engine, commit=True)<|MERGE_RESOLUTION|>--- conflicted
+++ resolved
@@ -74,10 +74,7 @@
         args_schema: dict = None,
         schedule: typing.Union[str, mlrun.api.schemas.ScheduleCronTrigger] = None,
         override: bool = None,
-<<<<<<< HEAD
         image: str = None,
-=======
->>>>>>> 005031f5
     ):
         self.engine = engine
         self.code = code
@@ -91,10 +88,7 @@
         self._tmp_path = None
         self.schedule = schedule
         self.override = override
-<<<<<<< HEAD
         self.image = image
-=======
->>>>>>> 005031f5
 
     def get_source_file(self, context=""):
         if not self.code and not self.path:
@@ -411,9 +405,6 @@
 class _PipelineRunStatus:
     """pipeline run result (status)"""
 
-<<<<<<< HEAD
-    def __init__(self, run_id, engine, project, workflow=None, state=""):
-=======
     def __init__(
         self,
         run_id: str,
@@ -429,7 +420,6 @@
         :param workflow:    workflow with spec on how to run the pipeline
         :param state:       the current state of the pipeline run
         """
->>>>>>> 005031f5
         self.run_id = run_id
         self.project = project
         self.workflow = workflow
@@ -487,18 +477,8 @@
 
     @staticmethod
     @abc.abstractmethod
-<<<<<<< HEAD
-    def wait_for_completion(
-        run_id,
-        project=None,
-        timeout=None,
-        expected_statuses=None,
-    ):
-        return ""
-=======
     def wait_for_completion(run_id, project=None, timeout=None, expected_statuses=None):
         pass
->>>>>>> 005031f5
 
     @staticmethod
     @abc.abstractmethod
@@ -744,80 +724,9 @@
     engine = "remote"
 
     @staticmethod
-    def _prepare_load_and_run_function(
-        source: str,
-        project_name: str,
-        save: bool,
-        workflow_name: str,
-        workflow_spec: WorkflowSpec,
-<<<<<<< HEAD
-        name=None,
-        workflow_handler=None,
-        secrets=None,
-        artifact_path=None,
-        namespace=None,
-    ) -> typing.Optional[_PipelineRunStatus]:
-        workflow_name = (
-            name.split("-")[-1] if f"{project.metadata.name}-" in name else name
-=======
-        artifact_path: str,
-        workflow_handler: str,
-        namespace: str,
-    ) -> typing.Tuple[mlrun.runtimes.RemoteRuntime, "mlrun.RunObject"]:
-        """
-        Helper function for creating the runspec of the load and run function.
-        For internal use only.
-        :param source:              The source of the project.
-        :param project_name:        project name
-        :param save:                either to save the project in the DB
-        :param workflow_name:       workflow name
-        :param workflow_spec:       workflow to run
-        :param artifact_path:       path to store artifacts
-        :param workflow_handler:    workflow function handler (for running workflow function directly)
-        :param namespace:           kubernetes namespace if other than default
-        :return:
-        """
-        # Creating the load project and workflow running function:
-        load_and_run_fn = mlrun.new_function(
-            name=mlrun.mlconf.default_workflow_runner_name.format(workflow_name),
-            project=project_name,
-            kind="job",
-            image=mlrun.mlconf.default_base_image,
-        )
-        runspec = mlrun.RunObject(
-            spec=mlrun.model.RunSpec(
-                parameters={
-                    "url": source,
-                    "project_name": project_name,
-                    "save": save,
-                    "workflow_name": workflow_name or workflow_spec.name,
-                    "workflow_path": workflow_spec.path,
-                    "workflow_arguments": workflow_spec.args,
-                    "artifact_path": artifact_path,
-                    "workflow_handler": workflow_handler or workflow_spec.handler,
-                    "namespace": namespace,
-                    "ttl": workflow_spec.ttl,
-                    "engine": workflow_spec.engine,
-                    "local": workflow_spec.run_local,
-                    "schedule": workflow_spec.schedule,
-                },
-                handler="mlrun.projects.load_and_run",
-            ),
-            metadata=mlrun.model.RunMetadata(name=workflow_name),
->>>>>>> 005031f5
-        )
-        workflow_action = "schedule" if workflow_spec.schedule else "run"
-        logger.info(
-            f"submitting {workflow_action} request for '{workflow_name}' workflow"
-        )
-<<<<<<< HEAD
-=======
-        return load_and_run_fn, runspec
-
-    @classmethod
     def run(
         cls,
-        project,
+        project: "mlrun.projects.MlrunProject",
         workflow_spec: WorkflowSpec,
         name=None,
         workflow_handler=None,
@@ -827,69 +736,13 @@
         source=None,
     ) -> typing.Optional[_PipelineRunStatus]:
         workflow_name = name.split("-")[-1] if f"{project.name}-" in name else name
-
-        run_id = None
-
-        # If the user provided a source we want to load the project from the source
-        # (like from a specific commit/branch from git repo) without changing the source of the project (save=False).
-        save, current_source = (
-            (False, source) if source else (True, project.spec.source)
-        )
-        if "://" not in current_source:
-            raise mlrun.errors.MLRunInvalidArgumentError(
-                f"remote workflows can only be performed by a project with remote source,"
-                f" the given source '{current_source}' is not remote"
-            )
-
-        # Creating the load project and workflow running function:
-        load_and_run_fn, runspec = cls._prepare_load_and_run_function(
-            source=current_source,
-            project_name=project.name,
-            save=save,
-            workflow_name=workflow_name,
-            workflow_spec=workflow_spec,
-            artifact_path=artifact_path,
-            workflow_handler=workflow_handler,
-            namespace=namespace,
-        )
-
-        if workflow_spec.schedule:
-            is_scheduled = True
-            schedule_name = runspec.spec.parameters.get("workflow_name")
-            run_db = mlrun.get_run_db()
-
-            try:
-                run_db.get_schedule(project.name, schedule_name)
-            except mlrun.errors.MLRunNotFoundError:
-                is_scheduled = False
-
-            if workflow_spec.override:
-                if is_scheduled:
-                    logger.info(f"Deleting schedule {schedule_name}")
-                    run_db.delete_schedule(project.name, schedule_name)
-                else:
-                    logger.info(
-                        f"No schedule by name '{schedule_name}' was found, nothing to override."
-                    )
-            elif is_scheduled:
-                raise mlrun.errors.MLRunConflictError(
-                    f"There is already a schedule for workflow {schedule_name}."
-                    " If you want to override this schedule use 'override=True' (SDK) or '--override-workflow' (CLI)"
-                )
-
-        # The returned engine for this runner is the engine of the workflow.
-        # In this way wait_for_completion/get_run_status would be executed by the correct pipeline runner.
+        workflow_action = "schedule" if workflow_spec.schedule else "run"
+        logger.info(
+            f"submitting {workflow_action} request for '{workflow_name}' workflow"
+        )
+
+        workflow_id = None
         inner_engine = get_workflow_engine(workflow_spec.engine)
-
-        msg = "executing workflow"
-        if workflow_spec.schedule:
-            msg += " scheduling"
-        logger.info(
-            f"{msg} '{load_and_run_fn.metadata.name}' remotely with {workflow_spec.engine} engine"
-        )
->>>>>>> 005031f5
-
-        workflow_id = None
         run_db = mlrun.get_run_db()
         try:
             submit_workflow_result = run_db.submit_workflow(
@@ -897,16 +750,14 @@
                 name=workflow_name,
                 workflow_spec=workflow_spec.to_dict(),
                 artifact_path=artifact_path,
-                source=project.spec.source,
+                source=source,
+                run_name=mlrun.mlconf.default_workflow_runner_name.format(workflow_name),
                 namespace=namespace,
                 image=workflow_spec.image,
             )
             if workflow_spec.schedule:
                 return
 
-            project.notifiers.push_pipeline_start_message(
-                project.metadata.name,
-            )
             # Getting workflow id from run:
             seconds = 0.1
             while not workflow_id:
@@ -922,13 +773,6 @@
             state = mlrun.run.RunStatuses.succeeded
             pipeline_context.clear()
 
-            return _PipelineRunStatus(
-                workflow_id,
-                get_workflow_engine(workflow_spec.engine),
-                project=project,
-                workflow=workflow_spec,
-                state=state,
-            )
         except Exception as e:
             trace = traceback.format_exc()
             logger.error(trace)
@@ -938,33 +782,25 @@
             )
             state = mlrun.run.RunStatuses.failed
             return _PipelineRunStatus(
-<<<<<<< HEAD
                 workflow_id,
-                get_workflow_engine(workflow_spec.engine),
-=======
-                run_id,
                 inner_engine,
->>>>>>> 005031f5
                 project=project,
                 workflow=workflow_spec,
                 state=state,
             )
 
-<<<<<<< HEAD
-=======
         project.notifiers.push_pipeline_start_message(
             project.metadata.name,
         )
         pipeline_context.clear()
         return _PipelineRunStatus(
-            run_id,
+            workflow_id,
             inner_engine,
             project=project,
             workflow=workflow_spec,
             state=state,
         )
 
->>>>>>> 005031f5
 
 def create_pipeline(project, pipeline, functions, secrets=None, handler=None):
     spec = imputil.spec_from_file_location("workflow", pipeline)
