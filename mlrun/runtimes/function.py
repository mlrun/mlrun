# Copyright 2018 Iguazio
#
# Licensed under the Apache License, Version 2.0 (the "License");
# you may not use this file except in compliance with the License.
# You may obtain a copy of the License at
#
#   http://www.apache.org/licenses/LICENSE-2.0
#
# Unless required by applicable law or agreed to in writing, software
# distributed under the License is distributed on an "AS IS" BASIS,
# WITHOUT WARRANTIES OR CONDITIONS OF ANY KIND, either express or implied.
# See the License for the specific language governing permissions and
# limitations under the License.

import json
from os import environ
import requests
from datetime import datetime
import asyncio
from aiohttp.client import ClientSession
import logging
from sys import stdout
from kubernetes import client
from nuclio.deploy import deploy_config

<<<<<<< HEAD
from .base import BaseRuntime, RunError
from ..utils import logger
=======
from ..kfpops import deploy_op
from ..platforms.iguazio import v3io_to_vol
from .base import BaseRuntime, RunError, FunctionSpec
from ..utils import logger, update_in
>>>>>>> 9cd19ec8
from ..lists import RunList
from ..model import RunObject

from nuclio_sdk import Context as _Context, Logger
from nuclio_sdk.logger import HumanReadableFormatter
from nuclio_sdk import Event
import nuclio

serving_handler = 'handler'

<<<<<<< HEAD
=======

def new_model_server(name, model_class: str, models: dict = None, filename='',
                     protocol='', image='', endpoint='', explainer=False,
                     workers=8, canary=None):
    f = RemoteRuntime()
    f.metadata.name = name
    if not image:
        bname, spec, code = nuclio.build_file(filename, handler=serving_handler, kind='serving')
        f.spec.base_spec = spec

    f.serving(models, model_class, protocol, image=image, endpoint=endpoint,
              explainer=explainer, workers=workers, canary=canary)
    return f


class NuclioSpec(FunctionSpec):
    def __init__(self, command=None, args=None, image=None, mode=None,
                 workers=None, entry_points=None, description=None,
                 volumes=None, env=None, resources=None,
                 config=None, build_commands=None, base_spec=None,
                 source=None, image_pull_policy=None, function_kind=None,
                 service_account=None):
        super().__init__(command=command, args=args, image=image,
                         mode=mode, workers=workers, build=None,
                         entry_points=entry_points, description=description)

        self.base_spec = base_spec or ''
        self.function_kind = function_kind or 'mlrun'
        self.source = source or ''
        self.volumes = volumes or []
        self.build_commands = build_commands or []
        self.env = env or {}
        self.config = config or {}
        self.resources = resources or {}
        self.image_pull_policy = image_pull_policy
        self.service_account = service_account
        self.function_handler = ''


>>>>>>> 9cd19ec8
class RemoteRuntime(BaseRuntime):
    kind = 'remote'
    #kind = 'nuclio'

    def __init__(self, metadata=None, spec=None):
        super().__init__(metadata, spec)
<<<<<<< HEAD
        self._config = nuclio.ConfigSpec()
        self.verbose = False
        self.dashboard = ''
        self.kind = ''

    def set_env(self, name, value):
        self._config.set_env(name, value)
        return self

    def set_config(self, key, value):
        self._config.set_config(key, value)
        return self

    def add_volume(self, local, remote, kind='', name='fs',
                   key='', readonly=False):
        self._config.add_volume(local, remote, kind, name, key, readonly)
        return self

    def add_trigger(self, name, spec):
        self._config.add_trigger(name, spec)
=======
        self.verbose = False

    @property
    def spec(self) -> NuclioSpec:
        return self._spec

    @spec.setter
    def spec(self, spec):
        self._spec = self._verify_dict(spec, 'spec', NuclioSpec)

    def set_env(self, name, value):
        self.spec.env[name] = value
        return self

    def set_config(self, key, value):
        self.spec.config[key] = value
        return self

    def add_volume(self, local, remote, name='fs',
                   access_key='', user=''):
        vol = v3io_to_vol(name, remote=remote, access_key=access_key, user=user)
        api = client.ApiClient()
        vol = api.sanitize_for_serialization(vol)
        self.spec.volumes.append({'volume': vol,
                                  'volumeMount': {'name': name, 'mountPath': local}})
        return self

    def add_trigger(self, name, spec):
        if hasattr(spec, 'to_dict'):
            spec = spec.to_dict()
        self.spec.config['spec.triggers.{}'.format(name)] = spec
        return self

    def with_v3io(self, local='', remote=''):
        for key in ['V3IO_FRAMESD', 'V3IO_USERNAME',
                    'V3IO_ACCESS_KEY', 'V3IO_API']:
            if key in environ:
                self.spec.env[key] = environ[key]
        if local and remote:
            self.add_volume(local, remote)
>>>>>>> 9cd19ec8
        return self

    def with_http(self, workers=8, port=0,
                  host=None, paths=None, canary=None):
<<<<<<< HEAD
        self._config.with_http(workers, port, host, paths, canary)
        return self

    def with_v3io(self):
        self._config.with_v3io()
        return self

    def deploy(self, source='', project='', handler='',
                tag='', archive=False, files=[], output_dir='', kind=None):

        self.set_config('metadata.labels.mlrun/class', self.kind)
        project = project or self.metadata.project or 'mlrun'
        addr = nuclio.deploy_file(source, name=self.metadata.name, project=project,
                                  dashboard_url=self.dashboard, verbose=self.verbose,
                                  spec=self._config, tag=tag, handler=handler, kind=kind,
                                  archive=archive, files=files, output_dir=output_dir)
        self.spec.command = 'http://{}'.format(addr)
        self.kind = kind
        return self.spec.command
=======
        self.add_trigger('http', nuclio.HttpTrigger(
            workers, port=port, host=host, paths=paths, canary=canary))
        return self

    def add_model(self, key, model):
        if model.startswith('v3io://'):
            model = '/User/' + '/'.join(model.split('/')[5:])
        if '://' not in model:
            model = 'file://' + model
        if not model.endswith('/'):
            model = model[:model.rfind('/')]
        self.set_env('SERVING_MODEL_{}'.format(key), model)
        return self

    def serving(self, models: dict = None, model_class='', protocol='', image='',
                endpoint='', explainer=False, workers=8, canary=None):

        if models:
            for k, v in models.items():
                self.set_env('SERVING_MODEL_{}'.format(k), v)

        self.set_env('TRANSPORT_PROTOCOL', protocol or 'seldon')
        self.set_env('ENABLE_EXPLAINER', str(explainer))
        self.set_env('MODEL_CLASS', model_class)
        self.with_http(workers, host=endpoint, canary=canary)
        self.spec.function_kind = 'serving'

        if image:
            config = nuclio.config.new_config()
            update_in(config, 'spec.handler',
                      self.spec.function_handler or serving_handler)
            update_in(config, 'spec.image', image)
            update_in(config, 'spec.build.codeEntryType', 'image')
            self.spec.base_spec = config

        return self

    def deploy(self, source='', dashboard='', project='', tag='',
               kind=None):

        self.set_config('metadata.labels.mlrun/class', self.kind)
        spec = nuclio.ConfigSpec(env=self.spec.env, config=self.spec.config)
        spec.cmd = self.spec.build_commands
        kind = kind or self.spec.function_kind
        project = project or self.metadata.project or 'mlrun'
        source = source or self.spec.source
        handler = self.spec.function_handler

        if self.spec.base_spec:
            config = nuclio.config.extend_config(self.spec.base_spec, spec, tag,
                                                 self.spec.source)
            update_in(config, 'metadata.name', self.metadata.name)
            update_in(config, 'spec.volumes', self.spec.volumes)

            addr = nuclio.deploy.deploy_config(
                config, dashboard, name=self.metadata.name,
                project=project, tag=tag, verbose=self.verbose,
                create_new=True)
        else:

            name, config, code = nuclio.build_file(source, name=self.metadata.name,
                                            project=project,
                                            handler=handler,
                                            tag=tag, spec=spec,
                                            kind=kind, verbose=self.verbose)

            update_in(config, 'spec.volumes', self.spec.volumes)
            addr = deploy_config(config, dashboard_url=dashboard, name=name, project=project,
                                 tag=tag, verbose=self.verbose, create_new=True)

        self.spec.command = 'http://{}'.format(addr)
        return self.spec.command

    def deploy_step(self, source='', dashboard='', project='', models={}):
        name = 'deploy_{}'.format(self.metadata.name or 'function')
        return deploy_op(name, self, source=source, dashboard=dashboard,
                         project=project, models=models)
>>>>>>> 9cd19ec8

    def _run(self, runobj: RunObject, execution):
        if self._secrets:
            runobj.spec.secret_sources = self._secrets.to_serial()
        log_level = execution.log_level
        command = self.spec.command
        if runobj.spec.handler:
            command = '{}/{}'.format(command, runobj.spec.handler_name)
        headers = {'x-nuclio-log-level': log_level}
        try:
            resp = requests.put(command, json=runobj.to_dict(), headers=headers)
        except OSError as err:
            logger.error('error invoking function: {}'.format(err))
            raise OSError('error: cannot run function at url {}'.format(command))

        if not resp.ok:
            logger.error('bad function resp!!\n{}'.format(resp.text))
            raise RunError('bad function response')

        logs = resp.headers.get('X-Nuclio-Logs')
        if logs:
            print(parse_logs(logs))

        return resp.json()

    def _run_many(self, tasks, execution, runobj: RunObject):
        secrets = self._secrets.to_serial() if self._secrets else None
        log_level = execution.log_level
        headers = {'x-nuclio-log-level': log_level}

        command = self.spec.command
        if runobj.spec.handler:
            command = '{}/{}'.format(command, runobj.spec.handler_name)
        loop = asyncio.get_event_loop()
        future = asyncio.ensure_future(
            self.invoke_async(tasks, command, headers, secrets))

        loop.run_until_complete(future)
        return future.result()

    async def invoke_async(self, runs, url, headers, secrets):
        results = RunList()
        tasks = []

        async with ClientSession() as session:
            for run in runs:
                self.store_run(run)
                run.spec.secret_sources = secrets or []
                tasks.append(asyncio.ensure_future(
                    submit(session, url, run.to_dict(), headers),
                ))

            for status, resp, logs in await asyncio.gather(*tasks):

                if status != 200:
                    logger.error("failed to access {} - {}".format(url, resp))
                else:
                    results.append(json.loads(resp))

                if logs:
                    parsed = parse_logs(logs)
                    if parsed:
                        print(parsed, '----------')

        return results


def parse_logs(logs):
    logs = json.loads(logs)
    lines = ''
    for line in logs:
        extra = []
        for k, v in line.items():
            if k not in ['time', 'level', 'name', 'message']:
                extra.append('{}={}'.format(k, v))
        line['extra'] = ', '.join(extra)
        line['time'] = datetime.fromtimestamp(float(line['time'])/1000).strftime('%Y-%m-%d %H:%M:%S.%f')
        lines += '{time}  {level:<6} {message}  {extra}\n'.format(**line)

    return lines


async def submit(session, url, body, headers=None):
    async with session.put(url, json=body, headers=headers) as response:
        text = await response.text()
        logs = response.headers.get('X-Nuclio-Logs', None)
        return response.status, text, logs


def fake_nuclio_context(body, headers=None):

    class FunctionContext(_Context):
        """Wrapper around nuclio_sdk.Context to make automatically create
        logger"""

        def __getattribute__(self, attr):
            value = object.__getattribute__(self, attr)
            if value is None and attr == 'logger':
                value = self.logger = Logger(level=logging.INFO)
                value.set_handler(
                    'mlrun', stdout, HumanReadableFormatter())
            return value

        def set_logger_level(self, verbose=False):
            if verbose:
                level = logging.DEBUG
            else:
                level = logging.INFO
            value = self.logger = Logger(level=level)
            value.set_handler('mlrun', stdout, HumanReadableFormatter())

    return FunctionContext(), Event(body=body, headers=headers)

<|MERGE_RESOLUTION|>--- conflicted
+++ resolved
@@ -23,15 +23,10 @@
 from kubernetes import client
 from nuclio.deploy import deploy_config
 
-<<<<<<< HEAD
-from .base import BaseRuntime, RunError
-from ..utils import logger
-=======
 from ..kfpops import deploy_op
 from ..platforms.iguazio import v3io_to_vol
 from .base import BaseRuntime, RunError, FunctionSpec
 from ..utils import logger, update_in
->>>>>>> 9cd19ec8
 from ..lists import RunList
 from ..model import RunObject
 
@@ -42,8 +37,6 @@
 
 serving_handler = 'handler'
 
-<<<<<<< HEAD
-=======
 
 def new_model_server(name, model_class: str, models: dict = None, filename='',
                      protocol='', image='', endpoint='', explainer=False,
@@ -83,35 +76,12 @@
         self.function_handler = ''
 
 
->>>>>>> 9cd19ec8
 class RemoteRuntime(BaseRuntime):
     kind = 'remote'
     #kind = 'nuclio'
 
     def __init__(self, metadata=None, spec=None):
         super().__init__(metadata, spec)
-<<<<<<< HEAD
-        self._config = nuclio.ConfigSpec()
-        self.verbose = False
-        self.dashboard = ''
-        self.kind = ''
-
-    def set_env(self, name, value):
-        self._config.set_env(name, value)
-        return self
-
-    def set_config(self, key, value):
-        self._config.set_config(key, value)
-        return self
-
-    def add_volume(self, local, remote, kind='', name='fs',
-                   key='', readonly=False):
-        self._config.add_volume(local, remote, kind, name, key, readonly)
-        return self
-
-    def add_trigger(self, name, spec):
-        self._config.add_trigger(name, spec)
-=======
         self.verbose = False
 
     @property
@@ -152,32 +122,10 @@
                 self.spec.env[key] = environ[key]
         if local and remote:
             self.add_volume(local, remote)
->>>>>>> 9cd19ec8
         return self
 
     def with_http(self, workers=8, port=0,
                   host=None, paths=None, canary=None):
-<<<<<<< HEAD
-        self._config.with_http(workers, port, host, paths, canary)
-        return self
-
-    def with_v3io(self):
-        self._config.with_v3io()
-        return self
-
-    def deploy(self, source='', project='', handler='',
-                tag='', archive=False, files=[], output_dir='', kind=None):
-
-        self.set_config('metadata.labels.mlrun/class', self.kind)
-        project = project or self.metadata.project or 'mlrun'
-        addr = nuclio.deploy_file(source, name=self.metadata.name, project=project,
-                                  dashboard_url=self.dashboard, verbose=self.verbose,
-                                  spec=self._config, tag=tag, handler=handler, kind=kind,
-                                  archive=archive, files=files, output_dir=output_dir)
-        self.spec.command = 'http://{}'.format(addr)
-        self.kind = kind
-        return self.spec.command
-=======
         self.add_trigger('http', nuclio.HttpTrigger(
             workers, port=port, host=host, paths=paths, canary=canary))
         return self
@@ -255,7 +203,6 @@
         name = 'deploy_{}'.format(self.metadata.name or 'function')
         return deploy_op(name, self, source=source, dashboard=dashboard,
                          project=project, models=models)
->>>>>>> 9cd19ec8
 
     def _run(self, runobj: RunObject, execution):
         if self._secrets:
