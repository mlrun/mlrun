# Copyright 2018 Iguazio
#
# Licensed under the Apache License, Version 2.0 (the "License");
# you may not use this file except in compliance with the License.
# You may obtain a copy of the License at
#
#   http://www.apache.org/licenses/LICENSE-2.0
#
# Unless required by applicable law or agreed to in writing, software
# distributed under the License is distributed on an "AS IS" BASIS,
# WITHOUT WARRANTIES OR CONDITIONS OF ANY KIND, either express or implied.
# See the License for the specific language governing permissions and
# limitations under the License.
import copy
import warnings
from datetime import datetime
from typing import List, Optional, Union
from urllib.parse import urlparse

import pandas as pd

import mlrun
import mlrun.errors

from ..data_types import InferOptions, get_infer_interface
from ..datastore.sources import BaseSourceDriver, StreamSource
from ..datastore.store_resources import parse_store_uri
from ..datastore.targets import (
    BaseStoreTarget,
    get_default_prefix_for_source,
    get_default_targets,
    get_target_driver,
    kind_to_driver,
    validate_target_list,
    validate_target_paths_for_engine,
)
from ..db import RunDBError
from ..model import DataSource, DataTargetBase
from ..runtimes import RuntimeKinds
from ..runtimes.function_reference import FunctionReference
from ..utils import get_caller_globals, logger, normalize_name, str_to_timestamp
from .common import (
    RunConfig,
    get_feature_set_by_uri,
    get_feature_vector_by_uri,
    verify_feature_set_exists,
    verify_feature_set_permissions,
    verify_feature_vector_permissions,
)
from .feature_set import FeatureSet
from .feature_vector import (
    FeatureVector,
    FixedWindowType,
    OfflineVectorResponse,
    OnlineVectorService,
)
from .ingestion import (
    context_to_ingestion_params,
    init_featureset_graph,
    run_ingestion_job,
    run_spark_graph,
)
from .retrieval import get_merger, init_feature_vector_graph, run_merge_job

_v3iofs = None
spark_transform_handler = "transform"


def _features_to_vector_and_check_permissions(features, update_stats):
    if isinstance(features, str):
        vector = get_feature_vector_by_uri(features, update=update_stats)
    elif isinstance(features, FeatureVector):
        vector = features
        if not vector.metadata.name:
            raise mlrun.errors.MLRunInvalidArgumentError(
                "feature vector name must be specified"
            )
        verify_feature_vector_permissions(
            vector, mlrun.api.schemas.AuthorizationAction.update
        )

        vector.save()
    else:
        raise mlrun.errors.MLRunInvalidArgumentError(
            f"illegal features value/type ({type(features)})"
        )
    return vector


def get_offline_features(
    feature_vector: Union[str, FeatureVector],
    entity_rows=None,
    entity_timestamp_column: str = None,
    target: DataTargetBase = None,
    run_config: RunConfig = None,
    drop_columns: List[str] = None,
    start_time: Union[str, datetime] = None,
    end_time: Union[str, datetime] = None,
    with_indexes: bool = False,
    update_stats: bool = False,
    engine: str = None,
    engine_args: dict = None,
    query: str = None,
<<<<<<< HEAD
    join_type: str = "inner",
=======
    spark_service: str = None,
>>>>>>> 9af17c4b
) -> OfflineVectorResponse:
    """retrieve offline feature vector results
    specify a feature vector object/uri and retrieve the desired features, their metadata
    and statistics. returns :py:class:`~mlrun.feature_store.OfflineVectorResponse`,
    results can be returned as a dataframe or written to a target
    The start_time and end_time attributes allow filtering the data to a given time range, they accept
    string values or pandas `Timestamp` objects, string values can also be relative, for example:
    "now", "now - 1d2h", "now+5m", where a valid pandas Timedelta string follows the verb "now",
    for time alignment you can use the verb "floor" e.g. "now -1d floor 1H" will align the time to the last hour
    (the floor string is passed to pandas.Timestamp.floor(), can use D, H, T, S for day, hour, min, sec alignment).
    Another option to filter the data is by the `query` argument - can be seen in the example.
    example::
        features = [
            "stock-quotes.bid",
            "stock-quotes.asks_sum_5h",
            "stock-quotes.ask as mycol",
            "stocks.*",
        ]
        vector = FeatureVector(features=features)
        resp = get_offline_features(
            vector, entity_rows=trades, entity_timestamp_column="time", query="ticker in ['GOOG'] and bid>100",
        )
        print(resp.to_dataframe())
        print(vector.get_stats_table())
        resp.to_parquet("./out.parquet")
    :param feature_vector:          feature vector uri or FeatureVector object. passing feature vector obj requires
                                    update permissions
    :param entity_rows:             dataframe with entity rows to join with
    :param target:                  where to write the results to
    :param drop_columns:            list of columns to drop from the final result
    :param entity_timestamp_column: timestamp column name in the entity rows dataframe
<<<<<<< HEAD
    :param run_config:              function and/or run configuration
                                    see :py:class:`~mlrun.feature_store.RunConfig`
    :param start_time:              datetime, low limit of time needed to be filtered. Optional.
                                    entity_timestamp_column must be passed when using time filtering.
    :param end_time:                datetime, high limit of time needed to be filtered. Optional.
                                    entity_timestamp_column must be passed when using time filtering.
    :param with_indexes:            return vector with index columns and timestamp_key from the feature sets
                                    (default False)
    :param update_stats:            update features statistics from the requested feature sets on the vector.
                                    Default is False.
    :param engine:                  processing engine kind ("local", "dask", or "spark")
    :param engine_args:             kwargs for the processing engine
    :param query:                   The query string used to filter rows
    :param join_type:               {'left', 'right', 'outer', 'inner'}, default 'inner'
                                    indicate join type such as :
                                    * left: use only keys from left frame (SQL: left outer join)
                                    * right: use only keys from right frame (SQL: right outer join)
                                    * outer: use union of keys from both frames (SQL: full outer join)
                                    * inner: use intersection of keys from both frames (SQL: inner join).
=======
    :param run_config:     function and/or run configuration
                           see :py:class:`~mlrun.feature_store.RunConfig`
    :param start_time:      datetime, low limit of time needed to be filtered. Optional.
        entity_timestamp_column must be passed when using time filtering.
    :param end_time:        datetime, high limit of time needed to be filtered. Optional.
        entity_timestamp_column must be passed when using time filtering.
    :param with_indexes:    return vector with index columns and timestamp_key from the feature sets (default False)
    :param update_stats:    update features statistics from the requested feature sets on the vector. Default is False.
    :param engine:          processing engine kind ("local", "dask", or "spark")
    :param engine_args:     kwargs for the processing engine
    :param query:           The query string used to filter rows
    :param spark_service:   Name of the spark service to be used (when using a remote-spark runtime)
>>>>>>> 9af17c4b
    """
    if isinstance(feature_vector, FeatureVector):
        update_stats = True

    feature_vector = _features_to_vector_and_check_permissions(
        feature_vector, update_stats
    )

    entity_timestamp_column = (
        entity_timestamp_column or feature_vector.spec.timestamp_field
    )

    merger_engine = get_merger(engine)

    if run_config and not run_config.local:
        return run_merge_job(
            feature_vector,
            target,
            merger_engine,
            engine,
            engine_args,
            spark_service,
            entity_rows,
            timestamp_column=entity_timestamp_column,
            run_config=run_config,
            drop_columns=drop_columns,
            with_indexes=with_indexes,
            query=query,
            join_type=join_type,
        )

    start_time = str_to_timestamp(start_time)
    end_time = str_to_timestamp(end_time)
    if (start_time or end_time) and not entity_timestamp_column:
        raise TypeError(
            "entity_timestamp_column or feature_vector.spec.timestamp_field is required when passing start/end time"
        )
    if start_time and not end_time:
        # if end_time is not specified set it to now()
        end_time = pd.Timestamp.now()
    merger = merger_engine(feature_vector, **(engine_args or {}))
    return merger.start(
        entity_rows,
        entity_timestamp_column,
        target=target,
        drop_columns=drop_columns,
        start_time=start_time,
        end_time=end_time,
        with_indexes=with_indexes,
        update_stats=update_stats,
        query=query,
        join_type=join_type,
    )


def get_online_feature_service(
    feature_vector: Union[str, FeatureVector],
    run_config: RunConfig = None,
    fixed_window_type: FixedWindowType = FixedWindowType.LastClosedWindow,
    impute_policy: dict = None,
    update_stats: bool = False,
) -> OnlineVectorService:
    """initialize and return online feature vector service api,
    returns :py:class:`~mlrun.feature_store.OnlineVectorService`

    :**usage**:
        There are two ways to use the function:

        1. As context manager

            Example::

                with get_online_feature_service(vector_uri) as svc:
                    resp = svc.get([{"ticker": "GOOG"}, {"ticker": "MSFT"}])
                    print(resp)
                    resp = svc.get([{"ticker": "AAPL"}], as_list=True)
                    print(resp)

            Example with imputing::

                with get_online_feature_service(vector_uri, impute_policy={"*": "$mean", "amount": 0)) as svc:
                    resp = svc.get([{"id": "C123487"}])

        2. as simple function, note that in that option you need to close the session.

            Example::

                svc = get_online_feature_service(vector_uri)
                try:
                    resp = svc.get([{"ticker": "GOOG"}, {"ticker": "MSFT"}])
                    print(resp)
                    resp = svc.get([{"ticker": "AAPL"}], as_list=True)
                    print(resp)

                finally:
                    svc.close()

            Example with imputing::

                svc = get_online_feature_service(vector_uri, impute_policy={"*": "$mean", "amount": 0))
                try:
                    resp = svc.get([{"id": "C123487"}])
                except Exception as e:
                    handling exception...
                finally:
                    svc.close()

    :param feature_vector:    feature vector uri or FeatureVector object. passing feature vector obj requires update
                            permissions
    :param run_config:        function and/or run configuration for remote jobs/services
    :param impute_policy:     a dict with `impute_policy` per feature, the dict key is the feature name and the dict
                            value indicate which value will be used in case the feature is NaN/empty, the replaced
                            value can be fixed number for constants or $mean, $max, $min, $std, $count for statistical
                            values. "*" is used to specify the default for all features, example: `{"*": "$mean"}`
    :param fixed_window_type: determines how to query the fixed window values which were previously inserted by ingest
    :param update_stats:      update features statistics from the requested feature sets on the vector. Default: False.
    """
    if isinstance(feature_vector, FeatureVector):
        update_stats = True
    feature_vector = _features_to_vector_and_check_permissions(
        feature_vector, update_stats
    )

    # Impute policies rely on statistics in many cases, so verifying that the fvec has stats in it
    if impute_policy and not feature_vector.status.stats:
        update_stats = True

    graph, index_columns = init_feature_vector_graph(
        feature_vector, fixed_window_type, update_stats=update_stats
    )
    service = OnlineVectorService(
        feature_vector, graph, index_columns, impute_policy=impute_policy
    )
    service.initialize()

    # todo: support remote service (using remote nuclio/mlrun function if run_config)

    return service


def _rename_source_dataframe_columns(df):
    rename_mapping = {}
    column_set = set(df.columns)
    for column in df.columns:
        if isinstance(column, str):
            rename_to = column.replace(" ", "_").replace("(", "").replace(")", "")
            if rename_to != column:
                if rename_to in column_set:
                    raise mlrun.errors.MLRunInvalidArgumentError(
                        f'column "{column}" cannot be renamed to "{rename_to}" because such a column already exists'
                    )
                rename_mapping[column] = rename_to
                column_set.add(rename_to)
    if rename_mapping:
        logger.warn(
            f"the following dataframe columns have been renamed due to unsupported characters: {rename_mapping}"
        )
        df = df.rename(rename_mapping, axis=1)
    return df


def ingest(
    featureset: Union[FeatureSet, str] = None,
    source=None,
    targets: List[DataTargetBase] = None,
    namespace=None,
    return_df: bool = True,
    infer_options: InferOptions = InferOptions.default(),
    run_config: RunConfig = None,
    mlrun_context=None,
    spark_context=None,
    overwrite=None,
) -> Optional[pd.DataFrame]:
    """Read local DataFrame, file, URL, or source into the feature store
    Ingest reads from the source, run the graph transformations, infers  metadata and stats
    and writes the results to the default of specified targets

    when targets are not specified data is stored in the configured default targets
    (will usually be NoSQL for real-time and Parquet for offline).

    the `run_config` parameter allow specifying the function and job configuration,
    see: :py:class:`~mlrun.feature_store.RunConfig`

    example::

        stocks_set = FeatureSet("stocks", entities=[Entity("ticker")])
        stocks = pd.read_csv("stocks.csv")
        df = ingest(stocks_set, stocks, infer_options=fstore.InferOptions.default())

        # for running as remote job
        config = RunConfig(image='mlrun/mlrun')
        df = ingest(stocks_set, stocks, run_config=config)

        # specify source and targets
        source = CSVSource("mycsv", path="measurements.csv")
        targets = [CSVTarget("mycsv", path="./mycsv.csv")]
        ingest(measurements, source, targets)

    :param featureset:    feature set object or featureset.uri. (uri must be of a feature set that is in the DB,
                          call `.save()` if it's not)
    :param source:        source dataframe or other sources (e.g. parquet source see:
                          :py:class:`~mlrun.datastore.ParquetSource` and other classes in mlrun.datastore with suffix
                          Source)
    :param targets:       optional list of data target objects
    :param namespace:     namespace or module containing graph classes
    :param return_df:     indicate if to return a dataframe with the graph results
    :param infer_options: schema and stats infer options
    :param run_config:    function and/or run configuration for remote jobs,
                          see :py:class:`~mlrun.feature_store.RunConfig`
    :param mlrun_context: mlrun context (when running as a job), for internal use !
    :param spark_context: local spark session for spark ingestion, example for creating the spark context:
                          `spark = SparkSession.builder.appName("Spark function").getOrCreate()`
                          For remote spark ingestion, this should contain the remote spark service name
    :param overwrite:     delete the targets' data prior to ingestion
                          (default: True for non scheduled ingest - deletes the targets that are about to be ingested.
                          False for scheduled ingest - does not delete the target)
    :return:              if return_df is True, a dataframe will be returned based on the graph
    """
    if isinstance(source, pd.DataFrame):
        source = _rename_source_dataframe_columns(source)

    if featureset:
        if isinstance(featureset, str):
            # need to strip store prefix from the uri
            _, stripped_name = parse_store_uri(featureset)
            try:
                featureset = get_feature_set_by_uri(stripped_name)
            except RunDBError as exc:
                # TODO: this handling is needed because the generic httpdb error handling doesn't raise the correct
                #  error class and doesn't propagate the correct message, until it solved we're manually handling this
                #  case to give better user experience, remove this when the error handling is fixed.
                raise mlrun.errors.MLRunInvalidArgumentError(
                    f"{exc}. Make sure the feature set is saved in DB (call feature_set.save())"
                )

        # feature-set spec always has a source property that is not None. It may be default-constructed, in which
        # case the path will be 'None'. That's why we need a special check
        if source is None and featureset.has_valid_source():
            source = featureset.spec.source

    if not mlrun_context and (not featureset or source is None):
        raise mlrun.errors.MLRunInvalidArgumentError(
            "feature set and source must be specified"
        )

    # This flow may happen both on client side (user provides run config) and server side (through the ingest API)
    if run_config:
        if isinstance(source, pd.DataFrame):
            raise mlrun.errors.MLRunInvalidArgumentError(
                "DataFrame source is illegal in conjunction with run_config"
            )
        # remote job execution
        verify_feature_set_permissions(
            featureset, mlrun.api.schemas.AuthorizationAction.update
        )
        run_config = run_config.copy() if run_config else RunConfig()
        source, run_config.parameters = set_task_params(
            featureset, source, targets, run_config.parameters, infer_options, overwrite
        )
        name = f"{featureset.metadata.name}_ingest"
        schedule = source.schedule
        if schedule == "mock":
            schedule = None
        return run_ingestion_job(name, featureset, run_config, schedule, spark_context)

    if mlrun_context:
        # extract ingestion parameters from mlrun context
        if isinstance(source, pd.DataFrame):
            raise mlrun.errors.MLRunInvalidArgumentError(
                "DataFrame source is illegal when running ingest remotely"
            )
        if featureset or source is not None:
            raise mlrun.errors.MLRunInvalidArgumentError(
                "cannot specify mlrun_context with feature set or source"
            )
        (
            featureset,
            source,
            targets,
            infer_options,
            overwrite,
        ) = context_to_ingestion_params(mlrun_context)

        verify_feature_set_permissions(
            featureset, mlrun.api.schemas.AuthorizationAction.update
        )
        if not source:
            raise mlrun.errors.MLRunInvalidArgumentError(
                "data source was not specified"
            )

        filter_time_string = ""
        if source.schedule:
            featureset.reload(update_spec=False)

    if isinstance(source, DataSource) and source.schedule:
        min_time = datetime.max
        for target in targets or featureset.status.targets:
            if target.last_written:
                cur_last_written = target.last_written
                if isinstance(cur_last_written, str):
                    cur_last_written = datetime.fromisoformat(target.last_written)
                if cur_last_written < min_time:
                    min_time = cur_last_written
        if min_time != datetime.max:
            source.start_time = min_time
            time_zone = min_time.tzinfo
            source.end_time = datetime.now(tz=time_zone)
            filter_time_string = (
                f"Source.start_time for the job is{str(source.start_time)}. "
                f"Source.end_time is {str(source.end_time)}"
            )

    if mlrun_context:
        mlrun_context.logger.info(
            f"starting ingestion task to {featureset.uri}.{filter_time_string}"
        )
        return_df = False

    namespace = namespace or get_caller_globals()

    targets_to_ingest = targets or featureset.spec.targets or get_default_targets()
    targets_to_ingest = copy.deepcopy(targets_to_ingest)

    validate_target_paths_for_engine(targets_to_ingest, featureset.spec.engine, source)

    if overwrite is None:
        if isinstance(source, BaseSourceDriver) and source.schedule:
            overwrite = False
        else:
            overwrite = True

    if overwrite:
        validate_target_list(targets=targets_to_ingest)
        purge_target_names = [
            t if isinstance(t, str) else t.name for t in targets_to_ingest
        ]
        featureset.purge_targets(target_names=purge_target_names, silent=True)

        featureset.update_targets_for_ingest(
            targets=targets_to_ingest,
            overwrite=overwrite,
        )
    else:
        featureset.update_targets_for_ingest(
            targets=targets_to_ingest,
            overwrite=overwrite,
        )

        for target in targets_to_ingest:
            if not kind_to_driver[target.kind].support_append:
                raise mlrun.errors.MLRunInvalidArgumentError(
                    f"{target.kind} target does not support overwrite=False ingestion"
                )
            if hasattr(target, "is_single_file") and target.is_single_file():
                raise mlrun.errors.MLRunInvalidArgumentError(
                    "overwrite=False isn't supported in single files. Please use folder path."
                )

    if spark_context and featureset.spec.engine != "spark":
        raise mlrun.errors.MLRunInvalidArgumentError(
            "featureset.spec.engine must be set to 'spark' to ingest with spark"
        )
    if featureset.spec.engine == "spark":
        import pyspark.sql

        if (
            isinstance(source, (pd.DataFrame, pyspark.sql.DataFrame))
            and run_config is not None
        ):
            raise mlrun.errors.MLRunInvalidArgumentError(
                "DataFrame source is illegal when ingesting with remote spark or spark operator"
            )
        # use local spark session to ingest
        return _ingest_with_spark(
            spark_context,
            featureset,
            source,
            targets_to_ingest,
            infer_options=infer_options,
            mlrun_context=mlrun_context,
            namespace=namespace,
            overwrite=overwrite,
            return_df=return_df,
        )

    if isinstance(source, str):
        source = mlrun.store_manager.object(url=source).as_df()

    schema_options = InferOptions.get_common_options(
        infer_options, InferOptions.schema()
    )
    if schema_options:
        preview(
            featureset,
            source,
            options=schema_options,
            namespace=namespace,
        )
    infer_stats = InferOptions.get_common_options(
        infer_options, InferOptions.all_stats()
    )
    # Check if dataframe is already calculated (for feature set graph):
    calculate_df = return_df or infer_stats != InferOptions.Null
    featureset.save()

    df = init_featureset_graph(
        source,
        featureset,
        namespace,
        targets=targets_to_ingest,
        return_df=calculate_df,
    )
    if not InferOptions.get_common_options(
        infer_stats, InferOptions.Index
    ) and InferOptions.get_common_options(infer_options, InferOptions.Index):
        infer_stats += InferOptions.Index

    _infer_from_static_df(df, featureset, options=infer_stats)

    if isinstance(source, DataSource):
        for target in featureset.status.targets:
            if (
                target.last_written == datetime.min
                and source.schedule
                and source.start_time
            ):
                # datetime.min is a special case that indicated that nothing was written in storey. we need the fix so
                # in the next scheduled run, we will have the same start time
                target.last_written = source.start_time

    _post_ingestion(mlrun_context, featureset, spark_context)
    if return_df:
        return df


def preview(
    featureset: FeatureSet,
    source,
    entity_columns: list = None,
    timestamp_key: str = None,
    namespace=None,
    options: InferOptions = None,
    verbose: bool = False,
    sample_size: int = None,
) -> pd.DataFrame:
    """run the ingestion pipeline with local DataFrame/file data and infer features schema and stats

    example::

        quotes_set = FeatureSet("stock-quotes", entities=[Entity("ticker")])
        quotes_set.add_aggregation("ask", ["sum", "max"], ["1h", "5h"], "10m")
        quotes_set.add_aggregation("bid", ["min", "max"], ["1h"], "10m")
        df = preview(
            quotes_set,
            quotes_df,
            entity_columns=["ticker"],
            timestamp_key="time",
        )

    :param featureset:     feature set object or uri
    :param source:         source dataframe or csv/parquet file path
    :param entity_columns: list of entity (index) column names
    :param timestamp_key:  DEPRECATED. Use FeatureSet parameter.
    :param namespace:      namespace or module containing graph classes
    :param options:        schema and stats infer options (:py:class:`~mlrun.feature_store.InferOptions`)
    :param verbose:        verbose log
    :param sample_size:    num of rows to sample from the dataset (for large datasets)
    """
    # preview reads the source as a pandas df, which is not fully compatible with spark
    if featureset.spec.engine == "spark":
        raise mlrun.errors.MLRunInvalidArgumentError(
            "preview with spark engine is not supported"
        )

    options = options if options is not None else InferOptions.default()
    if timestamp_key is not None:
        warnings.warn(
            "preview's timestamp_key parameter is deprecated. Please pass this parameter to FeatureSet instead",
            # TODO: Remove this API in 1.4.0
            PendingDeprecationWarning,
        )
        featureset.spec.timestamp_key = timestamp_key
        for step in featureset.graph.steps.values():
            if step.class_name == "storey.AggregateByKey":
                step.class_args["time_field"] = timestamp_key

    if isinstance(source, str):
        # if source is a path/url convert to DataFrame
        source = mlrun.store_manager.object(url=source).as_df()

    verify_feature_set_permissions(
        featureset, mlrun.api.schemas.AuthorizationAction.update
    )

    namespace = namespace or get_caller_globals()
    if featureset.spec.require_processing():
        _, default_final_step, _ = featureset.graph.check_and_process_graph(
            allow_empty=True
        )
        if not default_final_step:
            raise mlrun.errors.MLRunPreconditionFailedError(
                "Split flow graph must have a default final step defined"
            )
        # find/update entities schema
        if len(featureset.spec.entities) == 0:
            _infer_from_static_df(
                source,
                featureset,
                entity_columns,
                InferOptions.get_common_options(options, InferOptions.Entities),
            )
        # reduce the size of the ingestion if we do not infer stats
        rows_limit = (
            0 if InferOptions.get_common_options(options, InferOptions.Stats) else 1000
        )
        source = init_featureset_graph(
            source,
            featureset,
            namespace,
            return_df=True,
            verbose=verbose,
            rows_limit=rows_limit,
        )

    df = _infer_from_static_df(
        source, featureset, entity_columns, options, sample_size=sample_size
    )
    featureset.save()
    return df


def _run_ingestion_job(
    featureset: Union[FeatureSet, str],
    source: DataSource = None,
    targets: List[DataTargetBase] = None,
    name: str = None,
    infer_options: InferOptions = InferOptions.default(),
    run_config: RunConfig = None,
):
    if isinstance(featureset, str):
        featureset = get_feature_set_by_uri(featureset)

    run_config = run_config.copy() if run_config else RunConfig()
    source, run_config.parameters = set_task_params(
        featureset, source, targets, run_config.parameters, infer_options
    )

    return run_ingestion_job(name, featureset, run_config, source.schedule)


def deploy_ingestion_service(
    featureset: Union[FeatureSet, str],
    source: DataSource = None,
    targets: List[DataTargetBase] = None,
    name: str = None,
    run_config: RunConfig = None,
    verbose=False,
):
    """Start real-time ingestion service using nuclio function

    Deploy a real-time function implementing feature ingestion pipeline
    the source maps to Nuclio event triggers (http, kafka, v3io stream, etc.)

    the `run_config` parameter allow specifying the function and job configuration,
    see: :py:class:`~mlrun.feature_store.RunConfig`

    example::

        source = HTTPSource()
        func = mlrun.code_to_function("ingest", kind="serving").apply(mount_v3io())
        config = RunConfig(function=func)
        fstore.deploy_ingestion_service(my_set, source, run_config=config)

    :param featureset:    feature set object or uri
    :param source:        data source object describing the online or offline source
    :param targets:       list of data target objects
    :param name:          name for the job/function
    :param run_config:    service runtime configuration (function object/uri, resources, etc..)
    :param verbose:       verbose log
    """
    if isinstance(featureset, str):
        featureset = get_feature_set_by_uri(featureset)

    verify_feature_set_permissions(
        featureset, mlrun.api.schemas.AuthorizationAction.update
    )

    verify_feature_set_exists(featureset)

    run_config = run_config.copy() if run_config else RunConfig()
    if isinstance(source, StreamSource) and not source.path:
        source.path = get_default_prefix_for_source(source.kind).format(
            project=featureset.metadata.project,
            kind=source.kind,
            name=featureset.metadata.name,
        )

    targets_to_ingest = targets or featureset.spec.targets or get_default_targets()
    targets_to_ingest = copy.deepcopy(targets_to_ingest)
    featureset.update_targets_for_ingest(targets_to_ingest)

    source, run_config.parameters = set_task_params(
        featureset, source, targets_to_ingest, run_config.parameters
    )

    name = normalize_name(name or f"{featureset.metadata.name}-ingest")
    if not run_config.function:
        function_ref = featureset.spec.function.copy()
        if function_ref.is_empty():
            function_ref = FunctionReference(name=name, kind=RuntimeKinds.serving)
        function_ref.kind = function_ref.kind or RuntimeKinds.serving
        if not function_ref.url:
            function_ref.code = function_ref.code or ""
        run_config.function = function_ref

    function = run_config.to_function(
        RuntimeKinds.serving, mlrun.mlconf.feature_store.default_job_image
    )
    function.metadata.project = featureset.metadata.project
    function.metadata.name = function.metadata.name or name

    function.spec.graph = featureset.spec.graph
    function.spec.parameters = run_config.parameters
    function.spec.graph_initializer = (
        "mlrun.feature_store.ingestion.featureset_initializer"
    )
    function.verbose = function.verbose or verbose
    function = source.add_nuclio_trigger(function)

    if run_config.local:
        return function.to_mock_server(namespace=get_caller_globals())
    return function.deploy()


def _ingest_with_spark(
    spark=None,
    featureset: Union[FeatureSet, str] = None,
    source: BaseSourceDriver = None,
    targets: List[BaseStoreTarget] = None,
    infer_options: InferOptions = InferOptions.default(),
    mlrun_context=None,
    namespace=None,
    overwrite=None,
    return_df=None,
):
    created_spark_context = False
    try:
        import pyspark.sql

        if spark is None or spark is True:
            # create spark context

            if mlrun_context:
                session_name = f"{mlrun_context.name}-{mlrun_context.uid}"
            else:
                session_name = (
                    f"{featureset.metadata.project}-{featureset.metadata.name}"
                )

            spark = pyspark.sql.SparkSession.builder.appName(session_name).getOrCreate()
            created_spark_context = True

        timestamp_key = featureset.spec.timestamp_key

        if isinstance(source, pd.DataFrame):
            df = spark.createDataFrame(source)
        elif isinstance(source, pyspark.sql.DataFrame):
            df = source
        else:
            df = source.to_spark_df(spark, time_field=timestamp_key)
            df = source.filter_df_start_end_time(df, timestamp_key)
        if featureset.spec.graph and featureset.spec.graph.steps:
            df = run_spark_graph(df, featureset, namespace, spark)
        _infer_from_static_df(df, featureset, options=infer_options)

        key_columns = list(featureset.spec.entities.keys())
        targets = targets or featureset.spec.targets

        targets_to_ingest = copy.deepcopy(targets)
        featureset.update_targets_for_ingest(targets_to_ingest, overwrite=overwrite)

        for target in targets_to_ingest or []:
            if type(target) is DataTargetBase:
                target = get_target_driver(target, featureset)
            if target.path and urlparse(target.path).scheme == "":
                if mlrun_context:
                    mlrun_context.logger.error(
                        "Paths for spark ingest must contain schema, i.e v3io, s3, az"
                    )
                raise mlrun.errors.MLRunInvalidArgumentError(
                    "Paths for spark ingest must contain schema, i.e v3io, s3, az"
                )
            spark_options = target.get_spark_options(
                key_columns, timestamp_key, overwrite
            )
            logger.info(
                f"writing to target {target.name}, spark options {spark_options}"
            )

            df_to_write = df

            # If partitioning by time, add the necessary columns
            if timestamp_key and "partitionBy" in spark_options:
                from pyspark.sql.functions import (
                    dayofmonth,
                    hour,
                    minute,
                    month,
                    second,
                    year,
                )

                time_unit_to_op = {
                    "year": year,
                    "month": month,
                    "day": dayofmonth,
                    "hour": hour,
                    "minute": minute,
                    "second": second,
                }
                timestamp_col = df_to_write[timestamp_key]
                for partition in spark_options["partitionBy"]:
                    if (
                        partition not in df_to_write.columns
                        and partition in time_unit_to_op
                    ):
                        op = time_unit_to_op[partition]
                        df_to_write = df_to_write.withColumn(
                            partition, op(timestamp_col)
                        )
            df_to_write = target.prepare_spark_df(df_to_write)
            if overwrite:
                df_to_write.write.mode("overwrite").save(**spark_options)
            else:
                # appending an empty dataframe may cause an empty file to be created (e.g. when writing to parquet)
                # we would like to avoid that
                df_to_write.persist()
                if df_to_write.count() > 0:
                    df_to_write.write.mode("append").save(**spark_options)
            target.set_resource(featureset)
            target.update_resource_status("ready")

        if isinstance(source, BaseSourceDriver) and source.schedule:
            max_time = df.agg({timestamp_key: "max"}).collect()[0][0]
            if not max_time:
                # if max_time is None(no data), next scheduled run should be with same start_time
                max_time = source.start_time
            for target in featureset.status.targets:
                featureset.status.update_last_written_for_target(
                    target.get_path().get_absolute_path(), max_time
                )

        _post_ingestion(mlrun_context, featureset, spark)
    finally:
        if created_spark_context:
            spark.stop()
            # We shouldn't return a dataframe that depends on a stopped context
            df = None
    if return_df:
        return df


def _post_ingestion(context, featureset, spark=None):
    featureset.save()
    if context:
        context.logger.info("ingestion task completed, targets:")
        context.logger.info(f"{featureset.status.targets.to_dict()}")
        context.log_result("featureset", featureset.uri)


def _infer_from_static_df(
    df,
    featureset,
    entity_columns=None,
    options: InferOptions = InferOptions.default(),
    sample_size=None,
):
    """infer feature-set schema & stats from static dataframe (without pipeline)"""
    if hasattr(df, "to_dataframe"):
        if df.is_iterator():
            # todo: describe over multiple chunks
            df = next(df.to_dataframe())
        else:
            df = df.to_dataframe()
    inferer = get_infer_interface(df)
    if InferOptions.get_common_options(options, InferOptions.schema()):
        featureset.spec.timestamp_key = inferer.infer_schema(
            df,
            featureset.spec.features,
            featureset.spec.entities,
            featureset.spec.timestamp_key,
            entity_columns,
            options=options,
        )
    if InferOptions.get_common_options(options, InferOptions.Stats):
        featureset.status.stats = inferer.get_stats(
            df, options, sample_size=sample_size
        )
    if InferOptions.get_common_options(options, InferOptions.Preview):
        featureset.status.preview = inferer.get_preview(df)
    return df


def set_task_params(
    featureset: FeatureSet,
    source: DataSource = None,
    targets: List[DataTargetBase] = None,
    parameters: dict = None,
    infer_options: InferOptions = InferOptions.Null,
    overwrite=None,
):
    """convert ingestion parameters to dict, return source + params dict"""
    source = source or featureset.spec.source
    parameters = parameters or {}
    parameters["infer_options"] = infer_options
    parameters["overwrite"] = overwrite
    parameters["featureset"] = featureset.uri
    if source:
        parameters["source"] = source.to_dict()
    if targets:
        parameters["targets"] = [target.to_dict() for target in targets]
    elif not featureset.spec.targets:
        featureset.set_targets()
    featureset.save()
    return source, parameters


def get_feature_set(uri, project=None):
    """get feature set object from the db

    :param uri:  a feature set uri({project}/{name}[:version])
    :param project:  project name if not specified in uri or not using the current/default
    """
    return get_feature_set_by_uri(uri, project)


def get_feature_vector(uri, project=None):
    """get feature vector object from the db

    :param uri:  a feature vector uri({project}/{name}[:version])
    :param project:  project name if not specified in uri or not using the current/default
    """
    return get_feature_vector_by_uri(uri, project, update=False)


def delete_feature_set(name, project="", tag=None, uid=None, force=False):
    """Delete a :py:class:`~mlrun.feature_store.FeatureSet` object from the DB.

    :param name: Name of the object to delete
    :param project: Name of the object's project
    :param tag: Specific object's version tag
    :param uid: Specific object's uid
    :param force: Delete feature set without purging its targets

    If ``tag`` or ``uid`` are specified, then just the version referenced by them will be deleted. Using both
        is not allowed.
        If none are specified, then all instances of the object whose name is ``name`` will be deleted.
    """
    db = mlrun.get_run_db()
    if not force:
        feature_set = db.get_feature_set(name=name, project=project, tag=tag, uid=uid)
        if feature_set.status.targets:
            raise mlrun.errors.MLRunPreconditionFailedError(
                "delete_feature_set requires targets purging. Use either FeatureSet's purge_targets or the force flag."
            )
    return db.delete_feature_set(name=name, project=project, tag=tag, uid=uid)


def delete_feature_vector(name, project="", tag=None, uid=None):
    """Delete a :py:class:`~mlrun.feature_store.FeatureVector` object from the DB.

    :param name: Name of the object to delete
    :param project: Name of the object's project
    :param tag: Specific object's version tag
    :param uid: Specific object's uid

    If ``tag`` or ``uid`` are specified, then just the version referenced by them will be deleted. Using both
        is not allowed.
        If none are specified, then all instances of the object whose name is ``name`` will be deleted.
    """
    db = mlrun.get_run_db()
    return db.delete_feature_vector(name=name, project=project, tag=tag, uid=uid)<|MERGE_RESOLUTION|>--- conflicted
+++ resolved
@@ -101,11 +101,9 @@
     engine: str = None,
     engine_args: dict = None,
     query: str = None,
-<<<<<<< HEAD
     join_type: str = "inner",
-=======
     spark_service: str = None,
->>>>>>> 9af17c4b
+
 ) -> OfflineVectorResponse:
     """retrieve offline feature vector results
     specify a feature vector object/uri and retrieve the desired features, their metadata
@@ -137,7 +135,7 @@
     :param target:                  where to write the results to
     :param drop_columns:            list of columns to drop from the final result
     :param entity_timestamp_column: timestamp column name in the entity rows dataframe
-<<<<<<< HEAD
+
     :param run_config:              function and/or run configuration
                                     see :py:class:`~mlrun.feature_store.RunConfig`
     :param start_time:              datetime, low limit of time needed to be filtered. Optional.
@@ -157,20 +155,7 @@
                                     * right: use only keys from right frame (SQL: right outer join)
                                     * outer: use union of keys from both frames (SQL: full outer join)
                                     * inner: use intersection of keys from both frames (SQL: inner join).
-=======
-    :param run_config:     function and/or run configuration
-                           see :py:class:`~mlrun.feature_store.RunConfig`
-    :param start_time:      datetime, low limit of time needed to be filtered. Optional.
-        entity_timestamp_column must be passed when using time filtering.
-    :param end_time:        datetime, high limit of time needed to be filtered. Optional.
-        entity_timestamp_column must be passed when using time filtering.
-    :param with_indexes:    return vector with index columns and timestamp_key from the feature sets (default False)
-    :param update_stats:    update features statistics from the requested feature sets on the vector. Default is False.
-    :param engine:          processing engine kind ("local", "dask", or "spark")
-    :param engine_args:     kwargs for the processing engine
-    :param query:           The query string used to filter rows
-    :param spark_service:   Name of the spark service to be used (when using a remote-spark runtime)
->>>>>>> 9af17c4b
+    :param spark_service:           Name of the spark service to be used (when using a remote-spark runtime)
     """
     if isinstance(feature_vector, FeatureVector):
         update_stats = True
