--- conflicted
+++ resolved
@@ -387,7 +387,6 @@
             client.V1LocalObjectReference(name=runtime.spec.image_pull_secret)
         ]
 
-<<<<<<< HEAD
     return pod_spec
 
 
@@ -489,7 +488,4 @@
 
 class DatabricksRuntimeHandler(KubeRuntimeHandler):
     kind = "databricks-job"
-    class_modes = {RuntimeClassMode.run: "databricks-job"}
-=======
-    return pod_spec
->>>>>>> 9b2e38ae
+    class_modes = {RuntimeClassMode.run: "databricks-job"}