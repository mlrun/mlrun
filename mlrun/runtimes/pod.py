--- conflicted
+++ resolved
@@ -58,12 +58,8 @@
         node_name=None,
         node_selector=None,
         affinity=None,
-<<<<<<< HEAD
         disable_auto_mount=False,
-=======
-        mount_applied=False,
         priority_class_name=None,
->>>>>>> 2eff5be6
     ):
         super().__init__(
             command=command,
