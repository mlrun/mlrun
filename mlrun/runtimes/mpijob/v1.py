--- conflicted
+++ resolved
@@ -361,8 +361,6 @@
         return f"mlrun/uid={object_id}"
 
     @staticmethod
-<<<<<<< HEAD
-=======
     def _get_possible_mlrun_class_label_values() -> typing.List[str]:
         return ["mpijob"]
 
@@ -376,7 +374,6 @@
         return {}
 
     @staticmethod
->>>>>>> d401b793
     def _get_crd_info() -> typing.Tuple[str, str, str]:
         return (
             MpiRuntimeV1.crd_group,
