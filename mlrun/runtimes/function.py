--- conflicted
+++ resolved
@@ -978,28 +978,12 @@
     # Needs to be here, since it adds env params, which are handled in the next lines.
     function.add_secrets_config_to_spec()
 
-<<<<<<< HEAD
-    secrets_dict = {}
-    env_dict = {}
-    for env_var in function.spec.env:
-        value = get_item_name(env_var, "value")
-        if value is not None:
-            env_dict[get_item_name(env_var)] = value
-        value_from = get_item_name(env_var, "value_from")
-        if value_from is not None:
-            secrets_dict[get_item_name(env_var)] = value_from
-    for key, value in function._get_runtime_env().items():
-        env_dict[key] = value
-
-    spec = nuclio.ConfigSpec(env=env_dict, secrets=secrets_dict, config=function.spec.config)
-=======
     env_dict, external_source_env_dict = function.get_nuclio_config_spec_env()
     spec = nuclio.ConfigSpec(
         env=env_dict,
         external_source_env=external_source_env_dict,
         config=function.spec.config,
     )
->>>>>>> 7df1c36f
     spec.cmd = function.spec.build.commands or []
     project = function.metadata.project or "default"
     tag = function.metadata.tag
