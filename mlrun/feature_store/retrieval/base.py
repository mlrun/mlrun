# Copyright 2023 Iguazio
#
# Licensed under the Apache License, Version 2.0 (the "License");
# you may not use this file except in compliance with the License.
# You may obtain a copy of the License at
#
#   http://www.apache.org/licenses/LICENSE-2.0
#
# Unless required by applicable law or agreed to in writing, software
# distributed under the License is distributed on an "AS IS" BASIS,
# WITHOUT WARRANTIES OR CONDITIONS OF ANY KIND, either express or implied.
# See the License for the specific language governing permissions and
# limitations under the License.
#
import abc
import typing
from datetime import datetime

import pandas as pd

import mlrun
from mlrun.datastore.targets import CSVTarget, ParquetTarget
from mlrun.feature_store.feature_set import FeatureSet
from mlrun.feature_store.feature_vector import Feature, JoinGraph

from ...utils import logger, str_to_timestamp
from ..feature_vector import OfflineVectorResponse


class BaseMerger(abc.ABC):
    """abstract feature merger class"""

    # In order to be an online merger, the merger should implement `init_online_vector_service` function.
    support_online = False

    # In order to be an offline merger, the merger should implement
    # `_order_by`, `_filter`, `_drop_columns_from_result`, `_rename_columns_and_select`, `_get_engine_df` functions.
    support_offline = False
    engine = None

    def __init__(self, vector, **engine_args):
        self._relation = dict()
        self._join_type = "inner"
        self._default_join_type = "default_join"
        self.vector = vector

        self._result_df = None
        self._drop_columns = []
        self._index_columns = []
        self._drop_indexes = True
        self._target = None
        self._alias = dict()
        self._origin_alias = dict()
        self._entity_rows_node_name = "__mlrun__$entity_rows$"

    def _append_drop_column(self, key):
        if key and key not in self._drop_columns:
            self._drop_columns.append(key)

    def _append_index(self, key):
        if key:
            if key not in self._index_columns:
                self._index_columns.append(key)
            if self._drop_indexes:
                self._append_drop_column(key)

    def _update_alias(self, key: str = None, val: str = None, dictionary: dict = None):
        if dictionary is not None:
            # adding dictionary to alias
            self._alias.update(dictionary)
        elif val in self._alias.values():
            # changing alias key
            old_key = [key for key, v in self._alias.items() if v == val][0]
            self._alias[key] = self._alias.pop(old_key)
        else:
            self._alias[key] = val

    def start(
        self,
        entity_rows=None,
        entity_timestamp_column=None,
        target=None,
        drop_columns=None,
        start_time=None,
        end_time=None,
        timestamp_for_filtering=None,
        with_indexes=None,
        update_stats=None,
        query=None,
        order_by=None,
    ):
        self._target = target

        # calculate the index columns and columns we need to drop
        self._drop_columns = drop_columns or self._drop_columns
        if self.vector.spec.with_indexes or with_indexes:
            self._drop_indexes = False

        # retrieve the feature set objects/fields needed for the vector
        feature_set_objects, feature_set_fields = self.vector.parse_features(
            update_stats=update_stats
        )
        if len(feature_set_fields) == 0:
            raise mlrun.errors.MLRunInvalidArgumentError(
                "No features in vector. Make sure to infer the schema on all the feature sets first"
            )

        if update_stats:
            # update the feature vector objects with refreshed stats
            self.vector.save()

        if self._drop_indexes and entity_timestamp_column:
            self._append_drop_column(entity_timestamp_column)

        for feature_set in feature_set_objects.values():
            if self._drop_indexes:
                self._append_drop_column(feature_set.spec.timestamp_key)
            for key in feature_set.spec.entities.keys():
                self._append_index(key)

        start_time = str_to_timestamp(start_time)
        end_time = str_to_timestamp(end_time)
        if start_time and not end_time:
            # if end_time is not specified set it to now()
            end_time = pd.Timestamp.now()

        return self._generate_offline_vector(
            entity_rows,
            entity_timestamp_column,
            feature_set_objects=feature_set_objects,
            feature_set_fields=feature_set_fields,
            start_time=start_time,
            end_time=end_time,
            timestamp_for_filtering=timestamp_for_filtering,
            query=query,
            order_by=order_by,
        )

    def _write_to_offline_target(self, timestamp_key=None):
        if self._target:
            is_persistent_vector = self.vector.metadata.name is not None
            if not self._target.path and not is_persistent_vector:
                raise mlrun.errors.MLRunInvalidArgumentError(
                    "target path was not specified"
                )
            self._target.set_resource(self.vector)
            size = self._target.write_dataframe(
                self._result_df,
                timestamp_key=timestamp_key
                if not self._drop_indexes and timestamp_key not in self._drop_columns
                else None,
            )
            if is_persistent_vector:
                target_status = self._target.update_resource_status("ready", size=size)
                logger.info(f"wrote target: {target_status}")
                self.vector.save()
        if not self._drop_indexes:
            self.vector.spec.entity_fields = [
                Feature(name=feature, value_type=self._result_df[feature].dtype)
                if self._result_df[feature].dtype.name != "object"
                else Feature(name=feature, value_type="str")
                for feature in self._index_columns
            ]
            self.vector.save()

    def _set_indexes(self, df):
        if self._index_columns and not self._drop_indexes:
            if df.index is None or df.index.name is None:
                index_columns_missing = []
                for index in self._index_columns:
                    if index not in df.columns:
                        index_columns_missing.append(index)
                if not index_columns_missing:
                    df.set_index(self._index_columns, inplace=True)
                else:
                    logger.warn(
                        f"Can't set index, not all index columns found: {index_columns_missing}. "
                        f"It is possible that column was already indexed."
                    )
        else:
            df.reset_index(drop=True, inplace=True)

    def _generate_offline_vector(
        self,
        entity_rows,
        entity_timestamp_column,
        feature_set_objects,
        feature_set_fields,
        start_time=None,
        end_time=None,
        timestamp_for_filtering=None,
        query=None,
        order_by=None,
    ):
        self._create_engine_env()

        feature_sets = []
        dfs = []
        keys = (
            []
        )  # the struct of key is [[[],[]], ..] So that each record indicates which way the corresponding
        # featureset is connected to the previous one, and within each record the left keys are indicated in index 0
        # and the right keys in index 1, this keys will be the keys that will be used in this join
        join_types = []

        if entity_rows is not None:
            if entity_rows.index.names[0]:
                entity_rows = entity_rows.reset_index()
            entity_rows_keys = list(entity_rows.columns)
        else:
            entity_rows_keys = None
        join_graph = self._get_graph(
            feature_set_objects, feature_set_fields, entity_rows_keys
        )
        if entity_rows_keys:
            entity_rows = self._convert_entity_rows_to_engine_df(entity_rows)
            dfs.append(entity_rows)
            keys.append([[], []])
            feature_sets.append(None)
            join_types.append(None)

        filtered = False
        for step in join_graph.steps:
            name = step.right_feature_set_name
            feature_set = feature_set_objects[name]
            saved_columns_for_relation = list(
                self.vector.get_feature_set_relations(feature_set).keys()
            )
            feature_sets.append(feature_set)
            columns = feature_set_fields[name]
            self._origin_alias.update({name: alias for name, alias in columns})
            column_names = [name for name, _ in columns]

            for column in saved_columns_for_relation:
                if column not in column_names:
                    column_names.append(column)
                    if column not in self._index_columns:
                        self._append_drop_column(column)

            if isinstance(timestamp_for_filtering, dict):
                time_column = timestamp_for_filtering.get(
                    name, feature_set.spec.timestamp_key
                )
            elif isinstance(timestamp_for_filtering, str):
                time_column = timestamp_for_filtering
            else:
                time_column = feature_set.spec.timestamp_key

            if time_column != feature_set.spec.timestamp_key and time_column not in [
                feature.name for feature in feature_set.spec.features
            ]:
                raise mlrun.errors.MLRunInvalidArgumentError(
                    f"Feature set `{name}` "
                    f"does not have a column named `{time_column}` to filter on."
                )

            if self._drop_indexes:
                self._append_drop_column(time_column)
            if (start_time or end_time) and time_column:
                filtered = True

            df = self._get_engine_df(
                feature_set,
                name,
                column_names,
                start_time if time_column else None,
                end_time if time_column else None,
                time_column,
            )

            fs_entities_and_timestamp = list(feature_set.spec.entities.keys())
            column_names += fs_entities_and_timestamp
            saved_columns_for_relation += fs_entities_and_timestamp
            if feature_set.spec.timestamp_key:
                column_names.append(feature_set.spec.timestamp_key)
                saved_columns_for_relation.append(feature_set.spec.timestamp_key)
                fs_entities_and_timestamp.append(feature_set.spec.timestamp_key)

            # rename columns to be unique for each feature set and select if needed
            rename_col_dict = {
                column: f"{column}_{name}"
                for column in column_names
                if column not in saved_columns_for_relation
            }
            df_temp = self._rename_columns_and_select(
                df,
                rename_col_dict,
                columns=list(set(column_names + fs_entities_and_timestamp)),
            )

            if df_temp is not None:
                df = df_temp
                del df_temp

            dfs.append(df)
            del df

            keys.append([step.left_keys, step.right_keys])
            join_types.append([step.join_type, step.asof_join])

            # update alias according to the unique column name
            new_columns = []
            if not self._drop_indexes:
                new_columns.extend([(ind, ind) for ind in fs_entities_and_timestamp])
            for column, alias in columns:
                if column in rename_col_dict:
                    new_columns.append((rename_col_dict[column], alias or column))
                else:
                    new_columns.append((column, alias))
            self._update_alias(dictionary={name: alias for name, alias in new_columns})

        # None of the feature sets was filtered as required
        if not filtered and (start_time or end_time):
            raise mlrun.errors.MLRunRuntimeError(
                "start_time and end_time can only be provided in conjunction with "
                "a timestamp column, or when the at least one feature_set has a timestamp key"
            )
        # join the feature data frames
        result_timestamp = self.merge(
            entity_timestamp_column=entity_timestamp_column,
            featuresets=feature_sets,
            featureset_dfs=dfs,
            keys=keys,
            join_types=join_types,
        )

        all_columns = None
        if not self._drop_indexes and result_timestamp:
            if result_timestamp not in self._alias.values():
                self._update_alias(key=result_timestamp, val=result_timestamp)
            all_columns = list(self._alias.keys())

        df_temp = self._rename_columns_and_select(
            self._result_df, self._alias, columns=all_columns
        )
        if df_temp is not None:
            self._result_df = df_temp
            del df_temp

        df_temp = self._drop_columns_from_result()
        if df_temp is not None:
            self._result_df = df_temp
            del df_temp

        if self.vector.status.label_column:
            self._result_df = self._result_df.dropna(
                subset=[self.vector.status.label_column]
            )
        # filter joined data frame by the query param
        if query:
            self._filter(query)

        if order_by:
            if isinstance(order_by, str):
                order_by = [order_by]
            order_by_active = [
                order_col
                if order_col in self._result_df.columns
                else self._origin_alias.get(order_col, None)
                for order_col in order_by
            ]
            if None in order_by_active:
                raise mlrun.errors.MLRunInvalidArgumentError(
                    f"Result dataframe contains {self._result_df.columns} "
                    f"columns and can't order by {order_by}"
                )
            self._order_by(order_by_active)

        self._write_to_offline_target(timestamp_key=result_timestamp)
        return OfflineVectorResponse(self)

    def init_online_vector_service(
        self, entity_keys, fixed_window_type, update_stats=False
    ):
        """
        initialize the `OnlineVectorService`

        :param entity_keys:         list of the feature_vector indexes.
        :param fixed_window_type:   determines how to query the fixed window values which were previously
                                    inserted by ingest
        :param update_stats:        update features statistics from the requested feature sets on the vector.
                                    Default: False.

        :return:                    `OnlineVectorService`
        """
        raise NotImplementedError

    def _unpersist_df(self, df):
        pass

    def merge(
        self,
        entity_timestamp_column: str,
        featuresets: list,
        featureset_dfs: list,
        keys: list = None,
        join_types: list = None,
    ):
        """join the entities and feature set features into a result dataframe"""

        merged_df = featureset_dfs.pop(0)
        featureset = featuresets.pop(0)
        keys.pop(0)
        join_types.pop(0)

        if not entity_timestamp_column and featureset:
            entity_timestamp_column = featureset.spec.timestamp_key

        for featureset, featureset_df, lr_key, join_type in zip(
            featuresets, featureset_dfs, keys, join_types
        ):
            join_type, as_of = join_type
            if (
                featureset.spec.timestamp_key
                and entity_timestamp_column
                and join_type == self._default_join_type
            ):
                merge_func = self._asof_join
            elif join_type == self._default_join_type:
<<<<<<< HEAD
                merge_func = self._join
            elif join_type != self._default_join_type and not as_of:
                self._join_type = join_type
                merge_func = self._join
=======
                merge_func = self._join
            elif join_type != self._default_join_type and not as_of:
                self._join_type = join_type
                merge_func = self._join
>>>>>>> 1eb4d351
            else:
                self._join_type = join_type
                merge_func = self._asof_join

            merged_df = merge_func(
                merged_df,
                entity_timestamp_column,
                featureset.metadata.name,
                featureset.spec.timestamp_key,
                featureset_df,
                lr_key[0],
                lr_key[1],
            )
            entity_timestamp_column = (
                entity_timestamp_column or featureset.spec.timestamp_key
            )

            # unpersist as required by the implementation (e.g. spark) and delete references
            # to dataframe to allow for GC to free up the memory (local, dask)
            self._unpersist_df(featureset_df)
            del featureset_df

        self._result_df = merged_df
        return entity_timestamp_column

    def _asof_join(
        self,
        entity_df,
        entity_timestamp_column: str,
        featureset_name: str,
        featureset_timstamp: str,
        featureset_df,
        left_keys: list,
        right_keys: list,
    ):
        raise NotImplementedError("_asof_join() operation not implemented in class")

    def _join(
        self,
        entity_df,
        entity_timestamp_column: str,
        featureset_name: str,
        featureset_timestamp: str,
        featureset_df,
        left_keys: list,
        right_keys: list,
    ):
        raise NotImplementedError("_join() operation not implemented in class")

    def get_status(self):
        """return the status of the merge operation (in case its asynchrounious)"""
        if self._result_df is None:
            raise RuntimeError("unexpected status, no result df")
        return "completed"

    def get_df(self, to_pandas=True):
        """return the result as a dataframe (pandas by default)"""
        self._set_indexes(self._result_df)
        return self._result_df

    def to_parquet(self, target_path, **kw):
        """return results as parquet file"""
        size = ParquetTarget(path=target_path).write_dataframe(self._result_df, **kw)
        return size

    def to_csv(self, target_path, **kw):
        """return results as csv file"""
        size = CSVTarget(path=target_path).write_dataframe(self._result_df, **kw)
        return size

    def _get_graph(
        self, feature_set_objects, feature_set_fields, entity_rows_keys=None
    ):
        join_graph = self.vector.spec.join_graph
        if not join_graph:
            fs_link_list = self._create_linked_relation_list(
                feature_set_objects, feature_set_fields, entity_rows_keys
            )
            join_graph = None
            for i, node in enumerate(fs_link_list):
                if node.name != self._entity_rows_node_name and join_graph is None:
                    join_graph = JoinGraph(first_feature_set=node.name)
                elif node.name == self._entity_rows_node_name:
                    continue
                else:
                    join_graph.inner(other_operand=node.name)

                last_step = join_graph.steps[-1]
                last_step.join_type = self._default_join_type
                last_step.left_keys = node.left_keys
                last_step.right_keys = node.right_keys
        else:
            join_graph._init_all_join_keys(feature_set_objects, self.vector)
        return join_graph

    class _Node:
        def __init__(
            self,
            name: str,
            order: int,
            left_keys: typing.List[str] = None,
            right_keys: typing.List[str] = None,
        ):
            self.name = name
            self.left_keys = left_keys if left_keys is not None else []
            self.right_keys = right_keys if right_keys is not None else []
            # order of this feature_set in the original list
            self.order = order
            self.next = None

        def __repr__(self):
            return self.name

        def __eq__(self, other):
            return self.name == other.name

        def __copy__(self):
            return BaseMerger._Node(
                self.name, self.order, self.left_keys, self.right_keys
            )

    class _LinkedList:
        def __init__(self, head=None):
            self.head = head
            self.len = 1 if head is not None else 0

        def __repr__(self):
            node = self.head
            nodes = []
            while node is not None:
                nodes.append(node.name)
                node = node.next
            nodes.append("None")
            return " -> ".join(nodes)

        def __iter__(self):
            node = self.head
            while node is not None:
                yield node
                node = node.next

        def __copy__(self):
            ll = BaseMerger._LinkedList()
            prev_node = None
            for node in self:
                new_node = node.__copy__()
                if ll.head is None:
                    ll.head = new_node
                else:
                    prev_node.next = new_node
                prev_node = new_node
            ll.len = self.len
            return ll

        def add_first(self, node):
            node.next = self.head
            self.head = node
            self.len += 1

        def add_last(self, node):
            if self.head is None:
                self.head = node
                return
            for current_node in self:
                pass
            current_node.next = node
            while node:
                self.len += 1
                node = node.next

        def add_after(self, target_node, new_node):
            new_node.next = target_node.next
            target_node.next = new_node
            self.len += 1

        def find_node(self, target_node_name: str):
            if self.head is None:
                return None

            for node in self:
                if node.name == target_node_name:
                    return node

        def concat(self, other):
            other_iter = iter(other)
            other_head = next(other_iter)
            node = self.find_node(other_head.name)
            if node is None:
                return
            for other_node in other_iter:
                if self.find_node(other_node.name) is None:
                    while node is not None and other_node.order > node.order:
                        node = node.next
                    if node:
                        self.add_after(node, other_node)
                    else:
                        self.add_last(other_node)
                    node = other_node

    def _create_linked_relation_list(
        self, feature_set_objects, feature_set_fields, entity_rows_keys=None
    ):
        feature_set_names = list(feature_set_fields.keys())
        if len(feature_set_names) == 1 and not entity_rows_keys:
            return BaseMerger._LinkedList(
                head=BaseMerger._Node(
                    name=feature_set_names[0],
                    order=0,
                )
            )
        relation_linked_lists = []
        feature_set_entity_list_dict = {
            name: feature_set_objects[name].spec.entities for name in feature_set_names
        }
        relation_val_list = {
            name: list(
                self.vector.get_feature_set_relations(
                    feature_set_objects[name]
                ).values()
            )
            for name in feature_set_names
        }
        relation_key_list = {
            name: list(
                self.vector.get_feature_set_relations(feature_set_objects[name]).keys()
            )
            for name in feature_set_names
        }

        def _create_relation(name: str, order):
            relations = BaseMerger._LinkedList()
            main_node = BaseMerger._Node(
                name,
                order=order,
            )
            relations.add_first(main_node)
            return relations

        def _build_relation(
            fs_name_in: str, name_in_order, linked_list_relation, head_order
        ):
            name_head = linked_list_relation.head.name
            feature_set_in_entity_list = feature_set_entity_list_dict[fs_name_in]
            feature_set_in_entity_list_names = list(feature_set_in_entity_list.keys())
            entity_relation_list = relation_val_list[name_head]
            col_relation_list = relation_key_list[name_head]
            curr_col_relation_list = list(
                map(
                    lambda ent: (
                        col_relation_list[entity_relation_list.index(ent)]
                        if ent in entity_relation_list
                        else False
                    ),
                    feature_set_in_entity_list,
                )
            )

            if all(
                curr_col_relation_list
            ):  # checking if feature_set have relation with feature_set_in
                # add to the link list feature set according to the defined relation
                linked_list_relation.add_last(
                    BaseMerger._Node(
                        fs_name_in,
                        left_keys=curr_col_relation_list,
                        right_keys=feature_set_in_entity_list_names,
                        order=name_in_order,
                    )
                )
            elif name_in_order > head_order and sorted(
                feature_set_in_entity_list_names
            ) == sorted(feature_set_entity_list_dict[name_head].keys()):
                # add to the link list feature set according to indexes match
                keys = feature_set_in_entity_list_names
                linked_list_relation.add_last(
                    BaseMerger._Node(
                        fs_name_in,
                        left_keys=keys,
                        right_keys=keys,
                        order=name_in_order,
                    )
                )
            return linked_list_relation

        def _build_entity_rows_relation(entity_rows_relation, fs_name, fs_order):
            feature_set_entity_list = feature_set_entity_list_dict[fs_name]
            feature_set_entity_list_names = list(feature_set_entity_list.keys())

            if all([ent in entity_rows_keys for ent in feature_set_entity_list_names]):
                # add to the link list feature set according to indexes match,
                # only if all entities in the feature set exist in the entity rows
                keys = feature_set_entity_list_names
                entity_rows_relation.add_last(
                    BaseMerger._Node(
                        fs_name,
                        left_keys=keys,
                        right_keys=keys,
                        order=fs_order,
                    )
                )

        if entity_rows_keys is not None:
            entity_rows_linked_relation = _create_relation(
                self._entity_rows_node_name, -1
            )
            relation_linked_lists.append(entity_rows_linked_relation)
            linked_list_len_goal = len(feature_set_objects) + 1
        else:
            entity_rows_linked_relation = None
            linked_list_len_goal = len(feature_set_objects)

        for i, name in enumerate(feature_set_names):
            linked_relation = _create_relation(name, i)
            if entity_rows_linked_relation is not None:
                _build_entity_rows_relation(entity_rows_linked_relation, name, i)
            for j, name_in in enumerate(feature_set_names):
                if name != name_in:
                    linked_relation = _build_relation(name_in, j, linked_relation, i)
            relation_linked_lists.append(linked_relation)

        # concat all the link lists to one, for the merging process
        for i in range(len(relation_linked_lists)):
            return_relation = relation_linked_lists[i].__copy__()
            for relation_list in relation_linked_lists:
                return_relation.concat(relation_list)
            if return_relation.len == linked_list_len_goal:
                return return_relation

        raise mlrun.errors.MLRunRuntimeError("Failed to merge")

    def get_default_image(cls, kind):
        return mlrun.mlconf.feature_store.default_job_image

    def _reset_index(self, _result_df):
        raise NotImplementedError

    def _create_engine_env(self):
        """
        initialize engine env if needed
        """
        raise NotImplementedError

    def _get_engine_df(
        self,
        feature_set: FeatureSet,
        feature_set_name: typing.List[str],
        column_names: typing.List[str] = None,
        start_time: typing.Union[str, datetime] = None,
        end_time: typing.Union[str, datetime] = None,
        time_column: typing.Optional[str] = None,
    ):
        """
        Return the feature_set data frame according to the args

        :param feature_set:             current feature_set to extract from the data frame
        :param feature_set_name:        the name of the current feature_set
        :param column_names:            list of columns to select (if not all)
        :param start_time:              filter by start time
        :param end_time:                filter by end time
        :param time_column:             specify the time column name to filter on

        :return: Data frame of the current engine
        """
        raise NotImplementedError

    def _rename_columns_and_select(
        self,
        df,
        rename_col_dict: typing.Dict[str, str],
        columns: typing.List[str] = None,
    ):
        """
        rename the columns of the df according to rename_col_dict, and select only `columns` if it is not none

        :param df:              the data frame to change
        :param rename_col_dict: the renaming dictionary - {<current_column_name>: <new_column_name>, ...}
        :param columns:         list of columns to select (if not all)

        :return: the data frame after the transformation or None if the transformation were preformed inplace
        """
        raise NotImplementedError

    def _drop_columns_from_result(self):
        """
        drop `self._drop_columns` from `self._result_df`
        """
        raise NotImplementedError

    def _filter(self, query: str):
        """
        filter `self._result_df` by `query`

        :param query: The query string used to filter rows
        """
        raise NotImplementedError

    def _order_by(self, order_by_active: typing.List[str]):
        """
        Order by `order_by_active` along all axis.

        :param order_by_active: list of names to sort by.
        """
        raise NotImplementedError

    def _convert_entity_rows_to_engine_df(self, entity_rows):
        raise NotImplementedError<|MERGE_RESOLUTION|>--- conflicted
+++ resolved
@@ -417,17 +417,10 @@
             ):
                 merge_func = self._asof_join
             elif join_type == self._default_join_type:
-<<<<<<< HEAD
                 merge_func = self._join
             elif join_type != self._default_join_type and not as_of:
                 self._join_type = join_type
                 merge_func = self._join
-=======
-                merge_func = self._join
-            elif join_type != self._default_join_type and not as_of:
-                self._join_type = join_type
-                merge_func = self._join
->>>>>>> 1eb4d351
             else:
                 self._join_type = join_type
                 merge_func = self._asof_join
