--- conflicted
+++ resolved
@@ -131,13 +131,8 @@
         "mlrun.api.api.endpoints",
         "mlrun.api.crud",
         "mlrun.api.db",
-<<<<<<< HEAD
-        "mlrun.api.db.sqldb",
-=======
-        "mlrun.api.db.filedb",
         "mlrun.api.db.sqldb",
         "mlrun.api.db.sqldb.models",
->>>>>>> c180a6a5
         "mlrun.api.migrations_sqlite",
         "mlrun.api.migrations_sqlite.versions",
         "mlrun.api.migrations_mysql",
