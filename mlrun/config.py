--- conflicted
+++ resolved
@@ -57,14 +57,8 @@
     'mpijob_crd_version': '',  # mpijob crd version (e.g: "v1alpha1". must be in: mlrun.runtime.MPIJobCRDVersions)
     'hub_url': 'https://raw.githubusercontent.com/mlrun/functions/{tag}/{name}/function.yaml',
     'ipython_widget': True,
-<<<<<<< HEAD
-    'log_level': 'ERROR',
+    'log_level': 'INFO',
     'submit_timeout': '180',  # timeout when submitting a new k8s resource
-=======
-    'log_level': 'INFO',
-    'submit_timeout': '180',         # timeout when submitting a new k8s resource
-
->>>>>>> 2a6319b4
     # runtimes cleanup interval in seconds
     'runtimes_cleanup_interval': '300',
     # the grace period (in seconds) that will be given to runtime resources (after they're in stable state)
