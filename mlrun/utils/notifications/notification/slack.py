# Copyright 2018 Iguazio
#
# Licensed under the Apache License, Version 2.0 (the "License");
# you may not use this file except in compliance with the License.
# You may obtain a copy of the License at
#
#   http://www.apache.org/licenses/LICENSE-2.0
#
# Unless required by applicable law or agreed to in writing, software
# distributed under the License is distributed on an "AS IS" BASIS,
# WITHOUT WARRANTIES OR CONDITIONS OF ANY KIND, either express or implied.
# See the License for the specific language governing permissions and
# limitations under the License.

<<<<<<< HEAD
import os
=======
import json
>>>>>>> a1661748
import typing

import aiohttp

import mlrun.lists
import mlrun.utils.helpers

from .base import NotificationBase, NotificationSeverity


class SlackNotification(NotificationBase):
    """
    API/Client notification for sending run statuses as a slack message
    """

    emojis = {
        "completed": ":smiley:",
        "running": ":man-running:",
        "error": ":x:",
    }

    async def send(
        self,
        message: str,
        severity: typing.Union[NotificationSeverity, str] = NotificationSeverity.INFO,
        runs: typing.Union[mlrun.lists.RunList, list] = None,
        custom_html: str = None,
    ):
        webhook = self.params.get("webhook", None) or mlrun.get_secret_or_env(
            "SLACK_WEBHOOK"
        )

        if not webhook:
            mlrun.utils.helpers.logger.debug(
                "No slack webhook is set, skipping notification"
            )
            return

        data = self._generate_slack_data(message, severity, runs)

        async with aiohttp.ClientSession() as session:
            async with session.post(webhook, json=data) as response:
                response.raise_for_status()

    def _generate_slack_data(
        self,
        message: str,
        severity: typing.Union[NotificationSeverity, str] = NotificationSeverity.INFO,
        runs: typing.Union[mlrun.lists.RunList, list] = None,
    ) -> dict:
        data = {
            "blocks": [
                {
                    "type": "section",
                    "text": self._get_slack_row(f"[{severity}] {message}"),
                },
            ]
        }

        if not runs:
            return data

        if isinstance(runs, list):
            runs = mlrun.lists.RunList(runs)

        fields = [self._get_slack_row("*Runs*"), self._get_slack_row("*Results*")]
        for run in runs:
            fields.append(self._get_run_line(run))
            fields.append(self._get_run_result(run))

        for i in range(0, len(fields), 8):
            data["blocks"].append({"type": "section", "fields": fields[i : i + 8]})

        return data

    def _get_run_line(self, run: dict) -> dict:
        meta = run["metadata"]
        url = mlrun.utils.helpers.get_ui_url(meta.get("project"), meta.get("uid"))
        if url:
            line = f'<{url}|*{meta.get("name")}*>'
        else:
            line = meta.get("name")
        state = run["status"].get("state", "")
        line = f'{self.emojis.get(state, ":question:")}  {line}'
        return self._get_slack_row(line)

    def _get_run_result(self, run: dict) -> dict:
        state = run["status"].get("state", "")
        if state == "error":
            error_status = run["status"].get("error", "")
            result = f"*{error_status}*"
        else:
            result = mlrun.utils.helpers.dict_to_str(
                run["status"].get("results", {}), ", "
            )
        return self._get_slack_row(result or "None")

    @staticmethod
    def _get_slack_row(text: str) -> dict:
        return {"type": "mrkdwn", "text": text}<|MERGE_RESOLUTION|>--- conflicted
+++ resolved
@@ -12,11 +12,7 @@
 # See the License for the specific language governing permissions and
 # limitations under the License.
 
-<<<<<<< HEAD
 import os
-=======
-import json
->>>>>>> a1661748
 import typing
 
 import aiohttp
