--- conflicted
+++ resolved
@@ -70,21 +70,17 @@
             )
         return self._filesystem
 
-<<<<<<< HEAD
     @property
     def storage_options(self):
         if self._storage_options:
             return self._storage_options
         credentials = self.get_credentials()
-        # due to caching problem from gcsfs==2024.3.1, ML-7636.
+        # due to caching problem introduced in gcsfs 2024.3.1 (ML-7636)
         credentials["use_listings_cache"] = False
         self._storage_options = credentials
         return self._storage_options
 
-    def get_credentials(self):
-=======
     def _get_credentials(self):
->>>>>>> ee5e8bf7
         credentials = self._get_secret_or_env(
             "GCP_CREDENTIALS"
         ) or self._get_secret_or_env("GOOGLE_APPLICATION_CREDENTIALS")
@@ -107,14 +103,7 @@
             return self._sanitize_storage_options(None)
 
     def get_storage_options(self):
-<<<<<<< HEAD
         return self.storage_options
-=======
-        storage_options = self._get_credentials()
-        # due to caching problem introduced in gcsfs 2024.3.1 (ML-7636)
-        storage_options["use_listings_cache"] = False
-        return storage_options
->>>>>>> ee5e8bf7
 
     def _make_path(self, key):
         key = key.strip("/")
