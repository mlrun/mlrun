# Copyright 2023 Iguazio
#
# Licensed under the Apache License, Version 2.0 (the "License");
# you may not use this file except in compliance with the License.
# You may obtain a copy of the License at
#
#   http://www.apache.org/licenses/LICENSE-2.0
#
# Unless required by applicable law or agreed to in writing, software
# distributed under the License is distributed on an "AS IS" BASIS,
# WITHOUT WARRANTIES OR CONDITIONS OF ANY KIND, either express or implied.
# See the License for the specific language governing permissions and
# limitations under the License.
#
import abc
import typing
from datetime import datetime

import pandas as pd

import mlrun
from mlrun.datastore.targets import CSVTarget, ParquetTarget
from mlrun.feature_store.feature_set import FeatureSet
from mlrun.feature_store.feature_vector import JoinGraph

from ...utils import logger, str_to_timestamp
from ..feature_vector import OfflineVectorResponse


class BaseMerger(abc.ABC):
    """abstract feature merger class"""

    # In order to be an online merger, the merger should implement `init_online_vector_service` function.
    support_online = False

    # In order to be an offline merger, the merger should implement
    # `_order_by`, `_filter`, `_drop_columns_from_result`, `_rename_columns_and_select`, `_get_engine_df` functions.
    support_offline = False
    engine = None

    def __init__(self, vector, **engine_args):
        self._relation = dict()
        self._join_type = "inner"
        self._default_join_type = "default_join"
        self.vector = vector

        self._result_df = None
        self._drop_columns = []
        self._index_columns = []
        self._drop_indexes = True
        self._target = None
        self._alias = dict()
        self._origin_alias = dict()
        self._entity_rows_node_name = "__mlrun__$entity_rows$"

    def _append_drop_column(self, key):
        if key and key not in self._drop_columns:
            self._drop_columns.append(key)

    def _append_index(self, key):
        if key:
            if key not in self._index_columns:
                self._index_columns.append(key)
            if self._drop_indexes:
                self._append_drop_column(key)

    def _update_alias(self, key: str = None, val: str = None, dictionary: dict = None):
        if dictionary is not None:
            # adding dictionary to alias
            self._alias.update(dictionary)
        elif val in self._alias.values():
            # changing alias key
            old_key = [key for key, v in self._alias.items() if v == val][0]
            self._alias[key] = self._alias.pop(old_key)
        else:
            self._alias[key] = val

    def start(
        self,
        entity_rows=None,
        entity_timestamp_column=None,
        target=None,
        drop_columns=None,
        start_time=None,
        end_time=None,
        timestamp_for_filtering=None,
        with_indexes=None,
        update_stats=None,
        query=None,
        order_by=None,
    ):
        self._target = target

        # calculate the index columns and columns we need to drop
        self._drop_columns = drop_columns or self._drop_columns
        if self.vector.spec.with_indexes or with_indexes:
            self._drop_indexes = False

        # retrieve the feature set objects/fields needed for the vector
        feature_set_objects, feature_set_fields = self.vector.parse_features(
            update_stats=update_stats
        )
        if len(feature_set_fields) == 0:
            raise mlrun.errors.MLRunInvalidArgumentError(
                "No features in vector. Make sure to infer the schema on all the feature sets first"
            )

        if update_stats:
            # update the feature vector objects with refreshed stats
            self.vector.save()

        if self._drop_indexes and entity_timestamp_column:
            self._append_drop_column(entity_timestamp_column)

        for feature_set in feature_set_objects.values():
            if self._drop_indexes:
                self._append_drop_column(feature_set.spec.timestamp_key)
            for key in feature_set.spec.entities.keys():
                self._append_index(key)

        start_time = str_to_timestamp(start_time)
        end_time = str_to_timestamp(end_time)
        if start_time and not end_time:
            # if end_time is not specified set it to now()
            end_time = pd.Timestamp.now()

        return self._generate_offline_vector(
            entity_rows,
            entity_timestamp_column,
            feature_set_objects=feature_set_objects,
            feature_set_fields=feature_set_fields,
            start_time=start_time,
            end_time=end_time,
            timestamp_for_filtering=timestamp_for_filtering,
            query=query,
            order_by=order_by,
        )

    def _write_to_offline_target(self, timestamp_key=None):
        save_vector = False
        if not self._drop_indexes and timestamp_key not in self._drop_columns:
            self.vector.status.timestamp_key = timestamp_key
            save_vector = True
        if self._target:
            is_persistent_vector = self.vector.metadata.name is not None
            if not self._target.path and not is_persistent_vector:
                raise mlrun.errors.MLRunInvalidArgumentError(
                    "target path was not specified"
                )
            self._target.set_resource(self.vector)
            size = self._target.write_dataframe(
                self._result_df, timestamp_key=self.vector.status.timestamp_key
            )
            if is_persistent_vector:
                target_status = self._target.update_resource_status("ready", size=size)
                logger.info(f"wrote target: {target_status}")
            save_vector = True
        if save_vector:
            self.vector.save()

    def _set_indexes(self, df):
        if self._index_columns and not self._drop_indexes:
            if df.index is None or df.index.name is None:
                index_columns_missing = []
                for index in self._index_columns:
                    if index not in df.columns:
                        index_columns_missing.append(index)
                if not index_columns_missing:
                    df.set_index(self._index_columns, inplace=True)
                else:
                    logger.warn(
                        f"Can't set index, not all index columns found: {index_columns_missing}. "
                        f"It is possible that column was already indexed."
                    )
        else:
            df.reset_index(drop=True, inplace=True)

    def _generate_offline_vector(
        self,
        entity_rows,
        entity_timestamp_column,
        feature_set_objects,
        feature_set_fields,
        start_time=None,
        end_time=None,
        timestamp_for_filtering=None,
        query=None,
        order_by=None,
    ):
        self._create_engine_env()

        feature_sets = []
        dfs = []
        keys = (
            []
        )  # the struct of key is [[[],[]], ..] So that each record indicates which way the corresponding
        # featureset is connected to the previous one, and within each record the left keys are indicated in index 0
        # and the right keys in index 1, this keys will be the keys that will be used in this join
        join_types = []

        if entity_rows is not None:
            if entity_rows.index.names[0]:
                entity_rows = entity_rows.reset_index()
            entity_rows_keys = list(entity_rows.columns)
        else:
            entity_rows_keys = None
        join_graph = self._get_graph(
            feature_set_objects, feature_set_fields, entity_rows_keys
        )
        if entity_rows_keys:
            entity_rows = self._convert_entity_rows_to_engine_df(entity_rows)
            dfs.append(entity_rows)
            keys.append([[], []])
            feature_sets.append(None)
            join_types.append(None)

        filtered = False
        for step in join_graph.steps:
            name = step.right_feature_set_name
            feature_set = feature_set_objects[name]
            saved_columns_for_relation = list(
                self.vector.get_feature_set_relations(feature_set).keys()
            )
            feature_sets.append(feature_set)
            columns = feature_set_fields[name]
            self._origin_alias.update({name: alias for name, alias in columns})
            column_names = [name for name, _ in columns]

            for column in saved_columns_for_relation:
                if column not in column_names:
                    column_names.append(column)
                    if column not in self._index_columns:
                        self._append_drop_column(column)

            if isinstance(timestamp_for_filtering, dict):
                time_column = timestamp_for_filtering.get(
                    name, feature_set.spec.timestamp_key
                )
            elif isinstance(timestamp_for_filtering, str):
                time_column = timestamp_for_filtering
            else:
                time_column = feature_set.spec.timestamp_key

            if time_column != feature_set.spec.timestamp_key and time_column not in [
                feature.name for feature in feature_set.spec.features
            ]:
                raise mlrun.errors.MLRunInvalidArgumentError(
                    f"Feature set `{name}` "
                    f"does not have a column named `{time_column}` to filter on."
                )

            if self._drop_indexes:
                self._append_drop_column(time_column)
            if (start_time or end_time) and time_column:
                filtered = True

            df = self._get_engine_df(
                feature_set,
                name,
                column_names,
                start_time if time_column else None,
                end_time if time_column else None,
                time_column,
            )

            fs_entities_and_timestamp = list(feature_set.spec.entities.keys())
            column_names += fs_entities_and_timestamp
            saved_columns_for_relation += fs_entities_and_timestamp
            if feature_set.spec.timestamp_key:
                column_names.append(feature_set.spec.timestamp_key)
                saved_columns_for_relation.append(feature_set.spec.timestamp_key)
                fs_entities_and_timestamp.append(feature_set.spec.timestamp_key)

            # rename columns to be unique for each feature set and select if needed
            rename_col_dict = {
                column: f"{column}_{name}"
                for column in column_names
                if column not in saved_columns_for_relation
            }
            df_temp = self._rename_columns_and_select(
                df,
                rename_col_dict,
                columns=list(set(column_names + fs_entities_and_timestamp)),
            )

            if df_temp is not None:
                df = df_temp
                del df_temp

            dfs.append(df)
            del df

            keys.append([step.left_keys, step.right_keys])
            join_types.append([step.join_type, step.asof_join])

            # update alias according to the unique column name
            new_columns = []
            if not self._drop_indexes:
                new_columns.extend([(ind, ind) for ind in fs_entities_and_timestamp])
            for column, alias in columns:
                if column in rename_col_dict:
                    new_columns.append((rename_col_dict[column], alias or column))
                else:
                    new_columns.append((column, alias))
            self._update_alias(dictionary={name: alias for name, alias in new_columns})

        # None of the feature sets was filtered as required
        if not filtered and (start_time or end_time):
            raise mlrun.errors.MLRunRuntimeError(
                "start_time and end_time can only be provided in conjunction with "
                "a timestamp column, or when the at least one feature_set has a timestamp key"
            )
<<<<<<< HEAD
=======

>>>>>>> 24206157
        # join the feature data frames
        result_timestamp = self.merge(
            entity_timestamp_column=entity_timestamp_column,
            featuresets=feature_sets,
            featureset_dfs=dfs,
            keys=keys,
            join_types=join_types,
        )

        all_columns = None
        if not self._drop_indexes and result_timestamp:
            if result_timestamp not in self._alias.values():
                self._update_alias(key=result_timestamp, val=result_timestamp)
            all_columns = list(self._alias.keys())

        df_temp = self._rename_columns_and_select(
            self._result_df, self._alias, columns=all_columns
        )
        if df_temp is not None:
            self._result_df = df_temp
            del df_temp

        df_temp = self._drop_columns_from_result()
        if df_temp is not None:
            self._result_df = df_temp
            del df_temp

        if self.vector.status.label_column:
            self._result_df = self._result_df.dropna(
                subset=[self.vector.status.label_column]
            )
        # filter joined data frame by the query param
        if query:
            self._filter(query)

        if order_by:
            if isinstance(order_by, str):
                order_by = [order_by]
            order_by_active = [
                order_col
                if order_col in self._result_df.columns
                else self._origin_alias.get(order_col, None)
                for order_col in order_by
            ]
            if None in order_by_active:
                raise mlrun.errors.MLRunInvalidArgumentError(
                    f"Result dataframe contains {self._result_df.columns} "
                    f"columns and can't order by {order_by}"
                )
            self._order_by(order_by_active)

        self._write_to_offline_target(timestamp_key=result_timestamp)
        return OfflineVectorResponse(self)

    def init_online_vector_service(
        self, entity_keys, fixed_window_type, update_stats=False
    ):
        """
        initialize the `OnlineVectorService`

        :param entity_keys:         list of the feature_vector indexes.
        :param fixed_window_type:   determines how to query the fixed window values which were previously
                                    inserted by ingest
        :param update_stats:        update features statistics from the requested feature sets on the vector.
                                    Default: False.

        :return:                    `OnlineVectorService`
        """
        raise NotImplementedError

    def _unpersist_df(self, df):
        pass

    def _normalize_timestamp_column(
        self,
        entity_timestamp_column,
        reference_df,
        featureset_timestamp,
        featureset_df,
        featureset_name,
    ):
        reference_df_timestamp_type = reference_df[entity_timestamp_column].dtype.name
        featureset_df_timestamp_type = featureset_df[featureset_timestamp].dtype.name

        if reference_df_timestamp_type != featureset_df_timestamp_type:
            logger.info(
                f"Merger detected timestamp resolution incompatibility between feature set {featureset_name} and "
                f"others: {reference_df_timestamp_type} and {featureset_df_timestamp_type}. Converting feature set "
                f"timestamp column '{featureset_timestamp}' to type {reference_df_timestamp_type}."
            )
            featureset_df[featureset_timestamp] = featureset_df[
                featureset_timestamp
            ].astype(reference_df_timestamp_type)

        return featureset_df

    def merge(
        self,
        entity_timestamp_column: str,
        featuresets: list,
        featureset_dfs: list,
        keys: list = None,
        join_types: list = None,
    ):
        """join the entities and feature set features into a result dataframe"""

        merged_df = featureset_dfs.pop(0)
        featureset = featuresets.pop(0)
        keys.pop(0)
        join_types.pop(0)

        if not entity_timestamp_column and featureset:
            entity_timestamp_column = featureset.spec.timestamp_key

        for featureset, featureset_df, lr_key, join_type in zip(
            featuresets, featureset_dfs, keys, join_types
        ):
            join_type, as_of = join_type
            if (
                featureset.spec.timestamp_key
                and entity_timestamp_column
                and join_type == self._default_join_type
            ):
                merge_func = self._asof_join
            elif join_type == self._default_join_type:
                merge_func = self._join
            elif join_type != self._default_join_type and not as_of:
                self._join_type = join_type
                merge_func = self._join
            else:
                self._join_type = join_type
                merge_func = self._asof_join

            merged_df = merge_func(
                merged_df,
                entity_timestamp_column,
                featureset.metadata.name,
                featureset.spec.timestamp_key,
                featureset_df,
                lr_key[0],
                lr_key[1],
            )
            entity_timestamp_column = (
                entity_timestamp_column or featureset.spec.timestamp_key
            )

            # unpersist as required by the implementation (e.g. spark) and delete references
            # to dataframe to allow for GC to free up the memory (local, dask)
            self._unpersist_df(featureset_df)
            del featureset_df

        self._result_df = merged_df
        return entity_timestamp_column

    def _asof_join(
        self,
        entity_df,
        entity_timestamp_column: str,
        featureset_name: str,
        featureset_timstamp: str,
        featureset_df,
        left_keys: list,
        right_keys: list,
    ):
        raise NotImplementedError("_asof_join() operation not implemented in class")

    def _join(
        self,
        entity_df,
        entity_timestamp_column: str,
        featureset_name: str,
        featureset_timestamp: str,
        featureset_df,
        left_keys: list,
        right_keys: list,
    ):
        raise NotImplementedError("_join() operation not implemented in class")

    def get_status(self):
        """return the status of the merge operation (in case its asynchrounious)"""
        if self._result_df is None:
            raise RuntimeError("unexpected status, no result df")
        return "completed"

    def get_df(self, to_pandas=True):
        """return the result as a dataframe (pandas by default)"""
        self._set_indexes(self._result_df)
        return self._result_df

    def to_parquet(self, target_path, **kw):
        """return results as parquet file"""
        size = ParquetTarget(path=target_path).write_dataframe(self._result_df, **kw)
        return size

    def to_csv(self, target_path, **kw):
        """return results as csv file"""
        size = CSVTarget(path=target_path).write_dataframe(self._result_df, **kw)
        return size

    def _get_graph(
        self, feature_set_objects, feature_set_fields, entity_rows_keys=None
    ):
        join_graph = self.vector.spec.join_graph
        if not join_graph:
            fs_link_list = self._create_linked_relation_list(
                feature_set_objects, feature_set_fields, entity_rows_keys
            )
            join_graph = None
            for i, node in enumerate(fs_link_list):
                if node.name != self._entity_rows_node_name and join_graph is None:
                    join_graph = JoinGraph(first_feature_set=node.name)
                elif node.name == self._entity_rows_node_name:
                    continue
                else:
                    join_graph.inner(other_operand=node.name)

                last_step = join_graph.steps[-1]
                last_step.join_type = self._default_join_type
                last_step.left_keys = node.left_keys
                last_step.right_keys = node.right_keys
        else:
            join_graph._init_all_join_keys(feature_set_objects, self.vector)
        return join_graph

    class _Node:
        def __init__(
            self,
            name: str,
            order: int,
            left_keys: typing.List[str] = None,
            right_keys: typing.List[str] = None,
        ):
            self.name = name
            self.left_keys = left_keys if left_keys is not None else []
            self.right_keys = right_keys if right_keys is not None else []
            # order of this feature_set in the original list
            self.order = order
            self.next = None

        def __repr__(self):
            return self.name

        def __eq__(self, other):
            return self.name == other.name

        def __copy__(self):
            return BaseMerger._Node(
                self.name, self.order, self.left_keys, self.right_keys
            )

    class _LinkedList:
        def __init__(self, head=None):
            self.head = head
            self.len = 1 if head is not None else 0

        def __repr__(self):
            node = self.head
            nodes = []
            while node is not None:
                nodes.append(node.name)
                node = node.next
            nodes.append("None")
            return " -> ".join(nodes)

        def __iter__(self):
            node = self.head
            while node is not None:
                yield node
                node = node.next

        def __copy__(self):
            ll = BaseMerger._LinkedList()
            prev_node = None
            for node in self:
                new_node = node.__copy__()
                if ll.head is None:
                    ll.head = new_node
                else:
                    prev_node.next = new_node
                prev_node = new_node
            ll.len = self.len
            return ll

        def add_first(self, node):
            node.next = self.head
            self.head = node
            self.len += 1

        def add_last(self, node):
            if self.head is None:
                self.head = node
                return
            for current_node in self:
                pass
            current_node.next = node
            while node:
                self.len += 1
                node = node.next

        def add_after(self, target_node, new_node):
            new_node.next = target_node.next
            target_node.next = new_node
            self.len += 1

        def find_node(self, target_node_name: str):
            if self.head is None:
                return None

            for node in self:
                if node.name == target_node_name:
                    return node

        def concat(self, other):
            other_iter = iter(other)
            other_head = next(other_iter)
            node = self.find_node(other_head.name)
            if node is None:
                return
            for other_node in other_iter:
                if self.find_node(other_node.name) is None:
                    while node is not None and other_node.order > node.order:
                        node = node.next
                    if node:
                        self.add_after(node, other_node)
                    else:
                        self.add_last(other_node)
                    node = other_node

    def _create_linked_relation_list(
        self, feature_set_objects, feature_set_fields, entity_rows_keys=None
    ):
        feature_set_names = list(feature_set_fields.keys())
        if len(feature_set_names) == 1 and not entity_rows_keys:
            return BaseMerger._LinkedList(
                head=BaseMerger._Node(
                    name=feature_set_names[0],
                    order=0,
                )
            )
        relation_linked_lists = []
        feature_set_entity_list_dict = {
            name: feature_set_objects[name].spec.entities for name in feature_set_names
        }
        relation_val_list = {
            name: list(
                self.vector.get_feature_set_relations(
                    feature_set_objects[name]
                ).values()
            )
            for name in feature_set_names
        }
        relation_key_list = {
            name: list(
                self.vector.get_feature_set_relations(feature_set_objects[name]).keys()
            )
            for name in feature_set_names
        }

        def _create_relation(name: str, order):
            relations = BaseMerger._LinkedList()
            main_node = BaseMerger._Node(
                name,
                order=order,
            )
            relations.add_first(main_node)
            return relations

        def _build_relation(
            fs_name_in: str, name_in_order, linked_list_relation, head_order
        ):
            name_head = linked_list_relation.head.name
            feature_set_in_entity_list = feature_set_entity_list_dict[fs_name_in]
            feature_set_in_entity_list_names = list(feature_set_in_entity_list.keys())
            entity_relation_list = relation_val_list[name_head]
            col_relation_list = relation_key_list[name_head]
            curr_col_relation_list = list(
                map(
                    lambda ent: (
                        col_relation_list[entity_relation_list.index(ent)]
                        if ent in entity_relation_list
                        else False
                    ),
                    feature_set_in_entity_list,
                )
            )

            if all(
                curr_col_relation_list
            ):  # checking if feature_set have relation with feature_set_in
                # add to the link list feature set according to the defined relation
                linked_list_relation.add_last(
                    BaseMerger._Node(
                        fs_name_in,
                        left_keys=curr_col_relation_list,
                        right_keys=feature_set_in_entity_list_names,
                        order=name_in_order,
                    )
                )
            elif name_in_order > head_order and sorted(
                feature_set_in_entity_list_names
            ) == sorted(feature_set_entity_list_dict[name_head].keys()):
                # add to the link list feature set according to indexes match
                keys = feature_set_in_entity_list_names
                linked_list_relation.add_last(
                    BaseMerger._Node(
                        fs_name_in,
                        left_keys=keys,
                        right_keys=keys,
                        order=name_in_order,
                    )
                )
            return linked_list_relation

        def _build_entity_rows_relation(entity_rows_relation, fs_name, fs_order):
            feature_set_entity_list = feature_set_entity_list_dict[fs_name]
            feature_set_entity_list_names = list(feature_set_entity_list.keys())

            if all([ent in entity_rows_keys for ent in feature_set_entity_list_names]):
                # add to the link list feature set according to indexes match,
                # only if all entities in the feature set exist in the entity rows
                keys = feature_set_entity_list_names
                entity_rows_relation.add_last(
                    BaseMerger._Node(
                        fs_name,
                        left_keys=keys,
                        right_keys=keys,
                        order=fs_order,
                    )
                )

        if entity_rows_keys is not None:
            entity_rows_linked_relation = _create_relation(
                self._entity_rows_node_name, -1
            )
            relation_linked_lists.append(entity_rows_linked_relation)
            linked_list_len_goal = len(feature_set_objects) + 1
        else:
            entity_rows_linked_relation = None
            linked_list_len_goal = len(feature_set_objects)

        for i, name in enumerate(feature_set_names):
            linked_relation = _create_relation(name, i)
            if entity_rows_linked_relation is not None:
                _build_entity_rows_relation(entity_rows_linked_relation, name, i)
            for j, name_in in enumerate(feature_set_names):
                if name != name_in:
                    linked_relation = _build_relation(name_in, j, linked_relation, i)
            relation_linked_lists.append(linked_relation)

        # concat all the link lists to one, for the merging process
        for i in range(len(relation_linked_lists)):
            return_relation = relation_linked_lists[i].__copy__()
            for relation_list in relation_linked_lists:
                return_relation.concat(relation_list)
            if return_relation.len == linked_list_len_goal:
                return return_relation

        raise mlrun.errors.MLRunRuntimeError("Failed to merge")

    def get_default_image(cls, kind):
        return mlrun.mlconf.feature_store.default_job_image

    def _reset_index(self, _result_df):
        raise NotImplementedError

    def _create_engine_env(self):
        """
        initialize engine env if needed
        """
        raise NotImplementedError

    def _get_engine_df(
        self,
        feature_set: FeatureSet,
        feature_set_name: typing.List[str],
        column_names: typing.List[str] = None,
        start_time: typing.Union[str, datetime] = None,
        end_time: typing.Union[str, datetime] = None,
        time_column: typing.Optional[str] = None,
    ):
        """
        Return the feature_set data frame according to the args

        :param feature_set:             current feature_set to extract from the data frame
        :param feature_set_name:        the name of the current feature_set
        :param column_names:            list of columns to select (if not all)
        :param start_time:              filter by start time
        :param end_time:                filter by end time
        :param time_column:             specify the time column name to filter on

        :return: Data frame of the current engine
        """
        raise NotImplementedError

    def _rename_columns_and_select(
        self,
        df,
        rename_col_dict: typing.Dict[str, str],
        columns: typing.List[str] = None,
    ):
        """
        rename the columns of the df according to rename_col_dict, and select only `columns` if it is not none

        :param df:              the data frame to change
        :param rename_col_dict: the renaming dictionary - {<current_column_name>: <new_column_name>, ...}
        :param columns:         list of columns to select (if not all)

        :return: the data frame after the transformation or None if the transformation were preformed inplace
        """
        raise NotImplementedError

    def _drop_columns_from_result(self):
        """
        drop `self._drop_columns` from `self._result_df`
        """
        raise NotImplementedError

    def _filter(self, query: str):
        """
        filter `self._result_df` by `query`

        :param query: The query string used to filter rows
        """
        raise NotImplementedError

    def _order_by(self, order_by_active: typing.List[str]):
        """
        Order by `order_by_active` along all axis.

        :param order_by_active: list of names to sort by.
        """
        raise NotImplementedError

    def _convert_entity_rows_to_engine_df(self, entity_rows):
        raise NotImplementedError<|MERGE_RESOLUTION|>--- conflicted
+++ resolved
@@ -310,10 +310,7 @@
                 "start_time and end_time can only be provided in conjunction with "
                 "a timestamp column, or when the at least one feature_set has a timestamp key"
             )
-<<<<<<< HEAD
-=======
-
->>>>>>> 24206157
+
         # join the feature data frames
         result_timestamp = self.merge(
             entity_timestamp_column=entity_timestamp_column,
