--- conflicted
+++ resolved
@@ -68,11 +68,7 @@
 
 .PHONY: install-requirements
 install-requirements: ## Install all requirements needed for development
-<<<<<<< HEAD
-	python -m pip install --upgrade $(MLRUN_PIP_NO_CACHE_FLAG) pip~=20.3.1
-=======
 	python -m pip install --upgrade $(MLRUN_PIP_NO_CACHE_FLAG) pip~=21.2.0
->>>>>>> 2aa1c7df
 	python -m pip install \
 		$(MLRUN_PIP_NO_CACHE_FLAG) \
 		-r requirements.txt \
