--- conflicted
+++ resolved
@@ -70,34 +70,6 @@
 	return nil
 }
 
-<<<<<<< HEAD
-// AddLogItem adds a log item to the state store
-func (s *Store) AddLogItem(ctx context.Context, runUID, selector, project string) error {
-	logItem := statestore.LogItem{
-		RunUID:        runUID,
-		LabelSelector: selector,
-		Project:       project,
-	}
-
-	key := statestore.GenerateKey(runUID, project)
-	if existingItem, exists := s.state.InProgress.Load(key); exists {
-		s.logger.DebugWithCtx(ctx,
-			"Item already exists in state file. Overwriting label selector",
-			"runUID", runUID,
-			"existingItem", existingItem)
-	}
-
-	s.state.InProgress.Store(key, logItem)
-	return nil
-}
-
-// RemoveLogItem removes a log item from the state store
-func (s *Store) RemoveLogItem(runUID, project string) error {
-	key := statestore.GenerateKey(runUID, project)
-	s.state.InProgress.Delete(key)
-	return nil
-}
-
 func (s *Store) RemoveProject(project string) error {
 	if project == "" {
 		return errors.New("Project name is empty")
@@ -108,8 +80,6 @@
 	return nil
 }
 
-=======
->>>>>>> 01656ca0
 // WriteState writes the state to file, used mainly for testing
 func (s *Store) WriteState(state *statestore.State) error {
 	return s.writeStateToFile(state)
