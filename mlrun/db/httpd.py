--- conflicted
+++ resolved
@@ -333,31 +333,11 @@
 # curl http://localhost:8080/log/prj/7
 @app.route('/api/log/<project>/<uid>', methods=['GET'])
 def get_log(project, uid):
-<<<<<<< HEAD
-    data = _logs_db.get_log(uid, project)
-    if data:
-        return data
-
-    data = _db.read_run(uid, project)
-    if not data:
-        return json_error(HTTPStatus.NOT_FOUND,
-                          project=project, uid=uid)
-    if _k8s:
-        pods = _k8s.get_logger_pods(uid)
-        if pods:
-            pod, status = list(pods.items())[0]
-            out = _k8s.logs(pod)
-            if out:
-                print(type(out))
-                return out.encode()
-    msg = 'No logs, {}'.format(get_in(data, 'status.error', 'no error'))
-    return msg.encode()
-=======
     size = int(request.args.get('size', '0'))
     offset = int(request.args.get('offset', '0'))
 
     out = b''
-    status, resp = _db.get_log(uid, project, offset=offset, size=size)
+    status, resp = _logs_db.get_log(uid, project, offset=offset, size=size)
     if resp is None:
         data = _db.read_run(uid, project)
         if not data:
@@ -394,7 +374,6 @@
 
     return Response(out, mimetype='text/plain',
                     headers={"pod_status": status})
->>>>>>> 0cb6a44f
 
 
 # curl -d @/path/to/run.json http://localhost:8080/run/p1/3?commit=yes
@@ -592,20 +571,19 @@
     global _db, _logs_db, _k8s
 
     logger.info('configuration dump\n%s', config.dump_yaml())
-<<<<<<< HEAD
-    _db = SQLDB(config.httpdb.dsn)
-    if config.httpdb.fs_logs:
-        _logs_db = FileRunDB(config.httpdb.dirpath)
-    else:
-        _logs_db = _db
-=======
     if config.httpdb.db_type == 'sqldb':
         logger.info('using SQLDB')
         _db = SQLDB(config.httpdb.dsn)
     else:
         logger.info('using FileRunDB')
         _db = FileRunDB(config.httpdb.dirpath)
->>>>>>> 0cb6a44f
+
+    if config.httpdb.fs_logs:
+        _logs_db = FileRunDB(config.httpdb.dirpath)
+        _logs_db.connect()
+    else:
+        _logs_db = _db
+
     _db.connect()
     try:
         _k8s = k8s_helper()
