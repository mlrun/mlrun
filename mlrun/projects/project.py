# Copyright 2023 Iguazio
#
# Licensed under the Apache License, Version 2.0 (the "License");
# you may not use this file except in compliance with the License.
# You may obtain a copy of the License at
#
#   http://www.apache.org/licenses/LICENSE-2.0
#
# Unless required by applicable law or agreed to in writing, software
# distributed under the License is distributed on an "AS IS" BASIS,
# WITHOUT WARRANTIES OR CONDITIONS OF ANY KIND, either express or implied.
# See the License for the specific language governing permissions and
# limitations under the License.

import datetime
import getpass
import glob
import http
import importlib.util as imputil
import json
import pathlib
import shutil
import tempfile
import typing
import uuid
import warnings
import zipfile
from os import environ, makedirs, path
from typing import Callable, Optional, Union

import dotenv
import git
import git.exc
import mlrun_pipelines.common.models
import mlrun_pipelines.mounts
import nuclio.utils
import requests
import yaml
from mlrun_pipelines.models import PipelineNodeWrapper

import mlrun.common.helpers
import mlrun.common.runtimes.constants
import mlrun.common.schemas.artifact
import mlrun.common.schemas.model_monitoring.constants as mm_constants
import mlrun.db
import mlrun.errors
import mlrun.k8s_utils
import mlrun.model_monitoring.applications as mm_app
import mlrun.runtimes
import mlrun.runtimes.nuclio.api_gateway
import mlrun.runtimes.pod
import mlrun.runtimes.utils
import mlrun.serving
import mlrun.utils
import mlrun.utils.regex
from mlrun.alerts.alert import AlertConfig
from mlrun.common.schemas.alert import AlertTemplate
from mlrun.datastore.datastore_profile import DatastoreProfile, DatastoreProfile2Json
from mlrun.runtimes.nuclio.function import RemoteRuntime

from ..artifacts import Artifact, ArtifactProducer, DatasetArtifact, ModelArtifact
from ..artifacts.manager import ArtifactManager, dict_to_artifact, extend_artifact_path
from ..datastore import store_manager
from ..features import Feature
from ..model import EntrypointParam, ImageBuilder, ModelObj
from ..run import code_to_function, get_object, import_function, new_function
from ..secrets import SecretsStore
from ..utils import (
    is_ipython,
    is_relative_path,
    is_yaml_path,
    logger,
    update_in,
)
from ..utils.clones import (
    add_credentials_git_remote_url,
    clone_git,
    clone_tgz,
    clone_zip,
    get_repo_url,
)
from ..utils.helpers import (
    ensure_git_branch,
    resolve_git_reference_from_source,
)
from ..utils.notifications import CustomNotificationPusher, NotificationTypes
from .operations import (
    BuildStatus,
    DeployStatus,
    build_function,
    deploy_function,
    run_function,
)
from .pipelines import (
    FunctionsDict,
    WorkflowSpec,
    _PipelineRunStatus,
    _RemoteRunner,
    enrich_function_object,
    get_db_function,
    get_workflow_engine,
    pipeline_context,
)


class ProjectError(Exception):
    pass


def init_repo(context, url, init_git):
    repo = None
    context_path = pathlib.Path(context)
    if not context_path.exists():
        context_path.mkdir(parents=True, exist_ok=True)
    elif not context_path.is_dir():
        raise ValueError(f"Context {context} is not a dir path")
    try:
        repo = git.Repo(context)
        url = get_repo_url(repo)
    except Exception:
        if init_git:
            repo = git.Repo.init(context)
    return repo, url


def new_project(
    name,
    context: str = "./",
    init_git: bool = False,
    user_project: bool = False,
    remote: str = None,
    from_template: str = None,
    secrets: dict = None,
    description: str = None,
    subpath: str = None,
    save: bool = True,
    overwrite: bool = False,
    parameters: dict = None,
    default_function_node_selector: dict = None,
) -> "MlrunProject":
    """Create a new MLRun project, optionally load it from a yaml/zip/git template

    A new project is created and returned, you can customize the project by placing a project_setup.py file
    in the project root dir, it will be executed upon project creation or loading.


    example::

        # create a project with local and hub functions, a workflow, and an artifact
        project = mlrun.new_project(
            "myproj", "./", init_git=True, description="my new project"
        )
        project.set_function(
            "prep_data.py", "prep-data", image="mlrun/mlrun", handler="prep_data"
        )
        project.set_function("hub://auto-trainer", "train")
        project.set_artifact("data", Artifact(target_path=data_url))
        project.set_workflow("main", "./myflow.py")
        project.save()

        # run the "main" workflow (watch=True to wait for run completion)
        project.run("main", watch=True)

    example (load from template)::

        # create a new project from a zip template (can also use yaml/git templates)
        # initialize a local git, and register the git remote path
        project = mlrun.new_project(
            "myproj",
            "./",
            init_git=True,
            remote="git://github.com/mlrun/project-demo.git",
            from_template="http://mysite/proj.zip",
        )
        project.run("main", watch=True)


    example using project_setup.py to init the project objects::

            def setup(project):
                project.set_function(
                    "prep_data.py", "prep-data", image="mlrun/mlrun", handler="prep_data"
                )
                project.set_function("hub://auto-trainer", "train")
                project.set_artifact("data", Artifact(target_path=data_url))
                project.set_workflow("main", "./myflow.py")
                return project


    :param name:         project name
    :param context:      project local directory path (default value = "./")
    :param init_git:     if True, will git init the context dir
    :param user_project: add the current username to the provided project name (making it unique per user)
    :param remote:       remote Git url
    :param from_template:     path to project YAML/zip file that will be used as a template
    :param secrets:      key:secret dict or SecretsStore used to download sources
    :param description:  text describing the project
    :param subpath:      project subpath (relative to the context dir)
    :param save:         whether to save the created project in the DB
    :param overwrite:    overwrite project using 'cascade' deletion strategy (deletes project resources)
                         if project with name exists
    :param parameters:   key/value pairs to add to the project.spec.params
    :param default_function_node_selector: defines the default node selector for scheduling functions within the project

    :returns: project object
    """
    context = context or "./"
    name = _add_username_to_project_name_if_needed(name, user_project)

    if from_template:
        if subpath:
            raise mlrun.errors.MLRunInvalidArgumentError(
                "Unsupported option, cannot use subpath argument with project templates"
            )
        if from_template.endswith(".yaml"):
            project = _load_project_file(
                from_template, name, secrets, allow_cross_project=True
            )
        elif from_template.startswith("git://"):
            clone_git(from_template, context, secrets, clone=True)
            shutil.rmtree(path.join(context, ".git"))
            project = _load_project_dir(context, name, allow_cross_project=True)
        elif from_template.endswith(".zip"):
            clone_zip(from_template, context, secrets)
            project = _load_project_dir(context, name, allow_cross_project=True)
        else:
            raise ValueError("template must be a path to .yaml or .zip file")
        project.metadata.name = name
        # Remove original owner name for avoiding possible conflicts
        project.spec.owner = None
    else:
        project = MlrunProject.from_dict(
            {
                "metadata": {
                    "name": name,
                }
            }
        )
    project.spec.context = context
    project.spec.subpath = subpath or project.spec.subpath

    repo, url = init_repo(context, remote, init_git or remote)
    project.spec.repo = repo
    if remote and url != remote:
        project.create_remote(remote)
    elif url:
        logger.info("Identified pre-initialized git repo, using it", url=url)
        project.spec._source = url
        project.spec.origin_url = url
    if description:
        project.spec.description = description

    if default_function_node_selector:
        for key, val in default_function_node_selector.items():
            project.spec.default_function_node_selector[key] = val

    if parameters:
        # Enable setting project parameters at load time, can be used to customize the project_setup
        for key, val in parameters.items():
            project.spec.params[key] = val

    _set_as_current_default_project(project)

    if save and mlrun.mlconf.dbpath:
        if overwrite:
            logger.info(
                "Overwriting project (by deleting and then creating)", name=name
            )
            _delete_project_from_db(
                name, secrets, mlrun.common.schemas.DeletionStrategy.cascade
            )

        try:
            project.save(store=False)
        except mlrun.errors.MLRunConflictError as exc:
            raise mlrun.errors.MLRunConflictError(
                f"Project with name {name} already exists. "
                "Use overwrite=True to overwrite the existing project."
            ) from exc
        logger.info(
            "Created and saved project",
            name=name,
            from_template=from_template,
            overwrite=overwrite,
            context=context,
            save=save,
        )

    # Hook for initializing the project using a project_setup script
    project = project.setup(save and mlrun.mlconf.dbpath)

    return project


def load_project(
    context: str = "./",
    url: str = None,
    name: str = None,
    secrets: dict = None,
    init_git: bool = False,
    subpath: str = None,
    clone: bool = False,
    user_project: bool = False,
    save: bool = True,
    sync_functions: bool = False,
    parameters: dict = None,
    allow_cross_project: bool = None,
) -> "MlrunProject":
    """Load an MLRun project from git or tar or dir

    MLRun looks for a project.yaml file with project definition and objects in the project root path
    and use it to initialize the project, in addition it runs the project_setup.py file (if it exists)
    for further customization.

    Usage example::

        # Load the project and run the 'main' workflow.
        # When using git as the url source the context directory must be an empty or
        # non-existent folder as the git repo will be cloned there
        project = load_project("./demo_proj", "git://github.com/mlrun/project-demo.git")
        project.run("main", arguments={"data": data_url})


    project_setup.py example::

        def setup(project):
            train_function = project.set_function(
                "src/trainer.py",
                name="mpi-training",
                kind="mpijob",
                image="mlrun/mlrun",
            )
            # Set the number of replicas for the training from the project parameter
            train_function.spec.replicas = project.spec.params.get("num_replicas", 1)
            return project


    :param context:         project local directory path (default value = "./")
    :param url:             name (in DB) or git or tar.gz or .zip sources archive path e.g.:
                            git://github.com/mlrun/demo-xgb-project.git
                            http://mysite/archived-project.zip
                            <project-name>
                            The git project should include the project yaml file.
                            If the project yaml file is in a sub-directory, must specify the sub-directory.
    :param name:            project name
    :param secrets:         key:secret dict or SecretsStore used to download sources
    :param init_git:        if True, will git init the context dir
    :param subpath:         project subpath (within the archive)
    :param clone:           if True, always clone (delete any existing content)
    :param user_project:    add the current username to the project name (for db:// prefixes)
    :param save:            whether to save the created project and artifact in the DB
    :param sync_functions:  sync the project's functions into the project object (will be saved to the DB if save=True)
    :param parameters:      key/value pairs to add to the project.spec.params
    :param allow_cross_project: if True, override the loaded project name. This flag ensures awareness of
                                loading an existing project yaml as a baseline for a new project with a different name

    :returns: project object
    """
    if not context:
        raise ValueError("valid context (local dir path) must be provided")

    secrets = secrets or {}
    repo = None
    project = None
    name = _add_username_to_project_name_if_needed(name, user_project)

    from_db = False
    if url:
        url = str(url)  # to support path objects
        if is_yaml_path(url):
            project = _load_project_file(url, name, secrets, allow_cross_project)
            project.spec.context = context
        elif url.startswith("git://"):
            url, repo = clone_git(url, context, secrets, clone)
            # Validate that git source includes branch and refs
            url = ensure_git_branch(url=url, repo=repo)
        elif url.endswith(".tar.gz"):
            clone_tgz(url, context, secrets, clone)
        elif url.endswith(".zip"):
            clone_zip(url, context, secrets, clone)
        elif url.startswith("db://") or "://" not in url:
            project = _load_project_from_db(url, secrets, user_project)
            project.spec.context = context
            if not path.isdir(context):
                makedirs(context)
            project.spec.subpath = subpath or project.spec.subpath
            from_db = True
        else:
            raise mlrun.errors.MLRunInvalidArgumentError(
                "Unsupported url scheme, supported schemes are: git://, db:// or "
                ".zip/.tar.gz/.yaml file path (could be local or remote) or project name which will be loaded from DB"
            )

    if not repo:
        repo, url = init_repo(context, url, init_git)

    if not project:
        project = _load_project_dir(context, name, subpath, allow_cross_project)

    if not project.metadata.name:
        raise ValueError("Project name must be specified")

    if parameters:
        # Enable setting project parameters at load time, can be used to customize the project_setup
        for key, val in parameters.items():
            project.spec.params[key] = val

    if not from_db:
        project.spec.source = url or project.spec.source
        project.spec.origin_url = url or project.spec.origin_url
        # Remove original owner name for avoiding possible conflicts when loading project from remote
        project.spec.owner = None

    project.spec.repo = repo
    if repo:
        try:
            # handle cases where active_branch is not set (e.g. in Gitlab CI)
            project.spec.branch = repo.active_branch.name
        except Exception:
            pass

    to_save = bool(save and mlrun.mlconf.dbpath)
    if to_save:
        project.save()

    # Hook for initializing the project using a project_setup script
    project = project.setup(to_save)

    if to_save:
        project.register_artifacts()

    if sync_functions:
        project.sync_functions(save=to_save)

    _set_as_current_default_project(project)

    return project


def get_or_create_project(
    name: str,
    context: str = "./",
    url: str = None,
    secrets: dict = None,
    init_git=False,
    subpath: str = None,
    clone: bool = False,
    user_project: bool = False,
    from_template: str = None,
    save: bool = True,
    parameters: dict = None,
    allow_cross_project: bool = None,
) -> "MlrunProject":
    """Load a project from MLRun DB, or create/import if it does not exist

    MLRun looks for a project.yaml file with project definition and objects in the project root path
    and use it to initialize the project, in addition it runs the project_setup.py file (if it exists)
    for further customization.

    Usage example::

        # load project from the DB (if exist) or the source repo
        project = get_or_create_project(
            "myproj", "./", "git://github.com/mlrun/demo-xgb-project.git"
        )
        project.pull("development")  # pull the latest code from git
        project.run("main", arguments={"data": data_url})  # run the workflow "main"


    project_setup.py example::

        def setup(project):
            train_function = project.set_function(
                "src/trainer.py",
                name="mpi-training",
                kind="mpijob",
                image="mlrun/mlrun",
            )
            # Set the number of replicas for the training from the project parameter
            train_function.spec.replicas = project.spec.params.get("num_replicas", 1)
            return project


    :param name:         project name
    :param context:      project local directory path (default value = "./")
    :param url:          name (in DB) or git or tar.gz or .zip sources archive path e.g.:
                         git://github.com/mlrun/demo-xgb-project.git
                         http://mysite/archived-project.zip
    :param secrets:      key:secret dict or SecretsStore used to download sources
    :param init_git:     if True, will execute `git init` on the context dir
    :param subpath:      project subpath (within the archive/context)
    :param clone:        if True, always clone (delete any existing content)
    :param user_project: add the current username to the project name (for db:// prefixes)
    :param from_template:     path to project YAML file that will be used as from_template (for new projects)
    :param save:         whether to save the created project in the DB
    :param parameters:   key/value pairs to add to the project.spec.params
    :param allow_cross_project: if True, override the loaded project name. This flag ensures awareness of
                                loading an existing project yaml as a baseline for a new project with a different name

    :returns: project object
    """
    context = context or "./"
    try:
        # load project from the DB.
        # use `name` as `url` as we load the project from the DB
        project = load_project(
            context,
            name,
            name,
            secrets=secrets,
            init_git=init_git,
            subpath=subpath,
            clone=clone,
            user_project=user_project,
            # only loading project from db so no need to save it
            save=False,
            parameters=parameters,
            allow_cross_project=allow_cross_project,
        )
        logger.info("Project loaded successfully", project_name=name)
        return project
    except mlrun.errors.MLRunNotFoundError:
        logger.debug("Project not found in db", project_name=name)

    spec_path = path.join(context, subpath or "", "project.yaml")
    load_from_path = url or path.isfile(spec_path)
    # do not nest under "try" or else the exceptions raised below will be logged along with the "not found" message
    if load_from_path:
        # loads a project from archive or local project.yaml
        logger.info("Loading project from path", project_name=name, path=url or context)
        project = load_project(
            context,
            url,
            name,
            secrets=secrets,
            init_git=init_git,
            subpath=subpath,
            clone=clone,
            user_project=user_project,
            save=save,
            parameters=parameters,
            allow_cross_project=allow_cross_project,
        )

        logger.info(
            "Project loaded successfully",
            project_name=name,
            path=url or context,
            stored_in_db=save,
        )
        return project

    # create a new project
    project = new_project(
        name,
        context,
        init_git=init_git,
        user_project=user_project,
        from_template=from_template,
        secrets=secrets,
        subpath=subpath,
        save=save,
        parameters=parameters,
    )
    logger.info("Project created successfully", project_name=name, stored_in_db=save)
    return project


def _run_project_setup(
    project: "MlrunProject", setup_file_path: str, save: bool = False
):
    """Run the project setup file if found

    When loading a project MLRun will look for a project_setup.py file, if it is found
    it will execute the setup(project) handler, which can enrich the project with additional
    objects, functions, artifacts, etc.

    Example::

        def setup(project):
            train_function = project.set_function(
                "src/trainer.py",
                name="mpi-training",
                kind="mpijob",
                image="mlrun/mlrun",
            )
            # Set the number of replicas for the training from the project parameter
            train_function.spec.replicas = project.spec.params.get("num_replicas", 1)
            return project

    """
    if not path.exists(setup_file_path):
        return project
    spec = imputil.spec_from_file_location("workflow", setup_file_path)
    if spec is None:
        raise ImportError(f"cannot import project setup file in {setup_file_path}")
    mod = imputil.module_from_spec(spec)
    spec.loader.exec_module(mod)

    if hasattr(mod, "setup"):
        try:
            project = getattr(mod, "setup")(project)
        except Exception as exc:
            logger.error(
                "Failed to run project_setup script",
                setup_file_path=setup_file_path,
                exc=mlrun.errors.err_to_str(exc),
            )
            raise exc
        if save:
            project.save()
    else:
        logger.warn("skipping setup, setup() handler was not found in project_setup.py")
    return project


def _load_project_dir(context, name="", subpath="", allow_cross_project=None):
    subpath_str = subpath or ""

    # support both .yaml and .yml file extensions
    project_file_path = path.join(context, subpath_str, "project.y*ml")
    function_file_path = path.join(context, subpath_str, "function.y*ml")
    setup_file_path = path.join(context, subpath_str, "project_setup.py")

    if project_files := glob.glob(project_file_path):
        # if there are multiple project files, use the first one
        project_file_path = project_files[0]
        with open(project_file_path) as fp:
            data = fp.read()
            struct = yaml.load(data, Loader=yaml.FullLoader)
            project = _project_instance_from_struct(struct, name, allow_cross_project)
            project.spec.context = context
    elif function_files := glob.glob(function_file_path):
        function_path = function_files[0]
        func = import_function(function_path)
        function_file_name = path.basename(path.normpath(function_path))
        project = MlrunProject.from_dict(
            {
                "metadata": {
                    "name": func.metadata.project,
                },
                "spec": {
                    "functions": [
                        {
                            "url": function_file_name,
                            "name": func.metadata.name,
                        },
                    ],
                },
            }
        )
    elif path.exists(setup_file_path):
        # If there is a setup script do not force having project.yaml file
        project = MlrunProject()
    else:
        message = "Project or function YAML not found in path"
        logger.error(
            message,
            context=context,
            name=name,
            subpath=subpath,
        )
        raise mlrun.errors.MLRunNotFoundError(message)

    project.spec.context = context
    project.metadata.name = name or project.metadata.name
    project.spec.subpath = subpath
    return project


def _add_username_to_project_name_if_needed(name, user_project):
    if user_project:
        if not name:
            raise ValueError("user_project must be specified together with name")
        username = environ.get("V3IO_USERNAME") or getpass.getuser()
        normalized_username = mlrun.utils.normalize_project_username(username.lower())
        if username != normalized_username:
            logger.debug(
                "Username was normalized to match the required pattern for project name",
                username=username,
                normalized_username=normalized_username,
            )
        name = f"{name}-{normalized_username}"
    return name


def _load_project_from_db(url, secrets, user_project=False):
    db = mlrun.db.get_run_db(secrets=secrets)
    project_name = _add_username_to_project_name_if_needed(
        url.replace("db://", ""), user_project
    )
    project = db.get_project(project_name)
    if not project:
        raise mlrun.errors.MLRunNotFoundError(f"Project {project_name} not found")

    return project


def _delete_project_from_db(project_name, secrets, deletion_strategy):
    db = mlrun.db.get_run_db(secrets=secrets)
    return db.delete_project(project_name, deletion_strategy=deletion_strategy)


def _load_project_file(url, name="", secrets=None, allow_cross_project=None):
    try:
        obj = get_object(url, secrets)
    except FileNotFoundError as exc:
        raise FileNotFoundError(f"cant find project file at {url}") from exc
    struct = yaml.load(obj, Loader=yaml.FullLoader)
    return _project_instance_from_struct(struct, name, allow_cross_project)


def _project_instance_from_struct(struct, name, allow_cross_project):
    name_from_struct = struct.get("metadata", {}).get("name", "")
    if name and name_from_struct and name_from_struct != name:
        error_message = (
            f"Project name mismatch, {name_from_struct} != {name}, project is loaded from {name_from_struct} "
            f"project yaml. To prevent/allow this, you can take one of the following actions:\n"
            "1. Set the `allow_cross_project=True` when loading the project.\n"
            f"2. Delete the existing project yaml, or ensure its name is equal to {name}.\n"
            "3. Use different project context dir."
        )

        if allow_cross_project is None:
            # TODO: Remove this warning in version 1.9.0 and also fix cli to support allow_cross_project
            warnings.warn(
                f"Project {name=} is different than specified on the context's project yaml. "
                "This behavior is deprecated and will not be supported from version 1.9.0."
            )
            logger.warn(error_message)
        elif allow_cross_project:
            logger.debug(
                "Project name is different than specified on the context's project yaml. Overriding.",
                existing_name=name_from_struct,
                overriding_name=name,
            )
        else:
            raise ValueError(error_message)
    struct.setdefault("metadata", {})["name"] = name or name_from_struct
    return MlrunProject.from_dict(struct)


class ProjectMetadata(ModelObj):
    def __init__(self, name=None, created=None, labels=None, annotations=None):
        self.name = name
        self.created = created
        self.labels = labels or {}
        self.annotations = annotations or {}

    @property
    def name(self) -> str:
        """Project name"""
        return self._name

    @name.setter
    def name(self, name):
        if name:
            self.validate_project_name(name)
        self._name = name

    @staticmethod
    def validate_project_name(name: str, raise_on_failure: bool = True) -> bool:
        try:
            mlrun.utils.helpers.verify_field_regex(
                "project.metadata.name", name, mlrun.utils.regex.project_name
            )
        except mlrun.errors.MLRunInvalidArgumentError:
            if raise_on_failure:
                raise
            return False
        return True

    @staticmethod
    def validate_project_labels(labels: dict, raise_on_failure: bool = True) -> bool:
        """
        This
        https://kubernetes.io/docs/concepts/overview/working-with-objects/labels/#syntax-and-character-set
        """

        # no labels is a valid case
        if not labels:
            return True
        if not isinstance(labels, dict):
            raise mlrun.errors.MLRunInvalidArgumentError(
                "Labels must be a dictionary of key-value pairs"
            )
        try:
            for key, value in labels.items():
                mlrun.k8s_utils.verify_label_key(key)
                mlrun.k8s_utils.verify_label_value(value, label_key=key)

        except mlrun.errors.MLRunInvalidArgumentError:
            if raise_on_failure:
                raise
            return False
        return True


class ProjectSpec(ModelObj):
    def __init__(
        self,
        description=None,
        params=None,
        functions=None,
        workflows=None,
        artifacts=None,
        artifact_path=None,
        conda=None,
        source=None,
        subpath=None,
        origin_url=None,
        goals=None,
        load_source_on_run=None,
        default_requirements: typing.Union[str, list[str]] = None,
        desired_state=mlrun.common.schemas.ProjectState.online.value,
        owner=None,
        disable_auto_mount=None,
        workdir=None,
        default_image=None,
        build=None,
        custom_packagers: list[tuple[str, bool]] = None,
        default_function_node_selector=None,
    ):
        self.repo = None

        self.description = description
        self.context = ""
        self._mountdir = None
        self._source = None
        self.source = source or ""
        self.load_source_on_run = load_source_on_run
        self.subpath = subpath
        self.origin_url = origin_url
        self.goals = goals
        self.desired_state = desired_state
        self.owner = owner
        self.branch = None
        self.tag = ""
        self.params = params or {}
        self.conda = conda or ""
        self.artifact_path = artifact_path
        self._artifacts = {}
        self.artifacts = artifacts or []
        self.default_requirements = default_requirements
        self.workdir = workdir

        self._workflows = {}
        self.workflows = workflows or []

        self._function_objects = {}
        self._function_definitions = {}
        self.functions = functions or []
        self.disable_auto_mount = disable_auto_mount
        self.default_image = default_image

        self.build = build

        # A list of custom packagers to include when running the functions of the project. A custom packager is stored
        # in a tuple where the first index is the packager module's path (str) and the second is a flag (bool) for
        # whether it is mandatory for a run (raise exception on collection error) or not.
        self.custom_packagers = custom_packagers or []
        self.default_function_node_selector = default_function_node_selector or {}

    @property
    def source(self) -> str:
        """source url or git repo"""
        if not self._source:
            if self.repo:
                url = get_repo_url(self.repo)
                if url:
                    self._source = url

        return self._source

    @source.setter
    def source(self, src):
        self._source = src

    @property
    def mountdir(self) -> str:
        """specify to mount the context dir inside the function container
        use '.' to use the same path as in the client e.g. Jupyter"""

        if self._mountdir and self._mountdir in [".", "./"]:
            return path.abspath(self.context)
        return self._mountdir

    @mountdir.setter
    def mountdir(self, mountdir):
        self._mountdir = mountdir

    @property
    def functions(self) -> list:
        """list of function object/specs used in this project"""
        functions = []
        for name, function in self._function_definitions.items():
            if hasattr(function, "to_dict"):
                spec = function.to_dict(strip=True)
                if function.spec.build.source and function.spec.build.source.startswith(
                    self._source_repo()
                ):
                    update_in(spec, "spec.build.source", "./")
                functions.append({"name": name, "spec": spec})
            else:
                functions.append(function)
        return functions

    @functions.setter
    def functions(self, functions):
        if not functions:
            functions = []
        if not isinstance(functions, list):
            raise ValueError("functions must be a list")

        function_definitions = {}
        for function in functions:
            if not isinstance(function, dict) and not hasattr(function, "to_dict"):
                raise ValueError("function must be an object or dict")
            if isinstance(function, dict):
                name = function.get("name", "")
                if not name:
                    raise ValueError("function name must be specified in dict")
            else:
                name = function.metadata.name
            function_definitions[name] = function

        self._function_definitions = function_definitions

    def set_function(self, name, function_object, function_dict):
        self._function_definitions[name] = function_dict
        self._function_objects[name] = function_object

    def remove_function(self, name):
        if name in self._function_objects:
            del self._function_objects[name]
        if name in self._function_definitions:
            del self._function_definitions[name]

    @property
    def workflows(self) -> list[dict]:
        """
        :returns: list of workflows specs dicts used in this project
        """
        return [workflow.to_dict() for workflow in self._workflows.values()]

    @workflows.setter
    def workflows(self, workflows: list[typing.Union[dict, WorkflowSpec]]):
        if not workflows:
            workflows = []
        if not isinstance(workflows, list):
            raise ValueError("workflows must be a list")

        workflows_dict = {}
        for workflow in workflows:
            if not isinstance(workflow, dict) and not isinstance(
                workflow, WorkflowSpec
            ):
                raise ValueError(
                    f"workflow must be a dict or `WorkflowSpec` type. Given: {type(workflow)}"
                )
            if isinstance(workflow, dict):
                workflow = WorkflowSpec.from_dict(workflow)
            name = workflow.name
            # todo: support steps dsl as code alternative
            if not name:
                raise ValueError('workflow "name" must be specified')
            if not workflow.path and not workflow.code:
                raise ValueError('workflow source "path" or "code" must be specified')
            workflows_dict[name] = workflow

        self._workflows = workflows_dict

    def set_workflow(self, name, workflow):
        self._workflows[name] = (
            workflow
            if isinstance(workflow, WorkflowSpec)
            else WorkflowSpec.from_dict(workflow)
        )

    def remove_workflow(self, name):
        if name in self._workflows:
            del self._workflows[name]

    @property
    def artifacts(self) -> list:
        """list of artifacts used in this project"""
        return [artifact for artifact in self._artifacts.values()]

    @artifacts.setter
    def artifacts(self, artifacts):
        if not artifacts:
            artifacts = []
        if not isinstance(artifacts, list):
            raise ValueError("artifacts must be a list")

        artifacts_dict = {}
        for artifact in artifacts:
            invalid_object_type = not isinstance(artifact, dict) and not hasattr(
                artifact, "to_dict"
            )
            is_artifact_model = not isinstance(artifact, dict) and hasattr(
                artifact, "to_dict"
            )

            if invalid_object_type:
                raise ValueError("artifacts must be a dict or class")
            elif is_artifact_model:
                key = artifact.key
                artifact = artifact.to_dict()
            else:  # artifact is a dict
                # imported/legacy artifacts don't have metadata,spec,status fields
                key_field = (
                    "key"
                    if _is_imported_artifact(artifact)
                    or mlrun.utils.is_legacy_artifact(artifact)
                    else "metadata.key"
                )
                key = mlrun.utils.get_in(artifact, key_field, "")
                if not key:
                    raise ValueError(f'artifacts "{key_field}" must be specified')

            artifacts_dict[key] = artifact

        self._artifacts = artifacts_dict

    def set_artifact(self, key, artifact):
        if hasattr(artifact, "base_dict"):
            artifact = artifact.base_dict()
        if not _is_imported_artifact(artifact):
            artifact["metadata"]["key"] = key
        self._artifacts[key] = artifact

    def remove_artifact(self, key):
        if key in self._artifacts:
            del self._artifacts[key]

    @property
    def build(self) -> ImageBuilder:
        return self._build

    @build.setter
    def build(self, build):
        self._build = self._verify_dict(build, "build", ImageBuilder)

    def add_custom_packager(self, packager: str, is_mandatory: bool):
        """
        Add a custom packager from the custom packagers list.

        :param packager:     The packager module path to add. For example, if a packager `MyPackager` is in the
                             project's source at my_module.py, then the module path is: "my_module.MyPackager".
        :param is_mandatory: Whether this packager must be collected during a run. If False, failing to collect it won't
                             raise an error during the packagers collection phase.
        """
        # TODO: enable importing packagers from the hub.
        if packager in [
            custom_packager[0] for custom_packager in self.custom_packagers
        ]:
            logger.warn(
                f"The packager's module path '{packager}' is already registered in the project."
            )
            return
        self.custom_packagers.append((packager, is_mandatory))

    def remove_custom_packager(self, packager: str):
        """
        Remove a custom packager from the custom packagers list.

        :param packager: The packager module path to remove.

        :raise MLRunInvalidArgumentError: In case the packager was not in the list.
        """
        # Look for the packager tuple in the list to remove it:
        packager_tuple: tuple[str, bool] = None
        for custom_packager in self.custom_packagers:
            if custom_packager[0] == packager:
                packager_tuple = custom_packager

        # If not found, raise an error, otherwise remove:
        if packager_tuple is None:
            raise mlrun.errors.MLRunInvalidArgumentError(
                f"The packager module path '{packager}' is not registered in the project, hence it cannot be removed."
            )
        self.custom_packagers.remove(packager_tuple)

    def _source_repo(self):
        src = self.source
        if src:
            return src.split("#")[0]
        return ""

    def _need_repo(self):
        for f in self._function_objects.values():
            if f.spec.build.source in [".", "./"]:
                return True
        return False

    def get_code_path(self):
        """Get the path to the code root/workdir"""
        return path.join(self.context, self.workdir or self.subpath or "")

    def _replace_default_image_in_enriched_functions(self, previous_image, new_image):
        """
        Set a new project-default-image in functions that were already enriched.
        """
        if previous_image == new_image:
            return
        for key in self._function_objects:
            function = self._function_objects[key]
            if function._enriched_image:
                function.spec.image = new_image


class ProjectStatus(ModelObj):
    def __init__(self, state=None):
        self.state = state


class MlrunProject(ModelObj):
    kind = "project"
    _dict_fields = ["kind", "metadata", "spec", "status"]

    def __init__(
        self,
        metadata: Optional[Union[ProjectMetadata, dict]] = None,
        spec: Optional[Union[ProjectSpec, dict]] = None,
    ):
        self.metadata: ProjectMetadata = metadata
        self.spec: ProjectSpec = spec
        self.status = None

        self._initialized = False
        self._secrets = SecretsStore()
        self._artifact_manager = None
        self._notifiers = CustomNotificationPusher(
            [
                NotificationTypes.slack,
                NotificationTypes.console,
                NotificationTypes.ipython,
            ]
        )

    @property
    def metadata(self) -> ProjectMetadata:
        return self._metadata

    @metadata.setter
    def metadata(self, metadata):
        self._metadata = self._verify_dict(metadata, "metadata", ProjectMetadata)

    @property
    def spec(self) -> ProjectSpec:
        return self._spec

    @spec.setter
    def spec(self, spec):
        self._spec = self._verify_dict(spec, "spec", ProjectSpec)

    @property
    def status(self) -> ProjectStatus:
        return self._status

    @status.setter
    def status(self, status):
        self._status = self._verify_dict(status, "status", ProjectStatus)

    @property
    def notifiers(self):
        return self._notifiers

    @property
    def name(self) -> str:
        """Project name, this is a property of the project metadata"""
        return self.metadata.name

    @name.setter
    def name(self, name):
        self.metadata.name = name

    @property
    def artifact_path(self) -> str:
        return self.spec.artifact_path

    @artifact_path.setter
    def artifact_path(self, artifact_path):
        self.spec.artifact_path = artifact_path

    @property
    def source(self) -> str:
        return self.spec.source

    @source.setter
    def source(self, source):
        self.spec.source = source

    def set_source(
        self,
        source: str = "",
        pull_at_runtime: bool = False,
        workdir: Optional[str] = None,
    ):
        """set the project source code path(can be git/tar/zip archive)

        :param source:          valid absolute path or URL to git, zip, or tar file, (or None for current) e.g.
                                git://github.com/mlrun/something.git
                                http://some/url/file.zip
                                note path source must exist on the image or exist locally when run is local
                                (it is recommended to use 'workdir' when source is a filepath instead)
        :param pull_at_runtime: load the archive into the container at job runtime vs on build/deploy
        :param workdir:         workdir path relative to the context dir or absolute
        """
        mlrun.utils.helpers.validate_builder_source(source, pull_at_runtime, workdir)

        self.spec.load_source_on_run = pull_at_runtime
        self.spec.source = source or self.spec.source

        if self.spec.source.startswith("git://"):
            source, reference, branch = resolve_git_reference_from_source(source)
            if not branch and not reference:
                logger.warn(
                    "Please add git branch or refs to the source e.g.: "
                    "'git://<url>/org/repo.git#<branch-name or refs/heads/..>'"
                )

        self.spec.workdir = workdir or self.spec.workdir
        try:
            # reset function objects (to recalculate build attributes)
            self.sync_functions()
        except mlrun.errors.MLRunMissingDependencyError as exc:
            logger.error(
                "Failed to resolve all function related dependencies "
                "while working with the new project source. Aborting"
            )
            raise exc

    def get_artifact_uri(
        self, key: str, category: str = "artifact", tag: str = None, iter: int = None
    ) -> str:
        """return the project artifact uri (store://..) from the artifact key

        example::

            uri = project.get_artifact_uri("my_model", category="model", tag="prod", iter=0)

        :param key:  artifact key/name
        :param category:  artifact category (artifact, model, feature-vector, ..)
        :param tag:  artifact version tag, default to latest version
        :param iter:  iteration number, default to no iteration
        """
        uri = f"store://{category}s/{self.metadata.name}/{key}"
        if iter is not None:
            uri = f"{uri}#{iter}"
        if tag is not None:
            uri = f"{uri}:{tag}"
        return uri

    def get_store_resource(self, uri):
        """get store resource object by uri"""
        return mlrun.datastore.get_store_resource(
            uri, secrets=self._secrets, project=self.metadata.name
        )

    @property
    def context(self) -> str:
        return self.spec.context

    @context.setter
    def context(self, context):
        self.spec.context = context

    @property
    def mountdir(self) -> str:
        return self.spec.mountdir

    @mountdir.setter
    def mountdir(self, mountdir):
        self.spec.mountdir = mountdir

    @property
    def params(self) -> dict:
        return self.spec.params

    @params.setter
    def params(self, params):
        self.spec.params = params

    @property
    def description(self) -> str:
        return self.spec.description

    @description.setter
    def description(self, description):
        self.spec.description = description

    @property
    def default_function_node_selector(self) -> dict:
        return self.spec.default_function_node_selector

    @default_function_node_selector.setter
    def default_function_node_selector(self, default_function_node_selector):
        self.spec.default_function_node_selector = default_function_node_selector

    @property
    def default_image(self) -> str:
        return self.spec.default_image

    def set_default_image(self, default_image: str):
        """
        Set the default image to be used for running runtimes (functions) in this project. This image will be used
        if an image was not provided for a runtime. In case the default image is replaced, functions already
        registered with the project that used the previous default image will have their image replaced on
        next execution.

        :param default_image: Default image to use
        """
        current_default_image = self.spec.default_image
        if current_default_image:
            self.spec._replace_default_image_in_enriched_functions(
                current_default_image, default_image
            )
        self.spec.default_image = default_image

    @property
    def workflows(self) -> list:
        return self.spec.workflows

    @workflows.setter
    def workflows(self, workflows):
        self.spec.workflows = workflows

    def set_workflow(
        self,
        name,
        workflow_path: str,
        embed: bool = False,
        engine: Optional[str] = None,
        args_schema: list[EntrypointParam] = None,
        handler: Optional[str] = None,
        schedule: typing.Union[str, mlrun.common.schemas.ScheduleCronTrigger] = None,
        ttl: Optional[int] = None,
        image: Optional[str] = None,
        **args,
    ):
        """Add or update a workflow, specify a name and the code path

        :param name:          Name of the workflow
        :param workflow_path: URL (remote) / Path (absolute or relative to the project code path i.e.
            <project.spec.get_code_path()>/<workflow_path>) for the workflow file.
        :param embed:         Add the workflow code into the project.yaml
        :param engine:        Workflow processing engine ("kfp", "local", "remote" or "remote:local")
        :param args_schema:   List of arg schema definitions (:py:class`~mlrun.model.EntrypointParam`)
        :param handler:       Workflow function handler
        :param schedule:      ScheduleCronTrigger class instance or a standard crontab expression string
                              (which will be converted to the class using its `from_crontab` constructor),
                              see this link for help:
                              https://apscheduler.readthedocs.io/en/3.x/modules/triggers/cron.html#module-apscheduler.triggers.cron
                              Note that "local" engine does not support this argument
        :param ttl:           Pipeline ttl in secs (after that the pods will be removed)
        :param image:         Image for workflow runner job, only for scheduled and remote workflows
        :param args:          Argument values (key=value, ..)
        """

        # validate the provided workflow_path
        self._validate_file_path(workflow_path, param_name="workflow_path")

        if engine and "local" in engine and schedule:
            raise ValueError("'schedule' argument is not supported for 'local' engine.")

        # engine could be "remote" or "remote:local"
        if image and ((engine and "remote" not in engine) and not schedule):
            logger.warning("Image is only relevant for 'remote' engine, ignoring it")

        if embed:
            if (
                self.context
                and not workflow_path.startswith("/")
                # since the user may provide a path the includes the context,
                # we need to make sure we don't add it twice
                and not workflow_path.startswith(self.context)
            ):
                workflow_path = path.join(self.context, workflow_path)
            with open(workflow_path) as fp:
                txt = fp.read()
            workflow = {"name": name, "code": txt}
        else:
            workflow = {"name": name, "path": workflow_path}
        if args:
            workflow["args"] = args
        if handler:
            workflow["handler"] = handler
        if args_schema:
            args_schema = [
                schema.to_dict() if hasattr(schema, "to_dict") else schema
                for schema in args_schema
            ]
            workflow["args_schema"] = args_schema
        workflow["engine"] = engine
        workflow["schedule"] = schedule
        if ttl:
            workflow["ttl"] = ttl
        if image:
            workflow["image"] = image
        self.spec.set_workflow(name, workflow)

    def set_artifact(
        self,
        key,
        artifact: typing.Union[str, dict, Artifact] = None,
        target_path: str = None,
        tag: str = None,
    ):
        """add/set an artifact in the project spec (will be registered on load)

        example::

            # register a simple file artifact
            project.set_artifact("data", target_path=data_url)
            # register a model artifact
            project.set_artifact(
                "model", ModelArtifact(model_file="model.pkl"), target_path=model_dir_url
            )

            # register a path to artifact package (will be imported on project load)
            # to generate such package use `artifact.export(target_path)`
            project.set_artifact("model", "https://mystuff.com/models/mymodel.zip")

        :param key:  artifact key/name
        :param artifact:  mlrun Artifact object/dict (or its subclasses) or path to artifact
                          file to import (yaml/json/zip), relative paths are relative to the context path
        :param target_path: absolute target path url (point to the artifact content location)
        :param tag:    artifact tag
        """
        if artifact and isinstance(artifact, str):
            artifact_path, _ = self.get_item_absolute_path(
                artifact, check_path_in_context=True
            )
            artifact = {
                "import_from": artifact_path,
                "key": key,
            }
            if tag:
                artifact["tag"] = tag
        else:
            if not artifact:
                artifact = Artifact()
            artifact.spec.target_path = target_path or artifact.spec.target_path
            if artifact.spec.target_path and "://" not in artifact.spec.target_path:
                raise mlrun.errors.MLRunInvalidArgumentError(
                    "target_path url must point to a shared/object storage path"
                )
            artifact.metadata.tag = tag or artifact.metadata.tag
        self.spec.set_artifact(key, artifact)

    def register_artifacts(self):
        """register the artifacts in the MLRun DB (under this project)"""
        artifact_manager = self._get_artifact_manager()
        artifact_path = mlrun.utils.helpers.template_artifact_path(
            self.spec.artifact_path or mlrun.mlconf.artifact_path, self.metadata.name
        )
        project_tag = self._get_project_tag()
        for artifact_dict in self.spec.artifacts:
            if _is_imported_artifact(artifact_dict):
                import_from = artifact_dict["import_from"]
                if is_relative_path(import_from):
                    # source path should be relative to the project context
                    import_from = path.join(self.spec.get_code_path(), import_from)

                self.import_artifact(
                    import_from,
                    artifact_dict["key"],
                    tag=artifact_dict.get("tag"),
                )
            else:
                artifact = dict_to_artifact(artifact_dict)
                if is_relative_path(artifact.src_path):
                    # source path should be relative to the project context
                    artifact.src_path = path.join(
                        self.spec.get_code_path(), artifact.src_path
                    )
                producer, is_retained_producer = self._resolve_artifact_producer(
                    artifact, project_tag
                )
                # log the artifact only if it doesn't already exist
                if (
                    producer.name != self.metadata.name
                    and self._resolve_existing_artifact(
                        artifact,
                    )
                ):
                    continue
                artifact_manager.log_artifact(
                    producer,
                    artifact,
                    artifact_path=artifact_path,
                    project=self.metadata.name,
                    is_retained_producer=is_retained_producer,
                )

    def _get_artifact_manager(self):
        if self._artifact_manager:
            return self._artifact_manager
        db = mlrun.db.get_run_db(secrets=self._secrets)
        store_manager.set(self._secrets, db)
        self._artifact_manager = ArtifactManager(db)
        return self._artifact_manager

    def _get_hexsha(self):
        try:
            if self.spec.repo:
                return self.spec.repo.head.commit.hexsha
        except Exception:
            pass
        return None

    def get_item_absolute_path(
        self,
        url: str,
        check_path_in_context: bool = False,
    ) -> tuple[str, bool]:
        """
        Get the absolute path of the artifact or function file
        :param url:                   remote url, absolute path or relative path
        :param check_path_in_context: if True, will check if the path exists when in the context
        (temporary parameter to allow for backwards compatibility)

        :returns:   absolute path / url, whether the path is in the project context
        """
        # If the URL is for a remote location, we do not want to change it
        if not url or "://" in url:
            return url, False

        # We don't want to change the url if the project has no context or if it is already absolute
        in_context = self.spec.context and not url.startswith("/")
        if in_context:
            url = path.normpath(path.join(self.spec.get_code_path(), url))

        if (not in_context or check_path_in_context) and not path.isfile(url):
            raise mlrun.errors.MLRunNotFoundError(f"{url} not found")

        return url, in_context

    def log_artifact(
        self,
        item,
        body=None,
        tag="",
        local_path="",
        artifact_path=None,
        format=None,
        upload=None,
        labels=None,
        target_path=None,
        **kwargs,
    ):
        """Log an output artifact and optionally upload it to datastore

        If the artifact already exists with the same key and tag, it will be overwritten.

        example::

            project.log_artifact(
                "some-data",
                body=b"abc is 123",
                local_path="model.txt",
                labels={"framework": "xgboost"},
            )


        :param item:          artifact key or artifact object (can be any type, such as dataset, model, feature store)
        :param body:          will use the body as the artifact content
        :param local_path:    path to the local file we upload, will also be use
                              as the destination subpath (under "artifact_path")
        :param artifact_path: target artifact path (when not using the default)
                              to define a subpath under the default location use:
                              `artifact_path=context.artifact_subpath('data')`
        :param format:        artifact file format: csv, png, ..
        :param tag:           version tag
        :param target_path:   absolute target path (instead of using artifact_path + local_path)
        :param upload:        upload to datastore (default is True)
        :param labels:        a set of key/value labels to tag the artifact with

        :returns: artifact object
        """
        am = self._get_artifact_manager()
        artifact_path = extend_artifact_path(
            artifact_path, self.spec.artifact_path or mlrun.mlconf.artifact_path
        )
        artifact_path = mlrun.utils.helpers.template_artifact_path(
            artifact_path, self.metadata.name
        )
        producer, is_retained_producer = self._resolve_artifact_producer(item)
        if producer.name != self.metadata.name:
            # the artifact producer is retained, log it only if it doesn't already exist
            if existing_artifact := self._resolve_existing_artifact(
                item,
                tag,
            ):
                artifact_key = item if isinstance(item, str) else item.key
                logger.info(
                    "Artifact already exists, skipping logging",
                    key=artifact_key,
                    tag=tag,
                )
                return existing_artifact
        item = am.log_artifact(
            producer,
            item,
            body,
            tag=tag,
            local_path=local_path,
            artifact_path=artifact_path,
            format=format,
            upload=upload,
            labels=labels,
            target_path=target_path,
            project=self.metadata.name,
            is_retained_producer=is_retained_producer,
            **kwargs,
        )
        return item

    def delete_artifact(
        self,
        item: Artifact,
        deletion_strategy: mlrun.common.schemas.artifact.ArtifactsDeletionStrategies = (
            mlrun.common.schemas.artifact.ArtifactsDeletionStrategies.metadata_only
        ),
        secrets: dict = None,
    ):
        """Delete an artifact object in the DB and optionally delete the artifact data

        :param item: Artifact object (can be any type, such as dataset, model, feature store).
        :param deletion_strategy: The artifact deletion strategy types.
        :param secrets: Credentials needed to access the artifact data.
        """
        am = self._get_artifact_manager()
        am.delete_artifact(item, deletion_strategy, secrets)

    def log_dataset(
        self,
        key,
        df,
        tag="",
        local_path=None,
        artifact_path=None,
        upload=None,
        labels=None,
        format="",
        preview=None,
        stats=None,
        target_path="",
        extra_data=None,
        label_column: str = None,
        **kwargs,
    ) -> DatasetArtifact:
        """
        Log a dataset artifact and optionally upload it to datastore.

        If the dataset already exists with the same key and tag, it will be overwritten.

        example::

            raw_data = {
                "first_name": ["Jason", "Molly", "Tina", "Jake", "Amy"],
                "last_name": ["Miller", "Jacobson", "Ali", "Milner", "Cooze"],
                "age": [42, 52, 36, 24, 73],
                "testScore": [25, 94, 57, 62, 70],
            }
            df = pd.DataFrame(
                raw_data, columns=["first_name", "last_name", "age", "testScore"]
            )
            project.log_dataset("mydf", df=df, stats=True)

        :param key:           artifact key
        :param df:            dataframe object
        :param label_column:  name of the label column (the one holding the target (y) values)
        :param local_path:    path to the local dataframe file that exists locally.
                              The given file extension will be used to save the dataframe to a file
                              If the file exists, it will be uploaded to the datastore instead of the given df.
        :param artifact_path: target artifact path (when not using the default).
                              to define a subpath under the default location use:
                              `artifact_path=context.artifact_subpath('data')`
        :param tag:           version tag
        :param format:        optional, format to use (`csv`, `parquet`, `pq`, `tsdb`, `kv`)
        :param target_path:   absolute target path (instead of using artifact_path + local_path)
        :param preview:       number of lines to store as preview in the artifact metadata
        :param stats:         calculate and store dataset stats in the artifact metadata
        :param extra_data:    key/value list of extra files/charts to link with this dataset
        :param upload:        upload to datastore (default is True)
        :param labels:        a set of key/value labels to tag the artifact with

        :returns: artifact object
        """
        ds = DatasetArtifact(
            key,
            df,
            preview=preview,
            extra_data=extra_data,
            format=format,
            stats=stats,
            label_column=label_column,
            **kwargs,
        )

        item = self.log_artifact(
            ds,
            local_path=local_path,
            artifact_path=artifact_path,
            target_path=target_path,
            tag=tag,
            upload=upload,
            labels=labels,
        )
        return item

    def log_model(
        self,
        key,
        body=None,
        framework="",
        tag="",
        model_dir=None,
        model_file=None,
        algorithm=None,
        metrics=None,
        parameters=None,
        artifact_path=None,
        upload=None,
        labels=None,
        inputs: list[Feature] = None,
        outputs: list[Feature] = None,
        feature_vector: str = None,
        feature_weights: list = None,
        training_set=None,
        label_column=None,
        extra_data=None,
        **kwargs,
    ):
        """Log a model artifact and optionally upload it to datastore

        If the model already exists with the same key and tag, it will be overwritten.

        example::

            project.log_model(
                "model",
                body=dumps(model),
                model_file="model.pkl",
                metrics=context.results,
                training_set=training_df,
                label_column="label",
                feature_vector=feature_vector_uri,
                labels={"app": "fraud"},
            )

        :param key:             artifact key or artifact class ()
        :param body:            will use the body as the artifact content
        :param model_file:      path to the local model file we upload (see also model_dir)
                                or to a model file data url (e.g. http://host/path/model.pkl)
        :param model_dir:       path to the local dir holding the model file and extra files
        :param artifact_path:   target artifact path (when not using the default)
                                to define a subpath under the default location use:
                                `artifact_path=context.artifact_subpath('data')`
        :param framework:       name of the ML framework
        :param algorithm:       training algorithm name
        :param tag:             version tag
        :param metrics:         key/value dict of model metrics
        :param parameters:      key/value dict of model parameters
        :param inputs:          ordered list of model input features (name, type, ..)
        :param outputs:         ordered list of model output/result elements (name, type, ..)
        :param upload:          upload to datastore (if not specified, defaults to True (uploads artifact))
        :param labels:          a set of key/value labels to tag the artifact with
        :param feature_vector:  feature store feature vector uri (store://feature-vectors/<project>/<name>[:tag])
        :param feature_weights: list of feature weights, one per input column
        :param training_set:    training set dataframe, used to infer inputs & outputs
        :param label_column:    which columns in the training set are the label (target) columns
        :param extra_data:      key/value list of extra files/charts to link with this dataset
                                value can be absolute path | relative path (to model dir) | bytes | artifact object

        :returns: artifact object
        """

        if training_set is not None and inputs:
            raise mlrun.errors.MLRunInvalidArgumentError(
                "cannot specify inputs and training set together"
            )

        model = ModelArtifact(
            key,
            body,
            model_file=model_file,
            model_dir=model_dir,
            metrics=metrics,
            parameters=parameters,
            inputs=inputs,
            outputs=outputs,
            framework=framework,
            algorithm=algorithm,
            feature_vector=feature_vector,
            feature_weights=feature_weights,
            extra_data=extra_data,
            **kwargs,
        )
        if training_set is not None:
            model.infer_from_df(training_set, label_column)

        item = self.log_artifact(
            model,
            artifact_path=artifact_path,
            tag=tag,
            upload=upload,
            labels=labels,
        )
        return item

    def import_artifact(
        self, item_path: str, new_key=None, artifact_path=None, tag=None
    ):
        """Import an artifact object/package from .yaml, .json, or .zip file

        :param item_path:     dataitem url  or file path to the file/package
        :param new_key:       overwrite the artifact key/name
        :param artifact_path: target artifact path (when not using the default)
        :param tag:           artifact tag to set
        :return: artifact object
        """

        def get_artifact(spec):
            artifact = dict_to_artifact(spec)
            artifact.metadata.key = new_key or artifact.metadata.key
            artifact.metadata.project = self.metadata.name
            artifact.metadata.updated = None
            artifact.metadata.tag = tag or artifact.metadata.tag
            if new_key:
                if artifact.spec.db_key:
                    logger.warning(
                        f"Overwriting artifact old db_key '{artifact.spec.db_key}' with new key '{new_key}' - "
                        f"artifact can be fetched using the new key only"
                    )
                artifact.spec.db_key = new_key
            return artifact

        # Obtaining the item's absolute path from the project context, in case the user provided a relative path
        item_path, _ = self.get_item_absolute_path(item_path)
        dataitem = mlrun.get_dataitem(item_path)

        if is_yaml_path(item_path):
            artifact_dict = yaml.load(dataitem.get(), Loader=yaml.FullLoader)
            artifact = get_artifact(artifact_dict)
        elif item_path.endswith(".json"):
            artifact_dict = json.loads(dataitem.get())
            artifact = get_artifact(artifact_dict)
        elif item_path.endswith(".zip"):
            item_file = dataitem.local()
            with tempfile.TemporaryDirectory() as temp_dir:
                with zipfile.ZipFile(item_file, "r") as zf:
                    zf.extractall(temp_dir)
                with open(f"{temp_dir}/_spec.yaml") as fp:
                    data = fp.read()
                spec = yaml.load(data, Loader=yaml.FullLoader)
                artifact = get_artifact(spec)
                with open(f"{temp_dir}/_body", "rb") as fp:
                    artifact.spec._body = fp.read()

                # if the dataitem is not a file, it means we downloaded it from a remote source to a temp file,
                # so we need to remove it after we're done with it
                dataitem.remove_local()

                return self.log_artifact(
                    artifact,
                    local_path=temp_dir,
                    artifact_path=artifact_path,
                    upload=True,
                )

        else:
            raise ValueError("unsupported file suffix, use .yaml, .json, or .zip")

        return self.log_artifact(artifact, artifact_path=artifact_path, upload=False)

    def reload(self, sync=False, context=None) -> "MlrunProject":
        """reload the project and function objects from the project yaml/specs

        :param sync:    set to True to load functions objects
        :param context: context directory (where the yaml and code exist)

        :returns: project object
        """
        context = context or self.spec.context
        if context:
            project = _load_project_dir(
                context,
                self.metadata.name,
                self.spec.subpath,
                allow_cross_project=False,
            )
        else:
            project = _load_project_file(
                self.spec.origin_url,
                self.metadata.name,
                self._secrets,
                allow_cross_project=None,
            )
        project.spec.source = self.spec.source
        project.spec.repo = self.spec.repo
        project.spec.branch = self.spec.branch
        project.spec.origin_url = self.spec.origin_url
        if sync:
            project.sync_functions()
        self.__dict__.update(project.__dict__)
        return project

    def setup(self, save: bool = True) -> "MlrunProject":
        """Run the project setup file if found

        When loading a project MLRun will look for a project_setup.py file, if it is found
        it will execute the setup(project) handler, which can enrich the project with additional
        objects, functions, artifacts, etc.

        :param save: save the project after the setup
        """
        # Hook for initializing the project using a project_setup script
        setup_file_path = path.join(
            self.context, self.spec.subpath or "", "project_setup.py"
        )
        return _run_project_setup(self, setup_file_path, save)

    def set_model_monitoring_function(
        self,
        func: typing.Union[str, mlrun.runtimes.BaseRuntime, None] = None,
        application_class: typing.Union[
            str,
            mm_app.ModelMonitoringApplicationBase,
            mm_app.ModelMonitoringApplicationBaseV2,
        ] = None,
        name: str = None,
        image: str = None,
        handler=None,
        with_repo: bool = None,
        tag: str = None,
        requirements: typing.Union[str, list[str]] = None,
        requirements_file: str = "",
        **application_kwargs,
    ) -> mlrun.runtimes.BaseRuntime:
        """
        Update or add a monitoring function to the project.
        Note: to deploy the function after linking it to the project,
        call `fn.deploy()` where `fn` is the object returned by this method.

        examples::

            project.set_model_monitoring_function(
                name="myApp", application_class="MyApp", image="mlrun/mlrun"
            )

        :param func:                    Function object or spec/code url, None refers to current Notebook
        :param name:                    Name of the function (under the project), can be specified with a tag to support
                                        versions (e.g. myfunc:v1)
                                        Default: job
        :param image:                   Docker image to be used, can also be specified in
                                        the function object/yaml
        :param handler:                 Default function handler to invoke (can only be set with .py/.ipynb files)
        :param with_repo:               Add (clone) the current repo to the build source
        :param tag:                     Function version tag (none for 'latest', can only be set with .py/.ipynb files)
                                        if tag is specified and name is empty, the function key (under the project)
                                        will be enriched with the tag value. (i.e. 'function-name:tag')
        :param requirements:            A list of python packages
        :param requirements_file:       Path to a python requirements file
        :param application_class:       Name or an Instance of a class that implements the monitoring application.
        :param application_kwargs:      Additional keyword arguments to be passed to the
                                        monitoring application's constructor.
        """

        function_object: RemoteRuntime = None
        (
            resolved_function_name,
            function_object,
            func,
        ) = self._instantiate_model_monitoring_function(
            func,
            application_class,
            name,
            image,
            handler,
            with_repo,
            tag,
            requirements,
            requirements_file,
            **application_kwargs,
        )
        # save to project spec
        self.spec.set_function(resolved_function_name, function_object, func)

        return function_object

    def create_model_monitoring_function(
        self,
        func: str = None,
        application_class: typing.Union[
            str,
            mm_app.ModelMonitoringApplicationBase,
            mm_app.ModelMonitoringApplicationBaseV2,
        ] = None,
        name: str = None,
        image: str = None,
        handler: str = None,
        with_repo: bool = None,
        tag: str = None,
        requirements: typing.Union[str, list[str]] = None,
        requirements_file: str = "",
        **application_kwargs,
    ) -> mlrun.runtimes.BaseRuntime:
        """
        Create a monitoring function object without setting it to the project

        examples::

            project.create_model_monitoring_function(
                application_class_name="MyApp", image="mlrun/mlrun", name="myApp"
            )

        :param func:                    Code url, None refers to current Notebook
        :param name:                    Name of the function, can be specified with a tag to support
                                        versions (e.g. myfunc:v1)
                                        Default: job
        :param image:                   Docker image to be used, can also be specified in
                                        the function object/yaml
        :param handler:                 Default function handler to invoke (can only be set with .py/.ipynb files)
        :param with_repo:               Add (clone) the current repo to the build source
        :param tag:                     Function version tag (none for 'latest', can only be set with .py/.ipynb files)
                                        if tag is specified and name is empty, the function key (under the project)
                                        will be enriched with the tag value. (i.e. 'function-name:tag')
        :param requirements:            A list of python packages
        :param requirements_file:       Path to a python requirements file
        :param application_class:       Name or an Instance of a class that implementing the monitoring application.
        :param application_kwargs:      Additional keyword arguments to be passed to the
                                        monitoring application's constructor.
        """

        _, function_object, _ = self._instantiate_model_monitoring_function(
            func,
            application_class,
            name,
            image,
            handler,
            with_repo,
            tag,
            requirements,
            requirements_file,
            **application_kwargs,
        )
        return function_object

    def _instantiate_model_monitoring_function(
        self,
        func: typing.Union[str, mlrun.runtimes.BaseRuntime, None] = None,
        application_class: typing.Union[
            str,
            mm_app.ModelMonitoringApplicationBase,
            mm_app.ModelMonitoringApplicationBaseV2,
            None,
        ] = None,
        name: typing.Optional[str] = None,
        image: typing.Optional[str] = None,
        handler: typing.Optional[str] = None,
        with_repo: typing.Optional[bool] = None,
        tag: typing.Optional[str] = None,
        requirements: typing.Union[str, list[str], None] = None,
        requirements_file: str = "",
        **application_kwargs,
    ) -> tuple[str, mlrun.runtimes.BaseRuntime, dict]:
        import mlrun.model_monitoring.api

        function_object: RemoteRuntime = None
        kind = None
        if (isinstance(func, str) or func is None) and application_class is not None:
            kind = mlrun.run.RuntimeKinds.serving
            func = mlrun.model_monitoring.api._create_model_monitoring_function_base(
                project=self.name,
                func=func,
                application_class=application_class,
                name=name,
                image=image,
                tag=tag,
                requirements=requirements,
                requirements_file=requirements_file,
                **application_kwargs,
            )
        elif isinstance(func, str) and isinstance(handler, str):
            kind = mlrun.run.RuntimeKinds.nuclio

        (
            resolved_function_name,
            tag,
            function_object,
            func,
        ) = self._instantiate_function(
            func,
            name,
            kind,
            image,
            handler,
            with_repo,
            tag,
            requirements,
            requirements_file,
        )
        function_object.set_label(
            mm_constants.ModelMonitoringAppLabel.KEY,
            mm_constants.ModelMonitoringAppLabel.VAL,
        )

        if not mlrun.mlconf.is_ce_mode():
            function_object.apply(mlrun.mount_v3io())

        return resolved_function_name, function_object, func

    def _wait_for_functions_deployment(self, function_names: list[str]) -> None:
        """
        Wait for the deployment of functions on the backend.

        :param function_names: A list of function names.
        """
        for fn_name in function_names:
            fn = typing.cast(RemoteRuntime, self.get_function(key=fn_name))
            fn._wait_for_function_deployment(db=fn._get_db())

    def enable_model_monitoring(
        self,
        default_controller_image: str = "mlrun/mlrun",
        base_period: int = 10,
        image: str = "mlrun/mlrun",
        *,
        deploy_histogram_data_drift_app: bool = True,
        wait_for_deployment: bool = False,
        rebuild_images: bool = False,
        fetch_credentials_from_sys_config: bool = False,
    ) -> None:
        """
        Deploy model monitoring application controller, writer and stream functions.
        While the main goal of the controller function is to handle the monitoring processing and triggering
        applications, the goal of the model monitoring writer function is to write all the monitoring
        application results to the databases.
        The stream function goal is to monitor the log of the data stream. It is triggered when a new log entry
        is detected. It processes the new events into statistics that are then written to statistics databases.

        :param default_controller_image:          Deprecated.
        :param base_period:                       The time period in minutes in which the model monitoring controller
                                                  function is triggered. By default, the base period is 10 minutes.
        :param image:                             The image of the model monitoring controller, writer, monitoring
                                                  stream & histogram data drift functions, which are real time nuclio
                                                  functions. By default, the image is mlrun/mlrun.
        :param deploy_histogram_data_drift_app:   If true, deploy the default histogram-based data drift application.
        :param wait_for_deployment:               If true, return only after the deployment is done on the backend.
                                                  Otherwise, deploy the model monitoring infrastructure on the
                                                  background, including the histogram data drift app if selected.
        :param rebuild_images:                    If true, force rebuild of model monitoring infrastructure images.
        :param fetch_credentials_from_sys_config: If true, fetch the credentials from the system configuration.
        """
        if default_controller_image != "mlrun/mlrun":
            # TODO: Remove this in 1.9.0
            warnings.warn(
                "'default_controller_image' is deprecated and will be removed in 1.9.0, "
                "use 'image' instead",
                FutureWarning,
            )
            image = default_controller_image
        db = mlrun.db.get_run_db(secrets=self._secrets)
        db.enable_model_monitoring(
            project=self.name,
            image=image,
            base_period=base_period,
            deploy_histogram_data_drift_app=deploy_histogram_data_drift_app,
            rebuild_images=rebuild_images,
            fetch_credentials_from_sys_config=fetch_credentials_from_sys_config,
        )

        if wait_for_deployment:
            deployment_functions = mm_constants.MonitoringFunctionNames.list()
            if deploy_histogram_data_drift_app:
                deployment_functions.append(
                    mm_constants.HistogramDataDriftApplicationConstants.NAME
                )
            self._wait_for_functions_deployment(deployment_functions)

    def deploy_histogram_data_drift_app(
        self,
        *,
        image: str = "mlrun/mlrun",
        db: Optional[mlrun.db.RunDBInterface] = None,
        wait_for_deployment: bool = False,
    ) -> None:
        """
        Deploy the histogram data drift application.

        :param image:               The image on which the application will run.
        :param db:                  An optional DB object.
        :param wait_for_deployment: If true, return only after the deployment is done on the backend.
                                    Otherwise, deploy the application on the background.
        """
        if db is None:
            db = mlrun.db.get_run_db(secrets=self._secrets)
        db.deploy_histogram_data_drift_app(project=self.name, image=image)

        if wait_for_deployment:
            self._wait_for_functions_deployment(
                [mm_constants.HistogramDataDriftApplicationConstants.NAME]
            )

    def update_model_monitoring_controller(
        self,
        base_period: int = 10,
        image: str = "mlrun/mlrun",
        *,
        wait_for_deployment: bool = False,
    ) -> None:
        """
        Redeploy model monitoring application controller functions.

        :param base_period:         The time period in minutes in which the model monitoring controller function
                                    is triggered. By default, the base period is 10 minutes.
        :param image:               The image of the model monitoring controller, writer & monitoring
                                    stream functions, which are real time nuclio functions.
                                    By default, the image is mlrun/mlrun.
        :param wait_for_deployment: If true, return only after the deployment is done on the backend.
                                    Otherwise, deploy the controller on the background.
        """
        db = mlrun.db.get_run_db(secrets=self._secrets)
        db.update_model_monitoring_controller(
            project=self.name,
            base_period=base_period,
            image=image,
        )

        if wait_for_deployment:
            self._wait_for_functions_deployment(
                [mm_constants.MonitoringFunctionNames.APPLICATION_CONTROLLER]
            )

    def disable_model_monitoring(
        self,
        *,
        delete_resources: bool = True,
        delete_stream_function: bool = False,
        delete_histogram_data_drift_app: bool = True,
        delete_user_applications: bool = False,
        user_application_list: list[str] = None,
    ) -> None:
        """
        Disable model monitoring application controller, writer, stream, histogram data drift application
        and the user's applications functions, according to the given params.

        :param delete_resources:                    If True, it would delete the model monitoring controller & writer
                                                    functions. Default True
        :param delete_stream_function:              If True, it would delete model monitoring stream function,
                                                    need to use wisely because if you're deleting this function
                                                    this can cause data loss in case you will want to
                                                    enable the model monitoring capability to the project.
                                                    Default False.
        :param delete_histogram_data_drift_app:     If True, it would delete the default histogram-based data drift
                                                    application. Default False.
        :param delete_user_applications:            If True, it would delete the user's model monitoring
                                                    application according to user_application_list, Default False.
        :param user_application_list:               List of the user's model monitoring application to disable.
                                                    Default all the applications.
                                                    Note: you have to set delete_user_applications to True
                                                    in order to delete the desired application.
        """
        if not delete_user_applications and user_application_list:
            raise mlrun.errors.MLRunInvalidArgumentError(
                "user_application_list can be specified only if delete_user_applications is set to True"
            )

        db = mlrun.db.get_run_db(secrets=self._secrets)
        succeed = db.disable_model_monitoring(
            project=self.name,
            delete_resources=delete_resources,
            delete_stream_function=delete_stream_function,
            delete_histogram_data_drift_app=delete_histogram_data_drift_app,
            delete_user_applications=delete_user_applications,
            user_application_list=user_application_list,
        )
        if succeed and delete_resources:
            if delete_resources:
                logger.info("Model Monitoring disabled", project=self.name)
            if delete_user_applications:
                logger.info(
                    "All the desired monitoring application were deleted",
                    project=self.name,
                )
        else:
            if delete_resources:
                logger.info(
                    "Model Monitoring was not disabled properly", project=self.name
                )
            if delete_user_applications:
                logger.info(
                    "Some of the desired monitoring application were not deleted",
                    project=self.name,
                )

    def set_function(
        self,
        func: typing.Union[str, mlrun.runtimes.BaseRuntime] = None,
        name: str = "",
        kind: str = "job",
        image: str = None,
        handler: str = None,
        with_repo: bool = None,
        tag: str = None,
        requirements: typing.Union[str, list[str]] = None,
        requirements_file: str = "",
    ) -> mlrun.runtimes.BaseRuntime:
        """update or add a function object to the project

        function can be provided as an object (func) or a .py/.ipynb/.yaml url
        support url prefixes::

            object (s3://, v3io://, ..)
            MLRun DB e.g. db://project/func:ver
            functions hub/market: e.g. hub://auto-trainer:master

        examples::

            proj.set_function(func_object)
            proj.set_function(
                "./src/mycode.py", "ingest", image="myrepo/ing:latest", with_repo=True
            )
            proj.set_function("http://.../mynb.ipynb", "train")
            proj.set_function("./func.yaml")
            proj.set_function("hub://get_toy_data", "getdata")

            # set function requirements

            # by providing a list of packages
            proj.set_function("my.py", requirements=["requests", "pandas"])

            # by providing a path to a pip requirements file
            proj.set_function("my.py", requirements="requirements.txt")

        :param func:                Function object or spec/code url, None refers to current Notebook
        :param name:                Name of the function (under the project), can be specified with a tag to support
                                    Versions (e.g. myfunc:v1). If the `tag` parameter is provided, the tag in the name
                                    must match the tag parameter.
                                    Specifying a tag in the name will update the project's tagged function (myfunc:v1)
        :param kind:                Runtime kind e.g. job, nuclio, spark, dask, mpijob
                                    Default: job
        :param image:               Docker image to be used, can also be specified in the function object/yaml
        :param handler:             Default function handler to invoke (can only be set with .py/.ipynb files)
        :param with_repo:           Add (clone) the current repo to the build source - use when the function code is in
                                    the project repo (project.spec.source).
        :param tag:                 Function version tag to set (none for current or 'latest')
                                    Specifying a tag as a parameter will update the project's tagged function
                                    (myfunc:v1) and the untagged function (myfunc)
        :param requirements:        A list of python packages
        :param requirements_file:   Path to a python requirements file

        :returns: function object
        """
        (
            resolved_function_name,
            tag,
            function_object,
            func,
        ) = self._instantiate_function(
            func,
            name,
            kind,
            image,
            handler,
            with_repo,
            tag,
            requirements,
            requirements_file,
        )

        self._set_function(resolved_function_name, tag, function_object, func)
        return function_object

    def _instantiate_function(
        self,
        func: typing.Union[str, mlrun.runtimes.BaseRuntime] = None,
        name: str = "",
        kind: str = "",
        image: str = None,
        handler: str = None,
        with_repo: bool = None,
        tag: str = None,
        requirements: typing.Union[str, list[str]] = None,
        requirements_file: str = "",
    ) -> tuple[str, str, mlrun.runtimes.BaseRuntime, dict]:
        if func is None and not _has_module(handler, kind):
            # if function path is not provided and it is not a module (no ".")
            # use the current notebook as default
            if is_ipython:
                from IPython import get_ipython

                kernel = get_ipython()
                func = nuclio.utils.notebook_file_name(kernel)
                if func.startswith(path.abspath(self.spec.context)):
                    func = path.relpath(func, self.spec.context)

        func = func or ""

        name = mlrun.utils.normalize_name(name) if name else name
        untagged_name = name
        # validate tag in name if specified
        if len(split_name := name.split(":")) == 2:
            untagged_name, name_tag = split_name
            if tag and name_tag and tag != name_tag:
                raise ValueError(
                    f"Tag parameter ({tag}) and tag in function name ({name}) must match"
                )

            tag = tag or name_tag
        elif len(split_name) > 2:
            raise ValueError(
                f"Function name ({name}) must be in the format <name>:<tag> or <name>"
            )

        if isinstance(func, str):
            # in hub or db functions name defaults to the function name
            if not name and not (func.startswith("db://") or func.startswith("hub://")):
                raise ValueError("Function name must be specified")
            function_dict = {
                "url": func,
                "name": untagged_name,
                "kind": kind,
                "image": image,
                "handler": handler,
                "with_repo": with_repo,
                "tag": tag,
                "requirements": requirements,
                "requirements_file": requirements_file,
            }
            func = {k: v for k, v in function_dict.items() if v}
            resolved_function_name, function_object = _init_function_from_dict(
                func, self
            )
            func["name"] = resolved_function_name

        elif hasattr(func, "to_dict"):
            resolved_function_name, function_object = _init_function_from_obj(
                func, self, name=untagged_name
            )
            if handler:
                raise ValueError(
                    "Default handler cannot be set for existing function object"
                )
            if image:
                function_object.spec.image = image
            if with_repo:
                # mark source to be enriched before run with project source (enrich_function_object)
                function_object.spec.build.source = "./"
            if requirements or requirements_file:
                function_object.with_requirements(
                    requirements, requirements_file=requirements_file, overwrite=True
                )
            if not resolved_function_name:
                raise ValueError("Function name must be specified")
        else:
            raise ValueError("'func' parameter must be a function url or object")

        function_object.metadata.tag = tag or function_object.metadata.tag or "latest"
        # resolved_function_name is the name without the tag or the actual function name if it was not specified
        name = name or resolved_function_name

        return (
            name,
            tag,
            function_object,
            func,
        )

    def _set_function(
        self,
        name: str,
        tag: str,
        function_object: mlrun.runtimes.BaseRuntime,
        func: dict,
    ):
        # if the name contains the tag we only update the tagged entry
        # if the name doesn't contain the tag (or was not specified) we update both the tagged and untagged entries
        # for consistency
        if tag and not name.endswith(f":{tag}"):
            self.spec.set_function(f"{name}:{tag}", function_object, func)

        self.spec.set_function(name, function_object, func)

    def remove_function(self, name):
        """remove the specified function from the project

        :param name:    name of the function (under the project)
        """
        self.spec.remove_function(name)

    def remove_model_monitoring_function(self, name: Union[str, list[str]]):
        """delete the specified model-monitoring-app function/s

        :param name: name of the model-monitoring-function/s (under the project)
        """
        # TODO: Remove this in 1.9.0
        warnings.warn(
            "'remove_model_monitoring_function' is deprecated and will be removed in 1.9.0. "
            "Please use `delete_model_monitoring_function` instead.",
            FutureWarning,
        )
        self.delete_model_monitoring_function(name)

    def delete_model_monitoring_function(self, name: Union[str, list[str]]):
        """delete the specified model-monitoring-app function/s

        :param name: name of the model-monitoring-function/s (under the project)
        """
        db = mlrun.db.get_run_db(secrets=self._secrets)
        succeed = db.delete_model_monitoring_function(
            project=self.name,
            functions=name if isinstance(name, list) else [name],
        )
        if succeed:
            logger.info(
                "All the desired monitoring functions were deleted",
                project=self.name,
                functions=name,
            )
        else:
            logger.info(
                "Some of the desired monitoring functions were not deleted",
                project=self.name,
            )

    def get_function(
        self,
        key,
        sync=False,
        enrich=False,
        ignore_cache=False,
        copy_function=True,
        tag: str = "",
    ) -> mlrun.runtimes.BaseRuntime:
        """get function object by name

        :param key:             name of key for search
        :param sync:            will reload/reinit the function from the project spec
        :param enrich:          add project info/config/source info to the function object
        :param ignore_cache:    read the function object from the DB (ignore the local cache)
        :param copy_function:   return a copy of the function object
        :param tag:             provide if the function key is tagged under the project (function was set with a tag)

        :returns: function object
        """
        if tag and ":" not in key:
            key = f"{key}:{tag}"

        function, err = self._get_function(
            mlrun.utils.normalize_name(key), sync, ignore_cache
        )
        if not function and "_" in key:
            function, err = self._get_function(key, sync, ignore_cache)

        if not function:
            raise err

        if enrich:
            function = enrich_function_object(
                self, function, copy_function=copy_function
            )
            self.spec._function_objects[key] = function

        return function

    def _get_function(self, key, sync, ignore_cache):
        """
        Function can be retrieved from the project spec (cache) or from the database.
        In sync mode, we first perform a sync of the function_objects from the function_definitions,
        and then returning it from the function_objects (if exists).
        When not in sync mode, we verify and return from the function objects directly.
        In ignore_cache mode, we query the function from the database rather than from the project spec.
        """
        if key in self.spec._function_objects and not sync and not ignore_cache:
            function = self.spec._function_objects[key]

        elif key in self.spec._function_definitions and not ignore_cache:
            self.sync_functions([key])
            function = self.spec._function_objects[key]
        else:
            try:
                function = get_db_function(self, key)
                self.spec._function_objects[key] = function
            except requests.HTTPError as exc:
                if exc.response.status_code != http.HTTPStatus.NOT_FOUND.value:
                    raise exc
                return None, exc

        return function, None

    def get_function_objects(self) -> FunctionsDict:
        """ "get a virtual dict with all the project functions ready for use in a pipeline"""
        self.sync_functions()
        return FunctionsDict(self)

    def get_function_names(self) -> list[str]:
        """get a list of all the project function names"""
        return [func["name"] for func in self.spec.functions]

    def pull(
        self,
        branch: str = None,
        remote: str = None,
        secrets: Union[SecretsStore, dict] = None,
    ):
        """pull/update sources from git or tar into the context dir

        :param branch:  git branch, if not the current one
        :param remote:  git remote, if other than origin
        :param secrets: dict or SecretsStore with Git credentials e.g. secrets={"GIT_TOKEN": token}
        """
        url = self.spec.origin_url
        if url and url.startswith("git://"):
            if not self.spec.repo:
                raise ValueError("repo was not initialized, use load_project()")
            remote = remote or "origin"
            self._run_authenticated_git_action(
                action=self.spec.repo.git.pull,
                remote=remote,
                args=[remote, branch or self.spec.repo.active_branch.name],
                secrets=secrets or {},
            )
        elif url and url.endswith(".tar.gz"):
            clone_tgz(url, self.spec.context, self._secrets)
        elif url and url.endswith(".zip"):
            clone_zip(url, self.spec.context, self._secrets)

    def create_remote(self, url, name="origin", branch=None):
        """Create remote for the project git

        This method creates a new remote repository associated with the project's Git repository.
        If a remote with the specified name already exists, it will not be overwritten.

        If you wish to update the URL of an existing remote, use the `set_remote` method instead.

        :param url:    remote git url
        :param name:   name for the remote (default is 'origin')
        :param branch: Git branch to use as source
        """
        self.set_remote(url, name=name, branch=branch, overwrite=False)

    def set_remote(self, url, name="origin", branch=None, overwrite=True):
        """Create or update a remote for the project git repository.

        This method allows you to manage remote repositories associated with the project.
        It checks if a remote with the specified name already exists.

        If a remote with the same name does not exist, it will be created.
        If a remote with the same name already exists,
        the behavior depends on the value of the 'overwrite' flag.

        :param url: remote git url
        :param name: name for the remote (default is 'origin')
        :param branch: Git branch to use as source
        :param overwrite: if True (default), updates the existing remote with the given URL if it already exists.
                          if False, raises an error when attempting to create a remote with a name that already exists.
        :raises MLRunConflictError: If a remote with the same name already exists and overwrite
                                     is set to False.
        """
        self._ensure_git_repo()
        if self._remote_exists(name):
            if overwrite:
                self.spec.repo.delete_remote(name)
            else:
                raise mlrun.errors.MLRunConflictError(
                    f"Remote '{name}' already exists in the project, "
                    f"each remote in the project must have a unique name."
                    "Use 'set_remote' with 'override=True' inorder to update the remote, or choose a different name."
                )
        self.spec.repo.create_remote(name, url=url)
        url = url.replace("https://", "git://")
        if not branch:
            try:
                branch = self.spec.repo.active_branch.name
            except Exception:
                pass
        if branch:
            url = f"{url}#{branch}"
        self.spec._source = self.spec.source or url
        self.spec.origin_url = self.spec.origin_url or url

    def remove_remote(self, name):
        """Remove a remote from the project's Git repository.

        This method removes the remote repository associated with the specified name from the project's Git repository.

        :param name: Name of the remote to remove.
        """
        if self._remote_exists(name):
            self.spec.repo.delete_remote(name)
        else:
            logger.warning(f"The remote '{name}' does not exist. Nothing to remove.")

    def _remote_exists(self, name):
        """Check if a remote with the given name already exists"""
        return any(remote.name == name for remote in self.spec.repo.remotes)

    def _ensure_git_repo(self):
        if self.spec.repo:
            return
        context = self.context
        git_dir_path = path.join(context, ".git")

        if not path.exists(git_dir_path):
            logger.warning("Git repository not initialized. initializing now")
            self.spec.repo = git.Repo.init(context)
        else:
            # git already initialized
            self.spec.repo = git.Repo(context)

    def push(
        self,
        branch,
        message=None,
        update=True,
        remote: str = None,
        add: list = None,
        author_name: str = None,
        author_email: str = None,
        secrets: Union[SecretsStore, dict] = None,
    ):
        """update spec and push updates to remote git repo

        :param branch:       target git branch
        :param message:      git commit message
        :param update:       update files (git add update=True)
        :param remote:       git remote, default to origin
        :param add:          list of files to add
        :param author_name:  author's git user name to be used on this commit
        :param author_email: author's git user email to be used on this commit
        :param secrets:      dict or SecretsStore with Git credentials e.g. secrets={"GIT_TOKEN": token}
        """
        repo = self.spec.repo
        if not repo:
            raise ValueError("git repo is not set/defined")
        self.save()

        with repo.config_writer() as config:
            if author_name:
                config.set_value("user", "name", author_name)
            if author_email:
                config.set_value("user", "email", author_email)

        add = add or []
        add.append("project.yaml")
        repo.index.add(add)
        if update:
            repo.git.add(update=True)
        if repo.is_dirty():
            if not message:
                raise ValueError("please specify the commit message")
            try:
                repo.git.commit(m=message)
            except git.exc.GitCommandError as exc:
                if "Please tell me who you are" in str(exc):
                    warning_message = (
                        'Git is not configured. Either use "author_name", "author_email" and "secrets" parameters or '
                        "run the following commands from the terminal and run git push once to store "
                        "your credentials:\n"
                        '\tgit config --global user.email "<my@email.com>"\n'
                        '\tgit config --global user.name "<name>"\n'
                        "\tgit config --global credential.helper store\n"
                    )
                    raise mlrun.errors.MLRunPreconditionFailedError(
                        warning_message
                    ) from exc
                raise exc

        if not branch:
            raise ValueError("please specify the remote branch")

        remote = remote or "origin"
        self._run_authenticated_git_action(
            action=repo.git.push,
            remote=remote,
            args=[remote, branch],
            secrets=secrets or {},
        )

    def sync_functions(self, names: list = None, always=True, save=False):
        """reload function objects from specs and files"""
        if self._initialized and not always:
            return self.spec._function_objects

        funcs = self.spec._function_objects
        if not names:
            names = self.spec._function_definitions.keys()
            funcs = {}
        origin = mlrun.runtimes.utils.add_code_metadata(self.spec.context)
        for name in names:
            f = self.spec._function_definitions.get(name)
            if not f:
                raise ValueError(f"function named {name} not found")
            # If this function is already available locally, don't recreate it unless always=True
            if (
                isinstance(
                    self.spec._function_objects.get(name, None),
                    mlrun.runtimes.base.BaseRuntime,
                )
                and not always
            ):
                funcs[name] = self.spec._function_objects[name]
                continue
            if hasattr(f, "to_dict"):
                name, func = _init_function_from_obj(f, self, name)
            else:
                if not isinstance(f, dict):
                    raise ValueError("function must be an object or dict")
                try:
                    name, func = _init_function_from_dict(f, self, name)
                except FileNotFoundError as exc:
                    raise mlrun.errors.MLRunMissingDependencyError(
                        f"File {exc.filename} not found while syncing project functions"
                    ) from exc
            func.spec.build.code_origin = origin
            funcs[name] = func
            if save:
                func.save(versioned=False)

        self.spec._function_objects = funcs
        self._initialized = True
        return self.spec._function_objects

    def with_secrets(self, kind, source, prefix=""):
        """register a secrets source (file, env or dict)

        read secrets from a source provider to be used in workflows, example::

            proj.with_secrets("file", "file.txt")
            proj.with_secrets("inline", {"key": "val"})
            proj.with_secrets("env", "ENV1,ENV2", prefix="PFX_")

        Vault secret source has several options::

            proj.with_secrets('vault', {'user': <user name>, 'secrets': ['secret1', 'secret2' ...]})
            proj.with_secrets('vault', {'project': <proj.name>, 'secrets': ['secret1', 'secret2' ...]})
            proj.with_secrets('vault', ['secret1', 'secret2' ...])

        The 2nd option uses the current project name as context.
        Can also use empty secret list::

            proj.with_secrets("vault", [])

        This will enable access to all secrets in vault registered to the current project.

        :param kind:   secret type (file, inline, env, vault)
        :param source: secret data or link (see example)
        :param prefix: add a prefix to the keys in this source

        :returns: project object
        """

        if kind == "vault" and isinstance(source, list):
            source = {"project": self.metadata.name, "secrets": source}

        self._secrets.add_source(kind, source, prefix)
        return self

    def get_secret(self, key: str):
        """get a key based secret e.g. DB password from the context
        secrets can be specified when invoking a run through files, env, ..
        """
        if self._secrets:
            return self._secrets.get(key)
        return None

    def set_secrets(
        self,
        secrets: dict = None,
        file_path: str = None,
        provider: typing.Union[str, mlrun.common.schemas.SecretProviderName] = None,
    ):
        """
        Set project secrets from dict or secrets env file
        when using a secrets file it should have lines in the form KEY=VALUE, comment line start with "#"
        V3IO paths/credentials and MLrun service API address are dropped from the secrets

        example secrets file:

        .. code-block:: shell

            # this is an env file
            AWS_ACCESS_KEY_ID=XXXX
            AWS_SECRET_ACCESS_KEY=YYYY

        usage:

            # read env vars from dict or file and set as project secrets
            project.set_secrets({"SECRET1": "value"})
            project.set_secrets(file_path="secrets.env")

        :param secrets:   dict with secrets key/value
        :param file_path: path to secrets file
        :param provider:  MLRun secrets provider
        """
        if (not secrets and not file_path) or (secrets and file_path):
            raise mlrun.errors.MLRunInvalidArgumentError(
                "must specify secrets OR file_path"
            )
        if file_path:
            if path.isfile(file_path):
                secrets = dotenv.dotenv_values(file_path)
                if None in secrets.values():
                    raise mlrun.errors.MLRunInvalidArgumentError(
                        "env file lines must be in the form key=value"
                    )
            else:
                raise mlrun.errors.MLRunNotFoundError(f"{file_path} does not exist")
        # drop V3IO paths/credentials and MLrun service API address
        env_vars = {
            key: val
            for key, val in secrets.items()
            if key != "MLRUN_DBPATH" and not key.startswith("V3IO_")
        }
        provider = provider or mlrun.common.schemas.SecretProviderName.kubernetes
        mlrun.db.get_run_db().create_project_secrets(
            self.metadata.name, provider=provider, secrets=env_vars
        )

    def get_param(self, key: str, default=None):
        """get project param by key"""
        if self.spec.params:
            return self.spec.params.get(key, default)
        return default

    def _enrich_artifact_path_with_workflow_uid(self):
        artifact_path = self.spec.artifact_path or mlrun.mlconf.artifact_path

        workflow_uid_string = "{{workflow.uid}}"
        if (
            not mlrun.mlconf.enrich_artifact_path_with_workflow_id
            # no need to add workflow.uid to the artifact path for uniqueness,
            # this is already being handled by generating
            # the artifact target path from the artifact content hash ( body / file etc...)
            or mlrun.mlconf.artifacts.generate_target_path_from_artifact_hash
            # if the artifact path already contains workflow.uid, no need to add it again
            or workflow_uid_string in artifact_path
        ):
            return artifact_path

        # join paths and replace "\" with "/" (in case of windows clients)
        artifact_path = path.join(artifact_path, workflow_uid_string).replace("\\", "/")
        return artifact_path

    def run(
        self,
        name: str = None,
        workflow_path: str = None,
        arguments: dict[str, typing.Any] = None,
        artifact_path: str = None,
        workflow_handler: typing.Union[str, typing.Callable] = None,
        namespace: str = None,
        sync: bool = False,
        watch: bool = False,
        dirty: bool = False,
        engine: str = None,
        local: bool = None,
        schedule: typing.Union[
            str, mlrun.common.schemas.ScheduleCronTrigger, bool
        ] = None,
        timeout: int = None,
        source: str = None,
        cleanup_ttl: int = None,
        notifications: list[mlrun.model.Notification] = None,
    ) -> _PipelineRunStatus:
        """Run a workflow using kubeflow pipelines

        :param name:                Name of the workflow
        :param workflow_path:       URL to a workflow file, if not a project workflow
        :param arguments:           Kubeflow pipelines arguments (parameters)
        :param artifact_path:       Target path/URL for workflow artifacts, the string '{{workflow.uid}}' will be
                                    replaced by workflow id.
        :param workflow_handler:    Workflow function handler (for running workflow function directly)
        :param namespace: Kubernetes namespace if other than default
        :param sync:      Force functions sync before run
        :param watch:     Wait for pipeline completion
        :param dirty:     Allow running the workflow when the git repo is dirty
        :param engine:    Workflow engine running the workflow.
                          Supported values are 'kfp' (default), 'local' or 'remote'.
                          For setting engine for remote running use 'remote:local' or 'remote:kfp'.
        :param local:     Run local pipeline with local functions (set local=True in function.run())
        :param schedule:  ScheduleCronTrigger class instance or a standard crontab expression string
                          (which will be converted to the class using its `from_crontab` constructor),
                          see this link for help:
                          https://apscheduler.readthedocs.io/en/3.x/modules/triggers/cron.html#module-apscheduler.triggers.cron
                          For using the pre-defined workflow's schedule, set `schedule=True`
        :param timeout:   Timeout in seconds to wait for pipeline completion (watch will be activated)
        :param source:    Source to use instead of the actual `project.spec.source` (used when engine is remote).
                          Can be one of:

                          * Remote URL which is loaded dynamically to the workflow runner.
                          * A path to the project's context on the workflow runner's image.
                          Path can be absolute or relative to `project.spec.build.source_code_target_dir` if defined
                          (enriched when building a project image with source, see `MlrunProject.build_image`).
                          For other engines the source is used to validate that the code is up-to-date.
        :param cleanup_ttl:
                          Pipeline cleanup ttl in secs (time to wait after workflow completion, at which point the
                          workflow and all its resources are deleted)
        :param notifications:
                          List of notifications to send for workflow completion

        :returns: ~py:class:`~mlrun.projects.pipelines._PipelineRunStatus` instance
        """

        arguments = arguments or {}
        need_repo = self.spec._need_repo()
        if self.spec.repo and self.spec.repo.is_dirty():
            msg = "You seem to have uncommitted git changes, use .push()"
            if dirty or not need_repo:
                logger.warning("WARNING!, " + msg)
            else:
                raise ProjectError(msg + " or dirty=True")

        if need_repo and self.spec.repo and not self.spec.source:
            raise ProjectError(
                "Remote repo is not defined, use .create_remote() + push()"
            )

        if engine not in ["remote"]:
            # for remote runs we don't require the functions to be synced as they can be loaded dynamically during run
            self.sync_functions(always=sync)
            if not self.spec._function_objects:
                raise ValueError(
                    "There are no functions in the project."
                    " Make sure you've set your functions with project.set_function()."
                )

        if not name and not workflow_path and not workflow_handler:
            raise ValueError("Workflow name, path, or handler must be specified")

        if workflow_path or (workflow_handler and callable(workflow_handler)):
            workflow_spec = WorkflowSpec(path=workflow_path, args=arguments)
        else:
            if name not in self.spec._workflows.keys():
                raise mlrun.errors.MLRunNotFoundError(f"Workflow {name} does not exist")
            workflow_spec = self.spec._workflows[name].copy()
            workflow_spec.merge_args(arguments)
        workflow_spec.cleanup_ttl = cleanup_ttl or workflow_spec.cleanup_ttl
        workflow_spec.run_local = local

        name = f"{self.metadata.name}-{name}" if name else self.metadata.name
        artifact_path = artifact_path or self._enrich_artifact_path_with_workflow_uid()

        if not schedule:
            workflow_spec.schedule = None
        elif not isinstance(schedule, bool):
            # Schedule = True -> use workflow_spec.schedule
            workflow_spec.schedule = schedule

        inner_engine = None
        if engine and engine.startswith("remote"):
            if ":" in engine:
                # inner could be either kfp or local
                engine, inner_engine = engine.split(":")
        elif workflow_spec.schedule:
            inner_engine = engine
            engine = "remote"
        # The default engine is kfp if not given:
        workflow_engine = get_workflow_engine(engine or workflow_spec.engine, local)
        if not inner_engine and workflow_engine.engine == "remote":
            # if inner engine is set to remote, assume kfp as the default inner engine with remote as the runner
            engine_kind = (
                workflow_spec.engine if workflow_spec.engine != "remote" else "kfp"
            )
            inner_engine = get_workflow_engine(engine_kind, local).engine
        workflow_spec.engine = inner_engine or workflow_engine.engine

        run = workflow_engine.run(
            self,
            workflow_spec,
            name,
            workflow_handler=workflow_handler,
            secrets=self._secrets,
            artifact_path=artifact_path,
            namespace=namespace,
            source=source,
            notifications=notifications,
        )
        # run is None when scheduling
        if run and run.state == mlrun_pipelines.common.models.RunStatuses.failed:
            return run
        if not workflow_spec.schedule:
            # Failure and schedule messages already logged
            logger.info(
                f"Started run workflow {name} with run id = '{run.run_id}' by {workflow_engine.engine} engine"
            )
        workflow_spec.clear_tmp()
        if (timeout or watch) and not workflow_spec.schedule:
            run_status_kwargs = {}
            status_engine = run._engine
            # run's engine gets replaced with inner engine if engine is remote,
            # so in that case we need to get the status from the remote engine manually
            if workflow_engine.engine == "remote":
                status_engine = _RemoteRunner
                run_status_kwargs["inner_engine"] = run._engine

            status_engine.get_run_status(
                project=self, run=run, timeout=timeout, **run_status_kwargs
            )
        return run

    def save_workflow(self, name, target, artifact_path=None, ttl=None):
        """create and save a workflow as a yaml or archive file

        :param name:   workflow name
        :param target: target file path (can end with .yaml or .zip)
        :param artifact_path:
                       target path/url for workflow artifacts, the string
                       '{{workflow.uid}}' will be replaced by workflow id
        :param ttl:    pipeline ttl (time to live) in secs (after that the pods will be removed)
        """
        if not name or name not in self.spec._workflows:
            raise ValueError(f"workflow {name} not found")

        workflow_spec = self.spec._workflows[name]
        self.sync_functions()
        workflow_engine = get_workflow_engine(workflow_spec.engine)
        workflow_engine.save(self, workflow_spec, target, artifact_path=artifact_path)

    def get_run_status(
        self,
        run,
        timeout=None,
        expected_statuses=None,
        notifiers: CustomNotificationPusher = None,
    ):
        return run._engine.get_run_status(
            project=self,
            run=run,
            timeout=timeout,
            expected_statuses=expected_statuses,
            notifiers=notifiers,
        )

    def save(self, filepath=None, store=True):
        """export project to yaml file and save project in database

        :store: if True, allow updating in case project already exists
        """
        self.export(filepath)
        self.save_to_db(store)
        return self

    def save_to_db(self, store=True):
        """save project to database

        :store: if True, allow updating in case project already exists
        """
        db = mlrun.db.get_run_db(secrets=self._secrets)
        if store:
            return db.store_project(self.metadata.name, self.to_dict())

        return db.create_project(self.to_dict())

    def export(self, filepath=None, include_files: str = None):
        """save the project object into a yaml file or zip archive (default to project.yaml)

        By default, the project object is exported to a yaml file, when the filepath suffix is '.zip'
        the project context dir (code files) are also copied into the zip, the archive path can include
        DataItem urls (for remote object storage, e.g. s3://<bucket>/<path>).

        :param filepath: path to store project .yaml or .zip (with the project dir content)
        :param include_files: glob filter string for selecting files to include in the zip archive
        """
        project_file_path = filepath
        archive_code = filepath and str(filepath).endswith(".zip")
        if not filepath or archive_code:
            project_file_path = path.join(
                self.spec.context, self.spec.subpath or "", "project.yaml"
            )
        if filepath and "://" in str(filepath) and not archive_code:
            raise mlrun.errors.MLRunInvalidArgumentError(
                "URLs are only applicable to archives"
            )

        project_dir = pathlib.Path(project_file_path).parent
        project_dir.mkdir(parents=True, exist_ok=True)
        with open(project_file_path, "w") as fp:
            fp.write(self.to_yaml())

        if archive_code:
            files_filter = include_files or "**"
            with tempfile.NamedTemporaryFile(suffix=".zip") as f:
                remote_file = "://" in filepath
                fpath = f.name if remote_file else filepath
                with zipfile.ZipFile(fpath, "w") as zipf:
                    for file_path in glob.iglob(
                        f"{project_dir}/{files_filter}", recursive=True
                    ):
                        write_path = pathlib.Path(file_path)
                        zipf.write(
                            write_path, arcname=write_path.relative_to(project_dir)
                        )
                if remote_file:
                    mlrun.get_dataitem(filepath).upload(zipf.filename)

    def set_model_monitoring_credentials(
        self,
        access_key: Optional[str] = None,
        endpoint_store_connection: Optional[str] = None,
        stream_path: Optional[str] = None,
        tsdb_connection: Optional[str] = None,
        replace_creds: bool = False,
    ):
        """
        Set the credentials that will be used by the project's model monitoring
        infrastructure functions. Important to note that you have to set the credentials before deploying any
        model monitoring or serving function.

        :param access_key:                Model monitoring access key for managing user permissions.
        :param endpoint_store_connection: Endpoint store connection string. By default, None. Options:
                                          
                                          * None - will be set from the system configuration.
                                          * v3io - for v3io endpoint store, pass `v3io` and the system will generate the exact path.
                                          * MySQL/SQLite - for SQL endpoint store, provide the full connection string, for example: mysql+pymysql://<username>:<password>@<host>:<port>/<db_name>
        :param stream_path:               Path to the model monitoring stream. By default, None. Options:
                                          
                                          * None - will be set from the system configuration.
                                          * v3io - for v3io stream, pass `v3io` and the system will generate the exact path.
                                          * Kafka - for Kafka stream, provide the full connection string without custom topic, for example kafka://<some_kafka_broker>:<port>.
        :param tsdb_connection:           Connection string to the time series database. By default, None.
                                          Options:
<<<<<<< HEAD
                                          
                                          * None - will be set from the system configuration.
                                          * v3io - for v3io stream, pass `v3io` and the system will generate the exact path.
                                          * TDEngine - for TDEngine tsdb, provide the full websocket connection URL, for example taosws://<username>:<password>@<host>:<port>.
=======
                                          1. None, will be set from the system configuration.
                                          2. v3io - for v3io stream,
                                             pass `v3io` and the system will generate the exact path.
                                          3. TDEngine - for TDEngine tsdb, please provide full websocket connection URL,
                                             for example taosws://<username>:<password>@<host>:<port>.
        :param replace_creds:                     If True, will override the existing credentials.
                                          Please keep in mind that if you already enabled model monitoring on
                                          your project this action can cause data loose and will require redeploying
                                          all model monitoring functions & model monitoring infra
                                          & tracked model server.
>>>>>>> 6f13b16f
        """
        db = mlrun.db.get_run_db(secrets=self._secrets)
        db.set_model_monitoring_credentials(
            project=self.name,
            credentials={
                "access_key": access_key,
                "endpoint_store_connection": endpoint_store_connection,
                "stream_path": stream_path,
                "tsdb_connection": tsdb_connection,
            },
            replace_creds=replace_creds,
        )
        if replace_creds:
            logger.info(
                "Model monitoring credentials were set successfully. "
                "Please keep in mind that if you already had model monitoring functions "
                "/ model monitoring infra / tracked model server "
                "deployed on your project, you will need to redeploy them."
                "For redeploying the model monitoring infra, please use `enable_model_monitoring` API "
                "and set `rebuild_images=True`"
            )

    def run_function(
        self,
        function: typing.Union[str, mlrun.runtimes.BaseRuntime],
        handler: str = None,
        name: str = "",
        params: dict = None,
        hyperparams: dict = None,
        hyper_param_options: mlrun.model.HyperParamOptions = None,
        inputs: dict = None,
        outputs: list[str] = None,
        workdir: str = "",
        labels: dict = None,
        base_task: mlrun.model.RunTemplate = None,
        watch: bool = True,
        local: bool = None,
        verbose: bool = None,
        selector: str = None,
        auto_build: bool = None,
        schedule: typing.Union[str, mlrun.common.schemas.ScheduleCronTrigger] = None,
        artifact_path: str = None,
        notifications: list[mlrun.model.Notification] = None,
        returns: Optional[list[Union[str, dict[str, str]]]] = None,
        builder_env: Optional[dict] = None,
        reset_on_run: bool = None,
    ) -> typing.Union[mlrun.model.RunObject, PipelineNodeWrapper]:
        """Run a local or remote task as part of a local/kubeflow pipeline

        example (use with project)::

            # create a project with two functions (local and from hub)
            project = mlrun.new_project(project_name, "./proj")
            project.set_function("mycode.py", "myfunc", image="mlrun/mlrun")
            project.set_function("hub://auto-trainer", "train")

            # run functions (refer to them by name)
            run1 = project.run_function("myfunc", params={"x": 7})
            run2 = project.run_function(
                "train",
                params={"label_columns": LABELS},
                inputs={"dataset": run1.outputs["data"]},
            )

        :param function:        name of the function (in the project) or function object
        :param handler:         name of the function handler
        :param name:            execution name
        :param params:          input parameters (dict)
        :param hyperparams:     hyper parameters
        :param selector:        selection criteria for hyper params e.g. "max.accuracy"
        :param hyper_param_options:  hyper param options (selector, early stop, strategy, ..)
                                see: :py:class:`~mlrun.model.HyperParamOptions`
        :param inputs:          Input objects to pass to the handler. Type hints can be given so the input will be
                                parsed during runtime from `mlrun.DataItem` to the given type hint. The type hint can be
                                given in the key field of the dictionary after a colon, e.g: "<key> : <type_hint>".
        :param outputs:         list of outputs which can pass in the workflow
        :param workdir:         default input artifacts path
        :param labels:          labels to tag the job/run with ({key:val, ..})
        :param base_task:       task object to use as base
        :param watch:           watch/follow run log, True by default
        :param local:           run the function locally vs on the runtime/cluster
        :param verbose:         add verbose prints/logs
        :param auto_build:      when set to True and the function require build it will be built on the first
                                function run, use only if you dont plan on changing the build config between runs
        :param schedule:        ScheduleCronTrigger class instance or a standard crontab expression string
                                (which will be converted to the class using its `from_crontab` constructor),
                                see this link for help:
                                https://apscheduler.readthedocs.io/en/3.x/modules/triggers/cron.html#module-apscheduler.triggers.cron
        :param artifact_path:   path to store artifacts, when running in a workflow this will be set automatically
        :param notifications:   list of notifications to push when the run is completed
        :param returns:         List of log hints - configurations for how to log the returning values from the
                                handler's run (as artifacts or results). The list's length must be equal to the amount
                                of returning objects. A log hint may be given as:

                                * A string of the key to use to log the returning value as result or as an artifact. To
                                  specify The artifact type, it is possible to pass a string in the following structure:
                                  "<key> : <type>". Available artifact types can be seen in `mlrun.ArtifactType`. If no
                                  artifact type is specified, the object's default artifact type will be used.
                                * A dictionary of configurations to use when logging. Further info per object type and
                                  artifact type can be given there. The artifact key must appear in the dictionary as
                                  "key": "the_key".
        :param builder_env: env vars dict for source archive config/credentials e.g. builder_env={"GIT_TOKEN": token}
        :param reset_on_run:    When True, function python modules would reload prior to code execution.
                                This ensures latest code changes are executed. This argument must be used in
                                conjunction with the local=True argument.

        :return: MLRun RunObject or PipelineNodeWrapper
        """
        return run_function(
            function,
            handler=handler,
            name=name,
            params=params,
            hyperparams=hyperparams,
            hyper_param_options=hyper_param_options,
            inputs=inputs,
            outputs=outputs,
            workdir=workdir,
            labels=labels,
            base_task=base_task,
            watch=watch,
            local=local,
            verbose=verbose,
            selector=selector,
            project_object=self,
            auto_build=auto_build,
            schedule=schedule,
            artifact_path=artifact_path,
            notifications=notifications,
            returns=returns,
            builder_env=builder_env,
            reset_on_run=reset_on_run,
        )

    def build_function(
        self,
        function: typing.Union[str, mlrun.runtimes.BaseRuntime],
        with_mlrun: bool = None,
        skip_deployed: bool = False,
        image: str = None,
        base_image: str = None,
        commands: list = None,
        secret_name: str = None,
        requirements: typing.Union[str, list[str]] = None,
        mlrun_version_specifier: str = None,
        builder_env: dict = None,
        overwrite_build_params: bool = False,
        requirements_file: str = None,
        extra_args: str = None,
        force_build: bool = False,
    ) -> typing.Union[BuildStatus, PipelineNodeWrapper]:
        """deploy ML function, build container with its dependencies

        :param function:            name of the function (in the project) or function object
        :param with_mlrun:          add the current mlrun package to the container build
        :param skip_deployed:       skip the build if we already have an image for the function
        :param image:               target image name/path
        :param base_image:          base image name/path (commands and source code will be added to it)
        :param commands:            list of docker build (RUN) commands e.g. ['pip install pandas']
        :param secret_name:         k8s secret for accessing the docker registry
        :param requirements:        list of python packages, defaults to None
        :param requirements_file:   pip requirements file path, defaults to None
        :param mlrun_version_specifier:  which mlrun package version to include (if not current)
        :param builder_env:         Kaniko builder pod env vars dict (for config/credentials)
            e.g. builder_env={"GIT_TOKEN": token}, does not work yet in KFP
        :param overwrite_build_params:  Overwrite existing build configuration (currently applies to
            requirements and commands)
            * False: The new params are merged with the existing
            * True: The existing params are replaced by the new ones
        :param extra_args:  A string containing additional builder arguments in the format of command-line options,
            e.g. extra_args="--skip-tls-verify --build-arg A=val"
        :param force_build:  force building the image, even when no changes were made
        """
        return build_function(
            function,
            with_mlrun=with_mlrun,
            skip_deployed=skip_deployed,
            image=image,
            base_image=base_image,
            commands=commands,
            secret_name=secret_name,
            requirements=requirements,
            requirements_file=requirements_file,
            mlrun_version_specifier=mlrun_version_specifier,
            builder_env=builder_env,
            project_object=self,
            overwrite_build_params=overwrite_build_params,
            extra_args=extra_args,
            force_build=force_build,
        )

    def build_config(
        self,
        image: str = None,
        set_as_default: bool = False,
        with_mlrun: bool = None,
        base_image: str = None,
        commands: list = None,
        secret_name: str = None,
        requirements: typing.Union[str, list[str]] = None,
        overwrite_build_params: bool = False,
        requirements_file: str = None,
        builder_env: dict = None,
        extra_args: str = None,
        source_code_target_dir: str = None,
    ):
        """specify builder configuration for the project

        :param image: target image name/path. If not specified the project's existing `default_image` name will be
            used. If not set, the `mlconf.default_project_image_name` value will be used
        :param set_as_default: set `image` to be the project's default image (default False)
        :param with_mlrun: add the current mlrun package to the container build
        :param base_image: base image name/path
        :param commands:   list of docker build (RUN) commands e.g. ['pip install pandas']
        :param secret_name:     k8s secret for accessing the docker registry
        :param requirements: a list of packages to install on the built image
        :param requirements_file: requirements file to install on the built image
        :param overwrite_build_params:  Overwrite existing build configuration (currently applies to
            requirements and commands)
            * False: The new params are merged with the existing
            * True: The existing params are replaced by the new ones
        :param builder_env: Kaniko builder pod env vars dict (for config/credentials)
            e.g. builder_env={"GIT_TOKEN": token}, does not work yet in KFP
        :param extra_args:  A string containing additional builder arguments in the format of command-line options,
            e.g. extra_args="--skip-tls-verify --build-arg A=val"
        :param source_code_target_dir: Path on the image where source code would be extracted
            (by default `/home/mlrun_code`)
        """
        if not overwrite_build_params:
            # TODO: change overwrite_build_params default to True in 1.8.0
            warnings.warn(
                "The `overwrite_build_params` parameter default will change from 'False' to 'True' in 1.8.0.",
                mlrun.utils.OverwriteBuildParamsWarning,
            )
        default_image_name = mlrun.mlconf.default_project_image_name.format(
            name=self.name
        )
        image = image or self.default_image or default_image_name

        self.spec.build.build_config(
            image=image,
            base_image=base_image,
            commands=commands,
            secret=secret_name,
            with_mlrun=with_mlrun,
            requirements=requirements,
            requirements_file=requirements_file,
            overwrite=overwrite_build_params,
            builder_env=builder_env,
            extra_args=extra_args,
            source_code_target_dir=source_code_target_dir,
        )

        if set_as_default and image != self.default_image:
            self.set_default_image(image)

    def build_image(
        self,
        image: str = None,
        set_as_default: bool = True,
        with_mlrun: bool = None,
        base_image: str = None,
        commands: list = None,
        secret_name: str = None,
        requirements: typing.Union[str, list[str]] = None,
        mlrun_version_specifier: str = None,
        builder_env: dict = None,
        overwrite_build_params: bool = False,
        requirements_file: str = None,
        extra_args: str = None,
        target_dir: str = None,
    ) -> typing.Union[BuildStatus, PipelineNodeWrapper]:
        """Builder docker image for the project, based on the project's build config. Parameters allow to override
        the build config.
        If the project has a source configured and pull_at_runtime is not configured, this source will be cloned to the
        image built. The `target_dir` parameter allows specifying the target path where the code will be extracted.

        :param image: target image name/path. If not specified the project's existing `default_image` name will be
                        used. If not set, the `mlconf.default_project_image_name` value will be used
        :param set_as_default: set `image` to be the project's default image (default False)
        :param with_mlrun:      add the current mlrun package to the container build
        :param base_image:      base image name/path (commands and source code will be added to it) defaults to
                                mlrun.mlconf.default_base_image
        :param commands:        list of docker build (RUN) commands e.g. ['pip install pandas']
        :param secret_name:     k8s secret for accessing the docker registry
        :param requirements:    list of python packages, defaults to None
        :param requirements_file:  pip requirements file path, defaults to None
        :param mlrun_version_specifier:  which mlrun package version to include (if not current)
        :param builder_env:     Kaniko builder pod env vars dict (for config/credentials)
            e.g. builder_env={"GIT_TOKEN": token}, does not work yet in KFP
        :param overwrite_build_params:  Overwrite existing build configuration (currently applies to
            requirements and commands)
            * False: The new params are merged with the existing
            * True: The existing params are replaced by the new ones
        :param extra_args:  A string containing additional builder arguments in the format of command-line options,
            e.g. extra_args="--skip-tls-verify --build-arg A=val"
        :param target_dir: Path on the image where source code would be extracted (by default `/home/mlrun_code`)
        """
        if not base_image:
            base_image = mlrun.mlconf.default_base_image
            logger.info(
                "Base image not specified, using default base image",
                base_image=base_image,
            )

        if not overwrite_build_params:
            # TODO: change overwrite_build_params default to True in 1.8.0
            warnings.warn(
                "The `overwrite_build_params` parameter default will change from 'False' to 'True' in 1.8.0.",
                mlrun.utils.OverwriteBuildParamsWarning,
            )

        # TODO: remove filter once overwrite_build_params default is changed to True in 1.8.0
        with warnings.catch_warnings():
            warnings.simplefilter(
                "ignore", category=mlrun.utils.OverwriteBuildParamsWarning
            )

            self.build_config(
                image=image,
                set_as_default=set_as_default,
                base_image=base_image,
                commands=commands,
                secret_name=secret_name,
                with_mlrun=with_mlrun,
                requirements=requirements,
                requirements_file=requirements_file,
                overwrite_build_params=overwrite_build_params,
            )

            function = mlrun.new_function("mlrun--project--image--builder", kind="job")

            if self.spec.source and not self.spec.load_source_on_run:
                function.with_source_archive(
                    source=self.spec.source,
                    target_dir=target_dir,
                    pull_at_runtime=False,
                )

            build = self.spec.build
            result = self.build_function(
                function=function,
                with_mlrun=build.with_mlrun,
                image=build.image,
                base_image=build.base_image,
                commands=build.commands,
                secret_name=build.secret,
                requirements=build.requirements,
                overwrite_build_params=overwrite_build_params,
                mlrun_version_specifier=mlrun_version_specifier,
                builder_env=builder_env,
                extra_args=extra_args,
                force_build=True,
            )

            # Get the enriched target dir from the function
            self.spec.build.source_code_target_dir = (
                function.spec.build.source_code_target_dir
            )

        try:
            mlrun.db.get_run_db(secrets=self._secrets).delete_function(
                name=function.metadata.name
            )
        except Exception as exc:
            logger.warning(
                f"Image was successfully built, but failed to delete temporary function {function.metadata.name}."
                " To remove the function, attempt to manually delete it.",
                exc=mlrun.errors.err_to_str(exc),
            )

        return result

    def deploy_function(
        self,
        function: typing.Union[str, mlrun.runtimes.BaseRuntime],
        models: list = None,
        env: dict = None,
        tag: str = None,
        verbose: bool = None,
        builder_env: dict = None,
        mock: bool = None,
    ) -> typing.Union[DeployStatus, PipelineNodeWrapper]:
        """deploy real-time (nuclio based) functions

        :param function:    name of the function (in the project) or function object
        :param models:      list of model items
        :param env:         dict of extra environment variables
        :param tag:         extra version tag
        :param verbose:     add verbose prints/logs
        :param builder_env: env vars dict for source archive config/credentials e.g. `builder_env={"GIT_TOKEN": token}`
        :param mock:        deploy mock server vs a real Nuclio function (for local simulations)
        """
        return deploy_function(
            function,
            models=models,
            env=env,
            tag=tag,
            verbose=verbose,
            builder_env=builder_env,
            project_object=self,
            mock=mock,
        )

    def get_artifact(self, key, tag=None, iter=None, tree=None):
        """Return an artifact object

        :param key: artifact key
        :param tag: version tag
        :param iter: iteration number (for hyper-param tasks)
        :param tree: the producer id (tree)
        :return: Artifact object
        """
        db = mlrun.db.get_run_db(secrets=self._secrets)
        artifact = db.read_artifact(
            key, tag, iter=iter, project=self.metadata.name, tree=tree
        )

        # in tests, if an artifact is not found, the db returns None
        # in real usage, the db should raise an exception
        if artifact:
            return dict_to_artifact(artifact)
        return None

    def list_artifacts(
        self,
        name=None,
        tag=None,
        labels: Optional[Union[dict[str, str], list[str]]] = None,
        since=None,
        until=None,
        iter: int = None,
        best_iteration: bool = False,
        kind: str = None,
        category: typing.Union[str, mlrun.common.schemas.ArtifactCategories] = None,
        tree: str = None,
        limit: int = None,
    ) -> mlrun.lists.ArtifactList:
        """List artifacts filtered by various parameters.

        The returned result is an `ArtifactList` (list of dict), use `.to_objects()` to convert it to a list of
        RunObjects, `.show()` to view graphically in Jupyter, and `.to_df()` to convert to a DataFrame.

        Examples::

            # Get latest version of all artifacts in project
            latest_artifacts = project.list_artifacts("", tag="latest")
            # check different artifact versions for a specific artifact, return as objects list
            result_versions = project.list_artifacts("results", tag="*").to_objects()

        :param name: Name of artifacts to retrieve. Name with '~' prefix is used as a like query, and is not
            case-sensitive. This means that querying for ``~name`` may return artifacts named
            ``my_Name_1`` or ``surname``.
        :param tag: Return artifacts assigned this tag.
        :param labels: Return artifacts that have these labels. Labels can either be a dictionary {"label": "value"} or
            a list of "label=value" (match label key and value) or "label" (match just label key) strings.
        :param since: Not in use in :py:class:`HTTPRunDB`.
        :param until: Not in use in :py:class:`HTTPRunDB`.
        :param iter: Return artifacts from a specific iteration (where ``iter=0`` means the root iteration). If
            ``None`` (default) return artifacts from all iterations.
        :param best_iteration: Returns the artifact which belongs to the best iteration of a given run, in the case of
            artifacts generated from a hyper-param run. If only a single iteration exists, will return the artifact
            from that iteration. If using ``best_iter``, the ``iter`` parameter must not be used.
        :param kind: Return artifacts of the requested kind.
        :param category: Return artifacts of the requested category.
        :param tree: Return artifacts of the requested tree.
        :param limit: Maximum number of artifacts to return.
        """
        db = mlrun.db.get_run_db(secrets=self._secrets)
        return db.list_artifacts(
            name,
            self.metadata.name,
            tag,
            labels=labels,
            since=since,
            until=until,
            iter=iter,
            best_iteration=best_iteration,
            kind=kind,
            category=category,
            tree=tree,
            limit=limit,
        )

    def list_models(
        self,
        name=None,
        tag=None,
        labels: Optional[Union[dict[str, str], list[str]]] = None,
        since=None,
        until=None,
        iter: int = None,
        best_iteration: bool = False,
        tree: str = None,
    ):
        """List models in project, filtered by various parameters.

        Examples::

            # Get latest version of all models in project
            latest_models = project.list_models("", tag="latest")


        :param name: Name of artifacts to retrieve. Name with '~' prefix is used as a like query, and is not
            case-sensitive. This means that querying for ``~name`` may return artifacts named
            ``my_Name_1`` or ``surname``.
        :param tag: Return artifacts assigned this tag.
        :param labels: Return artifacts that have these labels. Labels can either be a dictionary {"label": "value"} or
            a list of "label=value" (match label key and value) or "label" (match just label key) strings.
        :param since: Not in use in :py:class:`HTTPRunDB`.
        :param until: Not in use in :py:class:`HTTPRunDB`.
        :param iter: Return artifacts from a specific iteration (where ``iter=0`` means the root iteration). If
            ``None`` (default) return artifacts from all iterations.
        :param best_iteration: Returns the artifact which belongs to the best iteration of a given run, in the case of
            artifacts generated from a hyper-param run. If only a single iteration exists, will return the artifact
            from that iteration. If using ``best_iter``, the ``iter`` parameter must not be used.
        :param tree: Return artifacts of the requested tree.
        """
        db = mlrun.db.get_run_db(secrets=self._secrets)
        return db.list_artifacts(
            name,
            self.metadata.name,
            tag,
            labels=labels,
            since=since,
            until=until,
            iter=iter,
            best_iteration=best_iteration,
            kind="model",
            tree=tree,
        ).to_objects()

    def list_functions(self, name=None, tag=None, labels=None):
        """Retrieve a list of functions, filtered by specific criteria.

        example::

            functions = project.list_functions(tag="latest")


        :param name: Return only functions with a specific name.
        :param tag: Return function versions with specific tags. To return only tagged functions, set tag to ``"*"``.
        :param labels: Return functions that have specific labels assigned to them.
        :returns: List of function objects.
        """
        db = mlrun.db.get_run_db(secrets=self._secrets)
        functions = db.list_functions(name, self.metadata.name, tag=tag, labels=labels)
        if functions:
            # convert dict to function objects
            return [mlrun.new_function(runtime=func) for func in functions]

    def list_model_monitoring_functions(
        self,
        name: Optional[str] = None,
        tag: Optional[str] = None,
        labels: Optional[list[str]] = None,
    ) -> Optional[list]:
        """
        Retrieve a list of all the model monitoring functions.
        Example::

            functions = project.list_model_monitoring_functions()

        :param name:    Return only functions with a specific name.
        :param tag:     Return function versions with specific tags.
        :param labels:  Return functions that have specific labels assigned to them.

        :returns: List of function objects.
        """

        model_monitoring_labels_list = [str(mm_constants.ModelMonitoringAppLabel())]
        if labels:
            model_monitoring_labels_list += labels
        return self.list_functions(
            name=name,
            tag=tag,
            labels=model_monitoring_labels_list,
        )

    def list_runs(
        self,
        name: Optional[str] = None,
        uid: Optional[Union[str, list[str]]] = None,
        labels: Optional[Union[str, list[str]]] = None,
        state: Optional[
            mlrun.common.runtimes.constants.RunStates
        ] = None,  # Backward compatibility
        states: typing.Optional[list[mlrun.common.runtimes.constants.RunStates]] = None,
        sort: bool = True,
        last: int = 0,
        iter: bool = False,
        start_time_from: Optional[datetime.datetime] = None,
        start_time_to: Optional[datetime.datetime] = None,
        last_update_time_from: Optional[datetime.datetime] = None,
        last_update_time_to: Optional[datetime.datetime] = None,
        **kwargs,
    ) -> mlrun.lists.RunList:
        """Retrieve a list of runs, filtered by various options.

        The returned result is a `` (list of dict), use `.to_objects()` to convert it to a list of RunObjects,
        `.show()` to view graphically in Jupyter, `.to_df()` to convert to a DataFrame, and `compare()` to
        generate comparison table and PCP plot.

        Example::

            # return a list of runs matching the name and label and compare
            runs = project.list_runs(name="download", labels="owner=admin")
            runs.compare()

            # multi-label filter can also be provided
            runs = project.list_runs(name="download", labels=["kind=job", "owner=admin"])

            # If running in Jupyter, can use the .show() function to display the results
            project.list_runs(name="").show()


        :param name: Name of the run to retrieve.
        :param uid: Unique ID of the run.
        :param labels:  A list of labels to filter by. Label filters work by either filtering a specific value
                of a label (i.e. list("key=value")) or by looking for the existence of a given
                key (i.e. "key").
        :param state: Deprecated - List only runs whose state is specified.
        :param states: List only runs whose state is one of the provided states.
        :param sort: Whether to sort the result according to their start time. Otherwise, results will be
            returned by their internal order in the DB (order will not be guaranteed).
        :param last: Deprecated - currently not used (will be removed in 1.9.0).
        :param iter: If ``True`` return runs from all iterations. Otherwise, return only runs whose ``iter`` is 0.
        :param start_time_from: Filter by run start time in ``[start_time_from, start_time_to]``.
        :param start_time_to: Filter by run start time in ``[start_time_from, start_time_to]``.
        :param last_update_time_from: Filter by run last update time in ``(last_update_time_from,
            last_update_time_to)``.
        :param last_update_time_to: Filter by run last update time in ``(last_update_time_from, last_update_time_to)``.
        """
        if state:
            # TODO: Remove this in 1.9.0
            warnings.warn(
                "'state' is deprecated and will be removed in 1.9.0. Use 'states' instead.",
                FutureWarning,
            )

        db = mlrun.db.get_run_db(secrets=self._secrets)
        return db.list_runs(
            name,
            uid,
            self.metadata.name,
            labels=labels,
            states=mlrun.utils.helpers.as_list(state)
            if state is not None
            else states or None,
            sort=sort,
            last=last,
            iter=iter,
            start_time_from=start_time_from,
            start_time_to=start_time_to,
            last_update_time_from=last_update_time_from,
            last_update_time_to=last_update_time_to,
            **kwargs,
        )

    def register_datastore_profile(self, profile: DatastoreProfile):
        private_body = DatastoreProfile2Json.get_json_private(profile)
        public_body = DatastoreProfile2Json.get_json_public(profile)
        # send project data to DB
        profile = mlrun.common.schemas.DatastoreProfile(
            name=profile.name,
            type=profile.type,
            object=public_body,
            private=private_body,
            project=self.name,
        )
        mlrun.db.get_run_db(secrets=self._secrets).store_datastore_profile(
            profile, self.name
        )

    def delete_datastore_profile(self, profile: str):
        mlrun.db.get_run_db(secrets=self._secrets).delete_datastore_profile(
            profile, self.name
        )

    def get_datastore_profile(self, profile: str) -> DatastoreProfile:
        return mlrun.db.get_run_db(secrets=self._secrets).get_datastore_profile(
            profile, self.name
        )

    def list_datastore_profiles(self) -> list[DatastoreProfile]:
        """
        Returns a list of datastore profiles associated with the project.
        The information excludes private details, showcasing only public data.
        """
        return mlrun.db.get_run_db(secrets=self._secrets).list_datastore_profiles(
            self.name
        )

    def get_custom_packagers(self) -> list[tuple[str, bool]]:
        """
        Get the custom packagers registered in the project.

        :return: A list of the custom packagers module paths.
        """
        # Return a copy so the user won't be able to edit the list by the reference returned (no need for deep copy as
        # tuples do not support item assignment):
        return self.spec.custom_packagers.copy()

    def add_custom_packager(self, packager: str, is_mandatory: bool):
        """
        Add a custom packager from the custom packagers list. All project's custom packagers are added to each project
        function.

        **Notice** that in order to run a function with the custom packagers included, you must set a source for the
        project (using the `project.set_source` method) with the parameter `pull_at_runtime=True` so the source code of
        the packagers will be able to be imported.

        :param packager:     The packager module path to add. For example, if a packager `MyPackager` is in the
                             project's source at my_module.py, then the module path is: "my_module.MyPackager".
        :param is_mandatory: Whether this packager must be collected during a run. If False, failing to collect it won't
                             raise an error during the packagers collection phase.
        """
        self.spec.add_custom_packager(packager=packager, is_mandatory=is_mandatory)

    def remove_custom_packager(self, packager: str):
        """
        Remove a custom packager from the custom packagers list.

        :param packager: The packager module path to remove.

        :raise MLRunInvalidArgumentError: In case the packager was not in the list.
        """
        self.spec.remove_custom_packager(packager=packager)

    def store_api_gateway(
        self,
        api_gateway: mlrun.runtimes.nuclio.api_gateway.APIGateway,
        wait_for_readiness=True,
        max_wait_time=90,
    ) -> mlrun.runtimes.nuclio.api_gateway.APIGateway:
        """
        Creates or updates a Nuclio API Gateway using the provided APIGateway object.

        This method interacts with the MLRun service to create/update a Nuclio API Gateway based on the provided
        APIGateway object. Once done, it returns the updated APIGateway object containing all fields propagated
        on MLRun and Nuclio sides, such as the 'host' attribute.
        Nuclio docs here: https://docs.nuclio.io/en/latest/reference/api-gateway/http.html

        :param api_gateway:        An instance of :py:class:`~mlrun.runtimes.nuclio.APIGateway` representing the
            configuration of the API Gateway to be created or updated.
        :param wait_for_readiness: (Optional) A boolean indicating whether to wait for the API Gateway to become
            ready after creation or update (default is True).
        :param max_wait_time:      (Optional) Maximum time to wait for API Gateway readiness in seconds (default is 90s)


        :returns: An instance of :py:class:`~mlrun.runtimes.nuclio.APIGateway` with all fields populated based on the
            information retrieved from the Nuclio API
        """

        api_gateway_json = mlrun.db.get_run_db().store_api_gateway(
            api_gateway=api_gateway,
            project=self.name,
        )

        if api_gateway_json:
            # fill in all the fields in the user's api_gateway object
            api_gateway = mlrun.runtimes.nuclio.api_gateway.APIGateway.from_scheme(
                api_gateway_json
            )
            if wait_for_readiness:
                api_gateway.wait_for_readiness(max_wait_time=max_wait_time)

        return api_gateway

    def list_api_gateways(self) -> list[mlrun.runtimes.nuclio.api_gateway.APIGateway]:
        """
        Retrieves a list of Nuclio API gateways associated with the project.

        :returns: List of :py:class:`~mlrun.runtimes.nuclio.api_gateway.APIGateway` objects representing
           the Nuclio API gateways associated with the project.
        """
        gateways_list = mlrun.db.get_run_db().list_api_gateways(self.name)
        return [
            mlrun.runtimes.nuclio.api_gateway.APIGateway.from_scheme(gateway_dict)
            for gateway_dict in gateways_list.api_gateways.values()
        ]

    def get_api_gateway(
        self,
        name: str,
    ) -> mlrun.runtimes.nuclio.api_gateway.APIGateway:
        """
        Retrieves an API gateway by name instance.

        :param name: The name of the API gateway to retrieve.

        Returns:
            mlrun.runtimes.nuclio.APIGateway: An instance of APIGateway.
        """

        gateway = mlrun.db.get_run_db().get_api_gateway(name=name, project=self.name)
        return mlrun.runtimes.nuclio.api_gateway.APIGateway.from_scheme(gateway)

    def delete_api_gateway(
        self,
        name: str,
    ):
        """
        Deletes an API gateway by name.

        :param name: The name of the API gateway to delete.
        """

        mlrun.db.get_run_db().delete_api_gateway(name=name, project=self.name)

    def store_alert_config(
        self, alert_data: AlertConfig, alert_name=None
    ) -> AlertConfig:
        """
        Create/modify an alert.

        :param alert_data: The data of the alert.
        :param alert_name: The name of the alert.
        :return: the created/modified alert.
        """
        db = mlrun.db.get_run_db(secrets=self._secrets)
        if alert_name is None:
            alert_name = alert_data.name
        if alert_data.project is not None and alert_data.project != self.metadata.name:
            logger.warn(
                "Project in alert does not match project in operation",
                project=alert_data.project,
            )
        alert_data.project = self.metadata.name
        return db.store_alert_config(alert_name, alert_data, project=self.metadata.name)

    def get_alert_config(self, alert_name: str) -> AlertConfig:
        """
        Retrieve an alert.

        :param alert_name: The name of the alert to retrieve.
        :return: The alert object.
        """
        db = mlrun.db.get_run_db(secrets=self._secrets)
        return db.get_alert_config(alert_name, self.metadata.name)

    def list_alerts_configs(self) -> list[AlertConfig]:
        """
        Retrieve list of alerts of a project.

        :return: All the alerts objects of the project.
        """
        db = mlrun.db.get_run_db(secrets=self._secrets)
        return db.list_alerts_configs(self.metadata.name)

    def delete_alert_config(
        self, alert_data: AlertConfig = None, alert_name: str = None
    ):
        """
        Delete an alert.

        :param alert_data: The data of the alert.
        :param alert_name: The name of the alert to delete.
        """
        if alert_data is None and alert_name is None:
            raise ValueError(
                "At least one of alert_data or alert_name must be provided"
            )
        if alert_data and alert_name and alert_data.name != alert_name:
            raise ValueError("Alert_data name does not match the provided alert_name")
        db = mlrun.db.get_run_db(secrets=self._secrets)
        if alert_data:
            alert_name = alert_data.name
        db.delete_alert_config(alert_name, self.metadata.name)

    def reset_alert_config(
        self, alert_data: AlertConfig = None, alert_name: str = None
    ):
        """
        Reset an alert.

        :param alert_data: The data of the alert.
        :param alert_name: The name of the alert to reset.
        """
        if alert_data is None and alert_name is None:
            raise ValueError(
                "At least one of alert_data or alert_name must be provided"
            )
        if alert_data and alert_name and alert_data.name != alert_name:
            raise ValueError("Alert_data name does not match the provided alert_name")
        db = mlrun.db.get_run_db(secrets=self._secrets)
        if alert_data:
            alert_name = alert_data.name
        db.reset_alert_config(alert_name, self.metadata.name)

    def get_alert_template(self, template_name: str) -> AlertTemplate:
        """
        Retrieve a specific alert template.

        :param template_name: The name of the template to retrieve.
        :return: The template object.
        """
        db = mlrun.db.get_run_db(secrets=self._secrets)
        return db.get_alert_template(template_name)

    def list_alert_templates(self) -> list[AlertTemplate]:
        """
        Retrieve list of all alert templates.

        :return: All the alert template objects in the database.
        """
        db = mlrun.db.get_run_db(secrets=self._secrets)
        return db.list_alert_templates()

    def _run_authenticated_git_action(
        self,
        action: Callable,
        remote: str,
        args: list = None,
        kwargs: dict = None,
        secrets: Union[SecretsStore, dict] = None,
    ):
        """Run an arbitrary Git routine while the remote is enriched with secrets
        Enrichment of the remote URL is undone before this method returns
        If no secrets are provided, remote remains untouched

        :param action:  git callback that may require authentication
        :param remote:  git remote to be temporarily enriched with secrets
        :param args:    positional arguments to be passed along to action
        :param kwargs:  keyword arguments to be passed along to action
        :param secrets: dict or SecretsStore with Git credentials e.g. secrets={"GIT_TOKEN": token}
        """
        clean_remote = self.spec.repo.remotes[remote].url
        enriched_remote, is_remote_enriched = add_credentials_git_remote_url(
            clean_remote, secrets=secrets or {}
        )
        try:
            if is_remote_enriched:
                self.spec.repo.remotes[remote].set_url(enriched_remote, clean_remote)
            args = args or []
            kwargs = kwargs or {}
            action(*args, **kwargs)
        except RuntimeError as e:
            raise mlrun.errors.MLRunRuntimeError(
                f"Failed to run Git action: {action}"
            ) from e
        finally:
            if is_remote_enriched:
                self.spec.repo.remotes[remote].set_url(clean_remote, enriched_remote)

    def _validate_file_path(self, file_path: str, param_name: str):
        """
        The function checks if the given file_path is a valid path.
        If the file_path is a relative path, it is completed by joining it with the self.spec.get_code_path()
        Otherwise, the file_path is used as is.
        Additionally, it checks if the resulting path exists as a file, unless the file_path is a remote URL.
        If the file_path has no suffix, it is considered invalid.

        :param file_path:   The file path to be validated
        :param param_name:  The name of the parameter that holds the file path
        """
        if not file_path:
            raise mlrun.errors.MLRunInvalidArgumentError(
                f"{param_name} must be provided."
            )

        # If file path is remote, verify it is a file URL
        if "://" in file_path:
            if pathlib.Path(file_path).suffix:
                return

            raise mlrun.errors.MLRunInvalidArgumentError(
                f"Invalid '{param_name}': '{file_path}'. Got a remote URL without a file suffix."
            )

        code_path = self.spec.get_code_path()

        # If the file path is a relative path, it is completed by joining it with the code_path.
        code_path_relative = not path.isabs(file_path) and not file_path.startswith(
            code_path
        )
        if code_path_relative:
            abs_path = path.join(code_path, file_path.lstrip("./"))
        else:
            abs_path = file_path

        if not path.isfile(abs_path):
            raise mlrun.errors.MLRunInvalidArgumentError(
                f"Invalid '{param_name}': '{file_path}'. Got a path to a non-existing file. "
                f"Path must be absolute or relative to the project code path i.e. "
                f"<project.spec.get_code_path()>/<{param_name}>)."
            )

    def _resolve_artifact_producer(
        self,
        artifact: typing.Union[str, Artifact],
        project_producer_tag: str = None,
    ) -> tuple[ArtifactProducer, bool]:
        """
        Resolve the artifact producer of the given artifact.
        If the artifact's producer is a run, the artifact is registered with the original producer.
        Otherwise, the artifact is registered with the current project as the producer.

        :param artifact:                The artifact to resolve its producer.
        :param project_producer_tag:    The tag to use for the project as the producer. If not provided, a tag will be
        generated for the project.
        :return:                        A tuple of the resolved producer and whether it is retained or not.
        """

        if not isinstance(artifact, str) and artifact.spec.producer:
            # if the artifact was imported from a yaml file, the producer can be a dict
            if isinstance(artifact.spec.producer, ArtifactProducer):
                producer_dict = artifact.spec.producer.get_meta()
            else:
                producer_dict = artifact.spec.producer

            producer_tag = producer_dict.get("tag", None)
            producer_project = producer_dict.get("project", None)
            if not producer_tag or not producer_project:
                # try resolving the producer tag from the uri
                producer_uri = artifact.spec.producer.get("uri", "")
                producer_project, producer_tag, _ = ArtifactProducer.parse_uri(
                    producer_uri
                )

            if producer_dict.get("kind", "") == "run":
                return ArtifactProducer(
                    name=producer_dict.get("name", ""),
                    kind=producer_dict.get("kind", ""),
                    project=producer_project,
                    tag=producer_tag,
                ), True

        # do not retain the artifact's producer, replace it with the project as the producer
        project_producer_tag = project_producer_tag or self._get_project_tag()
        return ArtifactProducer(
            kind="project",
            name=self.metadata.name,
            project=self.metadata.name,
            tag=project_producer_tag,
        ), False

    def _resolve_existing_artifact(
        self,
        item: typing.Union[str, Artifact],
        tag: str = None,
    ) -> typing.Optional[Artifact]:
        """
        Check if there is and existing artifact with the given item and tag.
        If there is, return the existing artifact. Otherwise, return None.

        :param item:    The item (or key) to check if there is an existing artifact for.
        :param tag:     The tag to check if there is an existing artifact for.
        :return:        The existing artifact if there is one, otherwise None.
        """
        try:
            if isinstance(item, str):
                existing_artifact = self.get_artifact(key=item, tag=tag)
            else:
                existing_artifact = self.get_artifact(
                    key=item.key,
                    tag=item.tag,
                    iter=item.iter,
                    tree=item.tree,
                )
            if existing_artifact is not None:
                return existing_artifact.from_dict(existing_artifact)
        except mlrun.errors.MLRunNotFoundError:
            logger.debug(
                "No existing artifact was found",
                key=item if isinstance(item, str) else item.key,
                tag=tag if isinstance(item, str) else item.tag,
                tree=None if isinstance(item, str) else item.tree,
            )
            return None

    def _get_project_tag(self):
        return self._get_hexsha() or str(uuid.uuid4())


def _set_as_current_default_project(project: MlrunProject):
    mlrun.mlconf.default_project = project.metadata.name
    pipeline_context.set(project)


def _init_function_from_dict(
    f: dict,
    project: MlrunProject,
    name: typing.Optional[str] = None,
) -> tuple[str, mlrun.runtimes.BaseRuntime]:
    name = name or f.get("name", "")
    url = f.get("url", "")
    kind = f.get("kind", "")
    image = f.get("image", None)
    handler = f.get("handler", None)
    with_repo = f.get("with_repo", False)
    requirements = f.get("requirements", None)
    requirements_file = f.get("requirements_file", None)
    tag = f.get("tag", None)

    has_module = _has_module(handler, kind)
    relative_url = url
    url, in_context = project.get_item_absolute_path(url)

    if "spec" in f:
        if "spec" in f["spec"]:
            # Functions are stored in the project yaml as a dict with a spec key where the spec is the function
            func = new_function(name, runtime=f["spec"])
        else:
            func = new_function(name, runtime=f, tag=tag)

    elif not url and has_module:
        func = new_function(
            name, image=image, kind=kind or "job", handler=handler, tag=tag
        )

    elif is_yaml_path(url) or url.startswith("db://") or url.startswith("hub://"):
        func = import_function(url, new_name=name)
        if image:
            func.spec.image = image
        if tag:
            func.spec.tag = tag

    elif url.endswith(".ipynb"):
        # not defaulting kind to job here cause kind might come from magic annotations in the notebook
        func = code_to_function(
            name, filename=url, image=image, kind=kind, handler=handler, tag=tag
        )

    elif url.endswith(".py"):
        # when load_source_on_run is used we allow not providing image as code will be loaded pre-run. ML-4994
        if (
            not image
            and not project.default_image
            and kind != "local"
            and not project.spec.load_source_on_run
        ):
            raise ValueError(
                "image must be provided with py code files which do not "
                "run on 'local' engine kind"
            )
        if in_context and with_repo:
            func = new_function(
                name,
                command=relative_url,
                image=image,
                kind=kind or "job",
                handler=handler,
                tag=tag,
            )
        else:
            func = code_to_function(
                name,
                filename=url,
                image=image,
                kind=kind or "job",
                handler=handler,
                tag=tag,
            )

    elif kind in mlrun.runtimes.RuntimeKinds.nuclio_runtimes():
        func = new_function(
            name,
            command=relative_url,
            image=image,
            kind=kind,
            handler=handler,
            tag=tag,
        )
        if image and kind != mlrun.runtimes.RuntimeKinds.application:
            logger.info("Function code not specified, setting entry point to image")
            func.from_image(image)
    else:
        raise ValueError(f"Unsupported function url:handler {url}:{handler} or no spec")

    if with_repo:
        # mark source to be enriched before run with project source (enrich_function_object)
        func.spec.build.source = "./"
    if requirements or requirements_file:
        func.with_requirements(
            requirements=requirements,
            requirements_file=requirements_file,
            overwrite=True,
        )

    return _init_function_from_obj(func, project)


def _init_function_from_obj(
    func: mlrun.runtimes.BaseRuntime,
    project: MlrunProject,
    name: typing.Optional[str] = None,
) -> tuple[str, mlrun.runtimes.BaseRuntime]:
    build = func.spec.build
    if project.spec.origin_url:
        origin = project.spec.origin_url
        try:
            if project.spec.repo:
                origin += "#" + project.spec.repo.head.commit.hexsha
        except Exception:
            pass
        build.code_origin = origin
    if project.metadata.name:
        func.metadata.project = project.metadata.name

    # TODO: deprecate project tag
    if project.spec.tag:
        func.metadata.tag = project.spec.tag

    if name:
        func.metadata.name = name
    return func.metadata.name, func


def _has_module(handler, kind):
    if not handler:
        return False
    return (
        kind in mlrun.runtimes.RuntimeKinds.nuclio_runtimes() and ":" in handler
    ) or "." in handler


def _is_imported_artifact(artifact):
    return artifact and isinstance(artifact, dict) and "import_from" in artifact<|MERGE_RESOLUTION|>--- conflicted
+++ resolved
@@ -3225,23 +3225,15 @@
                                           * Kafka - for Kafka stream, provide the full connection string without custom topic, for example kafka://<some_kafka_broker>:<port>.
         :param tsdb_connection:           Connection string to the time series database. By default, None.
                                           Options:
-<<<<<<< HEAD
                                           
                                           * None - will be set from the system configuration.
                                           * v3io - for v3io stream, pass `v3io` and the system will generate the exact path.
                                           * TDEngine - for TDEngine tsdb, provide the full websocket connection URL, for example taosws://<username>:<password>@<host>:<port>.
-=======
-                                          1. None, will be set from the system configuration.
-                                          2. v3io - for v3io stream,
-                                             pass `v3io` and the system will generate the exact path.
-                                          3. TDEngine - for TDEngine tsdb, please provide full websocket connection URL,
-                                             for example taosws://<username>:<password>@<host>:<port>.
         :param replace_creds:                     If True, will override the existing credentials.
                                           Please keep in mind that if you already enabled model monitoring on
                                           your project this action can cause data loose and will require redeploying
                                           all model monitoring functions & model monitoring infra
                                           & tracked model server.
->>>>>>> 6f13b16f
         """
         db = mlrun.db.get_run_db(secrets=self._secrets)
         db.set_model_monitoring_credentials(
