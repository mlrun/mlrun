--- conflicted
+++ resolved
@@ -926,15 +926,11 @@
             for project_record in project_records:
                 if format_ == mlrun.api.schemas.ProjectsFormat.name_only:
                     projects = project_names
-<<<<<<< HEAD
-                elif format_ == mlrun.api.schemas.ProjectsFormat.full:
-=======
                 # leader format is only for follower mode which will format the projects returned from here
                 elif format_ in [
-                    mlrun.api.schemas.Format.full,
-                    mlrun.api.schemas.Format.leader,
+                    mlrun.api.schemas.ProjectsFormat.full,
+                    mlrun.api.schemas.ProjectsFormat.leader,
                 ]:
->>>>>>> 7c17a34d
                     projects.append(
                         self._transform_project_record_to_schema(
                             session, project_record
