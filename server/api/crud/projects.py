# Copyright 2023 Iguazio
#
# Licensed under the Apache License, Version 2.0 (the "License");
# you may not use this file except in compliance with the License.
# You may obtain a copy of the License at
#
#   http://www.apache.org/licenses/LICENSE-2.0
#
# Unless required by applicable law or agreed to in writing, software
# distributed under the License is distributed on an "AS IS" BASIS,
# WITHOUT WARRANTIES OR CONDITIONS OF ANY KIND, either express or implied.
# See the License for the specific language governing permissions and
# limitations under the License.
#
import asyncio
import collections
import datetime
import typing

import fastapi.concurrency
import humanfriendly
import mlrun_pipelines.common.models
import sqlalchemy.orm

import mlrun.common.schemas
import mlrun.errors
import mlrun.utils.singleton
import server.api.crud
import server.api.db.session
import server.api.utils.background_tasks
import server.api.utils.clients.nuclio
import server.api.utils.events.events_factory as events_factory
import server.api.utils.projects.remotes.follower as project_follower
import server.api.utils.singletons.db
import server.api.utils.singletons.scheduler
from mlrun.utils import logger, retry_until_successful
from server.api.utils.singletons.k8s import get_k8s_helper


class Projects(
    project_follower.Member,
    metaclass=mlrun.utils.singleton.AbstractSingleton,
):
    def __init__(self) -> None:
        super().__init__()
        self._cache = {
            "project_resources_counters": {"value": None, "ttl": datetime.datetime.min}
        }

    def create_project(
        self, session: sqlalchemy.orm.Session, project: mlrun.common.schemas.Project
    ):
        logger.debug(
            "Creating project",
            name=project.metadata.name,
            owner=project.spec.owner,
            created_time=project.metadata.created,
            desired_state=project.spec.desired_state,
            state=project.status.state,
            function_amount=len(project.spec.functions or []),
            artifact_amount=len(project.spec.artifacts or []),
            workflows_amount=len(project.spec.workflows or []),
        )
        server.api.utils.singletons.db.get_db().create_project(session, project)

    def store_project(
        self,
        session: sqlalchemy.orm.Session,
        name: str,
        project: mlrun.common.schemas.Project,
    ):
        logger.debug(
            "Storing project",
            name=project.metadata.name,
            owner=project.spec.owner,
            created_time=project.metadata.created,
            desired_state=project.spec.desired_state,
            state=project.status.state,
            function_amount=len(project.spec.functions or []),
            artifact_amount=len(project.spec.artifacts or []),
            workflows_amount=len(project.spec.workflows or []),
        )
        server.api.utils.singletons.db.get_db().store_project(session, name, project)

    def patch_project(
        self,
        session: sqlalchemy.orm.Session,
        name: str,
        project: dict,
        patch_mode: mlrun.common.schemas.PatchMode = mlrun.common.schemas.PatchMode.replace,
    ):
        logger.debug(
            "Patching project", name=name, project=project, patch_mode=patch_mode
        )
        server.api.utils.singletons.db.get_db().patch_project(
            session, name, project, patch_mode
        )

    def delete_project(
        self,
        session: sqlalchemy.orm.Session,
        name: str,
        deletion_strategy: mlrun.common.schemas.DeletionStrategy = mlrun.common.schemas.DeletionStrategy.default(),
        auth_info: mlrun.common.schemas.AuthInfo = mlrun.common.schemas.AuthInfo(),
        background_task_name: str = None,
    ):
        logger.debug("Deleting project", name=name, deletion_strategy=deletion_strategy)
        self._enrich_project_with_deletion_background_task_name(
            session, name, background_task_name
        )
        if (
            deletion_strategy.is_restricted()
            or deletion_strategy == mlrun.common.schemas.DeletionStrategy.check
        ):
            if not server.api.utils.singletons.db.get_db().is_project_exists(
                session, name
            ):
                return
            self.verify_project_is_empty(session, name, auth_info)
            if deletion_strategy == mlrun.common.schemas.DeletionStrategy.check:
                return
        elif deletion_strategy.is_cascading():
            self.delete_project_resources(session, name, auth_info=auth_info)
        else:
            raise mlrun.errors.MLRunInvalidArgumentError(
                f"Unknown deletion strategy: {deletion_strategy}"
            )
        server.api.utils.singletons.db.get_db().delete_project(
            session, name, deletion_strategy
        )

    def verify_project_is_empty(
        self,
        session: sqlalchemy.orm.Session,
        name: str,
        auth_info: mlrun.common.schemas.AuthInfo = mlrun.common.schemas.AuthInfo(),
    ):
        server.api.utils.singletons.db.get_db().verify_project_has_no_related_resources(
            session, name
        )
        self._verify_project_has_no_external_resources(session, name, auth_info)

    def _verify_project_has_no_external_resources(
        self,
        session: sqlalchemy.orm.Session,
        project: str,
        auth_info: mlrun.common.schemas.AuthInfo = mlrun.common.schemas.AuthInfo(),
    ):
        # Resources which are not tracked in the MLRun DB need to be verified here. Currently these are project
        # secrets and model endpoints.
        server.api.crud.ModelEndpoints().verify_project_has_no_model_endpoints(project)

        # Note: this check lists also internal secrets. The assumption is that any internal secret that relate to
        # an MLRun resource (such as model-endpoints) was already verified in previous checks. Therefore, any internal
        # secret existing here is something that the user needs to be notified about, as MLRun didn't generate it.
        # Therefore, this check should remain at the end of the verification flow.
        if (
            mlrun.mlconf.is_api_running_on_k8s()
            and get_k8s_helper().get_project_secret_keys(project)
        ):
            raise mlrun.errors.MLRunPreconditionFailedError(
                f"Project {project} can not be deleted since related resources found: project secrets"
            )

        # verify project can be deleted in nuclio
<<<<<<< HEAD
        if mlrun.config.config.nuclio_dashboard_url:
=======
        if mlrun.mlconf.nuclio_dashboard_url:
>>>>>>> 7034459d
            nuclio_client = server.api.utils.clients.nuclio.Client()
            nuclio_client.delete_project(
                session,
                project,
                deletion_strategy=mlrun.common.schemas.DeletionStrategy.check,
                auth_info=auth_info,
            )

    def delete_project_resources(
        self,
        session: sqlalchemy.orm.Session,
        name: str,
        auth_info: mlrun.common.schemas.AuthInfo = mlrun.common.schemas.AuthInfo(),
    ):
        # Delete schedules before runtime resources - otherwise they will keep getting created
        server.api.utils.singletons.scheduler.get_scheduler().delete_schedules(
            session, name
        )

        # delete runtime resources
        server.api.crud.RuntimeResources().delete_runtime_resources(
            session,
            label_selector=f"mlrun/project={name}",
            force=True,
        )
        if mlrun.mlconf.resolve_kfp_url():
            logger.debug("Removing KFP pipelines project resources", project_name=name)
            server.api.crud.pipelines.Pipelines().delete_pipelines_runs(
                db_session=session, project_name=name
            )

        # log collector service will delete the logs, so we don't need to do it here
        if (
            mlrun.mlconf.log_collector.mode
            == mlrun.common.schemas.LogsCollectorMode.legacy
        ):
            server.api.crud.Logs().delete_project_logs_legacy(name)

        server.api.crud.Events().delete_project_alert_events(name)

        # delete db resources
        server.api.utils.singletons.db.get_db().delete_project_related_resources(
            session, name
        )

        # wait for nuclio to delete the project as well, so it won't create new resources after we delete them
        self._wait_for_nuclio_project_deletion(name, session, auth_info)

        # delete model monitoring resources
        server.api.crud.ModelEndpoints().delete_model_endpoints_resources(name)

        # delete project secrets - passing None will delete all secrets
        if mlrun.mlconf.is_api_running_on_k8s():
            secrets = None
            (
                secret_name,
                action,
            ) = get_k8s_helper().delete_project_secrets(name, secrets)
            if action:
                events_client = events_factory.EventsFactory().get_events_client()
                events_client.emit(
                    events_client.generate_project_secret_event(
                        name,
                        secret_name,
                        action=action,
                    )
                )

            else:
                logger.debug(
                    "No project secrets to delete",
                    action=action,
                    secret_name=secret_name,
                )

    def get_project(
        self, session: sqlalchemy.orm.Session, name: str
    ) -> mlrun.common.schemas.Project:
        return server.api.utils.singletons.db.get_db().get_project(session, name)

    def list_projects(
        self,
        session: sqlalchemy.orm.Session,
        owner: str = None,
        format_: mlrun.common.schemas.ProjectsFormat = mlrun.common.schemas.ProjectsFormat.full,
        labels: list[str] = None,
        state: mlrun.common.schemas.ProjectState = None,
        names: typing.Optional[list[str]] = None,
    ) -> mlrun.common.schemas.ProjectsOutput:
        return server.api.utils.singletons.db.get_db().list_projects(
            session, owner, format_, labels, state, names
        )

    async def list_project_summaries(
        self,
        session: sqlalchemy.orm.Session,
        owner: str = None,
        labels: list[str] = None,
        state: mlrun.common.schemas.ProjectState = None,
        names: typing.Optional[list[str]] = None,
    ) -> mlrun.common.schemas.ProjectSummariesOutput:
        projects_output = await fastapi.concurrency.run_in_threadpool(
            self.list_projects,
            session,
            owner,
            mlrun.common.schemas.ProjectsFormat.name_only,
            labels,
            state,
            names,
        )
        project_summaries = await self.generate_projects_summaries(
            projects_output.projects
        )
        return mlrun.common.schemas.ProjectSummariesOutput(
            project_summaries=project_summaries
        )

    async def get_project_summary(
        self, session: sqlalchemy.orm.Session, name: str
    ) -> mlrun.common.schemas.ProjectSummary:
        # Call get project so we'll explode if project doesn't exists
        await fastapi.concurrency.run_in_threadpool(self.get_project, session, name)
        project_summaries = await self.generate_projects_summaries([name])
        return project_summaries[0]

    async def generate_projects_summaries(
        self, projects: list[str]
    ) -> list[mlrun.common.schemas.ProjectSummary]:
        (
            project_to_files_count,
            project_to_schedule_count,
            project_to_feature_set_count,
            project_to_models_count,
            project_to_recent_completed_runs_count,
            project_to_recent_failed_runs_count,
            project_to_running_runs_count,
            project_to_running_pipelines_count,
        ) = await self._get_project_resources_counters()
        project_summaries = []
        for project in projects:
            project_summaries.append(
                mlrun.common.schemas.ProjectSummary(
                    name=project,
                    files_count=project_to_files_count.get(project, 0),
                    schedules_count=project_to_schedule_count.get(project, 0),
                    feature_sets_count=project_to_feature_set_count.get(project, 0),
                    models_count=project_to_models_count.get(project, 0),
                    runs_completed_recent_count=project_to_recent_completed_runs_count.get(
                        project, 0
                    ),
                    runs_failed_recent_count=project_to_recent_failed_runs_count.get(
                        project, 0
                    ),
                    runs_running_count=project_to_running_runs_count.get(project, 0),
                    # project_to_running_pipelines_count is a defaultdict so it will return None if using dict.get()
                    # and the key wasn't set yet, so we need to use the [] operator to get the default value of the dict
                    pipelines_running_count=project_to_running_pipelines_count[project],
                )
            )
        return project_summaries

    async def _get_project_resources_counters(
        self,
    ) -> tuple[
        dict[str, int],
        dict[str, int],
        dict[str, int],
        dict[str, int],
        dict[str, int],
        dict[str, int],
        dict[str, int],
        dict[str, typing.Union[int, None]],
    ]:
        now = datetime.datetime.now()
        if (
            not self._cache["project_resources_counters"]["ttl"]
            or self._cache["project_resources_counters"]["ttl"] < now
        ):
            logger.debug(
                "Project resources counter cache expired. Calculating",
                ttl=self._cache["project_resources_counters"]["ttl"],
            )

            results = await asyncio.gather(
                server.api.utils.singletons.db.get_db().get_project_resources_counters(),
                self._calculate_pipelines_counters(),
            )
            (
                project_to_files_count,
                project_to_schedule_count,
                project_to_feature_set_count,
                project_to_models_count,
                project_to_recent_completed_runs_count,
                project_to_recent_failed_runs_count,
                project_to_running_runs_count,
            ) = results[0]
            project_to_running_pipelines_count = results[1]
            self._cache["project_resources_counters"]["result"] = (
                project_to_files_count,
                project_to_schedule_count,
                project_to_feature_set_count,
                project_to_models_count,
                project_to_recent_completed_runs_count,
                project_to_recent_failed_runs_count,
                project_to_running_runs_count,
                project_to_running_pipelines_count,
            )
            ttl_time = datetime.datetime.now() + datetime.timedelta(
                seconds=humanfriendly.parse_timespan(
                    mlrun.mlconf.httpdb.projects.counters_cache_ttl
                )
            )
            self._cache["project_resources_counters"]["ttl"] = ttl_time
        return self._cache["project_resources_counters"]["result"]

    @staticmethod
    def _list_pipelines(
        session,
        format_: mlrun.common.schemas.PipelinesFormat = mlrun.common.schemas.PipelinesFormat.metadata_only,
        page_token: str = "",
    ):
        return server.api.crud.Pipelines().list_pipelines(
            session, "*", format_=format_, page_token=page_token
        )

    async def _calculate_pipelines_counters(
        self,
    ) -> dict[str, typing.Union[int, None]]:
        # creating defaultdict instead of a regular dict, because it possible that not all projects have pipelines
        # and we want to return 0 for those projects, or None if we failed to get the information
        project_to_running_pipelines_count = collections.defaultdict(lambda: 0)
        if not mlrun.mlconf.resolve_kfp_url():
            # If KFP is not configured, return dict with 0 counters (no running pipelines)
            return project_to_running_pipelines_count

        try:
            next_page_token = ""
            while True:
                (
                    _,
                    next_page_token,
                    pipelines,
                ) = await fastapi.concurrency.run_in_threadpool(
                    server.api.db.session.run_function_with_new_db_session,
                    self._list_pipelines,
                    page_token=next_page_token,
                )

                for pipeline in pipelines:
                    if (
                        pipeline["status"]
                        not in mlrun.run.RunStatuses.stable_statuses()
                    ):
                        project_to_running_pipelines_count[pipeline["project"]] += 1

                if not next_page_token:
                    break

        except Exception as exc:
            # If list pipelines failed, set counters to None (unknown) to indicate that we failed to get the information
            logger.warning(
                "Failed to list pipelines. Pipelines counters will be set to None",
                exc=mlrun.errors.err_to_str(exc),
            )
            return collections.defaultdict(lambda: None)

<<<<<<< HEAD
        for pipeline in pipelines:
            if (
                pipeline["status"]
                not in mlrun_pipelines.common.models.RunStatuses.stable_statuses()
            ):
                project_to_running_pipelines_count[pipeline["project"]] += 1
=======
>>>>>>> 7034459d
        return project_to_running_pipelines_count

    @staticmethod
    def _wait_for_nuclio_project_deletion(
        project_name: str,
        session: sqlalchemy.orm.Session,
        auth_info: mlrun.common.schemas.AuthInfo = mlrun.common.schemas.AuthInfo(),
    ):
<<<<<<< HEAD
        if not mlrun.config.config.nuclio_dashboard_url:
=======
        if not mlrun.mlconf.nuclio_dashboard_url:
>>>>>>> 7034459d
            return

        nuclio_client = server.api.utils.clients.nuclio.Client()

        def _check_nuclio_project_deletion():
            try:
                nuclio_client.get_project(session, project_name, auth_info=auth_info)
            except mlrun.errors.MLRunNotFoundError:
                logger.debug(
                    "Nuclio project deleted",
                    project_name=project_name,
                )
            else:
                raise Exception(
                    f"Project not deleted in nuclio yet. Project: {project_name}"
                )

        def _verify_no_project_function_pods():
            project_function_pods = server.api.utils.singletons.k8s.get_k8s_helper().list_pods(
                selector=f"nuclio.io/project-name={project_name},nuclio.io/class=function"
            )
            if not project_function_pods:
                logger.debug(
                    "No function pods found for project",
                    project_name=project_name,
                )
                return
            pod_names = [pod.metadata.name for pod in project_function_pods]
            first_three_pods = ", ".join(pod_names[:3])
            raise Exception(
                f"Project {project_name} still has '{len(pod_names)}' function pods; first 3: {first_three_pods}"
            )

        timeout = int(
            humanfriendly.parse_timespan(
                mlrun.mlconf.httpdb.projects.nuclio_project_deletion_verification_timeout
            )
        )
        interval = int(
            humanfriendly.parse_timespan(
                mlrun.mlconf.httpdb.projects.nuclio_project_deletion_verification_interval
            )
        )

        # ensure nuclio project CRD is deleted
        retry_until_successful(
            interval,
            timeout,
            logger,
            False,
            _check_nuclio_project_deletion,
        )

        # ensure no function pods are running
        # this is a bit hacky but should do the job
        # the reason we need it is that nuclio first delete the project CRD, and then
        # nuclio-controller deletes the function crds, and only then the function pods
        # to ensure that nuclio resources (read: functions) are completely deleted
        # we need to wait for the function pods to be deleted as well.
        retry_until_successful(
            interval,
            timeout,
            logger,
            False,
            _verify_no_project_function_pods,
        )

    @staticmethod
    def _enrich_project_with_deletion_background_task_name(
        session: sqlalchemy.orm.Session, name: str, background_task_name: str
    ):
        if not background_task_name:
            return

        project_patch = {
            "status": {"deletion_background_task_name": background_task_name}
        }

        server.api.utils.singletons.db.get_db().patch_project(
            session, name, project_patch
        )<|MERGE_RESOLUTION|>--- conflicted
+++ resolved
@@ -163,11 +163,7 @@
             )
 
         # verify project can be deleted in nuclio
-<<<<<<< HEAD
-        if mlrun.config.config.nuclio_dashboard_url:
-=======
         if mlrun.mlconf.nuclio_dashboard_url:
->>>>>>> 7034459d
             nuclio_client = server.api.utils.clients.nuclio.Client()
             nuclio_client.delete_project(
                 session,
@@ -434,15 +430,12 @@
             )
             return collections.defaultdict(lambda: None)
 
-<<<<<<< HEAD
         for pipeline in pipelines:
             if (
                 pipeline["status"]
                 not in mlrun_pipelines.common.models.RunStatuses.stable_statuses()
             ):
                 project_to_running_pipelines_count[pipeline["project"]] += 1
-=======
->>>>>>> 7034459d
         return project_to_running_pipelines_count
 
     @staticmethod
@@ -451,11 +444,7 @@
         session: sqlalchemy.orm.Session,
         auth_info: mlrun.common.schemas.AuthInfo = mlrun.common.schemas.AuthInfo(),
     ):
-<<<<<<< HEAD
-        if not mlrun.config.config.nuclio_dashboard_url:
-=======
         if not mlrun.mlconf.nuclio_dashboard_url:
->>>>>>> 7034459d
             return
 
         nuclio_client = server.api.utils.clients.nuclio.Client()
