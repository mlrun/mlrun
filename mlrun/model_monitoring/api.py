# Copyright 2023 Iguazio
#
# Licensed under the Apache License, Version 2.0 (the "License");
# you may not use this file except in compliance with the License.
# You may obtain a copy of the License at
#
#   http://www.apache.org/licenses/LICENSE-2.0
#
# Unless required by applicable law or agreed to in writing, software
# distributed under the License is distributed on an "AS IS" BASIS,
# WITHOUT WARRANTIES OR CONDITIONS OF ANY KIND, either express or implied.
# See the License for the specific language governing permissions and
# limitations under the License.

import hashlib
import typing
import warnings
from datetime import datetime

import numpy as np
import pandas as pd

import mlrun.artifacts
import mlrun.common.helpers
import mlrun.common.schemas.model_monitoring.constants as mm_constants
import mlrun.feature_store
import mlrun.model_monitoring.application
import mlrun.model_monitoring.applications as mm_app
import mlrun.serving
from mlrun.data_types.infer import InferOptions, get_df_stats
from mlrun.utils import datetime_now, logger

from .helpers import update_model_endpoint_last_request
from .model_endpoint import ModelEndpoint

# A union of all supported dataset types:
DatasetType = typing.Union[
    mlrun.DataItem, list, dict, pd.DataFrame, pd.Series, np.ndarray, typing.Any
]


def get_or_create_model_endpoint(
    project: str,
    model_path: str = "",
    model_endpoint_name: str = "",
    endpoint_id: str = "",
    function_name: str = "",
    context: mlrun.MLClientCtx = None,
    sample_set_statistics: dict[str, typing.Any] = None,
    drift_threshold: float = None,
    possible_drift_threshold: float = None,
    monitoring_mode: mm_constants.ModelMonitoringMode = mm_constants.ModelMonitoringMode.disabled,
    db_session=None,
) -> ModelEndpoint:
    """
    Get a single model endpoint object. If not exist, generate a new model endpoint with the provided parameters. Note
    that in case of generating a new model endpoint, by default the monitoring features are disabled. To enable these
    features, set `monitoring_mode=enabled`.

    :param project:                  Project name.
    :param model_path:               The model store path (applicable only to new endpoint_id).
    :param model_endpoint_name:      If a new model endpoint is created, the model endpoint name will be presented
                                     under this endpoint (applicable only to new endpoint_id).
    :param endpoint_id:              Model endpoint unique ID. If not exist in DB, will generate a new record based
                                     on the provided `endpoint_id`.
    :param function_name:            If a new model endpoint is created, use this function name for generating the
                                     function URI (applicable only to new endpoint_id).
    :param context:                  MLRun context. If `function_name` not provided, use the context to generate the
                                     full function hash.
    :param sample_set_statistics:    Dictionary of sample set statistics that will be used as a reference data for
                                     the new model endpoint (applicable only to new endpoint_id).
    :param drift_threshold:          The threshold of which to mark drifts (applicable only to new endpoint_id).
    :param possible_drift_threshold: The threshold of which to mark possible drifts (applicable only to new
                                     endpoint_id).
    :param monitoring_mode:          If enabled, apply model monitoring features on the provided endpoint id
                                     (applicable only to new endpoint_id).
    :param db_session:               A runtime session that manages the current dialog with the database.


    :return: A ModelEndpoint object
    """

    if not endpoint_id:
        # Generate a new model endpoint id based on the project name and model name
        endpoint_id = hashlib.sha1(
            f"{project}_{model_endpoint_name}".encode()
        ).hexdigest()

    if not db_session:
        # Generate a runtime database
        db_session = mlrun.get_run_db()
    try:
        model_endpoint = db_session.get_model_endpoint(
            project=project, endpoint_id=endpoint_id
        )
        # If other fields provided, validate that they are correspond to the existing model endpoint data
        _model_endpoint_validations(
            model_endpoint=model_endpoint,
            model_path=model_path,
            sample_set_statistics=sample_set_statistics,
            drift_threshold=drift_threshold,
            possible_drift_threshold=possible_drift_threshold,
        )

    except mlrun.errors.MLRunNotFoundError:
        # Create a new model endpoint with the provided details
        model_endpoint = _generate_model_endpoint(
            project=project,
            db_session=db_session,
            endpoint_id=endpoint_id,
            model_path=model_path,
            model_endpoint_name=model_endpoint_name,
            function_name=function_name,
            context=context,
            sample_set_statistics=sample_set_statistics,
            drift_threshold=drift_threshold,
            possible_drift_threshold=possible_drift_threshold,
            monitoring_mode=monitoring_mode,
        )
    return model_endpoint


def record_results(
    project: str,
    model_path: str,
    model_endpoint_name: str,
    endpoint_id: str = "",
    function_name: str = "",
    context: typing.Optional[mlrun.MLClientCtx] = None,
    infer_results_df: typing.Optional[pd.DataFrame] = None,
    sample_set_statistics: typing.Optional[dict[str, typing.Any]] = None,
    monitoring_mode: mm_constants.ModelMonitoringMode = mm_constants.ModelMonitoringMode.enabled,
    # Deprecated arguments:
    drift_threshold: typing.Optional[float] = None,
    possible_drift_threshold: typing.Optional[float] = None,
    trigger_monitoring_job: bool = False,
    artifacts_tag: str = "",
    default_batch_image: str = "mlrun/mlrun",
) -> ModelEndpoint:
    """
    Write a provided inference dataset to model endpoint parquet target. If not exist, generate a new model endpoint
    record and use the provided sample set statistics as feature stats that will be used later for the drift analysis.
    To activate model monitoring, run `project.enable_model_monitoring()`. The model monitoring applications will be
    triggered with the recorded data according to a periodic schedule.

    :param project:                  Project name.
    :param model_path:               The model Store path.
    :param model_endpoint_name:      If a new model endpoint is generated, the model endpoint name will be presented
                                     under this endpoint.
    :param endpoint_id:              Model endpoint unique ID. If not exist in DB, will generate a new record based
                                     on the provided `endpoint_id`.
    :param function_name:            If a new model endpoint is created, use this function name for generating the
                                     function URI.
    :param context:                  MLRun context. Note that the context is required for logging the artifacts
                                     following the batch drift job.
    :param infer_results_df:         DataFrame that will be stored under the model endpoint parquet target. Will be
                                     used for doing the drift analysis. Please make sure that the dataframe includes
                                     both feature names and label columns.
    :param sample_set_statistics:    Dictionary of sample set statistics that will be used as a reference data for
                                     the current model endpoint.
    :param monitoring_mode:          If enabled, apply model monitoring features on the provided endpoint id. Enabled
                                     by default.
    :param drift_threshold:          (deprecated) The threshold of which to mark drifts.
    :param possible_drift_threshold: (deprecated) The threshold of which to mark possible drifts.
    :param trigger_monitoring_job:   (deprecated) If true, run the batch drift job. If not exists, the monitoring
                                     batch function will be registered through MLRun API with the provided image.
    :param artifacts_tag:            (deprecated) Tag to use for all the artifacts resulted from the function.
                                     Will be relevant only if the monitoring batch job has been triggered.
    :param default_batch_image:      (deprecated) The image that will be used when registering the model monitoring
                                     batch job.

    :return: A ModelEndpoint object
    """

    if drift_threshold is not None or possible_drift_threshold is not None:
        warnings.warn(
            "Custom drift threshold arguments are deprecated since version "
            "1.7.0 and have no effect. They will be removed in version 1.9.0.\n"
            "To enable the default histogram data drift application, run:\n"
            "`project.enable_model_monitoring()`.",
            FutureWarning,
        )
    if trigger_monitoring_job is not False:
        warnings.warn(
            "`trigger_monitoring_job` argument is deprecated since version "
            "1.7.0 and has no effect. It will be removed in version 1.9.0.\n"
            "To enable the default histogram data drift application, run:\n"
            "`project.enable_model_monitoring()`.",
            FutureWarning,
        )
    if artifacts_tag != "":
        warnings.warn(
            "`artifacts_tag` argument is deprecated since version "
            "1.7.0 and has no effect. It will be removed in version 1.9.0.",
            FutureWarning,
        )
    if default_batch_image != "mlrun/mlrun":
        warnings.warn(
            "`default_batch_image` argument is deprecated since version "
            "1.7.0 and has no effect. It will be removed in version 1.9.0.",
            FutureWarning,
        )

    db = mlrun.get_run_db()

    model_endpoint = get_or_create_model_endpoint(
        project=project,
        endpoint_id=endpoint_id,
        model_path=model_path,
        model_endpoint_name=model_endpoint_name,
        function_name=function_name,
        context=context,
        sample_set_statistics=sample_set_statistics,
        monitoring_mode=monitoring_mode,
        db_session=db,
    )
    logger.debug("Model endpoint", endpoint=model_endpoint.to_dict())

    timestamp = datetime_now()
    if infer_results_df is not None:
        # Write the monitoring parquet to the relevant model endpoint context
        write_monitoring_df(
            feature_set_uri=model_endpoint.status.monitoring_feature_set_uri,
            infer_datetime=timestamp,
            endpoint_id=model_endpoint.metadata.uid,
            infer_results_df=infer_results_df,
        )

    # Update the last request time
    update_model_endpoint_last_request(
        project=project,
        model_endpoint=model_endpoint,
        current_request=timestamp,
        db=db,
    )

    return model_endpoint


def _model_endpoint_validations(
    model_endpoint: ModelEndpoint,
    model_path: str = "",
    sample_set_statistics: dict[str, typing.Any] = None,
    drift_threshold: float = None,
    possible_drift_threshold: float = None,
):
    """
    Validate that provided model endpoint configurations match the stored fields of the provided `ModelEndpoint`
    object. Usually, this method is called by `get_or_create_model_endpoint()` in cases that the model endpoint
    already exist. If one of the validations fails, this method might raise an error, indicating on possible conflict.

    :param model_endpoint:           A `ModelEndpoint` object that contains the expected values.
    :param model_path:               Model store path. In case of endpoint_id reuse, should be similar to the model_uri
                                     that is stored under model_endpoint.spec.model_uri. Model endpoint record refers
                                     to a single model store path.
    :param sample_set_statistics:    Dictionary of sample set statistics. Once the model endpoint is registered, it
                                     is forbidden to provide a different reference data to that model endpoint.
                                     In case of discrepancy between the provided `sample_set_statistics` and the
                                     `model_endpoints.spec.feature_stats`, a warning will be presented to the user.
    :param drift_threshold:          The threshold of which to mark drifts. Should be similar to the drift threshold
                                     that has already assigned to the current model endpoint.
    :param possible_drift_threshold: The threshold of which to mark possible drifts. Should be similar to the possible
                                     drift threshold  that has already assigned to the current model endpoint.

    """
    # Model path
    if model_path and model_endpoint.spec.model_uri != model_path:
        raise mlrun.errors.MLRunInvalidArgumentError(
            f"provided model store path {model_path} does not match "
            f"the path that is stored under the existing model "
            f"endpoint record: {model_endpoint.spec.model_uri}"
        )

    # Feature stats
    if (
        sample_set_statistics
        and sample_set_statistics != model_endpoint.status.feature_stats
    ):
        logger.warning(
            "Provided sample set statistics is different from the registered statistics. "
            "If new sample set statistics is to be used, new model endpoint should be created"
        )
    # drift and possible drift thresholds
    if drift_threshold:
        current_drift_threshold = model_endpoint.spec.monitor_configuration.get(
            mm_constants.EventFieldType.DRIFT_DETECTED_THRESHOLD,
            mlrun.mlconf.model_endpoint_monitoring.drift_thresholds.default.drift_detected,
        )
        if current_drift_threshold != drift_threshold:
            raise mlrun.errors.MLRunInvalidArgumentError(
                f"Cannot change existing drift threshold. Expected {current_drift_threshold}, got {drift_threshold} "
                f"Please update drift threshold or generate a new model endpoint record"
            )

    if possible_drift_threshold:
        current_possible_drift_threshold = model_endpoint.spec.monitor_configuration.get(
            mm_constants.EventFieldType.POSSIBLE_DRIFT_THRESHOLD,
            mlrun.mlconf.model_endpoint_monitoring.drift_thresholds.default.possible_drift,
        )
        if current_possible_drift_threshold != possible_drift_threshold:
            raise mlrun.errors.MLRunInvalidArgumentError(
                f"Cannot change existing possible drift threshold. Expected {current_possible_drift_threshold}, "
                f"got {possible_drift_threshold}. Please update drift threshold or generate a new model endpoint record"
            )


def write_monitoring_df(
    endpoint_id: str,
    infer_results_df: pd.DataFrame,
    infer_datetime: datetime,
    monitoring_feature_set: typing.Optional[mlrun.feature_store.FeatureSet] = None,
    feature_set_uri: str = "",
) -> None:
    """Write infer results dataframe to the monitoring parquet target of the current model endpoint. The dataframe will
    be written using feature set ingest process. Please make sure that you provide either a valid monitoring feature
    set (with parquet target) or a valid monitoring feature set uri.

    :param endpoint_id:             Model endpoint unique ID.
    :param infer_results_df:        DataFrame that will be stored under the model endpoint parquet target.
    :param monitoring_feature_set:  A `mlrun.feature_store.FeatureSet` object corresponding to the provided endpoint_id.
    :param feature_set_uri:         if monitoring_feature_set not provided, use the feature_set_uri value to get the
                                    relevant `mlrun.feature_store.FeatureSet`.
    """

    if not monitoring_feature_set:
        if not feature_set_uri:
            raise mlrun.errors.MLRunInvalidArgumentError(
                "Please provide either a valid monitoring feature set object or a monitoring feature set uri"
            )

        monitoring_feature_set = mlrun.feature_store.get_feature_set(
            uri=feature_set_uri
        )

    # Modify the DataFrame to the required structure that will be used later by the monitoring batch job
    if mm_constants.EventFieldType.TIMESTAMP not in infer_results_df.columns:
        # Initialize timestamp column with the current time
        infer_results_df[mm_constants.EventFieldType.TIMESTAMP] = infer_datetime

    # `endpoint_id` is the monitoring feature set entity and therefore it should be defined as the df index before
    # the ingest process
    infer_results_df[mm_constants.EventFieldType.ENDPOINT_ID] = endpoint_id
    infer_results_df.set_index(mm_constants.EventFieldType.ENDPOINT_ID, inplace=True)

    monitoring_feature_set.ingest(source=infer_results_df, overwrite=False)


def _generate_model_endpoint(
    project: str,
    db_session,
    endpoint_id: str,
    model_path: str,
    model_endpoint_name: str,
    function_name: str,
    context: mlrun.MLClientCtx,
    sample_set_statistics: dict[str, typing.Any],
    drift_threshold: float,
    possible_drift_threshold: float,
    monitoring_mode: mm_constants.ModelMonitoringMode = mm_constants.ModelMonitoringMode.disabled,
) -> ModelEndpoint:
    """
    Write a new model endpoint record.

    :param project:                  Project name.

    :param db_session:               A session that manages the current dialog with the database.
    :param endpoint_id:              Model endpoint unique ID.
    :param model_path:               The model Store path.
    :param model_endpoint_name:      Model endpoint name will be presented under the new model endpoint.
    :param function_name:            If a new model endpoint is created, use this function name for generating the
                                     function URI.
    :param context:                  MLRun context. If function_name not provided, use the context to generate the
                                     full function hash.
    :param sample_set_statistics:    Dictionary of sample set statistics that will be used as a reference data for
                                     the current model endpoint. Will be stored under
                                     `model_endpoint.status.feature_stats`.
    :param drift_threshold:          The threshold of which to mark drifts.
    :param possible_drift_threshold: The threshold of which to mark possible drifts.

    :return `mlrun.model_monitoring.model_endpoint.ModelEndpoint` object.
    """
    model_endpoint = ModelEndpoint()
    model_endpoint.metadata.project = project
    model_endpoint.metadata.uid = endpoint_id
    if function_name:
        model_endpoint.spec.function_uri = project + "/" + function_name
    elif not context:
        raise mlrun.errors.MLRunInvalidArgumentError(
            "Please provide either a function name or a valid MLRun context"
        )
    else:
        model_endpoint.spec.function_uri = context.to_dict()["spec"]["function"]
    model_endpoint.spec.model_uri = model_path
    model_endpoint.spec.model = model_endpoint_name
    model_endpoint.spec.model_class = "drift-analysis"
    if drift_threshold:
        model_endpoint.spec.monitor_configuration[
            mm_constants.EventFieldType.DRIFT_DETECTED_THRESHOLD
        ] = drift_threshold
    if possible_drift_threshold:
        model_endpoint.spec.monitor_configuration[
            mm_constants.EventFieldType.POSSIBLE_DRIFT_THRESHOLD
        ] = possible_drift_threshold

    model_endpoint.spec.monitoring_mode = monitoring_mode
    model_endpoint.status.first_request = model_endpoint.status.last_request = (
        datetime_now().isoformat()
    )
    if sample_set_statistics:
        model_endpoint.status.feature_stats = sample_set_statistics

    db_session.create_model_endpoint(
        project=project, endpoint_id=endpoint_id, model_endpoint=model_endpoint
    )

    return db_session.get_model_endpoint(project=project, endpoint_id=endpoint_id)


<<<<<<< HEAD
def trigger_drift_batch_job(
    project: str,
    default_batch_image="mlrun/mlrun",
    model_endpoints_ids: typing.List[str] = None,
    batch_intervals_dict: typing.Dict[str, float] = None,
    db_session=None,
):
    """
    Run model monitoring drift analysis job. If not exists, the monitoring batch function will be registered through
    MLRun API with the provided image.

    :param project:              Project name.
    :param default_batch_image:  The image that will be used when registering the model monitoring batch job.
    :param model_endpoints_ids:  List of model endpoints to include in the current run.
    :param batch_intervals_dict: Batch interval range (days, hours, minutes). By default, the batch interval is
                                 configured to run through the last hour.
    :param db_session:           A runtime session that manages the current dialog with the database.

    """
    if not model_endpoints_ids:
        raise mlrun.errors.MLRunNotFoundError(
            "No model endpoints provided",
        )
    if not db_session:
        db_session = mlrun.get_run_db()

    # Register the monitoring batch job (do nothing if already exist) and get the job function as a dictionary
    batch_function_dict: typing.Dict[str, typing.Any] = (
        db_session.deploy_monitoring_batch_job(
            project=project,
            default_batch_image=default_batch_image,
        )
    )

    # Prepare current run params
    job_params = _generate_job_params(
        model_endpoints_ids=model_endpoints_ids,
        batch_intervals_dict=batch_intervals_dict,
    )

    # Generate runtime and trigger the job function
    batch_function = mlrun.new_function(runtime=batch_function_dict)
    batch_function.run(name="model-monitoring-batch", params=job_params, watch=True)


def _generate_job_params(
    model_endpoints_ids: typing.List[str],
    batch_intervals_dict: typing.Dict[str, float] = None,
):
    """
    Generate the required params for the model monitoring batch job function.

    :param model_endpoints_ids:  List of model endpoints to include in the current run.
    :param batch_intervals_dict: Batch interval range (days, hours, minutes). By default, the batch interval is
                                 configured to run through the last hour.

    """
    if not batch_intervals_dict:
        # Generate default batch intervals dict
        batch_intervals_dict = {"minutes": 0, "hours": 1, "days": 0}

    return {
        "model_endpoints": model_endpoints_ids,
        "batch_intervals_dict": batch_intervals_dict,
    }


=======
>>>>>>> 7034459d
def get_sample_set_statistics(
    sample_set: DatasetType = None,
    model_artifact_feature_stats: dict = None,
    sample_set_columns: typing.Optional[list] = None,
    sample_set_drop_columns: typing.Optional[list] = None,
    sample_set_label_columns: typing.Optional[list] = None,
) -> dict:
    """
    Get the sample set statistics either from the given sample set or the statistics logged with the model while
    favoring the given sample set.

    :param sample_set:                   A sample dataset to give to compare the inputs in the drift analysis.
    :param model_artifact_feature_stats: The `feature_stats` attribute in the spec of the model artifact, where the
                                         original sample set statistics of the model was used.
    :param sample_set_columns: The column names of sample_set.
    :param sample_set_drop_columns: ``str`` / ``int`` or a list of ``str`` / ``int`` that
                                    represent the column names / indices to drop.
    :param sample_set_label_columns: The target label(s) of the column(s) in the dataset. for Regression or
                                     Classification tasks.
    :returns: The sample set statistics.

    raises MLRunInvalidArgumentError: If no sample set or statistics were given.
    """
    # Check if a sample set was provided:
    if sample_set is None:
        # Check if the model was logged with a sample set:
        if model_artifact_feature_stats is None:
            raise mlrun.errors.MLRunInvalidArgumentError(
                "Cannot perform drift analysis as there is no sample set to compare to. The model artifact was not "
                "logged with a sample set and `sample_set` was not provided to the function."
            )
        # Return the statistics logged with the model:
        return model_artifact_feature_stats

    # Turn other object types to DataFrame:
    # A DataFrame is necessary for executing the "drop features" operation.
    dataset_types = list(DatasetType.__args__)
    if typing.Any in dataset_types:
        dataset_types.remove(typing.Any)
    if isinstance(
        sample_set,
        tuple(dataset_types),
    ):
        sample_set, _ = read_dataset_as_dataframe(
            dataset=sample_set,
            feature_columns=sample_set_columns,
            drop_columns=sample_set_drop_columns,
            label_columns=sample_set_label_columns,
        )
    else:
        raise mlrun.errors.MLRunInvalidArgumentError(
            f"Parameter sample_set has an unsupported type: {type(sample_set)}"
        )

    # Return the sample set statistics:
    return get_df_stats(df=sample_set, options=InferOptions.Histogram)


def read_dataset_as_dataframe(
    dataset: DatasetType,
    feature_columns: typing.Union[str, list[str]] = None,
    label_columns: typing.Union[str, list[str]] = None,
    drop_columns: typing.Union[str, list[str], int, list[int]] = None,
) -> tuple[pd.DataFrame, list[str]]:
    """
    Parse the given dataset into a DataFrame and drop the columns accordingly. In addition, the label columns will be
    parsed and validated as well.

    :param dataset:         A dataset that will be converted into a DataFrame.
                            Can be either a list of lists, numpy.ndarray, dict, pd.Series, DataItem
                            or a FeatureVector.
    :param feature_columns: List of feature columns that will be used to build the dataframe when dataset is from
                            type list or numpy array.
    :param label_columns:   The target label(s) of the column(s) in the dataset. for Regression or
                            Classification tasks.
    :param drop_columns:    ``str`` / ``int`` or a list of ``str`` / ``int`` that represent the column names / indices
                            to drop.

    :returns: A tuple of:
              [0] = The parsed dataset as a DataFrame
              [1] = Label columns.

    raises MLRunInvalidArgumentError: If the `drop_columns` are not matching the dataset or unsupported dataset type.
    """
    # Turn the `drop labels` into a list if given:
    if drop_columns is not None:
        if not isinstance(drop_columns, list):
            drop_columns = [drop_columns]

    # Check if the dataset is in fact a Feature Vector:
    if isinstance(dataset, mlrun.feature_store.FeatureVector):
        # Try to get the label columns if not provided:
        if label_columns is None:
            label_columns = dataset.status.label_column
        # Get the features and parse to DataFrame:
        dataset = dataset.get_offline_features(drop_columns=drop_columns).to_dataframe()

    elif isinstance(dataset, (list, np.ndarray)):
        if not feature_columns:
            raise mlrun.errors.MLRunInvalidArgumentError(
                "Feature columns list must be provided when dataset input as from type list or numpy array"
            )
        # Parse the list / numpy array into a DataFrame:
        dataset = pd.DataFrame(dataset, columns=feature_columns)
        # Validate the `drop_columns` is given as integers:
        if drop_columns and not all(isinstance(col, int) for col in drop_columns):
            raise mlrun.errors.MLRunInvalidArgumentError(
                "`drop_columns` must be an integer / list of integers if provided as a list."
            )
    elif isinstance(dataset, mlrun.DataItem):
        if (
            not dataset.url
            and dataset.artifact_url
            and mlrun.datastore.parse_store_uri(dataset.artifact_url)[0]
            == mlrun.utils.StorePrefix.FeatureVector
        ):
            raise mlrun.errors.MLRunInvalidArgumentError(
                f"No data has been found. Make sure you have applied `get_offline_features` "
                f"on your feature vector {dataset.artifact_url} with a valid target before passing "
                f"it as an input."
            )
        # Turn the DataItem to DataFrame:
        dataset = dataset.as_df()
    else:
        # Parse the object (should be a pd.DataFrame / pd.Series, dictionary) into a DataFrame:
        try:
            dataset = pd.DataFrame(dataset)
        except ValueError as e:
            raise mlrun.errors.MLRunInvalidArgumentError(
                f"Could not parse the given dataset of type {type(dataset)} into a pandas DataFrame. "
                f"Received the following error: {e}"
            )
    # Drop columns if needed:
    if drop_columns:
        dataset.drop(drop_columns, axis=1, inplace=True)

    # Turn the `label_columns` into a list by default:
    if label_columns is None:
        label_columns = []
    elif isinstance(label_columns, (str, int)):
        label_columns = [label_columns]

    return dataset, label_columns


def log_result(
    context: mlrun.MLClientCtx,
    result_set_name: str,
    result_set: pd.DataFrame,
    artifacts_tag: str,
    batch_id: str,
) -> None:
    # Log the result set:
    context.logger.info("Logging result set (x | prediction)...")
    context.log_dataset(
        key=result_set_name,
        df=result_set,
        db_key=result_set_name,
        tag=artifacts_tag,
    )
    # Log the batch ID:
    if batch_id is None:
        batch_id = hashlib.sha224(str(datetime_now()).encode()).hexdigest()
    context.log_result(
        key="batch_id",
        value=batch_id,
    )


def _create_model_monitoring_function_base(
    *,
    project: str,
    func: typing.Union[str, None] = None,
    application_class: typing.Union[
        str,
        mlrun.model_monitoring.application.ModelMonitoringApplicationBase,
        mm_app.ModelMonitoringApplicationBaseV2,
        None,
    ] = None,
    name: typing.Optional[str] = None,
    image: typing.Optional[str] = None,
    tag: typing.Optional[str] = None,
    requirements: typing.Union[str, list[str], None] = None,
    requirements_file: str = "",
    **application_kwargs,
) -> mlrun.runtimes.ServingRuntime:
    """
    Note: this is an internal API only.
    This function does not set the labels or mounts v3io.
    """
    if isinstance(
        application_class,
        mlrun.model_monitoring.application.ModelMonitoringApplicationBase,
    ):
        warnings.warn(
            "The `ModelMonitoringApplicationBase` class is deprecated from version 1.7.0, "
            "please use `ModelMonitoringApplicationBaseV2`. It will be removed in 1.9.0.",
            FutureWarning,
        )
    if name in mm_constants.MonitoringFunctionNames.list():
        raise mlrun.errors.MLRunInvalidArgumentError(
            f"An application cannot have the following names: "
            f"{mm_constants.MonitoringFunctionNames.list()}"
        )
    if func is None:
        func = ""
    func_obj = typing.cast(
        mlrun.runtimes.ServingRuntime,
        mlrun.code_to_function(
            filename=func,
            name=name,
            project=project,
            tag=tag,
            kind=mlrun.run.RuntimeKinds.serving,
            image=image,
            requirements=requirements,
            requirements_file=requirements_file,
        ),
    )
    graph = func_obj.set_topology(mlrun.serving.states.StepKinds.flow)
    prepare_step = graph.to(
        class_name="mlrun.model_monitoring.applications._application_steps._PrepareMonitoringEvent",
        name="PrepareMonitoringEvent",
        application_name=name,
    )
    if isinstance(application_class, str):
        app_step = prepare_step.to(class_name=application_class, **application_kwargs)
    else:
        app_step = prepare_step.to(class_name=application_class)
    app_step.to(
        class_name="mlrun.model_monitoring.applications._application_steps._PushToMonitoringWriter",
        name="PushToMonitoringWriter",
        project=project,
        writer_application_name=mm_constants.MonitoringFunctionNames.WRITER,
    ).respond()
    return func_obj<|MERGE_RESOLUTION|>--- conflicted
+++ resolved
@@ -416,76 +416,6 @@
     return db_session.get_model_endpoint(project=project, endpoint_id=endpoint_id)
 
 
-<<<<<<< HEAD
-def trigger_drift_batch_job(
-    project: str,
-    default_batch_image="mlrun/mlrun",
-    model_endpoints_ids: typing.List[str] = None,
-    batch_intervals_dict: typing.Dict[str, float] = None,
-    db_session=None,
-):
-    """
-    Run model monitoring drift analysis job. If not exists, the monitoring batch function will be registered through
-    MLRun API with the provided image.
-
-    :param project:              Project name.
-    :param default_batch_image:  The image that will be used when registering the model monitoring batch job.
-    :param model_endpoints_ids:  List of model endpoints to include in the current run.
-    :param batch_intervals_dict: Batch interval range (days, hours, minutes). By default, the batch interval is
-                                 configured to run through the last hour.
-    :param db_session:           A runtime session that manages the current dialog with the database.
-
-    """
-    if not model_endpoints_ids:
-        raise mlrun.errors.MLRunNotFoundError(
-            "No model endpoints provided",
-        )
-    if not db_session:
-        db_session = mlrun.get_run_db()
-
-    # Register the monitoring batch job (do nothing if already exist) and get the job function as a dictionary
-    batch_function_dict: typing.Dict[str, typing.Any] = (
-        db_session.deploy_monitoring_batch_job(
-            project=project,
-            default_batch_image=default_batch_image,
-        )
-    )
-
-    # Prepare current run params
-    job_params = _generate_job_params(
-        model_endpoints_ids=model_endpoints_ids,
-        batch_intervals_dict=batch_intervals_dict,
-    )
-
-    # Generate runtime and trigger the job function
-    batch_function = mlrun.new_function(runtime=batch_function_dict)
-    batch_function.run(name="model-monitoring-batch", params=job_params, watch=True)
-
-
-def _generate_job_params(
-    model_endpoints_ids: typing.List[str],
-    batch_intervals_dict: typing.Dict[str, float] = None,
-):
-    """
-    Generate the required params for the model monitoring batch job function.
-
-    :param model_endpoints_ids:  List of model endpoints to include in the current run.
-    :param batch_intervals_dict: Batch interval range (days, hours, minutes). By default, the batch interval is
-                                 configured to run through the last hour.
-
-    """
-    if not batch_intervals_dict:
-        # Generate default batch intervals dict
-        batch_intervals_dict = {"minutes": 0, "hours": 1, "days": 0}
-
-    return {
-        "model_endpoints": model_endpoints_ids,
-        "batch_intervals_dict": batch_intervals_dict,
-    }
-
-
-=======
->>>>>>> 7034459d
 def get_sample_set_statistics(
     sample_set: DatasetType = None,
     model_artifact_feature_stats: dict = None,
