# Copyright 2023 Iguazio
#
# Licensed under the Apache License, Version 2.0 (the "License");
# you may not use this file except in compliance with the License.
# You may obtain a copy of the License at
#
#   http://www.apache.org/licenses/LICENSE-2.0
#
# Unless required by applicable law or agreed to in writing, software
# distributed under the License is distributed on an "AS IS" BASIS,
# WITHOUT WARRANTIES OR CONDITIONS OF ANY KIND, either express or implied.
# See the License for the specific language governing permissions and
# limitations under the License.

import uvicorn


def _get_uvicorn_log_config(formatter_class):
    base_log_config = uvicorn.config.LOGGING_CONFIG
<<<<<<< HEAD
    base_log_config["formatters"]["default"]["()"] = (
        "server.api.apiuvicorn.UvicornMLRunLoggerMixin"
    )
=======

    base_log_config["handlers"]["default"]["stream"] = "ext://sys.stdout"
    base_log_config["formatters"]["default"] = {"()": formatter_class}
>>>>>>> 7034459d
    return base_log_config


def run(logger, httpdb_config):
    logger.info(
        "Starting API server",
        port=httpdb_config.port,
        debug=httpdb_config.debug,
    )
    uvicorn.run(
        "server.api.main:app",
        host="0.0.0.0",
        port=httpdb_config.port,
        access_log=False,
        timeout_keep_alive=httpdb_config.http_connection_timeout_keep_alive,
        log_config=_get_uvicorn_log_config(
            logger._logger.handlers[0].formatter.__class__
        ),
    )<|MERGE_RESOLUTION|>--- conflicted
+++ resolved
@@ -17,15 +17,9 @@
 
 def _get_uvicorn_log_config(formatter_class):
     base_log_config = uvicorn.config.LOGGING_CONFIG
-<<<<<<< HEAD
-    base_log_config["formatters"]["default"]["()"] = (
-        "server.api.apiuvicorn.UvicornMLRunLoggerMixin"
-    )
-=======
 
     base_log_config["handlers"]["default"]["stream"] = "ext://sys.stdout"
     base_log_config["formatters"]["default"] = {"()": formatter_class}
->>>>>>> 7034459d
     return base_log_config
 
 
