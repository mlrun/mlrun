--- conflicted
+++ resolved
@@ -336,24 +336,19 @@
         )
         session.commit()
 
-<<<<<<< HEAD
-    def read_run(self, session, uid, project=None, iter=0, with_notifications=False):
-        project = project or config.default_project
-        run = self._get_run(
-            session, uid, project, iter, with_notifications=with_notifications
-=======
+
     def read_run(
         self,
         session: Session,
         uid: str,
         project: str = None,
         iter: int = 0,
+        with_notifications=False
         populate_existing: bool = False,
     ):
         project = project or config.default_project
         run = self._get_run(
-            session, uid, project, iter, populate_existing=populate_existing
->>>>>>> 3d404cb1
+            session, uid, project, iter, with_notifications=with_notifications, populate_existing=populate_existing
         )
         if not run:
             raise mlrun.errors.MLRunNotFoundError(
@@ -4570,11 +4565,8 @@
         project,
         iteration,
         with_for_update=False,
-<<<<<<< HEAD
         with_notifications=False,
-=======
         populate_existing=False,
->>>>>>> 3d404cb1
     ):
         query = self._query(session, Run, uid=uid, project=project, iteration=iteration)
         if with_notifications:
