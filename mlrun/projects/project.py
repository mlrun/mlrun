# Copyright 2023 Iguazio
#
# Licensed under the Apache License, Version 2.0 (the "License");
# you may not use this file except in compliance with the License.
# You may obtain a copy of the License at
#
#   http://www.apache.org/licenses/LICENSE-2.0
#
# Unless required by applicable law or agreed to in writing, software
# distributed under the License is distributed on an "AS IS" BASIS,
# WITHOUT WARRANTIES OR CONDITIONS OF ANY KIND, either express or implied.
# See the License for the specific language governing permissions and
# limitations under the License.
import datetime
import getpass
import glob
import http
import importlib.util as imputil
import json
import pathlib
import shutil
import tempfile
import typing
import uuid
import warnings
import zipfile
from os import environ, makedirs, path, remove
from typing import Callable, Dict, List, Optional, Union

import dotenv
import git
import git.exc
import inflection
import kfp
import nuclio
import requests
import yaml

import mlrun.common.helpers
import mlrun.common.schemas.model_monitoring
import mlrun.common.schemas.model_monitoring.constants as mm_constants
import mlrun.db
import mlrun.errors
import mlrun.runtimes
import mlrun.runtimes.pod
import mlrun.runtimes.utils
import mlrun.utils.regex
from mlrun.datastore.datastore_profile import DatastoreProfile, DatastoreProfile2Json

from ..artifacts import Artifact, ArtifactProducer, DatasetArtifact, ModelArtifact
from ..artifacts.manager import ArtifactManager, dict_to_artifact, extend_artifact_path
from ..datastore import store_manager
from ..features import Feature
from ..model import EntrypointParam, ImageBuilder, ModelObj
from ..model_monitoring.application import (
    ModelMonitoringApplication,
    PushToMonitoringWriter,
)
from ..run import code_to_function, get_object, import_function, new_function
from ..runtimes.function import RemoteRuntime
from ..secrets import SecretsStore
from ..utils import (
    is_ipython,
    is_legacy_artifact,
    is_relative_path,
    is_yaml_path,
    logger,
    update_in,
)
from ..utils.clones import (
    add_credentials_git_remote_url,
    clone_git,
    clone_tgz,
    clone_zip,
    get_repo_url,
)
from ..utils.helpers import ensure_git_branch, resolve_git_reference_from_source
from ..utils.notifications import CustomNotificationPusher, NotificationTypes
from .operations import (
    BuildStatus,
    DeployStatus,
    build_function,
    deploy_function,
    run_function,
)
from .pipelines import (
    FunctionsDict,
    WorkflowSpec,
    _PipelineRunStatus,
    _RemoteRunner,
    enrich_function_object,
    get_db_function,
    get_workflow_engine,
    pipeline_context,
)


class ProjectError(Exception):
    pass


def init_repo(context, url, init_git):
    repo = None
    context_path = pathlib.Path(context)
    if not context_path.exists():
        context_path.mkdir(parents=True)
    elif not context_path.is_dir():
        raise ValueError(f"context {context} is not a dir path")
    try:
        repo = git.Repo(context)
        url = get_repo_url(repo)
    except Exception:
        if init_git:
            repo = git.Repo.init(context)
    return repo, url


def new_project(
    name,
    context: str = "./",
    init_git: bool = False,
    user_project: bool = False,
    remote: str = None,
    from_template: str = None,
    secrets: dict = None,
    description: str = None,
    subpath: str = None,
    save: bool = True,
    overwrite: bool = False,
    parameters: dict = None,
) -> "MlrunProject":
    """Create a new MLRun project, optionally load it from a yaml/zip/git template

    A new project is created and returned, you can customize the project by placing a project_setup.py file
    in the project root dir, it will be executed upon project creation or loading.


    example::

        # create a project with local and hub functions, a workflow, and an artifact
        project = mlrun.new_project("myproj", "./", init_git=True, description="my new project")
        project.set_function('prep_data.py', 'prep-data', image='mlrun/mlrun', handler='prep_data')
        project.set_function('hub://auto-trainer', 'train')
        project.set_artifact('data', Artifact(target_path=data_url))
        project.set_workflow('main', "./myflow.py")
        project.save()

        # run the "main" workflow (watch=True to wait for run completion)
        project.run("main", watch=True)

    example (load from template)::

        # create a new project from a zip template (can also use yaml/git templates)
        # initialize a local git, and register the git remote path
        project = mlrun.new_project("myproj", "./", init_git=True,
                                    remote="git://github.com/mlrun/project-demo.git",
                                    from_template="http://mysite/proj.zip")
        project.run("main", watch=True)


    example using project_setup.py to init the project objects::

            def setup(project):
                project.set_function('prep_data.py', 'prep-data', image='mlrun/mlrun', handler='prep_data')
                project.set_function('hub://auto-trainer', 'train')
                project.set_artifact('data', Artifact(target_path=data_url))
                project.set_workflow('main', "./myflow.py")
                return project


    :param name:         project name
    :param context:      project local directory path (default value = "./")
    :param init_git:     if True, will git init the context dir
    :param user_project: add the current user name to the provided project name (making it unique per user)
    :param remote:       remote Git url
    :param from_template:     path to project YAML/zip file that will be used as a template
    :param secrets:      key:secret dict or SecretsStore used to download sources
    :param description:  text describing the project
    :param subpath:      project subpath (relative to the context dir)
    :param save:         whether to save the created project in the DB
    :param overwrite:    overwrite project using 'cascade' deletion strategy (deletes project resources)
                         if project with name exists
    :param parameters:   key/value pairs to add to the project.spec.params

    :returns: project object
    """
    context = context or "./"
    name = _add_username_to_project_name_if_needed(name, user_project)

    if from_template:
        if subpath:
            raise mlrun.errors.MLRunInvalidArgumentError(
                "Unsupported option, cannot use subpath argument with project templates"
            )
        if from_template.endswith(".yaml"):
            project = _load_project_file(from_template, name, secrets)
        elif from_template.startswith("git://"):
            clone_git(from_template, context, secrets, clone=True)
            shutil.rmtree(path.join(context, ".git"))
            project = _load_project_dir(context, name)
        elif from_template.endswith(".zip"):
            clone_zip(from_template, context, secrets)
            project = _load_project_dir(context, name)
        else:
            raise ValueError("template must be a path to .yaml or .zip file")
        project.metadata.name = name
        # Remove original owner name for avoiding possible conflicts
        project.spec.owner = None
    else:
        project = MlrunProject.from_dict(
            {
                "metadata": {
                    "name": name,
                }
            }
        )
    project.spec.context = context
    project.spec.subpath = subpath or project.spec.subpath

    repo, url = init_repo(context, remote, init_git or remote)
    project.spec.repo = repo
    if remote and url != remote:
        project.create_remote(remote)
    elif url:
        project.spec._source = url
        project.spec.origin_url = url
    if description:
        project.spec.description = description
    if parameters:
        # Enable setting project parameters at load time, can be used to customize the project_setup
        for key, val in parameters.items():
            project.spec.params[key] = val

    _set_as_current_default_project(project)

    if save and mlrun.mlconf.dbpath:
        if overwrite:
            logger.info(
                "Overwriting project (by deleting and then creating)", name=name
            )
            _delete_project_from_db(
                name, secrets, mlrun.common.schemas.DeletionStrategy.cascade
            )

        try:
            project.save(store=False)
        except mlrun.errors.MLRunConflictError as exc:
            raise mlrun.errors.MLRunConflictError(
                f"Project with name {name} already exists. "
                "Use overwrite=True to overwrite the existing project."
            ) from exc
        logger.info(
            "Created and saved project",
            name=name,
            from_template=from_template,
            overwrite=overwrite,
            context=context,
            save=save,
        )

    # Hook for initializing the project using a project_setup script
    project = project.setup(save and mlrun.mlconf.dbpath)

    return project


def load_project(
    context: str = "./",
    url: str = None,
    name: str = None,
    secrets: dict = None,
    init_git: bool = False,
    subpath: str = None,
    clone: bool = False,
    user_project: bool = False,
    save: bool = True,
    sync_functions: bool = False,
    parameters: dict = None,
) -> "MlrunProject":
    """Load an MLRun project from git or tar or dir

    MLRun looks for a project.yaml file with project definition and objects in the project root path
    and use it to initialize the project, in addition it runs the project_setup.py file (if it exists)
    for further customization.

    Usage example::

        # Load the project and run the 'main' workflow.
        # When using git as the url source the context directory must be an empty or
        # non-existent folder as the git repo will be cloned there
        project = load_project("./demo_proj", "git://github.com/mlrun/project-demo.git")
        project.run("main", arguments={'data': data_url})


    project_setup.py example::

        def setup(project):
            train_function = project.set_function(
                "src/trainer.py",
                name="mpi-training",
                kind="mpijob",
                image="mlrun/mlrun",
            )
            # Set the number of replicas for the training from the project parameter
            train_function.spec.replicas = project.spec.params.get("num_replicas", 1)
            return project


    :param context:         project local directory path (default value = "./")
    :param url:             name (in DB) or git or tar.gz or .zip sources archive path e.g.:
                            git://github.com/mlrun/demo-xgb-project.git
                            http://mysite/archived-project.zip
                            <project-name>
                            The git project should include the project yaml file.
                            If the project yaml file is in a sub-directory, must specify the sub-directory.
    :param name:            project name
    :param secrets:         key:secret dict or SecretsStore used to download sources
    :param init_git:        if True, will git init the context dir
    :param subpath:         project subpath (within the archive)
    :param clone:           if True, always clone (delete any existing content)
    :param user_project:    add the current user name to the project name (for db:// prefixes)
    :param save:            whether to save the created project and artifact in the DB
    :param sync_functions:  sync the project's functions into the project object (will be saved to the DB if save=True)
    :param parameters:      key/value pairs to add to the project.spec.params

    :returns: project object
    """
    if not context:
        raise ValueError("valid context (local dir path) must be provided")

    secrets = secrets or {}
    repo = None
    project = None
    name = _add_username_to_project_name_if_needed(name, user_project)

    from_db = False
    if url:
        url = str(url)  # to support path objects
        if is_yaml_path(url):
            project = _load_project_file(url, name, secrets)
            project.spec.context = context
        elif url.startswith("git://"):
            url, repo = clone_git(url, context, secrets, clone)
            # Validate that git source includes branch and refs
            url = ensure_git_branch(url=url, repo=repo)
        elif url.endswith(".tar.gz"):
            clone_tgz(url, context, secrets, clone)
        elif url.endswith(".zip"):
            clone_zip(url, context, secrets, clone)
        elif url.startswith("db://") or "://" not in url:
            project = _load_project_from_db(url, secrets, user_project)
            project.spec.context = context
            if not path.isdir(context):
                makedirs(context)
            project.spec.subpath = subpath or project.spec.subpath
            from_db = True
        else:
            raise mlrun.errors.MLRunInvalidArgumentError(
                "Unsupported url scheme, supported schemes are: git://, db:// or "
                ".zip/.tar.gz/.yaml file path (could be local or remote) or project name which will be loaded from DB"
            )

    if not repo:
        repo, url = init_repo(context, url, init_git)

    if not project:
        project = _load_project_dir(context, name, subpath)

    if not project.metadata.name:
        raise ValueError("project name must be specified")

    if parameters:
        # Enable setting project parameters at load time, can be used to customize the project_setup
        for key, val in parameters.items():
            project.spec.params[key] = val

    if not from_db:
        project.spec.source = url or project.spec.source
        project.spec.origin_url = url or project.spec.origin_url
        # Remove original owner name for avoiding possible conflicts when loading project from remote
        project.spec.owner = None

    project.spec.repo = repo
    if repo:
        try:
            # handle cases where active_branch is not set (e.g. in Gitlab CI)
            project.spec.branch = repo.active_branch.name
        except Exception:
            pass

    to_save = bool(save and mlrun.mlconf.dbpath)
    if to_save:
        project.save()

    # Hook for initializing the project using a project_setup script
    project = project.setup(to_save)

    if to_save:
        project.register_artifacts()

    if sync_functions:
        project.sync_functions(save=to_save)

    _set_as_current_default_project(project)

    return project


def get_or_create_project(
    name: str,
    context: str = "./",
    url: str = None,
    secrets: dict = None,
    init_git=False,
    subpath: str = None,
    clone: bool = False,
    user_project: bool = False,
    from_template: str = None,
    save: bool = True,
    parameters: dict = None,
) -> "MlrunProject":
    """Load a project from MLRun DB, or create/import if doesnt exist

    MLRun looks for a project.yaml file with project definition and objects in the project root path
    and use it to initialize the project, in addition it runs the project_setup.py file (if it exists)
    for further customization.

    Usage example::

        # load project from the DB (if exist) or the source repo
        project = get_or_create_project("myproj", "./", "git://github.com/mlrun/demo-xgb-project.git")
        project.pull("development")  # pull the latest code from git
        project.run("main", arguments={'data': data_url})  # run the workflow "main"


    project_setup.py example::

        def setup(project):
            train_function = project.set_function(
                "src/trainer.py",
                name="mpi-training",
                kind="mpijob",
                image="mlrun/mlrun",
            )
            # Set the number of replicas for the training from the project parameter
            train_function.spec.replicas = project.spec.params.get("num_replicas", 1)
            return project


    :param name:         project name
    :param context:      project local directory path (default value = "./")
    :param url:          name (in DB) or git or tar.gz or .zip sources archive path e.g.:
                         git://github.com/mlrun/demo-xgb-project.git
                         http://mysite/archived-project.zip
    :param secrets:      key:secret dict or SecretsStore used to download sources
    :param init_git:     if True, will execute `git init` on the context dir
    :param subpath:      project subpath (within the archive/context)
    :param clone:        if True, always clone (delete any existing content)
    :param user_project: add the current username to the project name (for db:// prefixes)
    :param from_template:     path to project YAML file that will be used as from_template (for new projects)
    :param save:         whether to save the created project in the DB
    :param parameters:   key/value pairs to add to the project.spec.params

    :returns: project object
    """
    context = context or "./"
    spec_path = path.join(context, subpath or "", "project.yaml")
    load_from_path = url or path.isfile(spec_path)
    try:
        # load project from the DB.
        # use `name` as `url` as we load the project from the DB
        project = load_project(
            context,
            name,
            name,
            secrets=secrets,
            init_git=init_git,
            subpath=subpath,
            clone=clone,
            user_project=user_project,
            # only loading project from db so no need to save it
            save=False,
            parameters=parameters,
        )
        logger.info("Project loaded successfully", project_name=name)
        return project

    except mlrun.errors.MLRunNotFoundError:
        logger.debug("Project not found in db", project_name=name)

    # do not nest under "try" or else the exceptions raised below will be logged along with the "not found" message
    if load_from_path:
        # loads a project from archive or local project.yaml
        logger.info("Loading project from path", project_name=name, path=url or context)
        project = load_project(
            context,
            url,
            name,
            secrets=secrets,
            init_git=init_git,
            subpath=subpath,
            clone=clone,
            user_project=user_project,
            save=save,
            parameters=parameters,
        )

        logger.info(
            "Project loaded successfully",
            project_name=name,
            path=url or context,
            stored_in_db=save,
        )
        return project

    # create a new project
    project = new_project(
        name,
        context,
        init_git=init_git,
        user_project=user_project,
        from_template=from_template,
        secrets=secrets,
        subpath=subpath,
        save=save,
        parameters=parameters,
    )
    logger.info("Project created successfully", project_name=name, stored_in_db=save)
    return project


def _run_project_setup(
    project: "MlrunProject", setup_file_path: str, save: bool = False
):
    """Run the project setup file if found

    When loading a project MLRun will look for a project_setup.py file, if it is found
    it will execute the setup(project) handler, which can enrich the project with additional
    objects, functions, artifacts, etc.

    Example::

        def setup(project):
            train_function = project.set_function(
                "src/trainer.py",
                name="mpi-training",
                kind="mpijob",
                image="mlrun/mlrun",
            )
            # Set the number of replicas for the training from the project parameter
            train_function.spec.replicas = project.spec.params.get("num_replicas", 1)
            return project

    """
    if not path.exists(setup_file_path):
        return project
    spec = imputil.spec_from_file_location("workflow", setup_file_path)
    if spec is None:
        raise ImportError(f"cannot import project setup file in {setup_file_path}")
    mod = imputil.module_from_spec(spec)
    spec.loader.exec_module(mod)

    if hasattr(mod, "setup"):
        try:
            project = getattr(mod, "setup")(project)
        except Exception as exc:
            logger.error(
                "Failed to run project_setup script",
                setup_file_path=setup_file_path,
                exc=mlrun.errors.err_to_str(exc),
            )
            raise exc
        if save:
            project.save()
    else:
        logger.warn("skipping setup, setup() handler was not found in project_setup.py")
    return project


def _load_project_dir(context, name="", subpath=""):
    subpath_str = subpath or ""
    fpath = path.join(context, subpath_str, "project.yaml")
    setup_file_path = path.join(context, subpath_str, "project_setup.py")
    if path.isfile(fpath):
        with open(fpath) as fp:
            data = fp.read()
            struct = yaml.load(data, Loader=yaml.FullLoader)
            project = _project_instance_from_struct(struct, name)
            project.spec.context = context

    elif path.isfile(path.join(context, subpath_str, "function.yaml")):
        func = import_function(path.join(context, subpath_str, "function.yaml"))
        project = MlrunProject.from_dict(
            {
                "metadata": {
                    "name": func.metadata.project,
                },
                "spec": {
                    "functions": [{"url": "function.yaml", "name": func.metadata.name}],
                },
            }
        )
    elif path.exists(setup_file_path):
        # If there is a setup script do not force having project.yaml file
        project = MlrunProject()
    else:
        raise mlrun.errors.MLRunNotFoundError(
            "project or function YAML not found in path"
        )

    project.spec.context = context
    project.metadata.name = name or project.metadata.name
    project.spec.subpath = subpath
    return project


def _add_username_to_project_name_if_needed(name, user_project):
    if user_project:
        if not name:
            raise ValueError("user_project must be specified together with name")
        username = environ.get("V3IO_USERNAME") or getpass.getuser()
        normalized_username = inflection.dasherize(username.lower())
        if username != normalized_username:
            logger.info(
                "Username was normalized to match the required pattern for project name",
                username=username,
                normalized_username=normalized_username,
            )
        name = f"{name}-{normalized_username}"
    return name


def _load_project_from_db(url, secrets, user_project=False):
    db = mlrun.db.get_run_db(secrets=secrets)
    project_name = _add_username_to_project_name_if_needed(
        url.replace("db://", ""), user_project
    )
    project = db.get_project(project_name)
    if not project:
        raise mlrun.errors.MLRunNotFoundError(f"Project {project_name} not found")

    return project


def _delete_project_from_db(project_name, secrets, deletion_strategy):
    db = mlrun.db.get_run_db(secrets=secrets)
    return db.delete_project(project_name, deletion_strategy=deletion_strategy)


def _load_project_file(url, name="", secrets=None):
    try:
        obj = get_object(url, secrets)
    except FileNotFoundError as exc:
        raise FileNotFoundError(f"cant find project file at {url}") from exc
    struct = yaml.load(obj, Loader=yaml.FullLoader)
    return _project_instance_from_struct(struct, name)


def _project_instance_from_struct(struct, name):
    struct.setdefault("metadata", {})["name"] = name or struct.get("metadata", {}).get(
        "name", ""
    )
    return MlrunProject.from_dict(struct)


class ProjectMetadata(ModelObj):
    def __init__(self, name=None, created=None, labels=None, annotations=None):
        self.name = name
        self.created = created
        self.labels = labels or {}
        self.annotations = annotations or {}

    @property
    def name(self) -> str:
        """Project name"""
        return self._name

    @name.setter
    def name(self, name):
        if name:
            self.validate_project_name(name)
        self._name = name

    @staticmethod
    def validate_project_name(name: str, raise_on_failure: bool = True) -> bool:
        try:
            mlrun.utils.helpers.verify_field_regex(
                "project.metadata.name", name, mlrun.utils.regex.project_name
            )
        except mlrun.errors.MLRunInvalidArgumentError:
            if raise_on_failure:
                raise
            return False
        return True


class ProjectSpec(ModelObj):
    def __init__(
        self,
        description=None,
        params=None,
        functions=None,
        workflows=None,
        artifacts=None,
        artifact_path=None,
        conda=None,
        source=None,
        subpath=None,
        origin_url=None,
        goals=None,
        load_source_on_run=None,
        default_requirements: typing.Union[str, typing.List[str]] = None,
        desired_state=mlrun.common.schemas.ProjectState.online.value,
        owner=None,
        disable_auto_mount=None,
        workdir=None,
        default_image=None,
        build=None,
        custom_packagers: typing.List[typing.Tuple[str, bool]] = None,
    ):
        self.repo = None

        self.description = description
        self.context = ""
        self._mountdir = None
        self._source = None
        self.source = source or ""
        self.load_source_on_run = load_source_on_run
        self.subpath = subpath
        self.origin_url = origin_url
        self.goals = goals
        self.desired_state = desired_state
        self.owner = owner
        self.branch = None
        self.tag = ""
        self.params = params or {}
        self.conda = conda or ""
        self.artifact_path = artifact_path
        self._artifacts = {}
        self.artifacts = artifacts or []
        self.default_requirements = default_requirements
        self.workdir = workdir

        self._workflows = {}
        self.workflows = workflows or []

        self._function_objects = {}
        self._function_definitions = {}
        self.functions = functions or []
        self.disable_auto_mount = disable_auto_mount
        self.default_image = default_image

        self.build = build

        # A list of custom packagers to include when running the functions of the project. A custom packager is stored
        # in a tuple where the first index is the packager module's path (str) and the second is a flag (bool) for
        # whether it is mandatory for a run (raise exception on collection error) or not.
        self.custom_packagers = custom_packagers or []

    @property
    def source(self) -> str:
        """source url or git repo"""
        if not self._source:
            if self.repo:
                url = get_repo_url(self.repo)
                if url:
                    self._source = url

        return self._source

    @source.setter
    def source(self, src):
        self._source = src

    @property
    def mountdir(self) -> str:
        """specify to mount the context dir inside the function container
        use '.' to use the same path as in the client e.g. Jupyter"""

        if self._mountdir and self._mountdir in [".", "./"]:
            return path.abspath(self.context)
        return self._mountdir

    @mountdir.setter
    def mountdir(self, mountdir):
        self._mountdir = mountdir

    @property
    def functions(self) -> list:
        """list of function object/specs used in this project"""
        functions = []
        for name, function in self._function_definitions.items():
            if hasattr(function, "to_dict"):
                spec = function.to_dict(strip=True)
                if (
                    function.spec.build.source
                    and function.spec.build.source.startswith(self._source_repo())
                ):
                    update_in(spec, "spec.build.source", "./")
                functions.append({"name": name, "spec": spec})
            else:
                functions.append(function)
        return functions

    @functions.setter
    def functions(self, functions):
        if not functions:
            functions = []
        if not isinstance(functions, list):
            raise ValueError("functions must be a list")

        function_definitions = {}
        for function in functions:
            if not isinstance(function, dict) and not hasattr(function, "to_dict"):
                raise ValueError("function must be an object or dict")
            if isinstance(function, dict):
                name = function.get("name", "")
                if not name:
                    raise ValueError("function name must be specified in dict")
            else:
                name = function.metadata.name
            function_definitions[name] = function

        self._function_definitions = function_definitions

    def set_function(self, name, function_object, function_dict):
        self._function_definitions[name] = function_dict
        self._function_objects[name] = function_object

    def remove_function(self, name):
        if name in self._function_objects:
            del self._function_objects[name]
        if name in self._function_definitions:
            del self._function_definitions[name]

    @property
    def workflows(self) -> typing.List[dict]:
        """
        :returns: list of workflows specs dicts used in this project
        """
        return [workflow.to_dict() for workflow in self._workflows.values()]

    @workflows.setter
    def workflows(self, workflows: typing.List[typing.Union[dict, WorkflowSpec]]):
        if not workflows:
            workflows = []
        if not isinstance(workflows, list):
            raise ValueError("workflows must be a list")

        workflows_dict = {}
        for workflow in workflows:
            if not isinstance(workflow, dict) and not isinstance(
                workflow, WorkflowSpec
            ):
                raise ValueError(
                    f"workflow must be a dict or `WorkflowSpec` type. Given: {type(workflow)}"
                )
            if isinstance(workflow, dict):
                workflow = WorkflowSpec.from_dict(workflow)
            name = workflow.name
            # todo: support steps dsl as code alternative
            if not name:
                raise ValueError('workflow "name" must be specified')
            if not workflow.path and not workflow.code:
                raise ValueError('workflow source "path" or "code" must be specified')
            workflows_dict[name] = workflow

        self._workflows = workflows_dict

    def set_workflow(self, name, workflow):
        self._workflows[name] = (
            workflow
            if isinstance(workflow, WorkflowSpec)
            else WorkflowSpec.from_dict(workflow)
        )

    def remove_workflow(self, name):
        if name in self._workflows:
            del self._workflows[name]

    @property
    def artifacts(self) -> list:
        """list of artifacts used in this project"""
        return [artifact for artifact in self._artifacts.values()]

    @artifacts.setter
    def artifacts(self, artifacts):
        if not artifacts:
            artifacts = []
        if not isinstance(artifacts, list):
            raise ValueError("artifacts must be a list")

        artifacts_dict = {}
        for artifact in artifacts:
            if not isinstance(artifact, dict) and not hasattr(artifact, "to_dict"):
                raise ValueError("artifacts must be a dict or class")
            if isinstance(artifact, dict):
                # Support legacy artifacts
                if is_legacy_artifact(artifact) or _is_imported_artifact(artifact):
                    key = artifact.get("key")
                else:
                    key = artifact.get("metadata").get("key", "")
                if not key:
                    raise ValueError('artifacts "key" must be specified')
            else:
                key = artifact.key
                artifact = artifact.to_dict()

            artifacts_dict[key] = artifact

        self._artifacts = artifacts_dict

    def set_artifact(self, key, artifact):
        if hasattr(artifact, "base_dict"):
            artifact = artifact.base_dict()
        if not _is_imported_artifact(artifact):
            artifact["metadata"]["key"] = key
        self._artifacts[key] = artifact

    def remove_artifact(self, key):
        if key in self._artifacts:
            del self._artifacts[key]

    @property
    def build(self) -> ImageBuilder:
        return self._build

    @build.setter
    def build(self, build):
        self._build = self._verify_dict(build, "build", ImageBuilder)

    def add_custom_packager(self, packager: str, is_mandatory: bool):
        """
        Add a custom packager from the custom packagers list.

        :param packager:     The packager module path to add. For example, if a packager `MyPackager` is in the
                             project's source at my_module.py, then the module path is: "my_module.MyPackager".
        :param is_mandatory: Whether this packager must be collected during a run. If False, failing to collect it won't
                             raise an error during the packagers collection phase.
        """
        # TODO: enable importing packagers from the hub.
        if packager in [
            custom_packager[0] for custom_packager in self.custom_packagers
        ]:
            logger.warn(
                f"The packager's module path '{packager}' is already registered in the project."
            )
            return
        self.custom_packagers.append((packager, is_mandatory))

    def remove_custom_packager(self, packager: str):
        """
        Remove a custom packager from the custom packagers list.

        :param packager: The packager module path to remove.

        :raise MLRunInvalidArgumentError: In case the packager was not in the list.
        """
        # Look for the packager tuple in the list to remove it:
        packager_tuple: typing.Tuple[str, bool] = None
        for custom_packager in self.custom_packagers:
            if custom_packager[0] == packager:
                packager_tuple = custom_packager

        # If not found, raise an error, otherwise remove:
        if packager_tuple is None:
            raise mlrun.errors.MLRunInvalidArgumentError(
                f"The packager module path '{packager}' is not registered in the project, hence it cannot be removed."
            )
        self.custom_packagers.remove(packager_tuple)

    def _source_repo(self):
        src = self.source
        if src:
            return src.split("#")[0]
        return ""

    def _need_repo(self):
        for f in self._function_objects.values():
            if f.spec.build.source in [".", "./"]:
                return True
        return False

    def get_code_path(self):
        """Get the path to the code root/workdir"""
        return path.join(self.context, self.workdir or self.subpath or "")

    def _replace_default_image_in_enriched_functions(self, previous_image, new_image):
        """
        Set a new project-default-image in functions that were already enriched.
        """
        if previous_image == new_image:
            return
        for key in self._function_objects:
            function = self._function_objects[key]
            if function._enriched_image:
                function.spec.image = new_image


class ProjectStatus(ModelObj):
    def __init__(self, state=None):
        self.state = state


class MlrunProject(ModelObj):
    kind = "project"
    _dict_fields = ["kind", "metadata", "spec", "status"]

    def __init__(
        self,
        metadata: Optional[Union[ProjectMetadata, Dict]] = None,
        spec: Optional[Union[ProjectSpec, Dict]] = None,
    ):
        self.metadata: ProjectMetadata = metadata
        self.spec: ProjectSpec = spec
        self.status = None

        self._initialized = False
        self._secrets = SecretsStore()
        self._artifact_manager = None
        self._notifiers = CustomNotificationPusher(
            [
                NotificationTypes.slack,
                NotificationTypes.console,
                NotificationTypes.ipython,
            ]
        )

    @property
    def metadata(self) -> ProjectMetadata:
        return self._metadata

    @metadata.setter
    def metadata(self, metadata):
        self._metadata = self._verify_dict(metadata, "metadata", ProjectMetadata)

    @property
    def spec(self) -> ProjectSpec:
        return self._spec

    @spec.setter
    def spec(self, spec):
        self._spec = self._verify_dict(spec, "spec", ProjectSpec)

    @property
    def status(self) -> ProjectStatus:
        return self._status

    @status.setter
    def status(self, status):
        self._status = self._verify_dict(status, "status", ProjectStatus)

    @property
    def notifiers(self):
        return self._notifiers

    @property
    def name(self) -> str:
        """Project name, this is a property of the project metadata"""
        return self.metadata.name

    @name.setter
    def name(self, name):
        self.metadata.name = name

    @property
    def artifact_path(self) -> str:
        return self.spec.artifact_path

    @artifact_path.setter
    def artifact_path(self, artifact_path):
        self.spec.artifact_path = artifact_path

    @property
    def source(self) -> str:
        return self.spec.source

    @source.setter
    def source(self, source):
        self.spec.source = source

    def set_source(
        self,
        source: str = "",
        pull_at_runtime: bool = False,
        workdir: Optional[str] = None,
    ):
        """set the project source code path(can be git/tar/zip archive)

        :param source:          valid absolute path or URL to git, zip, or tar file, (or None for current) e.g.
                                git://github.com/mlrun/something.git
                                http://some/url/file.zip
                                note path source must exist on the image or exist locally when run is local
                                (it is recommended to use 'workdir' when source is a filepath instead)
        :param pull_at_runtime: load the archive into the container at job runtime vs on build/deploy
        :param workdir:         workdir path relative to the context dir or absolute
        """
        mlrun.utils.helpers.validate_builder_source(source, pull_at_runtime, workdir)

        self.spec.load_source_on_run = pull_at_runtime
        self.spec.source = source or self.spec.source

        if self.spec.source.startswith("git://"):
            source, reference, branch = resolve_git_reference_from_source(source)
            if not branch and not reference:
                logger.warn(
                    "Please add git branch or refs to the source e.g.: "
                    "'git://<url>/org/repo.git#<branch-name or refs/heads/..>'"
                )

        self.spec.workdir = workdir or self.spec.workdir
        # reset function objects (to recalculate build attributes)
        self.sync_functions()

    def get_artifact_uri(
        self, key: str, category: str = "artifact", tag: str = None, iter: int = None
    ) -> str:
        """return the project artifact uri (store://..) from the artifact key

        example::

            uri = project.get_artifact_uri("my_model", category="model", tag="prod", iter=0)

        :param key:  artifact key/name
        :param category:  artifact category (artifact, model, feature-vector, ..)
        :param tag:  artifact version tag, default to latest version
        :param iter:  iteration number, default to no iteration
        """
        uri = f"store://{category}s/{self.metadata.name}/{key}"
        if iter is not None:
            uri = f"{uri}#{iter}"
        if tag is not None:
            uri = f"{uri}:{tag}"
        return uri

    def get_store_resource(self, uri):
        """get store resource object by uri"""
        return mlrun.datastore.get_store_resource(
            uri, secrets=self._secrets, project=self.metadata.name
        )

    @property
    def context(self) -> str:
        return self.spec.context

    @context.setter
    def context(self, context):
        self.spec.context = context

    @property
    def mountdir(self) -> str:
        return self.spec.mountdir

    @mountdir.setter
    def mountdir(self, mountdir):
        self.spec.mountdir = mountdir

    @property
    def params(self) -> dict:
        return self.spec.params

    @params.setter
    def params(self, params):
        self.spec.params = params

    @property
    def description(self) -> str:
        return self.spec.description

    @description.setter
    def description(self, description):
        self.spec.description = description

    @property
    def default_image(self) -> str:
        return self.spec.default_image

    def set_default_image(self, default_image: str):
        """
        Set the default image to be used for running runtimes (functions) in this project. This image will be used
        if an image was not provided for a runtime. In case the default image is replaced, functions already
        registered with the project that used the previous default image will have their image replaced on
        next execution.

        :param default_image: Default image to use
        """
        current_default_image = self.spec.default_image
        if current_default_image:
            self.spec._replace_default_image_in_enriched_functions(
                current_default_image, default_image
            )
        self.spec.default_image = default_image

    @property
    def workflows(self) -> list:
        return self.spec.workflows

    @workflows.setter
    def workflows(self, workflows):
        self.spec.workflows = workflows

    def set_workflow(
        self,
        name,
        workflow_path: str,
        embed=False,
        engine=None,
        args_schema: typing.List[EntrypointParam] = None,
        handler=None,
        schedule: typing.Union[str, mlrun.common.schemas.ScheduleCronTrigger] = None,
        ttl=None,
        image: str = None,
        **args,
    ):
        """add or update a workflow, specify a name and the code path

        :param name:          name of the workflow
        :param workflow_path: url/path for the workflow file
        :param embed:         add the workflow code into the project.yaml
        :param engine:        workflow processing engine ("kfp", "local", "remote" or "remote:local")
        :param args_schema:   list of arg schema definitions (:py:class`~mlrun.model.EntrypointParam`)
        :param handler:       workflow function handler
        :param schedule:      ScheduleCronTrigger class instance or a standard crontab expression string
                              (which will be converted to the class using its `from_crontab` constructor),
                              see this link for help:
                              https://apscheduler.readthedocs.io/en/3.x/modules/triggers/cron.html#module-apscheduler.triggers.cron
                              Note that "local" engine does not support this argument
        :param ttl:           pipeline ttl in secs (after that the pods will be removed)
        :param image:         image for workflow runner job, only for scheduled and remote workflows
        :param args:          argument values (key=value, ..)
        """

        # validate the provided workflow_path
        if mlrun.utils.helpers.is_file_path_invalid(
            self.spec.get_code_path(), workflow_path
        ):
            raise ValueError(
                f"Invalid 'workflow_path': '{workflow_path}'. Please provide a valid URL/path to a file."
            )

<<<<<<< HEAD
=======
        if engine and "local" in engine and schedule:
            raise ValueError("'schedule' argument is not supported for 'local' engine.")

>>>>>>> c92ca752
        # engine could be "remote" or "remote:local"
        if image and ((engine and "remote" in engine) or schedule):
            logger.warning("Image is only relevant for 'remote' engine, ignoring it")

        if embed:
            if (
                self.context
                and not workflow_path.startswith("/")
                # since the user may provide a path the includes the context,
                # we need to make sure we don't add it twice
                and not workflow_path.startswith(self.context)
            ):
                workflow_path = path.join(self.context, workflow_path)
            with open(workflow_path, "r") as fp:
                txt = fp.read()
            workflow = {"name": name, "code": txt}
        else:
            workflow = {"name": name, "path": workflow_path}
        if args:
            workflow["args"] = args
        if handler:
            workflow["handler"] = handler
        if args_schema:
            args_schema = [
                schema.to_dict() if hasattr(schema, "to_dict") else schema
                for schema in args_schema
            ]
            workflow["args_schema"] = args_schema
        workflow["engine"] = engine
        workflow["schedule"] = schedule
        if ttl:
            workflow["ttl"] = ttl
        if image:
            workflow["image"] = image
        self.spec.set_workflow(name, workflow)

    def set_artifact(
        self,
        key,
        artifact: typing.Union[str, dict, Artifact] = None,
        target_path: str = None,
        tag: str = None,
    ):
        """add/set an artifact in the project spec (will be registered on load)

        example::

            # register a simple file artifact
            project.set_artifact('data', target_path=data_url)
            # register a model artifact
            project.set_artifact('model', ModelArtifact(model_file="model.pkl"), target_path=model_dir_url)

            # register a path to artifact package (will be imported on project load)
            # to generate such package use `artifact.export(target_path)`
            project.set_artifact('model', 'https://mystuff.com/models/mymodel.zip')

        :param key:  artifact key/name
        :param artifact:  mlrun Artifact object/dict (or its subclasses) or path to artifact
                          file to import (yaml/json/zip), relative paths are relative to the context path
        :param target_path: absolute target path url (point to the artifact content location)
        :param tag:    artifact tag
        """
        if artifact and isinstance(artifact, str):
            artifact_path, _ = self.get_item_absolute_path(
                artifact, check_path_in_context=True
            )
            artifact = {
                "import_from": artifact_path,
                "key": key,
            }
            if tag:
                artifact["tag"] = tag
        else:
            if not artifact:
                artifact = Artifact()
            artifact.spec.target_path = target_path or artifact.spec.target_path
            if artifact.spec.target_path and "://" not in artifact.spec.target_path:
                raise mlrun.errors.MLRunInvalidArgumentError(
                    "target_path url must point to a shared/object storage path"
                )
            artifact.metadata.tag = tag or artifact.metadata.tag
        self.spec.set_artifact(key, artifact)

    def register_artifacts(self):
        """register the artifacts in the MLRun DB (under this project)"""
        artifact_manager = self._get_artifact_manager()
        artifact_path = mlrun.utils.helpers.fill_project_path_template(
            self.spec.artifact_path or mlrun.mlconf.artifact_path, self.metadata.name
        )
        # TODO: To correctly maintain the list of artifacts from an exported project,
        #  we need to maintain the different trees that generated them
        producer = ArtifactProducer(
            "project",
            self.metadata.name,
            self.metadata.name,
            tag=self._get_hexsha() or str(uuid.uuid4()),
        )
        for artifact_dict in self.spec.artifacts:
            if _is_imported_artifact(artifact_dict):
                import_from = artifact_dict["import_from"]
                if is_relative_path(import_from):
                    # source path should be relative to the project context
                    import_from = path.join(self.spec.get_code_path(), import_from)

                self.import_artifact(
                    import_from,
                    artifact_dict["key"],
                    tag=artifact_dict.get("tag"),
                )
            else:
                artifact = dict_to_artifact(artifact_dict)
                if is_relative_path(artifact.src_path):
                    # source path should be relative to the project context
                    artifact.src_path = path.join(
                        self.spec.get_code_path(), artifact.src_path
                    )
                artifact_manager.log_artifact(
                    producer, artifact, artifact_path=artifact_path
                )

    def _get_artifact_manager(self):
        if self._artifact_manager:
            return self._artifact_manager
        db = mlrun.db.get_run_db(secrets=self._secrets)
        store_manager.set(self._secrets, db)
        self._artifact_manager = ArtifactManager(db)
        return self._artifact_manager

    def _get_hexsha(self):
        try:
            if self.spec.repo:
                return self.spec.repo.head.commit.hexsha
        except Exception:
            pass
        return None

    def get_item_absolute_path(
        self,
        url: str,
        check_path_in_context: bool = False,
    ) -> typing.Tuple[str, bool]:
        """
        Get the absolute path of the artifact or function file
        :param url:                   remote url, absolute path or relative path
        :param check_path_in_context: if True, will check if the path exists when in the context
                                      (temporary parameter to allow for backwards compatibility)
        :returns:                     absolute path / url, whether the path is in the project context
        """
        # If the URL is for a remote location, we do not want to change it
        if not url or "://" in url:
            return url, False

        # We don't want to change the url if the project has no context or if it is already absolute
        in_context = self.spec.context and not url.startswith("/")
        if in_context:
            url = path.normpath(path.join(self.spec.get_code_path(), url))

        if (not in_context or check_path_in_context) and not path.isfile(url):
            raise mlrun.errors.MLRunNotFoundError(f"{url} not found")

        return url, in_context

    def log_artifact(
        self,
        item,
        body=None,
        tag="",
        local_path="",
        artifact_path=None,
        format=None,
        upload=None,
        labels=None,
        target_path=None,
        **kwargs,
    ):
        """log an output artifact and optionally upload it to datastore

        example::

            project.log_artifact(
                "some-data",
                body=b"abc is 123",
                local_path="model.txt",
                labels={"framework": "xgboost"},
            )


        :param item:          artifact key or artifact class ()
        :param body:          will use the body as the artifact content
        :param local_path:    path to the local file we upload, will also be use
                              as the destination subpath (under "artifact_path")
        :param artifact_path: target artifact path (when not using the default)
                              to define a subpath under the default location use:
                              `artifact_path=context.artifact_subpath('data')`
        :param format:        artifact file format: csv, png, ..
        :param tag:           version tag
        :param target_path:   absolute target path (instead of using artifact_path + local_path)
        :param upload:        upload to datastore (default is True)
        :param labels:        a set of key/value labels to tag the artifact with

        :returns: artifact object
        """
        am = self._get_artifact_manager()
        artifact_path = extend_artifact_path(
            artifact_path, self.spec.artifact_path or mlrun.mlconf.artifact_path
        )
        artifact_path = mlrun.utils.helpers.fill_project_path_template(
            artifact_path, self.metadata.name
        )
        producer = ArtifactProducer(
            "project",
            self.metadata.name,
            self.metadata.name,
            tag=self._get_hexsha() or str(uuid.uuid4()),
        )
        item = am.log_artifact(
            producer,
            item,
            body,
            tag=tag,
            local_path=local_path,
            artifact_path=artifact_path,
            format=format,
            upload=upload,
            labels=labels,
            target_path=target_path,
            **kwargs,
        )
        return item

    def log_dataset(
        self,
        key,
        df,
        tag="",
        local_path=None,
        artifact_path=None,
        upload=None,
        labels=None,
        format="",
        preview=None,
        stats=None,
        target_path="",
        extra_data=None,
        label_column: str = None,
        **kwargs,
    ) -> DatasetArtifact:
        """
        log a dataset artifact and optionally upload it to datastore

        example::

            raw_data = {
                "first_name": ["Jason", "Molly", "Tina", "Jake", "Amy"],
                "last_name": ["Miller", "Jacobson", "Ali", "Milner", "Cooze"],
                "age": [42, 52, 36, 24, 73],
                "testScore": [25, 94, 57, 62, 70],
            }
            df = pd.DataFrame(raw_data, columns=["first_name", "last_name", "age", "testScore"])
            project.log_dataset("mydf", df=df, stats=True)

        :param key:           artifact key
        :param df:            dataframe object
        :param label_column:  name of the label column (the one holding the target (y) values)
        :param local_path:    path to the local dataframe file that exists locally.
                              The given file extension will be used to save the dataframe to a file
                              If the file exists, it will be uploaded to the datastore instead of the given df.
        :param artifact_path: target artifact path (when not using the default).
                              to define a subpath under the default location use:
                              `artifact_path=context.artifact_subpath('data')`
        :param tag:           version tag
        :param format:        optional, format to use (`csv`, `parquet`, `pq`, `tsdb`, `kv`)
        :param target_path:   absolute target path (instead of using artifact_path + local_path)
        :param preview:       number of lines to store as preview in the artifact metadata
        :param stats:         calculate and store dataset stats in the artifact metadata
        :param extra_data:    key/value list of extra files/charts to link with this dataset
        :param upload:        upload to datastore (default is True)
        :param labels:        a set of key/value labels to tag the artifact with

        :returns: artifact object
        """
        ds = DatasetArtifact(
            key,
            df,
            preview=preview,
            extra_data=extra_data,
            format=format,
            stats=stats,
            label_column=label_column,
            **kwargs,
        )

        item = self.log_artifact(
            ds,
            local_path=local_path,
            artifact_path=artifact_path,
            target_path=target_path,
            tag=tag,
            upload=upload,
            labels=labels,
        )
        return item

    def log_model(
        self,
        key,
        body=None,
        framework="",
        tag="",
        model_dir=None,
        model_file=None,
        algorithm=None,
        metrics=None,
        parameters=None,
        artifact_path=None,
        upload=None,
        labels=None,
        inputs: typing.List[Feature] = None,
        outputs: typing.List[Feature] = None,
        feature_vector: str = None,
        feature_weights: list = None,
        training_set=None,
        label_column=None,
        extra_data=None,
        **kwargs,
    ):
        """log a model artifact and optionally upload it to datastore

        example::

            project.log_model("model", body=dumps(model),
                              model_file="model.pkl",
                              metrics=context.results,
                              training_set=training_df,
                              label_column='label',
                              feature_vector=feature_vector_uri,
                              labels={"app": "fraud"})

        :param key:             artifact key or artifact class ()
        :param body:            will use the body as the artifact content
        :param model_file:      path to the local model file we upload (see also model_dir)
                                or to a model file data url (e.g. http://host/path/model.pkl)
        :param model_dir:       path to the local dir holding the model file and extra files
        :param artifact_path:   target artifact path (when not using the default)
                                to define a subpath under the default location use:
                                `artifact_path=context.artifact_subpath('data')`
        :param framework:       name of the ML framework
        :param algorithm:       training algorithm name
        :param tag:             version tag
        :param metrics:         key/value dict of model metrics
        :param parameters:      key/value dict of model parameters
        :param inputs:          ordered list of model input features (name, type, ..)
        :param outputs:         ordered list of model output/result elements (name, type, ..)
        :param upload:          upload to datastore (if not specified, defaults to True (uploads artifact))
        :param labels:          a set of key/value labels to tag the artifact with
        :param feature_vector:  feature store feature vector uri (store://feature-vectors/<project>/<name>[:tag])
        :param feature_weights: list of feature weights, one per input column
        :param training_set:    training set dataframe, used to infer inputs & outputs
        :param label_column:    which columns in the training set are the label (target) columns
        :param extra_data:      key/value list of extra files/charts to link with this dataset
                                value can be absolute path | relative path (to model dir) | bytes | artifact object

        :returns: artifact object
        """

        if training_set is not None and inputs:
            raise mlrun.errors.MLRunInvalidArgumentError(
                "cannot specify inputs and training set together"
            )

        model = ModelArtifact(
            key,
            body,
            model_file=model_file,
            model_dir=model_dir,
            metrics=metrics,
            parameters=parameters,
            inputs=inputs,
            outputs=outputs,
            framework=framework,
            algorithm=algorithm,
            feature_vector=feature_vector,
            feature_weights=feature_weights,
            extra_data=extra_data,
            **kwargs,
        )
        if training_set is not None:
            model.infer_from_df(training_set, label_column)

        item = self.log_artifact(
            model,
            artifact_path=artifact_path,
            tag=tag,
            upload=upload,
            labels=labels,
        )
        return item

    def import_artifact(
        self, item_path: str, new_key=None, artifact_path=None, tag=None
    ):
        """Import an artifact object/package from .yaml, .json, or .zip file

        :param item_path:     dataitem url  or file path to the file/package
        :param new_key:       overwrite the artifact key/name
        :param artifact_path: target artifact path (when not using the default)
        :param tag:           artifact tag to set
        :return: artifact object
        """

        def get_artifact(spec):
            artifact = dict_to_artifact(spec)
            artifact.metadata.key = new_key or artifact.metadata.key
            artifact.metadata.project = self.metadata.name
            artifact.metadata.updated = None
            artifact.metadata.tag = tag or artifact.metadata.tag
            return artifact

        # Obtaining the item's absolute path from the project context, in case the user provided a relative path
        item_path, _ = self.get_item_absolute_path(item_path)
        dataitem = mlrun.get_dataitem(item_path)

        if is_yaml_path(item_path):
            artifact_dict = yaml.load(dataitem.get(), Loader=yaml.FullLoader)
            artifact = get_artifact(artifact_dict)
        elif item_path.endswith(".json"):
            artifact_dict = json.loads(dataitem.get())
            artifact = get_artifact(artifact_dict)
        elif item_path.endswith(".zip"):
            item_file = dataitem.local()
            with tempfile.TemporaryDirectory() as temp_dir:
                with zipfile.ZipFile(item_file, "r") as zf:
                    zf.extractall(temp_dir)
                with open(f"{temp_dir}/_spec.yaml", "r") as fp:
                    data = fp.read()
                spec = yaml.load(data, Loader=yaml.FullLoader)
                artifact = get_artifact(spec)
                with open(f"{temp_dir}/_body", "rb") as fp:
                    artifact.spec._body = fp.read()
                artifact.target_path = ""

                # if the dataitem is not a file, it means we downloaded it from a remote source to a temp file,
                # so we need to remove it after we're done with it
                dataitem.remove_local()

                return self.log_artifact(
                    artifact, local_path=temp_dir, artifact_path=artifact_path
                )

        else:
            raise ValueError("unsupported file suffix, use .yaml, .json, or .zip")

        return self.log_artifact(artifact, artifact_path=artifact_path, upload=False)

    def reload(self, sync=False, context=None) -> "MlrunProject":
        """reload the project and function objects from the project yaml/specs

        :param sync:    set to True to load functions objects
        :param context: context directory (where the yaml and code exist)

        :returns: project object
        """
        context = context or self.spec.context
        if context:
            project = _load_project_dir(context, self.metadata.name, self.spec.subpath)
        else:
            project = _load_project_file(
                self.spec.origin_url, self.metadata.name, self._secrets
            )
        project.spec.source = self.spec.source
        project.spec.repo = self.spec.repo
        project.spec.branch = self.spec.branch
        project.spec.origin_url = self.spec.origin_url
        if sync:
            project.sync_functions()
        self.__dict__.update(project.__dict__)
        return project

    def setup(self, save: bool = True) -> "MlrunProject":
        """Run the project setup file if found

        When loading a project MLRun will look for a project_setup.py file, if it is found
        it will execute the setup(project) handler, which can enrich the project with additional
        objects, functions, artifacts, etc.

        :param save: save the project after the setup
        """
        # Hook for initializing the project using a project_setup script
        setup_file_path = path.join(
            self.context, self.spec.subpath or "", "project_setup.py"
        )
        return _run_project_setup(self, setup_file_path, save)

<<<<<<< HEAD
    def set_model_monitoring_application(
=======
    def set_model_monitoring_function(
>>>>>>> c92ca752
        self,
        func: typing.Union[str, mlrun.runtimes.BaseRuntime, None] = None,
        application_class: typing.Union[str, ModelMonitoringApplication] = None,
        name: str = None,
        image: str = None,
        handler=None,
        with_repo: bool = None,
        tag: str = None,
        requirements: typing.Union[str, typing.List[str]] = None,
        requirements_file: str = "",
        **application_kwargs,
    ) -> mlrun.runtimes.BaseRuntime:
        """
<<<<<<< HEAD
        update or add a monitoring application to the project & deploy it.
        examples::
            project.set_model_monitoring_application(application_class_name="MyApp",
                                                 image="davesh0812/mlrun-api:1.5.0", name="myApp")
        :param func:                    function object or spec/code url, None refers to current Notebook
        :param name:                    name of the function (under the project), can be specified with a tag to support
                                        versions (e.g. myfunc:v1)
                                        default: job
        :param image:                   docker image to be used, can also be specified in
                                        the function object/yaml
        :param handler:                 default function handler to invoke (can only be set with .py/.ipynb files)
        :param with_repo:               add (clone) the current repo to the build source
        :param tag:                     function version tag (none for 'latest', can only be set with .py/.ipynb files)
                                        if tag is specified and name is empty, the function key (under the project)
                                        will be enriched with the tag value. (i.e. 'function-name:tag')
        :param requirements:            a list of python packages
        :param requirements_file:       path to a python requirements file
=======
        Update or add a monitoring function to the project.

        examples::
            project.set_model_monitoring_function(application_class_name="MyApp",
                                                 image="mlrun/mlrun", name="myApp")

        :param func:                    Function object or spec/code url, None refers to current Notebook
        :param name:                    Name of the function (under the project), can be specified with a tag to support
                                        versions (e.g. myfunc:v1)
                                        Default: job
        :param image:                   Docker image to be used, can also be specified in
                                        the function object/yaml
        :param handler:                 Default function handler to invoke (can only be set with .py/.ipynb files)
        :param with_repo:               Add (clone) the current repo to the build source
        :param tag:                     Function version tag (none for 'latest', can only be set with .py/.ipynb files)
                                        if tag is specified and name is empty, the function key (under the project)
                                        will be enriched with the tag value. (i.e. 'function-name:tag')
        :param requirements:            A list of python packages
        :param requirements_file:       Path to a python requirements file
        :param application_class:       Name or an Instance of a class that implementing the monitoring application.
        :param application_kwargs:      Additional keyword arguments to be passed to the
                                        monitoring application's constructor.
        """

        function_object: RemoteRuntime = None
        (
            resolved_function_name,
            function_object,
            func,
        ) = self._instantiate_model_monitoring_function(
            func,
            application_class,
            name,
            image,
            handler,
            with_repo,
            tag,
            requirements,
            requirements_file,
            **application_kwargs,
        )
        models_names = "all"
        function_object.set_label(
            mm_constants.ModelMonitoringAppLabel.KEY,
            mm_constants.ModelMonitoringAppLabel.VAL,
        )
        function_object.set_label("models", models_names)

        if not mlrun.mlconf.is_ce_mode():
            function_object.apply(mlrun.mount_v3io())

        # save to project spec
        self.spec.set_function(resolved_function_name, function_object, func)

        return function_object

    def create_model_monitoring_function(
        self,
        func: str = None,
        application_class: typing.Union[str, ModelMonitoringApplication] = None,
        name: str = None,
        image: str = None,
        handler: str = None,
        with_repo: bool = None,
        tag: str = None,
        requirements: typing.Union[str, typing.List[str]] = None,
        requirements_file: str = "",
        **application_kwargs,
    ) -> mlrun.runtimes.BaseRuntime:
        """
        Create a monitoring function object without setting it to the project

        examples::
            project.create_model_monitoring_function(application_class_name="MyApp",
                                                 image="mlrun/mlrun", name="myApp")

        :param func:                    Code url, None refers to current Notebook
        :param name:                    Name of the function, can be specified with a tag to support
                                        versions (e.g. myfunc:v1)
                                        Default: job
        :param image:                   Docker image to be used, can also be specified in
                                        the function object/yaml
        :param handler:                 Default function handler to invoke (can only be set with .py/.ipynb files)
        :param with_repo:               Add (clone) the current repo to the build source
        :param tag:                     Function version tag (none for 'latest', can only be set with .py/.ipynb files)
                                        if tag is specified and name is empty, the function key (under the project)
                                        will be enriched with the tag value. (i.e. 'function-name:tag')
        :param requirements:            A list of python packages
        :param requirements_file:       Path to a python requirements file
>>>>>>> c92ca752
        :param application_class:       Name or an Instance of a class that implementing the monitoring application.
        :param application_kwargs:      Additional keyword arguments to be passed to the
                                        monitoring application's constructor.
        """
<<<<<<< HEAD

=======
        _, function_object, _ = self._instantiate_model_monitoring_function(
            func,
            application_class,
            name,
            image,
            handler,
            with_repo,
            tag,
            requirements,
            requirements_file,
            **application_kwargs,
        )
        return function_object

    def _instantiate_model_monitoring_function(
        self,
        func: typing.Union[str, mlrun.runtimes.BaseRuntime] = None,
        application_class: typing.Union[str, ModelMonitoringApplication] = None,
        name: str = None,
        image: str = None,
        handler: str = None,
        with_repo: bool = None,
        tag: str = None,
        requirements: typing.Union[str, typing.List[str]] = None,
        requirements_file: str = "",
        **application_kwargs,
    ) -> typing.Tuple[str, mlrun.runtimes.BaseRuntime, dict]:
>>>>>>> c92ca752
        function_object: RemoteRuntime = None
        kind = None
        if (isinstance(func, str) or func is None) and application_class is not None:
            kind = "serving"
            if func is None:
                func = ""
            func = mlrun.code_to_function(
                filename=func,
                name=name,
                project=self.metadata.name,
                tag=tag,
                kind=kind,
                image=image,
                requirements=requirements,
                requirements_file=requirements_file,
            )
            graph = func.set_topology("flow")
            if isinstance(application_class, str):
                first_step = graph.to(
                    class_name=application_class, **application_kwargs
                )
            else:
                first_step = graph.to(class_name=application_class)
            first_step.to(
                class_name=PushToMonitoringWriter(
                    project=self.metadata.name,
                    writer_application_name=mm_constants.MonitoringFunctionNames.WRITER,
                    stream_uri=None,
                ),
            ).respond()
        elif isinstance(func, str) and isinstance(handler, str):
            kind = "nuclio"

<<<<<<< HEAD
        resolved_function_name, tag, function_object, func = self._resolved_function(
=======
        (
            resolved_function_name,
            tag,
            function_object,
            func,
        ) = self._instantiate_function(
>>>>>>> c92ca752
            func,
            name,
            kind,
            image,
            handler,
            with_repo,
            tag,
            requirements,
            requirements_file,
        )
        models_names = "all"
        function_object.set_label(
<<<<<<< HEAD
            mm_constants.ModelMonitoringAppTag.KEY,
            mm_constants.ModelMonitoringAppTag.VAL,
=======
            mm_constants.ModelMonitoringAppLabel.KEY,
            mm_constants.ModelMonitoringAppLabel.VAL,
>>>>>>> c92ca752
        )
        function_object.set_label("models", models_names)

        if not mlrun.mlconf.is_ce_mode():
            function_object.apply(mlrun.mount_v3io())
<<<<<<< HEAD
        # Deploy & Add stream triggers
        self.deploy_function(
            function_object,
        )

        # save to project spec
        self._set_function(resolved_function_name, tag, function_object, func)

        return function_object
=======

        return resolved_function_name, function_object, func
>>>>>>> c92ca752

    def set_function(
        self,
        func: typing.Union[str, mlrun.runtimes.BaseRuntime] = None,
        name: str = "",
        kind: str = "",
        image: str = None,
        handler: str = None,
        with_repo: bool = None,
        tag: str = None,
        requirements: typing.Union[str, typing.List[str]] = None,
        requirements_file: str = "",
    ) -> mlrun.runtimes.BaseRuntime:
        """update or add a function object to the project

        function can be provided as an object (func) or a .py/.ipynb/.yaml url
        support url prefixes::

            object (s3://, v3io://, ..)
            MLRun DB e.g. db://project/func:ver
            functions hub/market: e.g. hub://auto-trainer:master

        examples::

            proj.set_function(func_object)
            proj.set_function('./src/mycode.py', 'ingest',
                              image='myrepo/ing:latest', with_repo=True)
            proj.set_function('http://.../mynb.ipynb', 'train')
            proj.set_function('./func.yaml')
            proj.set_function('hub://get_toy_data', 'getdata')

            # set function requirements

            # by providing a list of packages
            proj.set_function('my.py', requirements=["requests", "pandas"])

            # by providing a path to a pip requirements file
            proj.set_function('my.py', requirements="requirements.txt")

        :param func:                Function object or spec/code url, None refers to current Notebook
        :param name:                Name of the function (under the project), can be specified with a tag to support
                                    Versions (e.g. myfunc:v1). If the `tag` parameter is provided, the tag in the name
                                    must match the tag parameter.
                                    Specifying a tag in the name will update the project's tagged function (myfunc:v1)
        :param kind:                Runtime kind e.g. job, nuclio, spark, dask, mpijob
                                    Default: job
        :param image:               Docker image to be used, can also be specified in the function object/yaml
        :param handler:             Default function handler to invoke (can only be set with .py/.ipynb files)
        :param with_repo:           Add (clone) the current repo to the build source
        :param tag:                 Function version tag to set (none for current or 'latest')
                                    Specifying a tag as a parameter will update the project's tagged function
                                    (myfunc:v1) and the untagged function (myfunc)
        :param requirements:        A list of python packages
        :param requirements_file:   Path to a python requirements file

        :returns: function object
        """
<<<<<<< HEAD
        resolved_function_name, tag, function_object, func = self._resolved_function(
=======
        (
            resolved_function_name,
            tag,
            function_object,
            func,
        ) = self._instantiate_function(
>>>>>>> c92ca752
            func,
            name,
            kind,
            image,
            handler,
            with_repo,
            tag,
            requirements,
            requirements_file,
        )

        self._set_function(resolved_function_name, tag, function_object, func)
        return function_object

<<<<<<< HEAD
    def _resolved_function(
=======
    def _instantiate_function(
>>>>>>> c92ca752
        self,
        func: typing.Union[str, mlrun.runtimes.BaseRuntime] = None,
        name: str = "",
        kind: str = "",
        image: str = None,
<<<<<<< HEAD
        handler=None,
=======
        handler: str = None,
>>>>>>> c92ca752
        with_repo: bool = None,
        tag: str = None,
        requirements: typing.Union[str, typing.List[str]] = None,
        requirements_file: str = "",
<<<<<<< HEAD
    ):
=======
    ) -> typing.Tuple[str, str, mlrun.runtimes.BaseRuntime, dict]:
>>>>>>> c92ca752
        if func is None and not _has_module(handler, kind):
            # if function path is not provided and it is not a module (no ".")
            # use the current notebook as default
            if not is_ipython:
                raise ValueError(
                    "Function path or module must be specified (when not running inside a Notebook)"
                )
            from IPython import get_ipython

            kernel = get_ipython()
            func = nuclio.utils.notebook_file_name(kernel)
            if func.startswith(path.abspath(self.spec.context)):
                func = path.relpath(func, self.spec.context)

        func = func or ""

        name = mlrun.utils.normalize_name(name) if name else name
        untagged_name = name
        # validate tag in name if specified
        if len(split_name := name.split(":")) == 2:
            untagged_name, name_tag = split_name
            if tag and name_tag and tag != name_tag:
                raise ValueError(
                    f"Tag parameter ({tag}) and tag in function name ({name}) must match"
                )

            tag = tag or name_tag
        elif len(split_name) > 2:
            raise ValueError(
                f"Function name ({name}) must be in the format <name>:<tag> or <name>"
            )

        if isinstance(func, str):
            # in hub or db functions name defaults to the function name
            if not name and not (func.startswith("db://") or func.startswith("hub://")):
                raise ValueError("Function name must be specified")
            function_dict = {
                "url": func,
                "name": untagged_name,
                "kind": kind,
                "image": image,
                "handler": handler,
                "with_repo": with_repo,
                "tag": tag,
                "requirements": requirements,
                "requirements_file": requirements_file,
            }
            func = {k: v for k, v in function_dict.items() if v}
            resolved_function_name, function_object = _init_function_from_dict(
                func, self
            )
            func["name"] = resolved_function_name

        elif hasattr(func, "to_dict"):
            resolved_function_name, function_object = _init_function_from_obj(
                func, self, name=untagged_name
            )
            if handler:
                raise ValueError(
                    "Default handler cannot be set for existing function object"
                )
            if image:
                function_object.spec.image = image
            if with_repo:
                # mark source to be enriched before run with project source (enrich_function_object)
                function_object.spec.build.source = "./"
            if requirements or requirements_file:
                function_object.with_requirements(
                    requirements, requirements_file=requirements_file, overwrite=True
                )
            if not resolved_function_name:
                raise ValueError("Function name must be specified")
        else:
            raise ValueError("'func' parameter must be a function url or object")

        function_object.metadata.tag = tag or function_object.metadata.tag or "latest"
        # resolved_function_name is the name without the tag or the actual function name if it was not specified
        name = name or resolved_function_name

        return (
            name,
            tag,
            function_object,
            func,
        )

    def _set_function(
        self,
        name: str,
        tag: str,
        function_object: mlrun.runtimes.BaseRuntime,
        func: dict,
    ):
        # if the name contains the tag we only update the tagged entry
        # if the name doesn't contain the tag (or was not specified) we update both the tagged and untagged entries
        # for consistency
        if tag and not name.endswith(f":{tag}"):
            self.spec.set_function(f"{name}:{tag}", function_object, func)

        self.spec.set_function(name, function_object, func)

    def remove_function(self, name):
        """remove the specified function from the project

        :param name:    name of the function (under the project)
        """
        self.spec.remove_function(name)

<<<<<<< HEAD
    def remove_model_monitoring_application(self, name):
        """remove a function from a project and from the db.

        :param name: name of the function (under the project)
        """
        application = self.get_function(key=name)
        if (
            application.metadata.labels.get(mm_constants.ModelMonitoringAppTag.KEY)
            == mm_constants.ModelMonitoringAppTag.VAL
        ):
            self.remove_function(name=name)
            mlrun.db.get_run_db().delete_function(name=name.lower())
            logger.info(f"{name} application has been removed from {self.name} project")
        else:
            raise logger.error(
                f"There is no model monitoring application with {name} name"
=======
    def remove_model_monitoring_function(self, name):
        """remove the specified model-monitoring-app function from the project

        :param name: name of the model-monitoring-app function (under the project)
        """
        function = self.get_function(key=name)
        if (
            function.metadata.labels.get(mm_constants.ModelMonitoringAppLabel.KEY)
            == mm_constants.ModelMonitoringAppLabel.VAL
        ):
            self.remove_function(name=name)
            logger.info(f"{name} function has been removed from {self.name} project")
        else:
            raise logger.error(
                f"There is no model monitoring function with {name} name"
>>>>>>> c92ca752
            )

    def get_function(
        self,
        key,
        sync=False,
        enrich=False,
        ignore_cache=False,
        copy_function=True,
        tag: str = "",
    ) -> mlrun.runtimes.BaseRuntime:
        """get function object by name

        :param key:             name of key for search
        :param sync:            will reload/reinit the function from the project spec
        :param enrich:          add project info/config/source info to the function object
        :param ignore_cache:    read the function object from the DB (ignore the local cache)
        :param copy_function:   return a copy of the function object
        :param tag:             provide if the function key is tagged under the project (function was set with a tag)

        :returns: function object
        """
        if tag and ":" not in key:
            key = f"{key}:{tag}"

        function, err = self._get_function(
            mlrun.utils.normalize_name(key), sync, ignore_cache
        )
        if not function and "_" in key:
            function, err = self._get_function(key, sync, ignore_cache)

        if not function:
            raise err

        if enrich:
            function = enrich_function_object(
                self, function, copy_function=copy_function
            )
            self.spec._function_objects[key] = function

        return function

    def _get_function(self, key, sync, ignore_cache):
        """
        Function can be retrieved from the project spec (cache) or from the database.
        In sync mode, we first perform a sync of the function_objects from the function_definitions,
        and then returning it from the function_objects (if exists).
        When not in sync mode, we verify and return from the function objects directly.
        In ignore_cache mode, we query the function from the database rather than from the project spec.
        """
        if key in self.spec._function_objects and not sync and not ignore_cache:
            function = self.spec._function_objects[key]

        elif key in self.spec._function_definitions and not ignore_cache:
            self.sync_functions([key])
            function = self.spec._function_objects[key]
        else:
            try:
                function = get_db_function(self, key)
                self.spec._function_objects[key] = function
            except requests.HTTPError as exc:
                if exc.response.status_code != http.HTTPStatus.NOT_FOUND.value:
                    raise exc
                return None, exc

        return function, None

    def get_function_objects(self) -> FunctionsDict:
        """ "get a virtual dict with all the project functions ready for use in a pipeline"""
        self.sync_functions()
        return FunctionsDict(self)

    def get_function_names(self) -> typing.List[str]:
        """get a list of all the project function names"""
        return [func["name"] for func in self.spec.functions]

    def pull(
        self,
        branch: str = None,
        remote: str = None,
        secrets: Union[SecretsStore, dict] = None,
    ):
        """pull/update sources from git or tar into the context dir

        :param branch:  git branch, if not the current one
        :param remote:  git remote, if other than origin
        :param secrets: dict or SecretsStore with Git credentials e.g. secrets={"GIT_TOKEN": token}
        """
        url = self.spec.origin_url
        if url and url.startswith("git://"):
            if not self.spec.repo:
                raise ValueError("repo was not initialized, use load_project()")
            remote = remote or "origin"
            self._run_authenticated_git_action(
                action=self.spec.repo.git.pull,
                remote=remote,
                args=[remote, branch or self.spec.repo.active_branch.name],
                secrets=secrets or {},
            )
        elif url and url.endswith(".tar.gz"):
            clone_tgz(url, self.spec.context, self._secrets)
        elif url and url.endswith(".zip"):
            clone_zip(url, self.spec.context, self._secrets)

    def create_remote(self, url, name="origin", branch=None):
        """create remote for the project git

        :param url:    remote git url
        :param name:   name for the remote (default is 'origin')
        :param branch: Git branch to use as source
        """
        if not self.spec.repo:
            raise ValueError("git repo is not set/defined")
        self.spec.repo.create_remote(name, url=url)
        url = url.replace("https://", "git://")
        if not branch:
            try:
                branch = self.spec.repo.active_branch.name
            except Exception:
                pass
        if branch:
            url = f"{url}#{branch}"
        self.spec._source = self.spec.source or url
        self.spec.origin_url = self.spec.origin_url or url

    def push(
        self,
        branch,
        message=None,
        update=True,
        remote: str = None,
        add: list = None,
        author_name: str = None,
        author_email: str = None,
        secrets: Union[SecretsStore, dict] = None,
    ):
        """update spec and push updates to remote git repo

        :param branch:       target git branch
        :param message:      git commit message
        :param update:       update files (git add update=True)
        :param remote:       git remote, default to origin
        :param add:          list of files to add
        :param author_name:  author's git user name to be used on this commit
        :param author_email: author's git user email to be used on this commit
        :param secrets:      dict or SecretsStore with Git credentials e.g. secrets={"GIT_TOKEN": token}
        """
        repo = self.spec.repo
        if not repo:
            raise ValueError("git repo is not set/defined")
        self.save()

        with repo.config_writer() as config:
            if author_name:
                config.set_value("user", "name", author_name)
            if author_email:
                config.set_value("user", "email", author_email)

        add = add or []
        add.append("project.yaml")
        repo.index.add(add)
        if update:
            repo.git.add(update=True)
        if repo.is_dirty():
            if not message:
                raise ValueError("please specify the commit message")
            try:
                repo.git.commit(m=message)
            except git.exc.GitCommandError as exc:
                if "Please tell me who you are" in str(exc):
                    warning_message = (
                        'Git is not configured. Either use "author_name", "author_email" and "secrets" parameters or '
                        "run the following commands from the terminal and run git push once to store "
                        "your credentials:\n"
                        '\tgit config --global user.email "<my@email.com>"\n'
                        '\tgit config --global user.name "<name>"\n'
                        "\tgit config --global credential.helper store\n"
                    )
                    raise mlrun.errors.MLRunPreconditionFailedError(
                        warning_message
                    ) from exc
                raise exc

        if not branch:
            raise ValueError("please specify the remote branch")

        remote = remote or "origin"
        self._run_authenticated_git_action(
            action=repo.git.push,
            remote=remote,
            args=[remote, branch],
            secrets=secrets or {},
        )

    def sync_functions(self, names: list = None, always=True, save=False):
        """reload function objects from specs and files"""
        if self._initialized and not always:
            return self.spec._function_objects

        funcs = self.spec._function_objects
        if not names:
            names = self.spec._function_definitions.keys()
            funcs = {}
        origin = mlrun.runtimes.utils.add_code_metadata(self.spec.context)
        for name in names:
            f = self.spec._function_definitions.get(name)
            if not f:
                raise ValueError(f"function named {name} not found")
            if hasattr(f, "to_dict"):
                name, func = _init_function_from_obj(f, self, name)
            else:
                if not isinstance(f, dict):
                    raise ValueError("function must be an object or dict")
                name, func = _init_function_from_dict(f, self, name)
            func.spec.build.code_origin = origin
            funcs[name] = func
            if save:
                func.save(versioned=False)

        self.spec._function_objects = funcs
        self._initialized = True
        return self.spec._function_objects

    def with_secrets(self, kind, source, prefix=""):
        """register a secrets source (file, env or dict)

        read secrets from a source provider to be used in workflows, example::

            proj.with_secrets('file', 'file.txt')
            proj.with_secrets('inline', {'key': 'val'})
            proj.with_secrets('env', 'ENV1,ENV2', prefix='PFX_')

        Vault secret source has several options::

            proj.with_secrets('vault', {'user': <user name>, 'secrets': ['secret1', 'secret2' ...]})
            proj.with_secrets('vault', {'project': <proj.name>, 'secrets': ['secret1', 'secret2' ...]})
            proj.with_secrets('vault', ['secret1', 'secret2' ...])

        The 2nd option uses the current project name as context.
        Can also use empty secret list::

            proj.with_secrets('vault', [])

        This will enable access to all secrets in vault registered to the current project.

        :param kind:   secret type (file, inline, env, vault)
        :param source: secret data or link (see example)
        :param prefix: add a prefix to the keys in this source

        :returns: project object
        """

        if kind == "vault" and isinstance(source, list):
            source = {"project": self.metadata.name, "secrets": source}

        self._secrets.add_source(kind, source, prefix)
        return self

    def get_secret(self, key: str):
        """get a key based secret e.g. DB password from the context
        secrets can be specified when invoking a run through files, env, ..
        """
        if self._secrets:
            return self._secrets.get(key)
        return None

    def set_secrets(
        self,
        secrets: dict = None,
        file_path: str = None,
        provider: typing.Union[str, mlrun.common.schemas.SecretProviderName] = None,
    ):
        """set project secrets from dict or secrets env file
        when using a secrets file it should have lines in the form KEY=VALUE, comment line start with "#"
        V3IO paths/credentials and MLrun service API address are dropped from the secrets

        example secrets file::

            # this is an env file
            AWS_ACCESS_KEY_ID-XXXX
            AWS_SECRET_ACCESS_KEY=YYYY

        usage::

            # read env vars from dict or file and set as project secrets
            project.set_secrets({"SECRET1": "value"})
            project.set_secrets(file_path="secrets.env")

        :param secrets:   dict with secrets key/value
        :param file_path: path to secrets file
        :param provider:  MLRun secrets provider
        """
        if (not secrets and not file_path) or (secrets and file_path):
            raise mlrun.errors.MLRunInvalidArgumentError(
                "must specify secrets OR file_path"
            )
        if file_path:
            if path.isfile(file_path):
                secrets = dotenv.dotenv_values(file_path)
                if None in secrets.values():
                    raise mlrun.errors.MLRunInvalidArgumentError(
                        "env file lines must be in the form key=value"
                    )
            else:
                raise mlrun.errors.MLRunNotFoundError(f"{file_path} does not exist")
        # drop V3IO paths/credentials and MLrun service API address
        env_vars = {
            key: val
            for key, val in secrets.items()
            if key != "MLRUN_DBPATH" and not key.startswith("V3IO_")
        }
        provider = provider or mlrun.common.schemas.SecretProviderName.kubernetes
        mlrun.db.get_run_db().create_project_secrets(
            self.metadata.name, provider=provider, secrets=env_vars
        )

    def get_param(self, key: str, default=None):
        """get project param by key"""
        if self.spec.params:
            return self.spec.params.get(key, default)
        return default

    def _enrich_artifact_path_with_workflow_uid(self):
        artifact_path = self.spec.artifact_path or mlrun.mlconf.artifact_path

        workflow_uid_string = "{{workflow.uid}}"
        if (
            not mlrun.mlconf.enrich_artifact_path_with_workflow_id
            # no need to add workflow.uid to the artifact path for uniqueness,
            # this is already being handled by generating
            # the artifact target path from the artifact content hash ( body / file etc...)
            or mlrun.mlconf.artifacts.generate_target_path_from_artifact_hash
            # if the artifact path already contains workflow.uid, no need to add it again
            or workflow_uid_string in artifact_path
        ):
            return artifact_path

        # join paths and replace "\" with "/" (in case of windows clients)
        artifact_path = path.join(artifact_path, workflow_uid_string).replace("\\", "/")
        return artifact_path

    def run(
        self,
        name: str = None,
        workflow_path: str = None,
        arguments: typing.Dict[str, typing.Any] = None,
        artifact_path: str = None,
        workflow_handler: typing.Union[str, typing.Callable] = None,
        namespace: str = None,
        sync: bool = False,
        watch: bool = False,
        dirty: bool = False,
        engine: str = None,
        local: bool = None,
        schedule: typing.Union[
            str, mlrun.common.schemas.ScheduleCronTrigger, bool
        ] = None,
        timeout: int = None,
        source: str = None,
        cleanup_ttl: int = None,
        notifications: typing.List[mlrun.model.Notification] = None,
    ) -> _PipelineRunStatus:
        """run a workflow using kubeflow pipelines

        :param name:      name of the workflow
        :param workflow_path:
                          url to a workflow file, if not a project workflow
        :param arguments:
                          kubeflow pipelines arguments (parameters)
        :param artifact_path:
                          target path/url for workflow artifacts, the string
                          '{{workflow.uid}}' will be replaced by workflow id
        :param workflow_handler:
                          workflow function handler (for running workflow function directly)
        :param namespace: kubernetes namespace if other than default
        :param sync:      force functions sync before run
        :param watch:     wait for pipeline completion
        :param dirty:     allow running the workflow when the git repo is dirty
        :param engine:    workflow engine running the workflow.
                          supported values are 'kfp' (default), 'local' or 'remote'.
                          for setting engine for remote running use 'remote:local' or 'remote:kfp'.
        :param local:     run local pipeline with local functions (set local=True in function.run())
        :param schedule:  ScheduleCronTrigger class instance or a standard crontab expression string
                          (which will be converted to the class using its `from_crontab` constructor),
                          see this link for help:
                          https://apscheduler.readthedocs.io/en/3.x/modules/triggers/cron.html#module-apscheduler.triggers.cron
                          for using the pre-defined workflow's schedule, set `schedule=True`
        :param timeout:   timeout in seconds to wait for pipeline completion (watch will be activated)
        :param source:    remote source to use instead of the actual `project.spec.source` (used when engine is remote).
                          for other engines the source is to validate that the code is up-to-date
        :param cleanup_ttl:
                          pipeline cleanup ttl in secs (time to wait after workflow completion, at which point the
                          workflow and all its resources are deleted)
        :param notifications:
                          list of notifications to send for workflow completion
        :returns: run id
        """

        arguments = arguments or {}
        need_repo = self.spec._need_repo()
        if self.spec.repo and self.spec.repo.is_dirty():
            msg = "You seem to have uncommitted git changes, use .push()"
            if dirty or not need_repo:
                logger.warning("WARNING!, " + msg)
            else:
                raise ProjectError(msg + " or dirty=True")

        if need_repo and self.spec.repo and not self.spec.source:
            raise ProjectError(
                "Remote repo is not defined, use .create_remote() + push()"
            )

        self.sync_functions(always=sync)
        if not self.spec._function_objects:
            raise ValueError(
                "There are no functions in the project."
                " Make sure you've set your functions with project.set_function()."
            )

        if not name and not workflow_path and not workflow_handler:
<<<<<<< HEAD
            if self.spec.workflows:
                name = list(self.spec._workflows.keys())[0]
            else:
                raise ValueError("Workflow name or path must be specified")
=======
            raise ValueError("Workflow name, path, or handler must be specified")
>>>>>>> c92ca752

        if workflow_path or (workflow_handler and callable(workflow_handler)):
            workflow_spec = WorkflowSpec(path=workflow_path, args=arguments)
        else:
            workflow_spec = self.spec._workflows[name].copy()
            workflow_spec.merge_args(arguments)
        workflow_spec.cleanup_ttl = cleanup_ttl or workflow_spec.cleanup_ttl
        workflow_spec.run_local = local

        name = f"{self.metadata.name}-{name}" if name else self.metadata.name
        artifact_path = artifact_path or self._enrich_artifact_path_with_workflow_uid()

        if not schedule:
            workflow_spec.schedule = None
        elif not isinstance(schedule, bool):
            # Schedule = True -> use workflow_spec.schedule
            workflow_spec.schedule = schedule

        inner_engine = None
        if engine and engine.startswith("remote"):
            if ":" in engine:
                # inner could be either kfp or local
                engine, inner_engine = engine.split(":")
        elif workflow_spec.schedule:
            inner_engine = engine
            engine = "remote"
        # The default engine is kfp if not given:
        workflow_engine = get_workflow_engine(engine or workflow_spec.engine, local)
        if not inner_engine and engine == "remote":
            inner_engine = get_workflow_engine(workflow_spec.engine, local).engine
        workflow_spec.engine = inner_engine or workflow_engine.engine

        run = workflow_engine.run(
            self,
            workflow_spec,
            name,
            workflow_handler=workflow_handler,
            secrets=self._secrets,
            artifact_path=artifact_path,
            namespace=namespace,
            source=source,
            notifications=notifications,
        )
        # run is None when scheduling
        if run and run.state == mlrun.run.RunStatuses.failed:
            return run
        if not workflow_spec.schedule:
            # Failure and schedule messages already logged
            logger.info(
                f"Started run workflow {name} with run id = '{run.run_id}' by {workflow_engine.engine} engine"
            )
        workflow_spec.clear_tmp()
        if (timeout or watch) and not workflow_spec.schedule:
            # run's engine gets replaced with inner engine if engine is remote,
            # so in that case we need to get the status from the remote engine manually
            if engine == "remote":
                status_engine = _RemoteRunner
            else:
                status_engine = run._engine

            status_engine.get_run_status(project=self, run=run, timeout=timeout)
        return run

    def save_workflow(self, name, target, artifact_path=None, ttl=None):
        """create and save a workflow as a yaml or archive file

        :param name:   workflow name
        :param target: target file path (can end with .yaml or .zip)
        :param artifact_path:
                       target path/url for workflow artifacts, the string
                       '{{workflow.uid}}' will be replaced by workflow id
        :param ttl:    pipeline ttl (time to live) in secs (after that the pods will be removed)
        """
        if not name or name not in self.spec._workflows:
            raise ValueError(f"workflow {name} not found")

        workflow_spec = self.spec._workflows[name]
        self.sync_functions()
        workflow_engine = get_workflow_engine(workflow_spec.engine)
        workflow_engine.save(self, workflow_spec, target, artifact_path=artifact_path)

    def get_run_status(
        self,
        run,
        timeout=None,
        expected_statuses=None,
        notifiers: CustomNotificationPusher = None,
    ):
        return run._engine.get_run_status(
            project=self,
            run=run,
            timeout=timeout,
            expected_statuses=expected_statuses,
            notifiers=notifiers,
        )

<<<<<<< HEAD
    # TODO: remove in 1.6.0
    @deprecated(
        version="1.4.0",
        reason="'clear_context' will be removed in 1.6.0, this can cause unexpected issues",
        category=FutureWarning,
    )
    def clear_context(self):
        """delete all files and clear the context dir"""
        warnings.warn(
            "This method deletes all files and clears the context directory or subpath (if defined)!"
            "  Please keep in mind that this method can produce unexpected outcomes and is not recommended,"
            " it will be deprecated in 1.6.0."
        )
        # clear only if the context path exists and not relative
        if self.spec.context and os.path.isabs(self.spec.context):
            # if a subpath is defined, will empty the subdir instead of the entire context
            if self.spec.subpath:
                path_to_clear = path.join(self.spec.context, self.spec.subpath)
                logger.info(f"Subpath is defined, Clearing path: {path_to_clear}")
            else:
                path_to_clear = self.spec.context
                logger.info(
                    f"Subpath is not defined, Clearing context: {path_to_clear}"
                )
            if path.exists(path_to_clear) and path.isdir(path_to_clear):
                shutil.rmtree(path_to_clear)
            else:
                logger.warn(
                    f"Attempt to clear {path_to_clear} failed. Path either does not exist or is not a directory."
                    " Please ensure that your context or subdpath are properly defined."
                )
        else:
            logger.warn(
                "Your context path is a relative path;"
                " in order to avoid unexpected results, we do not allow the deletion of relative paths."
            )

=======
>>>>>>> c92ca752
    def save(self, filepath=None, store=True):
        """export project to yaml file and save project in database

        :store: if True, allow updating in case project already exists
        """
        self.export(filepath)
        self.save_to_db(store)
        return self

    def save_to_db(self, store=True):
        """save project to database

        :store: if True, allow updating in case project already exists
        """
        db = mlrun.db.get_run_db(secrets=self._secrets)
        if store:
            return db.store_project(self.metadata.name, self.to_dict())

        return db.create_project(self.to_dict())

    def export(self, filepath=None, include_files: str = None):
        """save the project object into a yaml file or zip archive (default to project.yaml)

        By default the project object is exported to a yaml file, when the filepath suffix is '.zip'
        the project context dir (code files) are also copied into the zip, the archive path can include
        DataItem urls (for remote object storage, e.g. s3://<bucket>/<path>).

        :param filepath: path to store project .yaml or .zip (with the project dir content)
        :param include_files: glob filter string for selecting files to include in the zip archive
        """
        project_file_path = filepath
        archive_code = filepath and str(filepath).endswith(".zip")
        if not filepath or archive_code:
            project_file_path = path.join(
                self.spec.context, self.spec.subpath or "", "project.yaml"
            )
        project_dir = pathlib.Path(project_file_path).parent
        project_dir.mkdir(parents=True, exist_ok=True)
        with open(project_file_path, "w") as fp:
            fp.write(self.to_yaml())

        if archive_code:
            files_filter = include_files or "**"
            tmp_path = None
            if "://" in filepath:
                tmp_path = tempfile.mktemp(".zip")
            zipf = zipfile.ZipFile(tmp_path or filepath, "w")
            for file_path in glob.iglob(
                f"{project_dir}/{files_filter}", recursive=True
            ):
                write_path = pathlib.Path(file_path)
                zipf.write(write_path, arcname=write_path.relative_to(project_dir))
            zipf.close()
            if tmp_path:
                mlrun.get_dataitem(filepath).upload(tmp_path)
                remove(tmp_path)

    def set_model_monitoring_credentials(
        self,
        access_key: str = None,
        endpoint_store_connection: str = None,
        stream_path: str = None,
    ):
        """Set the credentials that will be used by the project's model monitoring
        infrastructure functions.

        :param access_key:                Model Monitoring access key for managing user permissions
        :param access_key:                Model Monitoring access key for managing user permissions
        :param endpoint_store_connection: Endpoint store connection string
        :param stream_path:               Path to the model monitoring stream
        """

        secrets_dict = {}
        if access_key:
            secrets_dict[
                mlrun.common.schemas.model_monitoring.ProjectSecretKeys.ACCESS_KEY
            ] = access_key

        if endpoint_store_connection:
            secrets_dict[
                mlrun.common.schemas.model_monitoring.ProjectSecretKeys.ENDPOINT_STORE_CONNECTION
            ] = endpoint_store_connection

        if stream_path:
            if stream_path.startswith("kafka://") and "?topic" in stream_path:
                raise mlrun.errors.MLRunInvalidArgumentError(
                    "Custom kafka topic is not allowed"
                )
            secrets_dict[
                mlrun.common.schemas.model_monitoring.ProjectSecretKeys.STREAM_PATH
            ] = stream_path

        self.set_secrets(
            secrets=secrets_dict,
            provider=mlrun.common.schemas.SecretProviderName.kubernetes,
        )

    def run_function(
        self,
        function: typing.Union[str, mlrun.runtimes.BaseRuntime],
        handler: str = None,
        name: str = "",
        params: dict = None,
        hyperparams: dict = None,
        hyper_param_options: mlrun.model.HyperParamOptions = None,
        inputs: dict = None,
        outputs: typing.List[str] = None,
        workdir: str = "",
        labels: dict = None,
        base_task: mlrun.model.RunTemplate = None,
        watch: bool = True,
        local: bool = None,
        verbose: bool = None,
        selector: str = None,
        auto_build: bool = None,
        schedule: typing.Union[str, mlrun.common.schemas.ScheduleCronTrigger] = None,
        artifact_path: str = None,
        notifications: typing.List[mlrun.model.Notification] = None,
        returns: Optional[List[Union[str, Dict[str, str]]]] = None,
        builder_env: Optional[dict] = None,
    ) -> typing.Union[mlrun.model.RunObject, kfp.dsl.ContainerOp]:
        """Run a local or remote task as part of a local/kubeflow pipeline

        example (use with project)::

            # create a project with two functions (local and from hub)
            project = mlrun.new_project(project_name, "./proj")
            project.set_function("mycode.py", "myfunc", image="mlrun/mlrun")
            project.set_function("hub://auto-trainer", "train")

            # run functions (refer to them by name)
            run1 = project.run_function("myfunc", params={"x": 7})
            run2 = project.run_function("train", params={"label_columns": LABELS},
                                                 inputs={"dataset":run1.outputs["data"]})

        :param function:        name of the function (in the project) or function object
        :param handler:         name of the function handler
        :param name:            execution name
        :param params:          input parameters (dict)
        :param hyperparams:     hyper parameters
        :param selector:        selection criteria for hyper params e.g. "max.accuracy"
        :param hyper_param_options:  hyper param options (selector, early stop, strategy, ..)
                                see: :py:class:`~mlrun.model.HyperParamOptions`
        :param inputs:          Input objects to pass to the handler. Type hints can be given so the input will be
                                parsed during runtime from `mlrun.DataItem` to the given type hint. The type hint can be
                                given in the key field of the dictionary after a colon, e.g: "<key> : <type_hint>".
        :param outputs:         list of outputs which can pass in the workflow
        :param workdir:         default input artifacts path
        :param labels:          labels to tag the job/run with ({key:val, ..})
        :param base_task:       task object to use as base
        :param watch:           watch/follow run log, True by default
        :param local:           run the function locally vs on the runtime/cluster
        :param verbose:         add verbose prints/logs
        :param auto_build:      when set to True and the function require build it will be built on the first
                                function run, use only if you dont plan on changing the build config between runs
        :param schedule:        ScheduleCronTrigger class instance or a standard crontab expression string
                                (which will be converted to the class using its `from_crontab` constructor),
                                see this link for help:
                                https://apscheduler.readthedocs.io/en/3.x/modules/triggers/cron.html#module-apscheduler.triggers.cron
        :param artifact_path:   path to store artifacts, when running in a workflow this will be set automatically
        :param notifications:   list of notifications to push when the run is completed
        :param returns:         List of log hints - configurations for how to log the returning values from the
                                handler's run (as artifacts or results). The list's length must be equal to the amount
                                of returning objects. A log hint may be given as:

                                * A string of the key to use to log the returning value as result or as an artifact. To
                                  specify The artifact type, it is possible to pass a string in the following structure:
                                  "<key> : <type>". Available artifact types can be seen in `mlrun.ArtifactType`. If no
                                  artifact type is specified, the object's default artifact type will be used.
                                * A dictionary of configurations to use when logging. Further info per object type and
                                  artifact type can be given there. The artifact key must appear in the dictionary as
                                  "key": "the_key".
        :param builder_env: env vars dict for source archive config/credentials e.g. builder_env={"GIT_TOKEN": token}
        :return: MLRun RunObject or KubeFlow containerOp
        """
        return run_function(
            function,
            handler=handler,
            name=name,
            params=params,
            hyperparams=hyperparams,
            hyper_param_options=hyper_param_options,
            inputs=inputs,
            outputs=outputs,
            workdir=workdir,
            labels=labels,
            base_task=base_task,
            watch=watch,
            local=local,
            verbose=verbose,
            selector=selector,
            project_object=self,
            auto_build=auto_build,
            schedule=schedule,
            artifact_path=artifact_path,
            notifications=notifications,
            returns=returns,
            builder_env=builder_env,
        )

    def build_function(
        self,
        function: typing.Union[str, mlrun.runtimes.BaseRuntime],
        with_mlrun: bool = None,
        skip_deployed: bool = False,
        image: str = None,
        base_image: str = None,
        commands: list = None,
        secret_name: str = None,
        requirements: typing.Union[str, typing.List[str]] = None,
        mlrun_version_specifier: str = None,
        builder_env: dict = None,
        overwrite_build_params: bool = False,
        requirements_file: str = None,
        extra_args: str = None,
        force_build: bool = False,
    ) -> typing.Union[BuildStatus, kfp.dsl.ContainerOp]:
        """deploy ML function, build container with its dependencies

        :param function:            name of the function (in the project) or function object
        :param with_mlrun:          add the current mlrun package to the container build
        :param skip_deployed:       skip the build if we already have an image for the function
        :param image:               target image name/path
        :param base_image:          base image name/path (commands and source code will be added to it)
        :param commands:            list of docker build (RUN) commands e.g. ['pip install pandas']
        :param secret_name:         k8s secret for accessing the docker registry
        :param requirements:        list of python packages, defaults to None
        :param requirements_file:   pip requirements file path, defaults to None
        :param mlrun_version_specifier:  which mlrun package version to include (if not current)
        :param builder_env:         Kaniko builder pod env vars dict (for config/credentials)
            e.g. builder_env={"GIT_TOKEN": token}, does not work yet in KFP
        :param overwrite_build_params:  Overwrite existing build configuration (currently applies to
            requirements and commands)
            * False: The new params are merged with the existing
            * True: The existing params are replaced by the new ones
        :param extra_args:  A string containing additional builder arguments in the format of command-line options,
            e.g. extra_args="--skip-tls-verify --build-arg A=val"
        :param force_build:  force building the image, even when no changes were made
        """
        return build_function(
            function,
            with_mlrun=with_mlrun,
            skip_deployed=skip_deployed,
            image=image,
            base_image=base_image,
            commands=commands,
            secret_name=secret_name,
            requirements=requirements,
            requirements_file=requirements_file,
            mlrun_version_specifier=mlrun_version_specifier,
            builder_env=builder_env,
            project_object=self,
            overwrite_build_params=overwrite_build_params,
            extra_args=extra_args,
            force_build=force_build,
        )

    def build_config(
        self,
        image: str = None,
        set_as_default: bool = False,
        with_mlrun: bool = None,
        base_image: str = None,
        commands: list = None,
        secret_name: str = None,
        requirements: typing.Union[str, typing.List[str]] = None,
        overwrite_build_params: bool = False,
        requirements_file: str = None,
        builder_env: dict = None,
        extra_args: str = None,
    ):
        """specify builder configuration for the project

        :param image: target image name/path. If not specified the project's existing `default_image` name will be
            used. If not set, the `mlconf.default_project_image_name` value will be used
        :param set_as_default: set `image` to be the project's default image (default False)
        :param with_mlrun: add the current mlrun package to the container build
        :param base_image: base image name/path
        :param commands:   list of docker build (RUN) commands e.g. ['pip install pandas']
        :param secret_name:     k8s secret for accessing the docker registry
        :param requirements: a list of packages to install on the built image
        :param requirements_file: requirements file to install on the built image
        :param overwrite_build_params:  Overwrite existing build configuration (currently applies to
            requirements and commands)
            * False: The new params are merged with the existing
            * True: The existing params are replaced by the new ones
        :param builder_env: Kaniko builder pod env vars dict (for config/credentials)
            e.g. builder_env={"GIT_TOKEN": token}, does not work yet in KFP
        :param extra_args:  A string containing additional builder arguments in the format of command-line options,
            e.g. extra_args="--skip-tls-verify --build-arg A=val"
        """
        default_image_name = mlrun.mlconf.default_project_image_name.format(
            name=self.name
        )
        image = image or self.default_image or default_image_name

        self.spec.build.build_config(
            image=image,
            base_image=base_image,
            commands=commands,
            secret=secret_name,
            with_mlrun=with_mlrun,
            requirements=requirements,
            requirements_file=requirements_file,
            overwrite=overwrite_build_params,
            builder_env=builder_env,
            extra_args=extra_args,
        )

        if set_as_default and image != self.default_image:
            self.set_default_image(image)

    def build_image(
        self,
        image: str = None,
        set_as_default: bool = True,
        with_mlrun: bool = None,
        skip_deployed: bool = False,
        base_image: str = None,
        commands: list = None,
        secret_name: str = None,
        requirements: typing.Union[str, typing.List[str]] = None,
        mlrun_version_specifier: str = None,
        builder_env: dict = None,
        overwrite_build_params: bool = False,
        requirements_file: str = None,
        extra_args: str = None,
        force_build: bool = False,
    ) -> typing.Union[BuildStatus, kfp.dsl.ContainerOp]:
        """Builder docker image for the project, based on the project's build config. Parameters allow to override
        the build config.

        :param image: target image name/path. If not specified the project's existing `default_image` name will be
                        used. If not set, the `mlconf.default_project_image_name` value will be used
        :param set_as_default: set `image` to be the project's default image (default False)
        :param with_mlrun:      add the current mlrun package to the container build
        :param skip_deployed:   *Deprecated* parameter is ignored
        :param base_image:      base image name/path (commands and source code will be added to it)
        :param commands:        list of docker build (RUN) commands e.g. ['pip install pandas']
        :param secret_name:     k8s secret for accessing the docker registry
        :param requirements:    list of python packages, defaults to None
        :param requirements_file:  pip requirements file path, defaults to None
        :param mlrun_version_specifier:  which mlrun package version to include (if not current)
        :param builder_env:     Kaniko builder pod env vars dict (for config/credentials)
            e.g. builder_env={"GIT_TOKEN": token}, does not work yet in KFP
        :param overwrite_build_params:  Overwrite existing build configuration (currently applies to
            requirements and commands)
            * False: The new params are merged with the existing
            * True: The existing params are replaced by the new ones
        :param extra_args:  A string containing additional builder arguments in the format of command-line options,
            e.g. extra_args="--skip-tls-verify --build-arg A=val"r
<<<<<<< HEAD
        :param force_build:
=======
        :param force_build: set True for force building the image
>>>>>>> c92ca752
        """

        if skip_deployed:
            warnings.warn(
                "The 'skip_deployed' parameter is deprecated and will be removed in 1.7.0. "
                "This parameter is ignored.",
                # TODO: remove in 1.7.0
                FutureWarning,
            )

        self.build_config(
            image=image,
            set_as_default=set_as_default,
            base_image=base_image,
            commands=commands,
            secret_name=secret_name,
            with_mlrun=with_mlrun,
            requirements=requirements,
            requirements_file=requirements_file,
            overwrite_build_params=overwrite_build_params,
        )

        function = mlrun.new_function("mlrun--project--image--builder", kind="job")

        build = self.spec.build
        result = self.build_function(
            function=function,
            with_mlrun=build.with_mlrun,
            image=build.image,
            base_image=build.base_image,
            commands=build.commands,
            secret_name=build.secret,
            requirements=build.requirements,
            overwrite_build_params=overwrite_build_params,
            mlrun_version_specifier=mlrun_version_specifier,
            builder_env=builder_env,
            extra_args=extra_args,
            force_build=force_build,
        )

        try:
            mlrun.db.get_run_db(secrets=self._secrets).delete_function(
                name=function.metadata.name
            )
        except Exception as exc:
            logger.warning(
                f"Image was successfully built, but failed to delete temporary function {function.metadata.name}."
                " To remove the function, attempt to manually delete it.",
                exc=repr(exc),
            )

        return result

    def deploy_function(
        self,
        function: typing.Union[str, mlrun.runtimes.BaseRuntime],
        dashboard: str = "",
        models: list = None,
        env: dict = None,
        tag: str = None,
        verbose: bool = None,
        builder_env: dict = None,
        mock: bool = None,
    ) -> typing.Union[DeployStatus, kfp.dsl.ContainerOp]:
        """deploy real-time (nuclio based) functions

        :param function:    name of the function (in the project) or function object
        :param dashboard:   DEPRECATED. Keep empty to allow auto-detection by MLRun API.
        :param models:      list of model items
        :param env:         dict of extra environment variables
        :param tag:         extra version tag
        :param verbose:     add verbose prints/logs
        :param builder_env: env vars dict for source archive config/credentials e.g. `builder_env={"GIT_TOKEN": token}`
        :param mock:        deploy mock server vs a real Nuclio function (for local simulations)
        """
        return deploy_function(
            function,
            dashboard=dashboard,
            models=models,
            env=env,
            tag=tag,
            verbose=verbose,
            builder_env=builder_env,
            project_object=self,
            mock=mock,
        )

    def get_artifact(self, key, tag=None, iter=None):
        """Return an artifact object

        :param key: artifact key
        :param tag: version tag
        :param iter: iteration number (for hyper-param tasks)
        :return: Artifact object
        """
        db = mlrun.db.get_run_db(secrets=self._secrets)
        artifact = db.read_artifact(key, tag, iter=iter, project=self.metadata.name)
        return dict_to_artifact(artifact)

    def list_artifacts(
        self,
        name=None,
        tag=None,
        labels: Optional[Union[Dict[str, str], List[str]]] = None,
        since=None,
        until=None,
        iter: int = None,
        best_iteration: bool = False,
        kind: str = None,
        category: typing.Union[str, mlrun.common.schemas.ArtifactCategories] = None,
    ) -> mlrun.lists.ArtifactList:
        """List artifacts filtered by various parameters.

        The returned result is an `ArtifactList` (list of dict), use `.to_objects()` to convert it to a list of
        RunObjects, `.show()` to view graphically in Jupyter, and `.to_df()` to convert to a DataFrame.

        Examples::

            # Get latest version of all artifacts in project
            latest_artifacts = project.list_artifacts('', tag='latest')
            # check different artifact versions for a specific artifact, return as objects list
            result_versions = project.list_artifacts('results', tag='*').to_objects()

        :param name: Name of artifacts to retrieve. Name with '~' prefix is used as a like query, and is not
            case-sensitive. This means that querying for ``~name`` may return artifacts named
            ``my_Name_1`` or ``surname``.
        :param tag: Return artifacts assigned this tag.
        :param labels: Return artifacts that have these labels. Labels can either be a dictionary {"label": "value"} or
            a list of "label=value" (match label key and value) or "label" (match just label key) strings.
        :param since: Not in use in :py:class:`HTTPRunDB`.
        :param until: Not in use in :py:class:`HTTPRunDB`.
        :param iter: Return artifacts from a specific iteration (where ``iter=0`` means the root iteration). If
            ``None`` (default) return artifacts from all iterations.
        :param best_iteration: Returns the artifact which belongs to the best iteration of a given run, in the case of
            artifacts generated from a hyper-param run. If only a single iteration exists, will return the artifact
            from that iteration. If using ``best_iter``, the ``iter`` parameter must not be used.
        :param kind: Return artifacts of the requested kind.
        :param category: Return artifacts of the requested category.
        """
        db = mlrun.db.get_run_db(secrets=self._secrets)
        return db.list_artifacts(
            name,
            self.metadata.name,
            tag,
            labels=labels,
            since=since,
            until=until,
            iter=iter,
            best_iteration=best_iteration,
            kind=kind,
            category=category,
        )

    def list_models(
        self,
        name=None,
        tag=None,
        labels: Optional[Union[Dict[str, str], List[str]]] = None,
        since=None,
        until=None,
        iter: int = None,
        best_iteration: bool = False,
    ):
        """List models in project, filtered by various parameters.

        Examples::

            # Get latest version of all models in project
            latest_models = project.list_models('', tag='latest')


        :param name: Name of artifacts to retrieve. Name with '~' prefix is used as a like query, and is not
            case-sensitive. This means that querying for ``~name`` may return artifacts named
            ``my_Name_1`` or ``surname``.
        :param tag: Return artifacts assigned this tag.
        :param labels: Return artifacts that have these labels. Labels can either be a dictionary {"label": "value"} or
            a list of "label=value" (match label key and value) or "label" (match just label key) strings.
        :param since: Not in use in :py:class:`HTTPRunDB`.
        :param until: Not in use in :py:class:`HTTPRunDB`.
        :param iter: Return artifacts from a specific iteration (where ``iter=0`` means the root iteration). If
            ``None`` (default) return artifacts from all iterations.
        :param best_iteration: Returns the artifact which belongs to the best iteration of a given run, in the case of
            artifacts generated from a hyper-param run. If only a single iteration exists, will return the artifact
            from that iteration. If using ``best_iter``, the ``iter`` parameter must not be used.
        """
        db = mlrun.db.get_run_db(secrets=self._secrets)
        return db.list_artifacts(
            name,
            self.metadata.name,
            tag,
            labels=labels,
            since=since,
            until=until,
            iter=iter,
            best_iteration=best_iteration,
            kind="model",
        ).to_objects()

    def list_functions(self, name=None, tag=None, labels=None):
        """Retrieve a list of functions, filtered by specific criteria.

        example::

            functions = project.list_functions(tag="latest")


        :param name: Return only functions with a specific name.
        :param tag: Return function versions with specific tags.
        :param labels: Return functions that have specific labels assigned to them.
        :returns: List of function objects.
        """
        db = mlrun.db.get_run_db(secrets=self._secrets)
        functions = db.list_functions(name, self.metadata.name, tag=tag, labels=labels)
        if functions:
            # convert dict to function objects
            return [mlrun.new_function(runtime=func) for func in functions]

<<<<<<< HEAD
    def list_model_monitoring_applications(self):
        """Retrieve a list of alll the model monitoring application.
        example::
            functions = project.list_model_monitoring_applications()
        :returns: List of function objects.
        """
        return self.list_functions(
            labels=[
                f"{mm_constants.ModelMonitoringAppTag.KEY}={mm_constants.ModelMonitoringAppTag.VAL}"
            ]
=======
    def list_model_monitoring_functions(
        self,
        name: Optional[str] = None,
        tag: Optional[str] = None,
        labels: Optional[list[str]] = None,
    ) -> Optional[list]:
        """Retrieve a list of all the model monitoring functions.
        example::
            functions = project.list_model_monitoring_functions()

        :param name: Return only functions with a specific name.
        :param tag: Return function versions with specific tags.
        :param labels: Return functions that have specific labels assigned to them.
        :returns: List of function objects.
        """

        model_monitoring_labels_list = [
            f"{mm_constants.ModelMonitoringAppLabel.KEY}={mm_constants.ModelMonitoringAppLabel.VAL}"
        ]
        if labels:
            model_monitoring_labels_list += labels
        return self.list_functions(
            name=name,
            tag=tag,
            labels=model_monitoring_labels_list,
>>>>>>> c92ca752
        )

    def list_runs(
        self,
        name: Optional[str] = None,
        uid: Optional[Union[str, List[str]]] = None,
        labels: Optional[Union[str, List[str]]] = None,
        state: Optional[str] = None,
        sort: bool = True,
        last: int = 0,
        iter: bool = False,
        start_time_from: Optional[datetime.datetime] = None,
        start_time_to: Optional[datetime.datetime] = None,
        last_update_time_from: Optional[datetime.datetime] = None,
        last_update_time_to: Optional[datetime.datetime] = None,
        **kwargs,
    ) -> mlrun.lists.RunList:
        """Retrieve a list of runs, filtered by various options.

        The returned result is a `` (list of dict), use `.to_objects()` to convert it to a list of RunObjects,
        `.show()` to view graphically in Jupyter, `.to_df()` to convert to a DataFrame, and `compare()` to
        generate comparison table and PCP plot.

        Example::

            # return a list of runs matching the name and label and compare
            runs = project.list_runs(name='download', labels='owner=admin')
            runs.compare()

            # multi-label filter can also be provided
            runs = project.list_runs(name='download', labels=["kind=job", "owner=admin"])

            # If running in Jupyter, can use the .show() function to display the results
            project.list_runs(name='').show()


        :param name: Name of the run to retrieve.
        :param uid: Unique ID of the run.
        :param project: Project that the runs belongs to.
        :param labels: List runs that have specific labels assigned. a single or multi label filter can be
            applied.
        :param state: List only runs whose state is specified.
        :param sort: Whether to sort the result according to their start time. Otherwise, results will be
            returned by their internal order in the DB (order will not be guaranteed).
        :param last: Deprecated - currently not used.
        :param iter: If ``True`` return runs from all iterations. Otherwise, return only runs whose ``iter`` is 0.
        :param start_time_from: Filter by run start time in ``[start_time_from, start_time_to]``.
        :param start_time_to: Filter by run start time in ``[start_time_from, start_time_to]``.
        :param last_update_time_from: Filter by run last update time in ``(last_update_time_from,
            last_update_time_to)``.
        :param last_update_time_to: Filter by run last update time in ``(last_update_time_from, last_update_time_to)``.
        """
        db = mlrun.db.get_run_db(secrets=self._secrets)
        return db.list_runs(
            name,
            uid,
            self.metadata.name,
            labels=labels,
            state=state,
            sort=sort,
            last=last,
            iter=iter,
            start_time_from=start_time_from,
            start_time_to=start_time_to,
            last_update_time_from=last_update_time_from,
            last_update_time_to=last_update_time_to,
            **kwargs,
        )

    def register_datastore_profile(self, profile: DatastoreProfile):
        private_body = DatastoreProfile2Json.get_json_private(profile)
        public_body = DatastoreProfile2Json.get_json_public(profile)
        # send project data to DB
        profile = mlrun.common.schemas.DatastoreProfile(
            name=profile.name,
            type=profile.type,
            object=public_body,
            private=private_body,
            project=self.name,
        )
        mlrun.db.get_run_db(secrets=self._secrets).store_datastore_profile(
            profile, self.name
        )

    def delete_datastore_profile(self, profile: str):
        mlrun.db.get_run_db(secrets=self._secrets).delete_datastore_profile(
            profile, self.name
        )

    def get_datastore_profile(self, profile: str) -> DatastoreProfile:
        return mlrun.db.get_run_db(secrets=self._secrets).get_datastore_profile(
            profile, self.name
        )

    def list_datastore_profiles(self) -> List[DatastoreProfile]:
<<<<<<< HEAD
=======
        """
        Returns a list of datastore profiles associated with the project.
        The information excludes private details, showcasing only public data.
        """
>>>>>>> c92ca752
        return mlrun.db.get_run_db(secrets=self._secrets).list_datastore_profiles(
            self.name
        )

    def get_custom_packagers(self) -> typing.List[typing.Tuple[str, bool]]:
        """
        Get the custom packagers registered in the project.

        :return: A list of the custom packagers module paths.
        """
        # Return a copy so the user won't be able to edit the list by the reference returned (no need for deep copy as
        # tuples do not support item assignment):
        return self.spec.custom_packagers.copy()

    def add_custom_packager(self, packager: str, is_mandatory: bool):
        """
        Add a custom packager from the custom packagers list. All project's custom packagers are added to each project
        function.

        **Notice** that in order to run a function with the custom packagers included, you must set a source for the
        project (using the `project.set_source` method) with the parameter `pull_at_runtime=True` so the source code of
        the packagers will be able to be imported.

        :param packager:     The packager module path to add. For example, if a packager `MyPackager` is in the
                             project's source at my_module.py, then the module path is: "my_module.MyPackager".
        :param is_mandatory: Whether this packager must be collected during a run. If False, failing to collect it won't
                             raise an error during the packagers collection phase.
        """
        self.spec.add_custom_packager(packager=packager, is_mandatory=is_mandatory)

    def remove_custom_packager(self, packager: str):
        """
        Remove a custom packager from the custom packagers list.

        :param packager: The packager module path to remove.

        :raise MLRunInvalidArgumentError: In case the packager was not in the list.
        """
        self.spec.remove_custom_packager(packager=packager)

    def _run_authenticated_git_action(
        self,
        action: Callable,
        remote: str,
        args: list = [],
        kwargs: dict = {},
        secrets: Union[SecretsStore, dict] = None,
    ):
        """Run an arbitrary Git routine while the remote is enriched with secrets
        Enrichment of the remote URL is undone before this method returns
        If no secrets are provided, remote remains untouched

        :param action:  git callback that may require authentication
        :param remote:  git remote to be temporarily enriched with secrets
        :param args:    positional arguments to be passed along to action
        :param kwargs:  keyword arguments to be passed along to action
        :param secrets: dict or SecretsStore with Git credentials e.g. secrets={"GIT_TOKEN": token}
        """
        clean_remote = self.spec.repo.remotes[remote].url
        enriched_remote, is_remote_enriched = add_credentials_git_remote_url(
            clean_remote, secrets=secrets or {}
        )
        try:
            if is_remote_enriched:
                self.spec.repo.remotes[remote].set_url(enriched_remote, clean_remote)
            action(*args, **kwargs)
        except RuntimeError as e:
            raise mlrun.errors.MLRunRuntimeError(
                f"Failed to run Git action: {action}"
            ) from e
        finally:
            if is_remote_enriched:
                self.spec.repo.remotes[remote].set_url(clean_remote, enriched_remote)


def _set_as_current_default_project(project: MlrunProject):
    mlrun.mlconf.default_project = project.metadata.name
    pipeline_context.set(project)


def _init_function_from_dict(
    f: dict,
    project: MlrunProject,
    name: typing.Optional[str] = None,
) -> typing.Tuple[str, mlrun.runtimes.BaseRuntime]:
    name = name or f.get("name", "")
    url = f.get("url", "")
    kind = f.get("kind", "")
    image = f.get("image", None)
    handler = f.get("handler", None)
    with_repo = f.get("with_repo", False)
    requirements = f.get("requirements", None)
    requirements_file = f.get("requirements_file", None)
    tag = f.get("tag", None)

    has_module = _has_module(handler, kind)
    if not url and "spec" not in f and not has_module:
        # function must point to a file or a module or have a spec
        raise ValueError("Function missing a url or a spec or a module")

    relative_url = url
    url, in_context = project.get_item_absolute_path(url)

    if "spec" in f:
<<<<<<< HEAD
        func = new_function(name, runtime=f, tag=tag)
=======
        if "spec" in f["spec"]:
            # Functions are stored in the project yaml as a dict with a spec key where the spec is the function
            func = new_function(name, runtime=f["spec"])
        else:
            func = new_function(name, runtime=f, tag=tag)
>>>>>>> c92ca752

    elif not url and has_module:
        func = new_function(
            name, image=image, kind=kind or "job", handler=handler, tag=tag
        )

    elif is_yaml_path(url) or url.startswith("db://") or url.startswith("hub://"):
        func = import_function(url, new_name=name)
        if image:
            func.spec.image = image
        if tag:
            func.spec.tag = tag

    elif url.endswith(".ipynb"):
        # not defaulting kind to job here cause kind might come from magic annotations in the notebook
        func = code_to_function(
            name, filename=url, image=image, kind=kind, handler=handler, tag=tag
        )

    elif url.endswith(".py"):
        if not image and not project.default_image and kind != "local":
            raise ValueError(
                "image must be provided with py code files which do not "
                "run on 'local' engine kind"
            )
        if in_context and with_repo:
            func = new_function(
                name,
                command=relative_url,
                image=image,
                kind=kind or "job",
                handler=handler,
                tag=tag,
            )
        else:
            func = code_to_function(
                name,
                filename=url,
                image=image,
                kind=kind or "job",
                handler=handler,
                tag=tag,
            )

    else:
        raise ValueError(f"Unsupported function url:handler {url}:{handler} or no spec")

    if with_repo:
        # mark source to be enriched before run with project source (enrich_function_object)
        func.spec.build.source = "./"
    if requirements or requirements_file:
        func.with_requirements(
            requirements=requirements,
            requirements_file=requirements_file,
            overwrite=True,
        )

    return _init_function_from_obj(func, project)


def _init_function_from_obj(
    func: mlrun.runtimes.BaseRuntime,
    project: MlrunProject,
    name: typing.Optional[str] = None,
) -> typing.Tuple[str, mlrun.runtimes.BaseRuntime]:
    build = func.spec.build
    if project.spec.origin_url:
        origin = project.spec.origin_url
        try:
            if project.spec.repo:
                origin += "#" + project.spec.repo.head.commit.hexsha
        except Exception:
            pass
        build.code_origin = origin
    if project.metadata.name:
        func.metadata.project = project.metadata.name

    # TODO: deprecate project tag
    if project.spec.tag:
        func.metadata.tag = project.spec.tag

    if name:
        func.metadata.name = name
    return func.metadata.name, func


def _has_module(handler, kind):
    if not handler:
        return False
    return (
        kind in mlrun.runtimes.RuntimeKinds.nuclio_runtimes() and ":" in handler
    ) or "." in handler


def _is_imported_artifact(artifact):
    return artifact and isinstance(artifact, dict) and "import_from" in artifact<|MERGE_RESOLUTION|>--- conflicted
+++ resolved
@@ -1238,12 +1238,9 @@
                 f"Invalid 'workflow_path': '{workflow_path}'. Please provide a valid URL/path to a file."
             )
 
-<<<<<<< HEAD
-=======
         if engine and "local" in engine and schedule:
             raise ValueError("'schedule' argument is not supported for 'local' engine.")
 
->>>>>>> c92ca752
         # engine could be "remote" or "remote:local"
         if image and ((engine and "remote" in engine) or schedule):
             logger.warning("Image is only relevant for 'remote' engine, ignoring it")
@@ -1737,11 +1734,7 @@
         )
         return _run_project_setup(self, setup_file_path, save)
 
-<<<<<<< HEAD
-    def set_model_monitoring_application(
-=======
     def set_model_monitoring_function(
->>>>>>> c92ca752
         self,
         func: typing.Union[str, mlrun.runtimes.BaseRuntime, None] = None,
         application_class: typing.Union[str, ModelMonitoringApplication] = None,
@@ -1755,25 +1748,6 @@
         **application_kwargs,
     ) -> mlrun.runtimes.BaseRuntime:
         """
-<<<<<<< HEAD
-        update or add a monitoring application to the project & deploy it.
-        examples::
-            project.set_model_monitoring_application(application_class_name="MyApp",
-                                                 image="davesh0812/mlrun-api:1.5.0", name="myApp")
-        :param func:                    function object or spec/code url, None refers to current Notebook
-        :param name:                    name of the function (under the project), can be specified with a tag to support
-                                        versions (e.g. myfunc:v1)
-                                        default: job
-        :param image:                   docker image to be used, can also be specified in
-                                        the function object/yaml
-        :param handler:                 default function handler to invoke (can only be set with .py/.ipynb files)
-        :param with_repo:               add (clone) the current repo to the build source
-        :param tag:                     function version tag (none for 'latest', can only be set with .py/.ipynb files)
-                                        if tag is specified and name is empty, the function key (under the project)
-                                        will be enriched with the tag value. (i.e. 'function-name:tag')
-        :param requirements:            a list of python packages
-        :param requirements_file:       path to a python requirements file
-=======
         Update or add a monitoring function to the project.
 
         examples::
@@ -1863,14 +1837,10 @@
                                         will be enriched with the tag value. (i.e. 'function-name:tag')
         :param requirements:            A list of python packages
         :param requirements_file:       Path to a python requirements file
->>>>>>> c92ca752
         :param application_class:       Name or an Instance of a class that implementing the monitoring application.
         :param application_kwargs:      Additional keyword arguments to be passed to the
                                         monitoring application's constructor.
         """
-<<<<<<< HEAD
-
-=======
         _, function_object, _ = self._instantiate_model_monitoring_function(
             func,
             application_class,
@@ -1898,7 +1868,6 @@
         requirements_file: str = "",
         **application_kwargs,
     ) -> typing.Tuple[str, mlrun.runtimes.BaseRuntime, dict]:
->>>>>>> c92ca752
         function_object: RemoteRuntime = None
         kind = None
         if (isinstance(func, str) or func is None) and application_class is not None:
@@ -1932,16 +1901,12 @@
         elif isinstance(func, str) and isinstance(handler, str):
             kind = "nuclio"
 
-<<<<<<< HEAD
-        resolved_function_name, tag, function_object, func = self._resolved_function(
-=======
         (
             resolved_function_name,
             tag,
             function_object,
             func,
         ) = self._instantiate_function(
->>>>>>> c92ca752
             func,
             name,
             kind,
@@ -1954,32 +1919,15 @@
         )
         models_names = "all"
         function_object.set_label(
-<<<<<<< HEAD
-            mm_constants.ModelMonitoringAppTag.KEY,
-            mm_constants.ModelMonitoringAppTag.VAL,
-=======
             mm_constants.ModelMonitoringAppLabel.KEY,
             mm_constants.ModelMonitoringAppLabel.VAL,
->>>>>>> c92ca752
         )
         function_object.set_label("models", models_names)
 
         if not mlrun.mlconf.is_ce_mode():
             function_object.apply(mlrun.mount_v3io())
-<<<<<<< HEAD
-        # Deploy & Add stream triggers
-        self.deploy_function(
-            function_object,
-        )
-
-        # save to project spec
-        self._set_function(resolved_function_name, tag, function_object, func)
-
-        return function_object
-=======
 
         return resolved_function_name, function_object, func
->>>>>>> c92ca752
 
     def set_function(
         self,
@@ -2037,16 +1985,12 @@
 
         :returns: function object
         """
-<<<<<<< HEAD
-        resolved_function_name, tag, function_object, func = self._resolved_function(
-=======
         (
             resolved_function_name,
             tag,
             function_object,
             func,
         ) = self._instantiate_function(
->>>>>>> c92ca752
             func,
             name,
             kind,
@@ -2061,30 +2005,18 @@
         self._set_function(resolved_function_name, tag, function_object, func)
         return function_object
 
-<<<<<<< HEAD
-    def _resolved_function(
-=======
     def _instantiate_function(
->>>>>>> c92ca752
         self,
         func: typing.Union[str, mlrun.runtimes.BaseRuntime] = None,
         name: str = "",
         kind: str = "",
         image: str = None,
-<<<<<<< HEAD
-        handler=None,
-=======
         handler: str = None,
->>>>>>> c92ca752
         with_repo: bool = None,
         tag: str = None,
         requirements: typing.Union[str, typing.List[str]] = None,
         requirements_file: str = "",
-<<<<<<< HEAD
-    ):
-=======
     ) -> typing.Tuple[str, str, mlrun.runtimes.BaseRuntime, dict]:
->>>>>>> c92ca752
         if func is None and not _has_module(handler, kind):
             # if function path is not provided and it is not a module (no ".")
             # use the current notebook as default
@@ -2193,24 +2125,6 @@
         """
         self.spec.remove_function(name)
 
-<<<<<<< HEAD
-    def remove_model_monitoring_application(self, name):
-        """remove a function from a project and from the db.
-
-        :param name: name of the function (under the project)
-        """
-        application = self.get_function(key=name)
-        if (
-            application.metadata.labels.get(mm_constants.ModelMonitoringAppTag.KEY)
-            == mm_constants.ModelMonitoringAppTag.VAL
-        ):
-            self.remove_function(name=name)
-            mlrun.db.get_run_db().delete_function(name=name.lower())
-            logger.info(f"{name} application has been removed from {self.name} project")
-        else:
-            raise logger.error(
-                f"There is no model monitoring application with {name} name"
-=======
     def remove_model_monitoring_function(self, name):
         """remove the specified model-monitoring-app function from the project
 
@@ -2226,7 +2140,6 @@
         else:
             raise logger.error(
                 f"There is no model monitoring function with {name} name"
->>>>>>> c92ca752
             )
 
     def get_function(
@@ -2647,14 +2560,7 @@
             )
 
         if not name and not workflow_path and not workflow_handler:
-<<<<<<< HEAD
-            if self.spec.workflows:
-                name = list(self.spec._workflows.keys())[0]
-            else:
-                raise ValueError("Workflow name or path must be specified")
-=======
             raise ValueError("Workflow name, path, or handler must be specified")
->>>>>>> c92ca752
 
         if workflow_path or (workflow_handler and callable(workflow_handler)):
             workflow_spec = WorkflowSpec(path=workflow_path, args=arguments)
@@ -2751,46 +2657,6 @@
             notifiers=notifiers,
         )
 
-<<<<<<< HEAD
-    # TODO: remove in 1.6.0
-    @deprecated(
-        version="1.4.0",
-        reason="'clear_context' will be removed in 1.6.0, this can cause unexpected issues",
-        category=FutureWarning,
-    )
-    def clear_context(self):
-        """delete all files and clear the context dir"""
-        warnings.warn(
-            "This method deletes all files and clears the context directory or subpath (if defined)!"
-            "  Please keep in mind that this method can produce unexpected outcomes and is not recommended,"
-            " it will be deprecated in 1.6.0."
-        )
-        # clear only if the context path exists and not relative
-        if self.spec.context and os.path.isabs(self.spec.context):
-            # if a subpath is defined, will empty the subdir instead of the entire context
-            if self.spec.subpath:
-                path_to_clear = path.join(self.spec.context, self.spec.subpath)
-                logger.info(f"Subpath is defined, Clearing path: {path_to_clear}")
-            else:
-                path_to_clear = self.spec.context
-                logger.info(
-                    f"Subpath is not defined, Clearing context: {path_to_clear}"
-                )
-            if path.exists(path_to_clear) and path.isdir(path_to_clear):
-                shutil.rmtree(path_to_clear)
-            else:
-                logger.warn(
-                    f"Attempt to clear {path_to_clear} failed. Path either does not exist or is not a directory."
-                    " Please ensure that your context or subdpath are properly defined."
-                )
-        else:
-            logger.warn(
-                "Your context path is a relative path;"
-                " in order to avoid unexpected results, we do not allow the deletion of relative paths."
-            )
-
-=======
->>>>>>> c92ca752
     def save(self, filepath=None, store=True):
         """export project to yaml file and save project in database
 
@@ -3142,11 +3008,7 @@
             * True: The existing params are replaced by the new ones
         :param extra_args:  A string containing additional builder arguments in the format of command-line options,
             e.g. extra_args="--skip-tls-verify --build-arg A=val"r
-<<<<<<< HEAD
-        :param force_build:
-=======
         :param force_build: set True for force building the image
->>>>>>> c92ca752
         """
 
         if skip_deployed:
@@ -3364,18 +3226,6 @@
             # convert dict to function objects
             return [mlrun.new_function(runtime=func) for func in functions]
 
-<<<<<<< HEAD
-    def list_model_monitoring_applications(self):
-        """Retrieve a list of alll the model monitoring application.
-        example::
-            functions = project.list_model_monitoring_applications()
-        :returns: List of function objects.
-        """
-        return self.list_functions(
-            labels=[
-                f"{mm_constants.ModelMonitoringAppTag.KEY}={mm_constants.ModelMonitoringAppTag.VAL}"
-            ]
-=======
     def list_model_monitoring_functions(
         self,
         name: Optional[str] = None,
@@ -3401,7 +3251,6 @@
             name=name,
             tag=tag,
             labels=model_monitoring_labels_list,
->>>>>>> c92ca752
         )
 
     def list_runs(
@@ -3497,13 +3346,10 @@
         )
 
     def list_datastore_profiles(self) -> List[DatastoreProfile]:
-<<<<<<< HEAD
-=======
         """
         Returns a list of datastore profiles associated with the project.
         The information excludes private details, showcasing only public data.
         """
->>>>>>> c92ca752
         return mlrun.db.get_run_db(secrets=self._secrets).list_datastore_profiles(
             self.name
         )
@@ -3608,15 +3454,11 @@
     url, in_context = project.get_item_absolute_path(url)
 
     if "spec" in f:
-<<<<<<< HEAD
-        func = new_function(name, runtime=f, tag=tag)
-=======
         if "spec" in f["spec"]:
             # Functions are stored in the project yaml as a dict with a spec key where the spec is the function
             func = new_function(name, runtime=f["spec"])
         else:
             func = new_function(name, runtime=f, tag=tag)
->>>>>>> c92ca752
 
     elif not url and has_module:
         func = new_function(
