from enum import Enum

import mergedeep

import mlrun.errors


class Format(str, Enum):
    full = "full"
    name_only = "name_only"
    metadata_only = "metadata_only"
    summary = "summary"


class PatchMode(str, Enum):
    replace = "replace"
    additive = "additive"

    def to_mergedeep_strategy(self) -> mergedeep.Strategy:
        if self.value == PatchMode.replace:
            return mergedeep.Strategy.REPLACE
        elif self.value == PatchMode.additive:
            return mergedeep.Strategy.ADDITIVE
        else:
            raise mlrun.errors.MLRunInvalidArgumentError(
                f"Unknown patch mode: {self.value}"
            )


class DeletionStrategy(str, Enum):
    restrict = "restrict"
    cascade = "cascade"

    @staticmethod
    def default():
        return DeletionStrategy.restrict

    def to_nuclio_deletion_strategy(self) -> str:
        if self.value == DeletionStrategy.restrict:
            return "restricted"
        elif self.value == DeletionStrategy.cascade:
            return "cascading"
        else:
            raise mlrun.errors.MLRunInvalidArgumentError(
                f"Unknown deletion strategy: {self.value}"
            )


headers_prefix = "x-mlrun-"


class HeaderNames:
    patch_mode = f"{headers_prefix}patch-mode"
    deletion_strategy = f"{headers_prefix}deletion-strategy"
    secret_store_token = f"{headers_prefix}secret-store-token"


<<<<<<< HEAD
class FeatureStorePartitionByField(str, Enum):
    name = "name"  # Supported for feature-store objects

    def to_partition_by_db_field(self, db_cls):
        if self.value == FeatureStorePartitionByField.name:
            return db_cls.name
        else:
            raise mlrun.errors.MLRunInvalidArgumentError(
                f"Unknown group by field: {self.value}"
            )


# For now, we only support sorting by updated field
class SortField(str, Enum):
    updated = "updated"


class OrderType(str, Enum):
    asc = "asc"
    desc = "desc"

    def to_order_by_predicate(self, db_field):
        if self.value == OrderType.asc:
            return db_field.asc()
        else:
            return db_field.desc()
=======
labels_prefix = "mlrun/"
>>>>>>> 237514b2


class LabelNames:
    schedule_name = f"{labels_prefix}schedule-name"<|MERGE_RESOLUTION|>--- conflicted
+++ resolved
@@ -55,7 +55,6 @@
     secret_store_token = f"{headers_prefix}secret-store-token"
 
 
-<<<<<<< HEAD
 class FeatureStorePartitionByField(str, Enum):
     name = "name"  # Supported for feature-store objects
 
@@ -82,9 +81,9 @@
             return db_field.asc()
         else:
             return db_field.desc()
-=======
+
+
 labels_prefix = "mlrun/"
->>>>>>> 237514b2
 
 
 class LabelNames:
