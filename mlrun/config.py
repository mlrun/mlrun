--- conflicted
+++ resolved
@@ -76,10 +76,6 @@
     "background_color": "#4EC64B",
     "artifact_path": "",  # default artifacts path/url
     # url template for default model tracking stream
-<<<<<<< HEAD
-    "model_stream_url": "v3io:///projects/{project}/model-endpoints/stream",
-=======
->>>>>>> a700373c
     "httpdb": {
         "port": 8080,
         "dirpath": expanduser("~/.mlrun/db"),
