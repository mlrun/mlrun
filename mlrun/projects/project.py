--- conflicted
+++ resolved
@@ -25,11 +25,7 @@
 from kfp import compiler
 
 import mlrun.api.schemas
-<<<<<<< HEAD
-import mlrun.api.utils.projects.leader
 import mlrun.datastore
-=======
->>>>>>> 82edb480
 import mlrun.errors
 import mlrun.utils.regex
 
