--- conflicted
+++ resolved
@@ -12,12 +12,7 @@
 	github.com/sirupsen/logrus v1.9.3
 	github.com/stretchr/testify v1.9.0
 	golang.org/x/sync v0.6.0
-<<<<<<< HEAD
-	google.golang.org/grpc v1.62.0
-	google.golang.org/protobuf v1.33.0
-=======
 	google.golang.org/grpc v1.62.1
->>>>>>> 7034459d
 	k8s.io/api v0.29.2
 	k8s.io/apimachinery v0.29.2
 	k8s.io/client-go v0.29.2
@@ -47,16 +42,6 @@
 	github.com/pmezard/go-difflib v1.0.0 // indirect
 	github.com/spf13/pflag v1.0.5 // indirect
 	golang.org/x/exp v0.0.0-20220303212507-bbda1eaf7a17 // indirect
-<<<<<<< HEAD
-	golang.org/x/net v0.22.0 // indirect
-	golang.org/x/oauth2 v0.18.0 // indirect
-	golang.org/x/sys v0.18.0 // indirect
-	golang.org/x/term v0.18.0 // indirect
-	golang.org/x/text v0.14.0 // indirect; indirectm
-	golang.org/x/time v0.5.0 // indirect
-	google.golang.org/appengine v1.6.8 // indirect
-	google.golang.org/genproto/googleapis/rpc v0.0.0-20240123012728-ef4313101c80 // indirect
-=======
 	golang.org/x/net v0.23.0 // indirect
 	golang.org/x/oauth2 v0.18.0 // indirect
 	golang.org/x/sys v0.18.0 // indirect
@@ -66,7 +51,6 @@
 	google.golang.org/appengine v1.6.8 // indirect
 	google.golang.org/genproto/googleapis/rpc v0.0.0-20240123012728-ef4313101c80 // indirect
 	google.golang.org/protobuf v1.33.0 // indirect
->>>>>>> 7034459d
 	gopkg.in/inf.v0 v0.9.1 // indirect
 	gopkg.in/yaml.v2 v2.4.0 // indirect
 	gopkg.in/yaml.v3 v3.0.1 // indirect
