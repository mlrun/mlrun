--- conflicted
+++ resolved
@@ -516,12 +516,9 @@
         scrape_metrics=None,
         hyper_param_options=None,
         allow_empty_resources=None,
-<<<<<<< HEAD
-        notifications=None,
-=======
         inputs_type_hints=None,
         returns=None,
->>>>>>> 1fdd2c87
+        notifications=None,
     ):
         # A dictionary of parsing configurations that will be read from the inputs the user set. The keys are the inputs
         # keys (parameter names) and the values are the type hint given in the input keys after the colon.
@@ -709,7 +706,6 @@
                 return str(self.handler)
         return ""
 
-<<<<<<< HEAD
     @property
     def notifications(self):
         return self._notifications
@@ -722,7 +718,7 @@
             self._notifications = notifications
         else:
             raise ValueError("Notifications must be a list")
-=======
+
     def extract_type_hints_from_inputs(self):
         """
         This method extracts the type hints from the inputs keys in the input dictionary.
@@ -816,7 +812,6 @@
         value_key, value_type = input_key.replace(" ", "").split(":")
 
         return value_key, value_type
->>>>>>> 1fdd2c87
 
 
 class RunStatus(ModelObj):
