--- conflicted
+++ resolved
@@ -29,11 +29,7 @@
 )
 
 V3IO_LOCAL_ROOT = "v3io"
-<<<<<<< HEAD
-V3IO_DEFAULT_UPLOAD_CHUNK_SIZE = 1024 * 1024 * 100
-=======
 V3IO_DEFAULT_UPLOAD_CHUNK_SIZE = 1024 * 1024 * 10
->>>>>>> 7034459d
 
 
 class V3ioStore(DataStore):
