--- conflicted
+++ resolved
@@ -1243,11 +1243,7 @@
             raise ValueError("'schedule' argument is not supported for 'local' engine.")
 
         # engine could be "remote" or "remote:local"
-<<<<<<< HEAD
-        if image and ((engine and "remote" in engine) or schedule):
-=======
         if image and ((engine and "remote" not in engine) and not schedule):
->>>>>>> 24206157
             logger.warning("Image is only relevant for 'remote' engine, ignoring it")
 
         if embed:
@@ -1935,8 +1931,6 @@
 
         return resolved_function_name, function_object, func
 
-<<<<<<< HEAD
-=======
     def enable_model_monitoring(
         self,
         default_controller_image: str = "mlrun/mlrun",
@@ -1969,7 +1963,6 @@
             name=mm_constants.MonitoringFunctionNames.APPLICATION_CONTROLLER,
         )
 
->>>>>>> 24206157
     def set_function(
         self,
         func: typing.Union[str, mlrun.runtimes.BaseRuntime] = None,
@@ -3065,38 +3058,6 @@
                 # TODO: remove in 1.7.0
                 FutureWarning,
             )
-<<<<<<< HEAD
-
-        self.build_config(
-            image=image,
-            set_as_default=set_as_default,
-            base_image=base_image,
-            commands=commands,
-            secret_name=secret_name,
-            with_mlrun=with_mlrun,
-            requirements=requirements,
-            requirements_file=requirements_file,
-            overwrite_build_params=overwrite_build_params,
-        )
-
-        function = mlrun.new_function("mlrun--project--image--builder", kind="job")
-
-        build = self.spec.build
-        result = self.build_function(
-            function=function,
-            with_mlrun=build.with_mlrun,
-            image=build.image,
-            base_image=build.base_image,
-            commands=build.commands,
-            secret_name=build.secret,
-            requirements=build.requirements,
-            overwrite_build_params=overwrite_build_params,
-            mlrun_version_specifier=mlrun_version_specifier,
-            builder_env=builder_env,
-            extra_args=extra_args,
-            force_build=force_build,
-        )
-=======
 
         if not overwrite_build_params:
             # TODO: change overwrite_build_params default to True in 1.8.0
@@ -3140,7 +3101,6 @@
                 extra_args=extra_args,
                 force_build=force_build,
             )
->>>>>>> 24206157
 
         try:
             mlrun.db.get_run_db(secrets=self._secrets).delete_function(
@@ -3325,15 +3285,6 @@
         tag: Optional[str] = None,
         labels: Optional[list[str]] = None,
     ) -> Optional[list]:
-<<<<<<< HEAD
-        """Retrieve a list of all the model monitoring functions.
-        example::
-            functions = project.list_model_monitoring_functions()
-
-        :param name: Return only functions with a specific name.
-        :param tag: Return function versions with specific tags.
-        :param labels: Return functions that have specific labels assigned to them.
-=======
         """
         Retrieve a list of all the model monitoring functions.
         Example::
@@ -3344,7 +3295,6 @@
         :param tag:     Return function versions with specific tags.
         :param labels:  Return functions that have specific labels assigned to them.
 
->>>>>>> 24206157
         :returns: List of function objects.
         """
 
