{
 "cells": [
  {
   "cell_type": "markdown",
   "metadata": {},
   "source": [
    "# Part 3: Serving\n",
    "\n",
    "In this part we will user MLRun's **serving runtime** to deploy our trained models from the previous stage a `Voting Ensemble` using **max vote** logic.  \n",
    "We will also use MLRun's **Feature store** to receive the latest tag of the online **Feature Vector** we defined in the preveious stage.\n",
    "\n",
    "By the end of this tutorial you’ll learn how to:\n",
    "- Define a model class to load our models, run preprocessing and predict on the data\n",
    "- Define Voting Ensemble function on top of our models\n",
    "- Test the serving function locally using our `mock server`\n",
    "- Deploy the function to the cluster and test it live"
   ]
  },
  {
   "cell_type": "markdown",
   "metadata": {},
   "source": [
    "## Environment Setup\n",
    "\n",
    "Since our work is done in a this project scope, we will first want to define the project itself for all our MLRun work in this notebook."
   ]
  },
  {
   "cell_type": "code",
   "execution_count": 1,
   "metadata": {},
   "outputs": [],
   "source": [
    "project_name = 'fraud-demo'"
   ]
  },
  {
   "cell_type": "code",
   "execution_count": 2,
   "metadata": {},
   "outputs": [
    {
     "name": "stdout",
     "output_type": "stream",
     "text": [
<<<<<<< HEAD
      "> 2021-09-27 05:26:55,710 [info] loaded project fraud-demo from MLRun DB\n"
=======
      "> 2021-09-19 18:03:56,361 [info] loaded project fraud-demo from MLRun DB\n"
>>>>>>> 6001e603
     ]
    }
   ],
   "source": [
    "import mlrun\n",
    "\n",
    "# Initialize the MLRun project object\n",
    "project = mlrun.get_or_create_project(project_name, context=\"./\", user_project=True)"
   ]
  },
  {
   "cell_type": "markdown",
   "metadata": {},
   "source": [
    "## Define Model Class\n",
    "- Load models\n",
    "- Predict from the FS Online service via the `source` key"
   ]
  },
  {
   "cell_type": "code",
   "execution_count": 3,
   "metadata": {},
   "outputs": [],
   "source": [
    "# mlrun: start-code"
   ]
  },
  {
   "cell_type": "code",
   "execution_count": 4,
   "metadata": {},
   "outputs": [],
   "source": [
    "import numpy as np\n",
    "from cloudpickle import load\n",
    "from mlrun.serving.v2_serving import V2ModelServer\n",
    "\n",
    "class ClassifierModel(V2ModelServer):\n",
    "    \n",
    "    def load(self):\n",
    "        \"\"\"load and initialize the model and/or other elements\"\"\"\n",
    "        model_file, extra_data = self.get_model('.pkl')\n",
    "        self.model = load(open(model_file, 'rb'))\n",
    "        \n",
    "    def predict(self, body: dict) -> list:\n",
    "        \"\"\"Generate model predictions from sample\"\"\"\n",
    "        print(f\"Input -> {body['inputs']}\")\n",
    "        feats = np.asarray(body['inputs'])\n",
    "        result: np.ndarray = self.model.predict(feats)\n",
    "        return result.tolist()"
   ]
  },
  {
   "cell_type": "code",
   "execution_count": 5,
   "metadata": {},
   "outputs": [],
   "source": [
    "# mlrun: end-code"
   ]
  },
  {
   "cell_type": "markdown",
   "metadata": {},
   "source": [
    "## Define a Serving Function\n",
    "\n",
    "MLRun serving can produce managed real-time serverless pipelines from various tasks, including MLRun models or standard model files.\n",
    "The pipelines use the Nuclio real-time serverless engine, which can be deployed anywhere.\n",
    "[Nuclio](https://nuclio.io/) is a high-performance open-source serverless framework that's focused on data, I/O, and compute-intensive workloads.\n",
    "\n",
    "In the code below we perform the following steps:\n",
    "\n",
    "- Gather ClassifierModel code from this notebook\n",
    "- Define `VotingEnsemble` - Max-Vote based ensemble\n",
    "- Add the previously trained models to the ensemble"
   ]
  },
  {
   "cell_type": "code",
   "execution_count": 6,
   "metadata": {},
   "outputs": [
    {
     "data": {
      "image/svg+xml": [
       "<?xml version=\"1.0\" encoding=\"UTF-8\" standalone=\"no\"?>\n",
       "<!DOCTYPE svg PUBLIC \"-//W3C//DTD SVG 1.1//EN\"\n",
       " \"http://www.w3.org/Graphics/SVG/1.1/DTD/svg11.dtd\">\n",
       "<!-- Generated by graphviz version 2.40.1 (20161225.0304)\n",
       " -->\n",
       "<!-- Title: mlrun&#45;flow Pages: 1 -->\n",
       "<svg width=\"763pt\" height=\"196pt\"\n",
       " viewBox=\"0.00 0.00 763.28 196.00\" xmlns=\"http://www.w3.org/2000/svg\" xmlns:xlink=\"http://www.w3.org/1999/xlink\">\n",
       "<g id=\"graph0\" class=\"graph\" transform=\"scale(1 1) rotate(0) translate(4 192)\">\n",
       "<title>mlrun&#45;flow</title>\n",
       "<polygon fill=\"#ffffff\" stroke=\"transparent\" points=\"-4,4 -4,-192 759.2803,-192 759.2803,4 -4,4\"/>\n",
       "<!-- _start -->\n",
       "<g id=\"node1\" class=\"node\">\n",
       "<title>_start</title>\n",
       "<polygon fill=\"#d3d3d3\" stroke=\"#000000\" points=\"404.0871,-152.0493 406.2376,-152.1479 408.3659,-152.2953 410.4632,-152.4913 412.5211,-152.7353 414.5313,-153.0266 416.4859,-153.3645 418.3773,-153.7479 420.1982,-154.1759 421.942,-154.6472 423.6024,-155.1606 425.1736,-155.7147 426.6502,-156.308 428.0278,-156.9388 429.3021,-157.6054 430.4697,-158.3059 431.5277,-159.0385 432.4739,-159.8012 433.3065,-160.5918 434.0245,-161.4082 434.6274,-162.2481 435.1154,-163.1093 435.4891,-163.9894 435.7498,-164.886 435.8991,-165.7965 435.9393,-166.7186 435.873,-167.6497 435.7032,-168.5873 435.4333,-169.5287 435.0671,-170.4713 434.6086,-171.4127 434.0621,-172.3503 433.4319,-173.2814 432.7227,-174.2035 431.9391,-175.114 431.086,-176.0106 430.168,-176.8907 429.19,-177.7519 428.1566,-178.5918 427.0724,-179.4082 425.942,-180.1988 424.7695,-180.9615 423.5592,-181.6941 422.3151,-182.3946 421.0407,-183.0612 419.7397,-183.692 418.4153,-184.2853 417.0705,-184.8394 415.708,-185.3528 414.3304,-185.8241 412.9398,-186.2521 411.5385,-186.6355 410.1281,-186.9734 408.7104,-187.2647 407.2868,-187.5087 405.8585,-187.7047 404.4268,-187.8521 402.9926,-187.9507 401.5571,-188 400.1211,-188 398.6856,-187.9507 397.2514,-187.8521 395.8197,-187.7047 394.3914,-187.5087 392.9678,-187.2647 391.5501,-186.9734 390.1397,-186.6355 388.7384,-186.2521 387.3478,-185.8241 385.9702,-185.3528 384.6077,-184.8394 383.2629,-184.2853 381.9385,-183.692 380.6375,-183.0612 379.3631,-182.3946 378.119,-181.6941 376.9087,-180.9615 375.7362,-180.1988 374.6058,-179.4082 373.5216,-178.5918 372.4882,-177.7519 371.5102,-176.8907 370.5922,-176.0106 369.7391,-175.114 368.9555,-174.2035 368.2463,-173.2814 367.6161,-172.3503 367.0696,-171.4127 366.6111,-170.4713 366.2449,-169.5287 365.975,-168.5873 365.8052,-167.6497 365.7389,-166.7186 365.7791,-165.7965 365.9284,-164.886 366.1891,-163.9894 366.5628,-163.1093 367.0508,-162.2481 367.6537,-161.4082 368.3717,-160.5918 369.2043,-159.8012 370.1505,-159.0385 371.2085,-158.3059 372.3761,-157.6054 373.6504,-156.9388 375.028,-156.308 376.5046,-155.7147 378.0758,-155.1606 379.7362,-154.6472 381.48,-154.1759 383.3009,-153.7479 385.1923,-153.3645 387.1469,-153.0266 389.1571,-152.7353 391.215,-152.4913 393.3123,-152.2953 395.4406,-152.1479 397.5911,-152.0493 399.7549,-152 401.9233,-152 404.0871,-152.0493\"/>\n",
       "<text text-anchor=\"middle\" x=\"400.8391\" y=\"-166.3\" font-family=\"Times,serif\" font-size=\"14.00\" fill=\"#000000\">start</text>\n",
       "</g>\n",
       "<g id=\"node2\" class=\"node\">\n",
       "<title></title>\n",
       "<polygon fill=\"none\" stroke=\"#000000\" points=\"427.8391,-86.5442 427.8391,-101.4558 412.0229,-112 389.6553,-112 373.8391,-101.4558 373.8391,-86.5442 389.6553,-76 412.0229,-76 427.8391,-86.5442\"/>\n",
       "<polygon fill=\"none\" stroke=\"#000000\" points=\"431.8391,-84.4034 431.8391,-103.5966 413.234,-116 388.4442,-116 369.8391,-103.5966 369.8391,-84.4034 388.4442,-72 413.234,-72 431.8391,-84.4034\"/>\n",
       "</g>\n",
       "<!-- _start&#45;&gt; -->\n",
       "<g id=\"edge1\" class=\"edge\">\n",
       "<title>_start&#45;&gt;</title>\n",
       "<path fill=\"none\" stroke=\"#000000\" d=\"M400.8391,-151.9891C400.8391,-144.291 400.8391,-135.0629 400.8391,-126.2561\"/>\n",
       "<polygon fill=\"#000000\" stroke=\"#000000\" points=\"404.3392,-126.2282 400.8391,-116.2282 397.3392,-126.2282 404.3392,-126.2282\"/>\n",
       "</g>\n",
       "<!-- RandomForestClassifier -->\n",
       "<g id=\"node3\" class=\"node\">\n",
       "<title>RandomForestClassifier</title>\n",
       "<ellipse fill=\"none\" stroke=\"#000000\" cx=\"122.8391\" cy=\"-18\" rx=\"122.6784\" ry=\"18\"/>\n",
       "<text text-anchor=\"middle\" x=\"122.8391\" y=\"-14.3\" font-family=\"Times,serif\" font-size=\"14.00\" fill=\"#000000\">RandomForestClassifier</text>\n",
       "</g>\n",
       "<!-- &#45;&gt;RandomForestClassifier -->\n",
       "<g id=\"edge2\" class=\"edge\">\n",
       "<title>&#45;&gt;RandomForestClassifier</title>\n",
       "<path fill=\"none\" stroke=\"#000000\" d=\"M369.7582,-85.5031C326.6973,-73.731 247.7558,-52.1499 190.7028,-36.5527\"/>\n",
       "<polygon fill=\"#000000\" stroke=\"#000000\" points=\"191.6011,-33.1699 181.032,-33.9089 189.7551,-39.9221 191.6011,-33.1699\"/>\n",
       "</g>\n",
       "<!-- GradientBoostingClassifier -->\n",
       "<g id=\"node4\" class=\"node\">\n",
       "<title>GradientBoostingClassifier</title>\n",
       "<ellipse fill=\"none\" stroke=\"#000000\" cx=\"400.8391\" cy=\"-18\" rx=\"137.2758\" ry=\"18\"/>\n",
       "<text text-anchor=\"middle\" x=\"400.8391\" y=\"-14.3\" font-family=\"Times,serif\" font-size=\"14.00\" fill=\"#000000\">GradientBoostingClassifier</text>\n",
       "</g>\n",
       "<!-- &#45;&gt;GradientBoostingClassifier -->\n",
       "<g id=\"edge3\" class=\"edge\">\n",
       "<title>&#45;&gt;GradientBoostingClassifier</title>\n",
       "<path fill=\"none\" stroke=\"#000000\" d=\"M400.8391,-71.6086C400.8391,-63.7272 400.8391,-54.7616 400.8391,-46.4482\"/>\n",
       "<polygon fill=\"#000000\" stroke=\"#000000\" points=\"404.3392,-46.3974 400.8391,-36.3975 397.3392,-46.3975 404.3392,-46.3974\"/>\n",
       "</g>\n",
       "<!-- AdaBoostClassifier -->\n",
       "<g id=\"node5\" class=\"node\">\n",
       "<title>AdaBoostClassifier</title>\n",
       "<ellipse fill=\"none\" stroke=\"#000000\" cx=\"655.8391\" cy=\"-18\" rx=\"99.3824\" ry=\"18\"/>\n",
       "<text text-anchor=\"middle\" x=\"655.8391\" y=\"-14.3\" font-family=\"Times,serif\" font-size=\"14.00\" fill=\"#000000\">AdaBoostClassifier</text>\n",
       "</g>\n",
       "<!-- &#45;&gt;AdaBoostClassifier -->\n",
       "<g id=\"edge4\" class=\"edge\">\n",
       "<title>&#45;&gt;AdaBoostClassifier</title>\n",
       "<path fill=\"none\" stroke=\"#000000\" d=\"M431.8522,-84.7569C472.0036,-72.7902 542.8987,-51.6607 594.1931,-36.3729\"/>\n",
       "<polygon fill=\"#000000\" stroke=\"#000000\" points=\"595.2692,-39.7044 603.853,-33.4939 593.2698,-32.996 595.2692,-39.7044\"/>\n",
       "</g>\n",
       "</g>\n",
       "</svg>\n"
      ],
      "text/plain": [
<<<<<<< HEAD
       "<graphviz.dot.Digraph at 0x7fd4a79607d0>"
=======
       "<graphviz.dot.Digraph at 0x7f754dbebf10>"
>>>>>>> 6001e603
      ]
     },
     "execution_count": 6,
     "metadata": {},
     "output_type": "execute_result"
    }
   ],
   "source": [
    "# Create the serving function from our code above\n",
    "serving_fn = mlrun.code_to_function('transaction-fraud', kind='serving', image=\"mlrun/mlrun\")\n",
    "\n",
    "serving_fn.set_topology('router', 'mlrun.serving.routers.EnrichmentVotingEnsemble', name='VotingEnsemble',\n",
    "                        feature_vector_uri=\"transactions-fraud-short\", impute_policy={\"*\": \"$mean\"})\n",
    "\n",
    "model_names = [\n",
    "'RandomForestClassifier',\n",
    "'GradientBoostingClassifier',\n",
    "'AdaBoostClassifier'\n",
    "]\n",
    "\n",
    "for i, name in enumerate(model_names, start=1):\n",
<<<<<<< HEAD
    "    serving_fn.add_model(name, class_name=\"ClassifierModel\", model_path=project.get_artifact_uri(f\"training_model#{i}:latest\"))\n",
=======
    "    serving_fn.add_model(name, class_name=\"ClassifierModel\", model_path=f\"store://models/{project_name}/training_model#{i}:latest\")\n",
>>>>>>> 6001e603
    "\n",
    "# Plot the ensemble configuration\n",
    "serving_fn.spec.graph.plot()"
   ]
  },
  {
   "cell_type": "markdown",
   "metadata": {},
   "source": [
<<<<<<< HEAD
    "### Deploying the function on the kubernetes cluster\n",
    "\n",
    "We can now deploy the function, once deployed we will get a function with http trigger that can be called from other locations."
=======
    "## Test the server locally\n",
    "\n",
    "Before deploying the serving function, we can test it in the current notebook and check the model output"
>>>>>>> 6001e603
   ]
  },
  {
   "cell_type": "code",
   "execution_count": 7,
   "metadata": {},
   "outputs": [
    {
     "name": "stdout",
     "output_type": "stream",
     "text": [
<<<<<<< HEAD
      "> 2021-09-27 05:27:05,199 [info] Starting remote function deploy\n",
      "2021-09-27 05:27:06  (info) Deploying function\n",
      "2021-09-27 05:27:06  (info) Building\n",
      "2021-09-27 05:27:06  (info) Staging files and preparing base images\n",
      "2021-09-27 05:27:06  (info) Building processor image\n",
      "2021-09-27 05:27:07  (info) Build complete\n",
      "2021-09-27 05:27:13  (info) Function deploy complete\n",
      "> 2021-09-27 05:27:14,661 [info] successfully deployed function: {'internal_invocation_urls': ['nuclio-fraud-demo-iguazio-transaction-fraud.default-tenant.svc.cluster.local:8080'], 'external_invocation_urls': ['default-tenant.app.insucefujgwr.iguazio-cd1.com:31078']}\n"
     ]
    },
=======
      "> 2021-09-19 18:04:08,485 [info] model RandomForestClassifier was loaded\n",
      "> 2021-09-19 18:04:08,485 [info] Initializing endpoint records\n",
      "> 2021-09-19 18:04:08,669 [info] model GradientBoostingClassifier was loaded\n",
      "> 2021-09-19 18:04:08,669 [info] Initializing endpoint records\n",
      "> 2021-09-19 18:04:08,782 [info] model AdaBoostClassifier was loaded\n",
      "> 2021-09-19 18:04:08,783 [info] Initializing endpoint records\n",
      "> 2021-09-19 18:04:08,842 [info] Initializing endpoint records\n"
     ]
    }
   ],
   "source": [
    "# Create a mock server from the serving function\n",
    "local_server = serving_fn.to_mock_server()"
   ]
  },
  {
   "cell_type": "code",
   "execution_count": 8,
   "metadata": {},
   "outputs": [
>>>>>>> 6001e603
    {
     "name": "stdout",
     "output_type": "stream",
     "text": [
      "Input -> [[14.68, 14.68, 1.0, 14.68, 53.25]]Input -> [[14.68, 14.68, 1.0, 14.68, 53.25]]\n",
      "\n",
      "Input -> [[14.68, 14.68, 1.0, 14.68, 53.25]]\n"
     ]
    },
    {
     "data": {
      "text/plain": [
<<<<<<< HEAD
       "'http://default-tenant.app.insucefujgwr.iguazio-cd1.com:31078'"
=======
       "{'id': '47ced6c103074fbe99ba78d06ddb2b5c',\n",
       " 'model_name': 'VotingEnsemble',\n",
       " 'outputs': [0],\n",
       " 'model_version': 'v1'}"
>>>>>>> 6001e603
      ]
     },
     "execution_count": 9,
     "metadata": {},
     "output_type": "execute_result"
    }
   ],
   "source": [
<<<<<<< HEAD
    "import os\n",
    "\n",
    "# Enable model monitoring\n",
    "serving_fn.set_tracking()\n",
    "project.set_model_monitoring_credentials(os.getenv('V3IO_ACCESS_KEY'))\n",
    "\n",
    "# Deploy the serving function\n",
    "serving_fn.deploy()"
=======
    "# Choose an id for our test\n",
    "sample_id = 'C76780537'\n",
    "\n",
    "model_inference_path = '/v2/models/infer'\n",
    "\n",
    "# Send our sample ID for predcition\n",
    "local_server.test(path=model_inference_path,\n",
    "            body={'inputs': [[sample_id]]})"
>>>>>>> 6001e603
   ]
  },
  {
   "cell_type": "markdown",
   "metadata": {},
   "source": [
<<<<<<< HEAD
    "## Test the Server\n",
    "\n",
    "We can test the serving function and examine the model output"
=======
    "We can also directly query the feature store values, which is used in the enrichment"
>>>>>>> 6001e603
   ]
  },
  {
   "cell_type": "code",
<<<<<<< HEAD
   "execution_count": 9,
   "metadata": {},
   "outputs": [
    {
     "name": "stdout",
     "output_type": "stream",
     "text": [
      "> 2021-09-27 05:27:26,328 [info] invoking function: {'method': 'POST', 'path': 'http://nuclio-fraud-demo-iguazio-transaction-fraud.default-tenant.svc.cluster.local:8080/v2/models/infer'}\n"
     ]
    },
    {
     "data": {
      "text/plain": [
       "{'id': '3ab4374f-e93b-45c1-8821-48d8c4c878f9',\n",
       " 'model_name': 'VotingEnsemble',\n",
       " 'outputs': [0],\n",
       " 'model_version': 'v1'}"
      ]
     },
     "execution_count": 9,
=======
   "execution_count": 10,
   "metadata": {},
   "outputs": [
    {
     "data": {
      "text/plain": [
       "[{'amount_max_2h': 14.68,\n",
       "  'amount_max_12h': 53.25,\n",
       "  'amount_sum_2h': 14.68,\n",
       "  'amount_count_2h': 1.0,\n",
       "  'amount_avg_2h': 14.68}]"
      ]
     },
     "execution_count": 10,
>>>>>>> 6001e603
     "metadata": {},
     "output_type": "execute_result"
    }
   ],
   "source": [
<<<<<<< HEAD
    "# Choose an id for our test\n",
    "sample_id = 'C76780537'\n",
    "\n",
    "model_inference_path = '/v2/models/infer'\n",
    "\n",
    "# Send our sample ID for predcition\n",
    "serving_fn.invoke(path=model_inference_path,\n",
    "                  body={'inputs': [[sample_id]]})"
=======
    "import mlrun.feature_store as fstore\n",
    "\n",
    "# Create the online feature service\n",
    "svc = fstore.get_online_feature_service('transactions-fraud-short:latest')\n",
    "\n",
    "# Get sample feature vector\n",
    "sample_fv = svc.get([{'source': sample_id}])\n",
    "sample_fv"
>>>>>>> 6001e603
   ]
  },
  {
   "cell_type": "markdown",
   "metadata": {},
   "source": [
<<<<<<< HEAD
    "We can also directly query the feature store values, which is used in the enrichment"
=======
    "### Deploying the function on the kubernetes cluster\n",
    "\n",
    "We can now deploy the function, once deployed we will get a function with http trigger that can be called from other locations."
>>>>>>> 6001e603
   ]
  },
  {
   "cell_type": "code",
<<<<<<< HEAD
   "execution_count": 10,
=======
   "execution_count": 11,
>>>>>>> 6001e603
   "metadata": {},
   "outputs": [
    {
     "name": "stdout",
     "output_type": "stream",
     "text": [
      "> 2021-09-19 18:05:12,550 [info] Starting remote function deploy\n",
      "2021-09-19 18:05:14  (info) Deploying function\n",
      "2021-09-19 18:05:14  (info) Building\n",
      "2021-09-19 18:05:15  (info) Staging files and preparing base images\n",
      "2021-09-19 18:05:15  (info) Building processor image\n",
      "2021-09-19 18:05:16  (info) Build complete\n",
      "2021-09-19 18:05:21  (info) Function deploy complete\n",
      "> 2021-09-19 18:05:22,300 [info] successfully deployed function: {'internal_invocation_urls': ['nuclio-fraud-demo-admin-transaction-fraud.default-tenant.svc.cluster.local:8080'], 'external_invocation_urls': ['fraud-demo-admin-transaction-fraud-fraud-demo-admin.default-tenant.app.jnewriujxdig.iguazio-cd1.com/']}\n"
     ]
    },
    {
     "data": {
      "text/plain": [
<<<<<<< HEAD
       "[{'amount_max_2h': -inf,\n",
       "  'amount_max_12h': 53.25,\n",
       "  'amount_sum_2h': 0.0,\n",
       "  'amount_count_2h': 0.0,\n",
       "  'amount_avg_2h': nan}]"
      ]
     },
     "execution_count": 10,
=======
       "'http://fraud-demo-admin-transaction-fraud-fraud-demo-admin.default-tenant.app.jnewriujxdig.iguazio-cd1.com/'"
      ]
     },
     "execution_count": 12,
>>>>>>> 6001e603
     "metadata": {},
     "output_type": "execute_result"
    }
   ],
   "source": [
<<<<<<< HEAD
    "import mlrun.feature_store as fstore\n",
    "\n",
    "# Create the online feature service\n",
    "svc = fstore.get_online_feature_service('transactions-fraud-short:latest')\n",
    "\n",
    "# Get sample feature vector\n",
    "sample_fv = svc.get([{'source': sample_id}])\n",
    "sample_fv"
=======
    "# Enable model monitoring\n",
    "serving_fn.set_tracking()\n",
    "\n",
    "# Deploy the serving function\n",
    "serving_fn.deploy()"
>>>>>>> 6001e603
   ]
  },
  {
   "cell_type": "markdown",
   "metadata": {},
   "source": [
    "### Simulate incoming data"
   ]
  },
  {
   "cell_type": "code",
<<<<<<< HEAD
   "execution_count": 11,
=======
   "execution_count": 13,
>>>>>>> 6001e603
   "metadata": {},
   "outputs": [],
   "source": [
    "# Load the dataset\n",
    "data = mlrun.get_dataitem('https://s3.wasabisys.com/iguazio/data/fraud-demo-mlrun-fs-docs/data.csv').as_df()\n",
    "\n",
    "# Sample 50k lines\n",
    "data = data.sample(50000)\n",
    "\n",
    "# keys\n",
    "sample_ids = data['source'].to_list()"
   ]
  },
  {
   "cell_type": "code",
<<<<<<< HEAD
   "execution_count": 12,
=======
   "execution_count": 14,
>>>>>>> 6001e603
   "metadata": {},
   "outputs": [
    {
     "name": "stdout",
     "output_type": "stream",
     "text": [
<<<<<<< HEAD
      "> 2021-09-27 05:27:37,106 [info] invoking function: {'method': 'POST', 'path': 'http://nuclio-fraud-demo-iguazio-transaction-fraud.default-tenant.svc.cluster.local:8080/v2/models/infer'}\n",
      "> 2021-09-27 05:27:38,332 [info] invoking function: {'method': 'POST', 'path': 'http://nuclio-fraud-demo-iguazio-transaction-fraud.default-tenant.svc.cluster.local:8080/v2/models/infer'}\n",
      "> 2021-09-27 05:27:39,912 [info] invoking function: {'method': 'POST', 'path': 'http://nuclio-fraud-demo-iguazio-transaction-fraud.default-tenant.svc.cluster.local:8080/v2/models/infer'}\n",
      "> 2021-09-27 05:27:41,600 [info] invoking function: {'method': 'POST', 'path': 'http://nuclio-fraud-demo-iguazio-transaction-fraud.default-tenant.svc.cluster.local:8080/v2/models/infer'}\n"
=======
      "> 2021-09-19 18:05:26,837 [info] invoking function: {'method': 'POST', 'path': 'http://nuclio-fraud-demo-admin-transaction-fraud.default-tenant.svc.cluster.local:8080/v2/models/infer'}\n",
      "> 2021-09-19 18:05:27,969 [info] invoking function: {'method': 'POST', 'path': 'http://nuclio-fraud-demo-admin-transaction-fraud.default-tenant.svc.cluster.local:8080/v2/models/infer'}\n",
      "> 2021-09-19 18:05:29,028 [info] invoking function: {'method': 'POST', 'path': 'http://nuclio-fraud-demo-admin-transaction-fraud.default-tenant.svc.cluster.local:8080/v2/models/infer'}\n",
      "> 2021-09-19 18:05:29,913 [info] invoking function: {'method': 'POST', 'path': 'http://nuclio-fraud-demo-admin-transaction-fraud.default-tenant.svc.cluster.local:8080/v2/models/infer'}\n",
      "> 2021-09-19 18:05:31,047 [info] invoking function: {'method': 'POST', 'path': 'http://nuclio-fraud-demo-admin-transaction-fraud.default-tenant.svc.cluster.local:8080/v2/models/infer'}\n",
      "> 2021-09-19 18:05:32,166 [info] invoking function: {'method': 'POST', 'path': 'http://nuclio-fraud-demo-admin-transaction-fraud.default-tenant.svc.cluster.local:8080/v2/models/infer'}\n",
      "> 2021-09-19 18:05:33,317 [info] invoking function: {'method': 'POST', 'path': 'http://nuclio-fraud-demo-admin-transaction-fraud.default-tenant.svc.cluster.local:8080/v2/models/infer'}\n",
      "> 2021-09-19 18:05:34,456 [info] invoking function: {'method': 'POST', 'path': 'http://nuclio-fraud-demo-admin-transaction-fraud.default-tenant.svc.cluster.local:8080/v2/models/infer'}\n"
>>>>>>> 6001e603
     ]
    }
   ],
   "source": [
    "from random import choice, uniform\n",
    "from time import sleep\n",
    "\n",
    "# Sending random requests\n",
    "for _ in range(4000):\n",
    "    data_point = choice(sample_ids)\n",
    "    try:\n",
    "        serving_fn.invoke(path=model_inference_path, body={'inputs': [[data_point]]})\n",
    "        sleep(uniform(0.2, 1.7))\n",
    "    except OSError:\n",
    "        pass"
   ]
  }
 ],
 "metadata": {
  "kernelspec": {
   "display_name": "Python [conda env:root] *",
   "language": "python",
   "name": "conda-root-py"
  },
  "language_info": {
   "codemirror_mode": {
    "name": "ipython",
    "version": 3
   },
   "file_extension": ".py",
   "mimetype": "text/x-python",
   "name": "python",
   "nbconvert_exporter": "python",
   "pygments_lexer": "ipython3",
   "version": "3.7.6"
  }
 },
 "nbformat": 4,
 "nbformat_minor": 4
}<|MERGE_RESOLUTION|>--- conflicted
+++ resolved
@@ -43,11 +43,7 @@
      "name": "stdout",
      "output_type": "stream",
      "text": [
-<<<<<<< HEAD
       "> 2021-09-27 05:26:55,710 [info] loaded project fraud-demo from MLRun DB\n"
-=======
-      "> 2021-09-19 18:03:56,361 [info] loaded project fraud-demo from MLRun DB\n"
->>>>>>> 6001e603
      ]
     }
    ],
@@ -203,11 +199,7 @@
        "</svg>\n"
       ],
       "text/plain": [
-<<<<<<< HEAD
        "<graphviz.dot.Digraph at 0x7fd4a79607d0>"
-=======
-       "<graphviz.dot.Digraph at 0x7f754dbebf10>"
->>>>>>> 6001e603
       ]
      },
      "execution_count": 6,
@@ -229,11 +221,7 @@
     "]\n",
     "\n",
     "for i, name in enumerate(model_names, start=1):\n",
-<<<<<<< HEAD
     "    serving_fn.add_model(name, class_name=\"ClassifierModel\", model_path=project.get_artifact_uri(f\"training_model#{i}:latest\"))\n",
-=======
-    "    serving_fn.add_model(name, class_name=\"ClassifierModel\", model_path=f\"store://models/{project_name}/training_model#{i}:latest\")\n",
->>>>>>> 6001e603
     "\n",
     "# Plot the ensemble configuration\n",
     "serving_fn.spec.graph.plot()"
@@ -243,15 +231,9 @@
    "cell_type": "markdown",
    "metadata": {},
    "source": [
-<<<<<<< HEAD
     "### Deploying the function on the kubernetes cluster\n",
     "\n",
     "We can now deploy the function, once deployed we will get a function with http trigger that can be called from other locations."
-=======
-    "## Test the server locally\n",
-    "\n",
-    "Before deploying the serving function, we can test it in the current notebook and check the model output"
->>>>>>> 6001e603
    ]
   },
   {
@@ -263,7 +245,6 @@
      "name": "stdout",
      "output_type": "stream",
      "text": [
-<<<<<<< HEAD
       "> 2021-09-27 05:27:05,199 [info] Starting remote function deploy\n",
       "2021-09-27 05:27:06  (info) Deploying function\n",
       "2021-09-27 05:27:06  (info) Building\n",
@@ -274,28 +255,6 @@
       "> 2021-09-27 05:27:14,661 [info] successfully deployed function: {'internal_invocation_urls': ['nuclio-fraud-demo-iguazio-transaction-fraud.default-tenant.svc.cluster.local:8080'], 'external_invocation_urls': ['default-tenant.app.insucefujgwr.iguazio-cd1.com:31078']}\n"
      ]
     },
-=======
-      "> 2021-09-19 18:04:08,485 [info] model RandomForestClassifier was loaded\n",
-      "> 2021-09-19 18:04:08,485 [info] Initializing endpoint records\n",
-      "> 2021-09-19 18:04:08,669 [info] model GradientBoostingClassifier was loaded\n",
-      "> 2021-09-19 18:04:08,669 [info] Initializing endpoint records\n",
-      "> 2021-09-19 18:04:08,782 [info] model AdaBoostClassifier was loaded\n",
-      "> 2021-09-19 18:04:08,783 [info] Initializing endpoint records\n",
-      "> 2021-09-19 18:04:08,842 [info] Initializing endpoint records\n"
-     ]
-    }
-   ],
-   "source": [
-    "# Create a mock server from the serving function\n",
-    "local_server = serving_fn.to_mock_server()"
-   ]
-  },
-  {
-   "cell_type": "code",
-   "execution_count": 8,
-   "metadata": {},
-   "outputs": [
->>>>>>> 6001e603
     {
      "name": "stdout",
      "output_type": "stream",
@@ -308,14 +267,7 @@
     {
      "data": {
       "text/plain": [
-<<<<<<< HEAD
        "'http://default-tenant.app.insucefujgwr.iguazio-cd1.com:31078'"
-=======
-       "{'id': '47ced6c103074fbe99ba78d06ddb2b5c',\n",
-       " 'model_name': 'VotingEnsemble',\n",
-       " 'outputs': [0],\n",
-       " 'model_version': 'v1'}"
->>>>>>> 6001e603
       ]
      },
      "execution_count": 9,
@@ -324,7 +276,6 @@
     }
    ],
    "source": [
-<<<<<<< HEAD
     "import os\n",
     "\n",
     "# Enable model monitoring\n",
@@ -333,34 +284,19 @@
     "\n",
     "# Deploy the serving function\n",
     "serving_fn.deploy()"
-=======
-    "# Choose an id for our test\n",
-    "sample_id = 'C76780537'\n",
-    "\n",
-    "model_inference_path = '/v2/models/infer'\n",
-    "\n",
-    "# Send our sample ID for predcition\n",
-    "local_server.test(path=model_inference_path,\n",
-    "            body={'inputs': [[sample_id]]})"
->>>>>>> 6001e603
-   ]
-  },
-  {
-   "cell_type": "markdown",
-   "metadata": {},
-   "source": [
-<<<<<<< HEAD
+   ]
+  },
+  {
+   "cell_type": "markdown",
+   "metadata": {},
+   "source": [
     "## Test the Server\n",
     "\n",
     "We can test the serving function and examine the model output"
-=======
-    "We can also directly query the feature store values, which is used in the enrichment"
->>>>>>> 6001e603
-   ]
-  },
-  {
-   "cell_type": "code",
-<<<<<<< HEAD
+   ]
+  },
+  {
+   "cell_type": "code",
    "execution_count": 9,
    "metadata": {},
    "outputs": [
@@ -381,28 +317,11 @@
       ]
      },
      "execution_count": 9,
-=======
-   "execution_count": 10,
-   "metadata": {},
-   "outputs": [
-    {
-     "data": {
-      "text/plain": [
-       "[{'amount_max_2h': 14.68,\n",
-       "  'amount_max_12h': 53.25,\n",
-       "  'amount_sum_2h': 14.68,\n",
-       "  'amount_count_2h': 1.0,\n",
-       "  'amount_avg_2h': 14.68}]"
-      ]
-     },
-     "execution_count": 10,
->>>>>>> 6001e603
      "metadata": {},
      "output_type": "execute_result"
     }
    ],
    "source": [
-<<<<<<< HEAD
     "# Choose an id for our test\n",
     "sample_id = 'C76780537'\n",
     "\n",
@@ -411,38 +330,18 @@
     "# Send our sample ID for predcition\n",
     "serving_fn.invoke(path=model_inference_path,\n",
     "                  body={'inputs': [[sample_id]]})"
-=======
-    "import mlrun.feature_store as fstore\n",
-    "\n",
-    "# Create the online feature service\n",
-    "svc = fstore.get_online_feature_service('transactions-fraud-short:latest')\n",
-    "\n",
-    "# Get sample feature vector\n",
-    "sample_fv = svc.get([{'source': sample_id}])\n",
-    "sample_fv"
->>>>>>> 6001e603
-   ]
-  },
-  {
-   "cell_type": "markdown",
-   "metadata": {},
-   "source": [
-<<<<<<< HEAD
+   ]
+  },
+  {
+   "cell_type": "markdown",
+   "metadata": {},
+   "source": [
     "We can also directly query the feature store values, which is used in the enrichment"
-=======
-    "### Deploying the function on the kubernetes cluster\n",
-    "\n",
-    "We can now deploy the function, once deployed we will get a function with http trigger that can be called from other locations."
->>>>>>> 6001e603
-   ]
-  },
-  {
-   "cell_type": "code",
-<<<<<<< HEAD
+   ]
+  },
+  {
+   "cell_type": "code",
    "execution_count": 10,
-=======
-   "execution_count": 11,
->>>>>>> 6001e603
    "metadata": {},
    "outputs": [
     {
@@ -462,7 +361,6 @@
     {
      "data": {
       "text/plain": [
-<<<<<<< HEAD
        "[{'amount_max_2h': -inf,\n",
        "  'amount_max_12h': 53.25,\n",
        "  'amount_sum_2h': 0.0,\n",
@@ -471,18 +369,11 @@
       ]
      },
      "execution_count": 10,
-=======
-       "'http://fraud-demo-admin-transaction-fraud-fraud-demo-admin.default-tenant.app.jnewriujxdig.iguazio-cd1.com/'"
-      ]
-     },
-     "execution_count": 12,
->>>>>>> 6001e603
      "metadata": {},
      "output_type": "execute_result"
     }
    ],
    "source": [
-<<<<<<< HEAD
     "import mlrun.feature_store as fstore\n",
     "\n",
     "# Create the online feature service\n",
@@ -491,13 +382,6 @@
     "# Get sample feature vector\n",
     "sample_fv = svc.get([{'source': sample_id}])\n",
     "sample_fv"
-=======
-    "# Enable model monitoring\n",
-    "serving_fn.set_tracking()\n",
-    "\n",
-    "# Deploy the serving function\n",
-    "serving_fn.deploy()"
->>>>>>> 6001e603
    ]
   },
   {
@@ -509,11 +393,7 @@
   },
   {
    "cell_type": "code",
-<<<<<<< HEAD
    "execution_count": 11,
-=======
-   "execution_count": 13,
->>>>>>> 6001e603
    "metadata": {},
    "outputs": [],
    "source": [
@@ -529,32 +409,17 @@
   },
   {
    "cell_type": "code",
-<<<<<<< HEAD
    "execution_count": 12,
-=======
-   "execution_count": 14,
->>>>>>> 6001e603
-   "metadata": {},
-   "outputs": [
-    {
-     "name": "stdout",
-     "output_type": "stream",
-     "text": [
-<<<<<<< HEAD
+   "metadata": {},
+   "outputs": [
+    {
+     "name": "stdout",
+     "output_type": "stream",
+     "text": [
       "> 2021-09-27 05:27:37,106 [info] invoking function: {'method': 'POST', 'path': 'http://nuclio-fraud-demo-iguazio-transaction-fraud.default-tenant.svc.cluster.local:8080/v2/models/infer'}\n",
       "> 2021-09-27 05:27:38,332 [info] invoking function: {'method': 'POST', 'path': 'http://nuclio-fraud-demo-iguazio-transaction-fraud.default-tenant.svc.cluster.local:8080/v2/models/infer'}\n",
       "> 2021-09-27 05:27:39,912 [info] invoking function: {'method': 'POST', 'path': 'http://nuclio-fraud-demo-iguazio-transaction-fraud.default-tenant.svc.cluster.local:8080/v2/models/infer'}\n",
       "> 2021-09-27 05:27:41,600 [info] invoking function: {'method': 'POST', 'path': 'http://nuclio-fraud-demo-iguazio-transaction-fraud.default-tenant.svc.cluster.local:8080/v2/models/infer'}\n"
-=======
-      "> 2021-09-19 18:05:26,837 [info] invoking function: {'method': 'POST', 'path': 'http://nuclio-fraud-demo-admin-transaction-fraud.default-tenant.svc.cluster.local:8080/v2/models/infer'}\n",
-      "> 2021-09-19 18:05:27,969 [info] invoking function: {'method': 'POST', 'path': 'http://nuclio-fraud-demo-admin-transaction-fraud.default-tenant.svc.cluster.local:8080/v2/models/infer'}\n",
-      "> 2021-09-19 18:05:29,028 [info] invoking function: {'method': 'POST', 'path': 'http://nuclio-fraud-demo-admin-transaction-fraud.default-tenant.svc.cluster.local:8080/v2/models/infer'}\n",
-      "> 2021-09-19 18:05:29,913 [info] invoking function: {'method': 'POST', 'path': 'http://nuclio-fraud-demo-admin-transaction-fraud.default-tenant.svc.cluster.local:8080/v2/models/infer'}\n",
-      "> 2021-09-19 18:05:31,047 [info] invoking function: {'method': 'POST', 'path': 'http://nuclio-fraud-demo-admin-transaction-fraud.default-tenant.svc.cluster.local:8080/v2/models/infer'}\n",
-      "> 2021-09-19 18:05:32,166 [info] invoking function: {'method': 'POST', 'path': 'http://nuclio-fraud-demo-admin-transaction-fraud.default-tenant.svc.cluster.local:8080/v2/models/infer'}\n",
-      "> 2021-09-19 18:05:33,317 [info] invoking function: {'method': 'POST', 'path': 'http://nuclio-fraud-demo-admin-transaction-fraud.default-tenant.svc.cluster.local:8080/v2/models/infer'}\n",
-      "> 2021-09-19 18:05:34,456 [info] invoking function: {'method': 'POST', 'path': 'http://nuclio-fraud-demo-admin-transaction-fraud.default-tenant.svc.cluster.local:8080/v2/models/infer'}\n"
->>>>>>> 6001e603
      ]
     }
    ],
