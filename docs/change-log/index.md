--- conflicted
+++ resolved
@@ -488,17 +488,10 @@
 | [2621](https://github.com/mlrun/mlrun/issues/2621) | Running a workflow whose project has `init_git=True`, results in Project error | Run `git config --global --add safe.directory '*'` (can substitute specific directory for *). | v1.1.0 |
 | ML-2407 | Kafka ingestion service on sn empty feature set returns an error. | Ingest a sample of the data manually. This creates the schema for the feature set and then the ingestion service accepts new records. | v1.1.0 |
 |  | The feature store does not support schema evolution and does not have schema enforcement. | NA | v1.2.1 |
-<<<<<<< HEAD
 | ML-3420 | MLRun database doesn't raise an exception when the blob size is greater than 16,777,215 bytes | NA      | v1.2.1 |
 | ML-3386 | Documentation is missing full details on the feature store sources and targets | NA | v1.2.1 |
 | ML-2421 | Artifact logged via SDK with "/" in the name cannot be viewed in the UI. The main project dashboard opens instead. | NA | v1.1.0 |
 | ML-3424 | Documentation missing a matrix of which engines support which sources/targets | NA                        | v1.2.1 |
-=======
-| 3420 | MLRun database doesn't raise an exception when the blob size is greater than 16 MB | NA      | v1.2.1 |
-| 3386 | Documentation is missing full details on the feature store sources and targets | NA | v1.2.1 |
-| 2421 | Artifact logged via SDK with "/" in the name cannot be viewed in the UI. The main project dashboard opens instead. | NA | v1.1.0 |
-| 3424 | Documentation missing a matrix of which engines support which sources/targets | NA                        | v1.2.1 |
->>>>>>> 2c304501
 
     
     
