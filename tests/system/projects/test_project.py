--- conflicted
+++ resolved
@@ -648,7 +648,6 @@
             schedule.scheduled_object["schedule"] == schedules[2]
         ), "Failed to overwrite from CLI"
 
-<<<<<<< HEAD
         # without overwrite schedule from cli:
         args = [
             project_dir,
@@ -710,12 +709,11 @@
         out = exec_project(args)
         unexpected_warning_log = warning_message.format(good_timeout)
         assert unexpected_warning_log not in out
-=======
+
     def test_failed_schedule_workflow_non_remote_project(self):
         name = "non-remote-fail"
         project = self._create_project(name)
         self.custom_project_names_to_delete.append(name)
 
         with pytest.raises(mlrun.errors.MLRunInvalidArgumentError):
-            project.run("main", schedule="*/10 * * * *")
->>>>>>> 13880f4e
+            project.run("main", schedule="*/10 * * * *")