--- conflicted
+++ resolved
@@ -265,14 +265,13 @@
 
     # todo: support remote service (using remote nuclio/mlrun function if run_config)
 
-<<<<<<< HEAD
+
     for old_name in service.vector.get_feature_aliases().keys():
         if old_name in service.vector.status.features.keys():
             service.vector.status.features[
                 old_name
             ].name = service.vector.get_feature_aliases()[old_name]
-=======
->>>>>>> cc5e3e24
+
     return service
 
 
