# Copyright 2023 Iguazio
#
# Licensed under the Apache License, Version 2.0 (the "License");
# you may not use this file except in compliance with the License.
# You may obtain a copy of the License at
#
#   http://www.apache.org/licenses/LICENSE-2.0
#
# Unless required by applicable law or agreed to in writing, software
# distributed under the License is distributed on an "AS IS" BASIS,
# WITHOUT WARRANTIES OR CONDITIONS OF ANY KIND, either express or implied.
# See the License for the specific language governing permissions and
# limitations under the License.
import abc
import builtins
import importlib.util as imputil
import os
import tempfile
import typing
import uuid

import kfp.compiler
from kfp import dsl
from kfp.compiler import compiler

import mlrun
import mlrun.common.schemas
import mlrun.utils.notifications
from mlrun.errors import err_to_str
from mlrun.utils import (
    get_ui_url,
    logger,
    new_pipe_metadata,
    normalize_workflow_name,
    retry_until_successful,
)

from ..common.helpers import parse_versioned_object_uri
from ..config import config
from ..run import _run_pipeline, wait_for_pipeline_completion
from ..runtimes.pod import AutoMountType


def get_workflow_engine(engine_kind, local=False):
    if pipeline_context.is_run_local(local):
        if engine_kind == "kfp":
            logger.warning(
                "running kubeflow pipeline locally, note some ops may not run locally!"
            )
        elif engine_kind == "remote":
            raise mlrun.errors.MLRunInvalidArgumentError(
                "cannot run a remote pipeline locally using `kind='remote'` and `local=True`. "
                "in order to run a local pipeline remotely, please use `engine='remote:local'` instead"
            )
        return _LocalRunner
    if not engine_kind or engine_kind == "kfp":
        return _KFPRunner
    if engine_kind == "local":
        return _LocalRunner
    if engine_kind == "remote":
        return _RemoteRunner
    raise mlrun.errors.MLRunInvalidArgumentError(
        f"Provided workflow engine is not supported. engine_kind={engine_kind}"
    )


class WorkflowSpec(mlrun.model.ModelObj):
    """workflow spec and helpers"""

    def __init__(
        self,
        engine=None,
        code=None,
        path=None,
        args=None,
        name=None,
        handler=None,
        args_schema: dict = None,
        schedule: typing.Union[str, mlrun.common.schemas.ScheduleCronTrigger] = None,
        cleanup_ttl: int = None,
        image: str = None,
    ):
        self.engine = engine
        self.code = code
        self.path = path
        self.args = args
        self.name = name
        self.handler = handler
        self.cleanup_ttl = cleanup_ttl
        self.args_schema = args_schema
        self.run_local = False
        self._tmp_path = None
        self.schedule = schedule
        self.image = image

    def get_source_file(self, context=""):
        if not self.code and not self.path:
            raise mlrun.errors.MLRunInvalidArgumentError(
                "workflow must have code or path properties"
            )
        if self.code:
            with tempfile.NamedTemporaryFile(
                mode="w", suffix=".py", delete=False
            ) as workflow_fh:
                workflow_fh.write(self.code)
                self._tmp_path = workflow_path = workflow_fh.name
        else:
            workflow_path = self.path or ""
            if (
                context
                and not workflow_path.startswith("/")
                # since the user may provide a path the includes the context,
                # we need to make sure we don't add it twice
                and not workflow_path.startswith(context)
            ):
                workflow_path = os.path.join(context, workflow_path)
        return workflow_path

    def merge_args(self, extra_args):
        self.args = self.args or {}
        required = []
        if self.args_schema:
            for schema in self.args_schema:
                name = schema.get("name")
                if name not in self.args:
                    self.args[name] = schema.get("default")
                if schema.get("required"):
                    required.append(name)
        if extra_args:
            for k, v in extra_args.items():
                self.args[k] = v
                if k in required:
                    required.remove(k)
        if required:
            raise mlrun.errors.MLRunInvalidArgumentError(
                f"Workflow argument(s) {','.join(required)} are required and were not specified"
            )

    def clear_tmp(self):
        if self._tmp_path:
            os.remove(self._tmp_path)


class FunctionsDict:
    """Virtual dictionary hosting the project functions, cached or in the DB"""

    def __init__(self, project, decorator=None):
        self.project = project
        self._decorator = decorator

    @property
    def _functions(self):
        return self.project.spec._function_objects

    def enrich(self, function, key):
        enriched_function = enrich_function_object(
            self.project, function, self._decorator
        )
        self._functions[key] = enriched_function  # update the cache
        return self._functions[key]

    def load_or_set_function(self, key, default=None) -> mlrun.runtimes.BaseRuntime:
        try:
            function = self.project.get_function(key, sync=False)
        except Exception as e:
            if not default:
                raise e
            function = default

        return self.enrich(function, key)

    def get(self, key, default=None) -> mlrun.runtimes.BaseRuntime:
        return self.load_or_set_function(key, default)

    def __getitem__(self, key) -> mlrun.runtimes.BaseRuntime:
        return self.load_or_set_function(key)

    def __setitem__(self, key, val):
        self._functions[key] = val

    def values(self):
        return [self.enrich(function, key) for key, function in self._functions.items()]

    def keys(self):
        return self._functions.keys()

    def items(self):
        return [
            (key, self.enrich(function, key))
            for key, function in self._functions.items()
        ]

    def __len__(self):
        return len(self._functions)

    def __iter__(self):
        yield from self._functions.keys()

    def __delitem__(self, key):
        del self._functions[key]


class _PipelineContext:
    """current (running) pipeline context"""

    def __init__(self):
        self.project = None
        self.workflow = None
        self.functions = FunctionsDict(None)
        self.workflow_id = None
        self.workflow_artifact_path = None
        self.runs_map = {}

    def is_run_local(self, local=None):
        if local is not None:
            # if the user specified an explicit value in local we use it
            return local
        force_run_local = mlrun.mlconf.force_run_local
        if force_run_local is None or force_run_local == "auto":
            force_run_local = not mlrun.mlconf.is_api_running_on_k8s()
            kfp_url = mlrun.mlconf.resolve_kfp_url()
            if not kfp_url:
                force_run_local = True
        if self.workflow:
            force_run_local = force_run_local or self.workflow.run_local

        return force_run_local

    def set(self, project, workflow=None):
        self.project = project
        self.workflow = workflow
        self.functions.project = project
        self.runs_map = {}

    def clear(self, with_project=False):
        if with_project:
            self.project = None
            self.functions.project = None
        self.workflow = None
        self.runs_map = {}
        self.workflow_id = None
        self.workflow_artifact_path = None

    def is_initialized(self, raise_exception=False):
        if self.project:
            return True
        if raise_exception:
            raise ValueError(
                "Pipeline context is not initialized, must be used inside a pipeline"
            )
        return False


pipeline_context = _PipelineContext()


def _set_function_attribute_on_kfp_pod(
    kfp_pod_template, function, pod_template_key, function_spec_key
):
    try:
        if kfp_pod_template.get("name").startswith(function.metadata.name):
            attribute_value = getattr(function.spec, function_spec_key, None)
            if attribute_value:
                kfp_pod_template[pod_template_key] = attribute_value
    except Exception as err:
        kfp_pod_name = kfp_pod_template.get("name")
        logger.warning(
            f"Unable to set function attribute on kfp pod {kfp_pod_name}",
            function_spec_key=function_spec_key,
            pod_template_key=pod_template_key,
            error=err_to_str(err),
        )


def _enrich_kfp_pod_security_context(kfp_pod_template, function):
    if (
        mlrun.runtimes.RuntimeKinds.is_local_runtime(function.kind)
        or mlrun.mlconf.function.spec.security_context.enrichment_mode
        == mlrun.common.schemas.SecurityContextEnrichmentModes.disabled.value
    ):
        return

    # ensure kfp pod user id is not None or 0 (root)
    if not mlrun.mlconf.function.spec.security_context.pipelines.kfp_pod_user_unix_id:
        raise mlrun.errors.MLRunInvalidArgumentError(
            f"Kubeflow pipeline pod user id is invalid: "
            f"{mlrun.mlconf.function.spec.security_context.pipelines.kfp_pod_user_unix_id}, "
            f"it must be an integer greater than 0. "
            f"See mlrun.config.function.spec.security_context.pipelines.kfp_pod_user_unix_id for more details."
        )

    kfp_pod_user_unix_id = int(
        mlrun.mlconf.function.spec.security_context.pipelines.kfp_pod_user_unix_id
    )
    kfp_pod_template["SecurityContext"] = {
        "runAsUser": kfp_pod_user_unix_id,
        "runAsGroup": mlrun.mlconf.get_security_context_enrichment_group_id(
            kfp_pod_user_unix_id
        ),
    }


# When we run pipelines, the kfp.compile.Compile.compile() method takes the decorated function with @dsl.pipeline and
# converts it to a k8s object. As part of the flow in the Compile.compile() method,
# we call _create_and_write_workflow, which builds a dictionary from the workflow and then writes it to a file.
# Unfortunately, the kfp sdk does not provide an API for configuring priority_class_name and other attributes.
# I ran across the following problem when seeking for a method to set the priority_class_name:
# https://github.com/kubeflow/pipelines/issues/3594
# When we patch the _create_and_write_workflow, we can eventually obtain the dictionary right before we write it
# to a file and enrich it with argo compatible fields, make sure you looking for the same argo version we use
# https://github.com/argoproj/argo-workflows/blob/release-2.7/pkg/apis/workflow/v1alpha1/workflow_types.go
def _create_enriched_mlrun_workflow(
    self,
    pipeline_func: typing.Callable,
    pipeline_name: typing.Optional[typing.Text] = None,
    pipeline_description: typing.Optional[typing.Text] = None,
    params_list: typing.Optional[typing.List[dsl.PipelineParam]] = None,
    pipeline_conf: typing.Optional[dsl.PipelineConf] = None,
):
    """Call internal implementation of create_workflow and enrich with mlrun functions attributes"""
    workflow = self._original_create_workflow(
        pipeline_func, pipeline_name, pipeline_description, params_list, pipeline_conf
    )
    # We don't want to interrupt the original flow and don't know all the scenarios the function could be called.
    # that's why we have try/except on all the code of the enrichment and also specific try/except for errors that
    # we know can be raised.
    try:
        functions = []
        if pipeline_context.functions:
            try:
                functions = pipeline_context.functions.values()
            except Exception as err:
                logger.debug(
                    "Unable to retrieve project functions, not enriching workflow with mlrun",
                    error=err_to_str(err),
                )
                return workflow

        # enrich each pipeline step with your desire k8s attribute
        for kfp_step_template in workflow["spec"]["templates"]:
            if kfp_step_template.get("container"):
                for function_obj in functions:
                    # we condition within each function since the comparison between the function and
                    # the kfp pod may change depending on the attribute type.
                    _set_function_attribute_on_kfp_pod(
                        kfp_step_template,
                        function_obj,
                        "PriorityClassName",
                        "priority_class_name",
                    )
                    _enrich_kfp_pod_security_context(
                        kfp_step_template,
                        function_obj,
                    )
    except mlrun.errors.MLRunInvalidArgumentError:
        raise
    except Exception as err:
        logger.debug(
            "Something in the enrichment of kfp pods failed", error=err_to_str(err)
        )
    return workflow


# patching function as class method
kfp.compiler.Compiler._original_create_workflow = kfp.compiler.Compiler._create_workflow
kfp.compiler.Compiler._create_workflow = _create_enriched_mlrun_workflow


def get_db_function(project, key) -> mlrun.runtimes.BaseRuntime:
    project_instance, name, tag, hash_key = parse_versioned_object_uri(
        key, project.metadata.name
    )
    runtime = mlrun.get_run_db().get_function(name, project_instance, tag, hash_key)
    return mlrun.new_function(runtime=runtime)


def enrich_function_object(
    project, function, decorator=None, copy_function=True, try_auto_mount=True
) -> mlrun.runtimes.BaseRuntime:
    if hasattr(function, "_enriched"):
        return function
    f = function.copy() if copy_function else function
    f.metadata.project = project.metadata.name
    setattr(f, "_enriched", True)

    # set project default image if defined and function does not have an image specified
    if project.spec.default_image and not f.spec.image:
        f._enriched_image = True
        f.spec.image = project.spec.default_image

    src = f.spec.build.source
    if src and src in [".", "./"]:
        if not project.spec.source and not project.spec.mountdir:
            logger.warning(
                "project.spec.source should be specified when function is using code from project context"
            )

        if project.spec.mountdir:
            f.spec.workdir = project.spec.mountdir
            f.spec.build.source = ""
        else:
            f.spec.build.source = project.spec.source
            f.spec.build.load_source_on_run = project.spec.load_source_on_run
            f.spec.workdir = project.spec.workdir or project.spec.subpath
            f.prepare_image_for_deploy()

    if project.spec.default_requirements:
        f.with_requirements(project.spec.default_requirements)
    if decorator:
        decorator(f)

    if try_auto_mount:
        if (
            decorator and AutoMountType.is_auto_modifier(decorator)
        ) or project.spec.disable_auto_mount:
            f.spec.disable_auto_mount = True
        f.try_auto_mount_based_on_config()

    return f


class _PipelineRunStatus:
    """pipeline run result (status)"""

    def __init__(
        self,
        run_id: str,
        engine: typing.Type["_PipelineRunner"],
        project: "mlrun.projects.MlrunProject",
        workflow: WorkflowSpec = None,
        state: str = "",
        exc: Exception = None,
    ):
        """
        :param run_id:      unique id of the pipeline run
        :param engine:      pipeline runner
        :param project:     mlrun project
        :param workflow:    workflow with spec on how to run the pipeline
        :param state:       the current state of the pipeline run
        :param exc:         exception that was raised during the pipeline run
        """
        self.run_id = run_id
        self.project = project
        self.workflow = workflow
        self._engine = engine
        self._state = state
        self._exc = exc

    @property
    def state(self):
        if self._state not in mlrun.run.RunStatuses.stable_statuses():
            self._state = self._engine.get_state(self.run_id, self.project)
        return self._state

    @property
    def exc(self):
        return self._exc

    def wait_for_completion(self, timeout=None, expected_statuses=None):
        self._state = self._engine.wait_for_completion(
            self.run_id,
            project=self.project,
            timeout=timeout,
            expected_statuses=expected_statuses,
        )
        return self._state

    def __str__(self):
        return str(self.run_id)

    def __repr__(self):
        return str(self.run_id)


class _PipelineRunner(abc.ABC):
    """abstract pipeline runner class"""

    engine = ""

    @classmethod
    @abc.abstractmethod
    def save(cls, project, workflow_spec: WorkflowSpec, target, artifact_path=None):
        raise NotImplementedError(
            f"save operation not supported in {cls.engine} pipeline engine"
        )

    @classmethod
    @abc.abstractmethod
    def run(
        cls,
        project,
        workflow_spec: WorkflowSpec,
        name=None,
        workflow_handler=None,
        secrets=None,
        artifact_path=None,
        namespace=None,
        source=None,
        notifications: typing.List[mlrun.model.Notification] = None,
    ) -> _PipelineRunStatus:
        pass

    @staticmethod
    @abc.abstractmethod
    def wait_for_completion(run_id, project=None, timeout=None, expected_statuses=None):
        pass

    @staticmethod
    @abc.abstractmethod
    def get_state(run_id, project=None):
        pass

    @staticmethod
    def _get_handler(workflow_handler, workflow_spec, project, secrets):
        if not (workflow_handler and callable(workflow_handler)):
            workflow_file = workflow_spec.get_source_file(project.spec.context)
            workflow_handler = create_pipeline(
                project,
                workflow_file,
                pipeline_context.functions,
                secrets,
                handler=workflow_handler or workflow_spec.handler,
            )
        else:
            builtins.funcs = pipeline_context.functions
        return workflow_handler

    @staticmethod
    @abc.abstractmethod
    def get_run_status(
        project,
        run,
        timeout=None,
        expected_statuses=None,
        notifiers: mlrun.utils.notifications.CustomNotificationPusher = None,
    ):
        pass


class _KFPRunner(_PipelineRunner):
    """Kubeflow pipelines runner"""

    engine = "kfp"

    @classmethod
    def save(cls, project, workflow_spec: WorkflowSpec, target, artifact_path=None):
        pipeline_context.set(project, workflow_spec)
        workflow_file = workflow_spec.get_source_file(project.spec.context)
        functions = FunctionsDict(project)
        pipeline = create_pipeline(
            project,
            workflow_file,
            functions,
            secrets=project._secrets,
        )
        artifact_path = artifact_path or project.spec.artifact_path

        conf = new_pipe_metadata(
            artifact_path=artifact_path,
            cleanup_ttl=workflow_spec.cleanup_ttl,
        )
        compiler.Compiler().compile(pipeline, target, pipeline_conf=conf)
        workflow_spec.clear_tmp()
        pipeline_context.clear()

    @classmethod
    def run(
        cls,
        project: "mlrun.projects.MlrunProject",
        workflow_spec: WorkflowSpec,
        name=None,
        workflow_handler=None,
        secrets=None,
        artifact_path=None,
        namespace=None,
        source=None,
        notifications: typing.List[mlrun.model.Notification] = None,
    ) -> _PipelineRunStatus:
        pipeline_context.set(project, workflow_spec)
        workflow_handler = _PipelineRunner._get_handler(
            workflow_handler, workflow_spec, project, secrets
        )
        if source:
            project.set_source(source=source)

        namespace = namespace or config.namespace

        # fallback to old notification behavior
        if notifications:
            logger.warning(
                "Setting notifications on kfp pipeline runner uses old notification behavior. "
                "Notifications will only be sent if you wait for pipeline completion. "
                "To use the new notification behavior, use the remote pipeline runner."
            )
            for notification in notifications:
                project.notifiers.add_notification(
                    notification.kind, notification.params
                )

        run_id = _run_pipeline(
            workflow_handler,
            project=project.metadata.name,
            arguments=workflow_spec.args,
            experiment=name or workflow_spec.name,
            namespace=namespace,
            artifact_path=artifact_path,
            cleanup_ttl=workflow_spec.cleanup_ttl,
        )

        # The user provided workflow code might have made changes to function specs that require cleanup
        for func in project.spec._function_objects.values():
            try:
                func.spec.discard_changes()
            except AttributeError:
                logger.debug(
                    "Function does not require a field rollback", func_type=type(func)
                )
            except Exception as exc:
                logger.warning(
                    "Failed to rollback spec fields for function",
                    project=project,
                    func_name=func.metadata.name,
                    exc_info=err_to_str(exc),
                )

        project.notifiers.push_pipeline_start_message(
            project.metadata.name,
            project.get_param("commit_id", None),
            run_id,
            True,
        )
        pipeline_context.clear()
        return _PipelineRunStatus(run_id, cls, project=project, workflow=workflow_spec)

    @staticmethod
    def wait_for_completion(run_id, project=None, timeout=None, expected_statuses=None):
        if timeout is None:
            timeout = 60 * 60
        project_name = project.metadata.name if project else ""
        run_info = wait_for_pipeline_completion(
            run_id,
            timeout=timeout,
            expected_statuses=expected_statuses,
            project=project_name,
        )
        status = ""
        if run_info:
            status = run_info["run"].get("status")
        return status

    @staticmethod
    def get_state(run_id, project=None):
        project_name = project.metadata.name if project else ""
        resp = mlrun.run.get_pipeline(run_id, project=project_name)
        if resp:
            return resp["run"].get("status", "")
        return ""

    @staticmethod
    def get_run_status(
        project,
        run,
        timeout=None,
        expected_statuses=None,
        notifiers: mlrun.utils.notifications.CustomNotificationPusher = None,
    ):
        if timeout is None:
            timeout = 60 * 60
        state = ""
        raise_error = None
        try:
            if timeout:
                logger.info("Waiting for pipeline run completion")
                state = run.wait_for_completion(
                    timeout=timeout, expected_statuses=expected_statuses
                )
        except RuntimeError as exc:
            # push runs table also when we have errors
            raise_error = exc

        mldb = mlrun.db.get_run_db(secrets=project._secrets)
        runs = mldb.list_runs(project=project.name, labels=f"workflow={run.run_id}")

        # TODO: The below section duplicates notifiers.push_pipeline_run_results() logic. We should use it instead.
        had_errors = 0
        for r in runs:
            if r["status"].get("state", "") == "error":
                had_errors += 1

        text = f"Workflow {run.run_id} finished"
        if had_errors:
            text += f" with {had_errors} errors"
        if state:
            text += f", state={state}"

        notifiers = notifiers or project.notifiers
        notifiers.push(text, "info", runs)

        if raise_error:
            raise raise_error
        return state, had_errors, text


class _LocalRunner(_PipelineRunner):
    """local pipelines runner"""

    engine = "local"

    @classmethod
    def run(
        cls,
        project,
        workflow_spec: WorkflowSpec,
        name=None,
        workflow_handler=None,
        secrets=None,
        artifact_path=None,
        namespace=None,
        source=None,
        notifications: typing.List[mlrun.model.Notification] = None,
    ) -> _PipelineRunStatus:
        pipeline_context.set(project, workflow_spec)
        workflow_handler = _PipelineRunner._get_handler(
            workflow_handler, workflow_spec, project, secrets
        )

        # fallback to old notification behavior
        for notification in notifications or []:
            project.notifiers.add_notification(notification.kind, notification.params)

        workflow_id = uuid.uuid4().hex
        pipeline_context.workflow_id = workflow_id
        # When using KFP, it would do this replacement. When running locally, we need to take care of it.
        if artifact_path:
            artifact_path = artifact_path.replace("{{workflow.uid}}", workflow_id)
        original_source = None
        if source:
            original_source = project.spec.source
            project.set_source(source=source)
        pipeline_context.workflow_artifact_path = artifact_path
        project.notifiers.push_pipeline_start_message(
            project.metadata.name, pipeline_id=workflow_id
        )
        err = None
        try:
            workflow_handler(**workflow_spec.args)
            state = mlrun.run.RunStatuses.succeeded
        except Exception as exc:
            err = exc
            logger.exception("workflow run failed")
            project.notifiers.push(
                f":x: Workflow {workflow_id} run failed!, error: {err_to_str(exc)}",
                mlrun.common.schemas.NotificationSeverity.ERROR,
            )
            state = mlrun.run.RunStatuses.failed
        mlrun.run.wait_for_runs_completion(pipeline_context.runs_map.values())
        project.notifiers.push_pipeline_run_results(
            pipeline_context.runs_map.values(), state=state
        )
        pipeline_context.clear()

        # Setting the source back to the original in the project object
        if original_source:
            project.set_source(source=original_source)
        return _PipelineRunStatus(
            workflow_id,
            cls,
            project=project,
            workflow=workflow_spec,
            state=state,
            exc=err,
        )

    @staticmethod
    def get_state(run_id, project=None):
        return ""

    @staticmethod
    def wait_for_completion(run_id, project=None, timeout=None, expected_statuses=None):
        pass

    @staticmethod
    def get_run_status(
        project,
        run,
        timeout=None,
        expected_statuses=None,
        notifiers: mlrun.utils.notifications.CustomNotificationPusher = None,
    ):
        pass


class _RemoteRunner(_PipelineRunner):
    """remote pipelines runner"""

    engine = "remote"

    @classmethod
    def run(
        cls,
        project: "mlrun.projects.MlrunProject",
        workflow_spec: WorkflowSpec,
        name: str = None,
        workflow_handler: typing.Union[str, typing.Callable] = None,
        secrets: mlrun.secrets.SecretsStore = None,
        artifact_path: str = None,
        namespace: str = None,
        source: str = None,
        notifications: typing.List[mlrun.model.Notification] = None,
    ) -> typing.Optional[_PipelineRunStatus]:
        workflow_name = normalize_workflow_name(name=name, project_name=project.name)
        workflow_id = None

        # for start message, fallback to old notification behavior
        for notification in notifications or []:
            project.notifiers.add_notification(notification.kind, notification.params)

        # The returned engine for this runner is the engine of the workflow.
        # In this way wait_for_completion/get_run_status would be executed by the correct pipeline runner.
        inner_engine = get_workflow_engine(workflow_spec.engine)
        run_db = mlrun.get_run_db()
        err = None
        try:
            logger.info(
                "Submitting remote workflow",
                workflow_engine=workflow_spec.engine,
                schedule=workflow_spec.schedule,
                project_name=project.name,
            )

            # set it relative to project path
            # as the runner pod will mount and use `load_and_run` which will use the project context
            # to load the workflow file to.
            # e.g.
            # /path/to/project/workflow.py -> ./workflow.py
            # /path/to/project/subdir/workflow.py -> ./workflow.py
            if workflow_spec.path:
                prefix = project.spec.get_code_path()
                if workflow_spec.path.startswith(prefix):
                    workflow_spec.path = workflow_spec.path.removeprefix(prefix)
                    relative_prefix = "."
                    if not workflow_spec.path.startswith("/"):
                        relative_prefix += "/"
                    workflow_spec.path = f"{relative_prefix}{workflow_spec.path}"

            workflow_response = run_db.submit_workflow(
                project=project.name,
                name=workflow_name,
                workflow_spec=workflow_spec,
                artifact_path=artifact_path,
                source=source,
                run_name=config.workflows.default_workflow_runner_name.format(
                    workflow_name
                ),
                namespace=namespace,
                notifications=notifications,
            )
            if workflow_spec.schedule:
                logger.info(
                    "Workflow scheduled successfully",
                    workflow_response=workflow_response,
                )
                return

            # Getting workflow id from run:
            response = retry_until_successful(
                1,
                getattr(mlrun.mlconf.workflows.timeouts, inner_engine.engine),
                logger,
                False,
                run_db.get_workflow_id,
                project=project.name,
                name=workflow_response.name,
                run_id=workflow_response.run_id,
                engine=workflow_spec.engine,
            )
            workflow_id = response.workflow_id
            # After fetching the workflow_id the workflow executed successfully

        except Exception as exc:
            err = exc
            logger.exception("workflow run failed")
            project.notifiers.push(
                f":x: Workflow {workflow_name} run failed!, error: {err_to_str(exc)}",
                mlrun.common.schemas.NotificationSeverity.ERROR,
            )
            state = mlrun.run.RunStatuses.failed
        else:
            state = mlrun.run.RunStatuses.succeeded
            project.notifiers.push_pipeline_start_message(
                project.metadata.name,
            )
            pipeline_context.clear()
        return _PipelineRunStatus(
            run_id=workflow_id,
            engine=inner_engine,
            project=project,
            workflow=workflow_spec,
            state=state,
            exc=err,
        )

    @staticmethod
    def get_run_status(
        project,
        run,
        timeout=None,
        expected_statuses=None,
        notifiers: mlrun.utils.notifications.CustomNotificationPusher = None,
    ):
        # ignore notifiers, as they are handled by the remote pipeline notifications,
        # so overriding with CustomNotificationPusher with empty list of notifiers
<<<<<<< HEAD
        return _KFPRunner.get_run_status(
=======
        state, had_errors, text = _KFPRunner.get_run_status(
>>>>>>> 24206157
            project,
            run,
            timeout,
            expected_statuses,
            notifiers=mlrun.utils.notifications.CustomNotificationPusher([]),
        )

        # indicate the pipeline status since we don't push the notifications in the remote runner
        logger.info(text)
        return state, had_errors, text


def create_pipeline(project, pipeline, functions, secrets=None, handler=None):
    spec = imputil.spec_from_file_location("workflow", pipeline)
    if spec is None:
        raise ImportError(f"Cannot import workflow {pipeline}")
    mod = imputil.module_from_spec(spec)
    spec.loader.exec_module(mod)

    setattr(mod, "funcs", functions)  # should be replaced with "functions" in future
    setattr(mod, "functions", functions)
    setattr(mod, "this_project", project)

    # verify all functions are in this project (init_functions may add new functions)
    for f in functions.values():
        f.metadata.project = project.metadata.name

    if not handler and hasattr(mod, "kfpipeline"):
        handler = "kfpipeline"
    if not handler and hasattr(mod, "pipeline"):
        handler = "pipeline"
    if not handler or not hasattr(mod, handler):
        raise ValueError(
            f"'workflow_handler' is not defined. "
            f"Either provide it as set_workflow argument, or include a function named"
            f" '{handler or 'pipeline'}' in your workflow .py file."
        )

    return getattr(mod, handler)


def github_webhook(request):
    signature = request.headers.get("X-Hub-Signature")
    data = request.data
    print("sig:", signature)
    print("headers:", request.headers)
    print("data:", data)
    print("json:", request.get_json())

    if request.headers.get("X-GitHub-Event") == "ping":
        return {"msg": "Ok"}

    return {"msg": "pushed"}


def load_and_run(
    context: mlrun.execution.MLClientCtx,
    url: str = None,
    project_name: str = "",
    init_git: bool = None,
    subpath: str = None,
    clone: bool = False,
    save: bool = True,
    workflow_name: str = None,
    workflow_path: str = None,
    workflow_arguments: typing.Dict[str, typing.Any] = None,
    artifact_path: str = None,
    workflow_handler: typing.Union[str, typing.Callable] = None,
    namespace: str = None,
    sync: bool = False,
    dirty: bool = False,
    engine: str = None,
    local: bool = None,
    schedule: typing.Union[str, mlrun.common.schemas.ScheduleCronTrigger] = None,
    cleanup_ttl: int = None,
    load_only: bool = False,
    wait_for_completion: bool = False,
):
    """
    Auxiliary function that the RemoteRunner run once or run every schedule.
    This function loads a project from a given remote source and then runs the workflow.

    :param context:             mlrun context.
    :param url:                 remote url that represents the project's source.
                                See 'mlrun.load_project()' for details
    :param project_name:        project name
    :param init_git:            if True, will git init the context dir
    :param subpath:             project subpath (within the archive)
    :param clone:               if True, always clone (delete any existing content)
    :param save:                whether to save the created project and artifact in the DB
    :param workflow_name:       name of the workflow
    :param workflow_path:       url to a workflow file, if not a project workflow
    :param workflow_arguments:  kubeflow pipelines arguments (parameters)
    :param artifact_path:       target path/url for workflow artifacts, the string
                                '{{workflow.uid}}' will be replaced by workflow id
    :param workflow_handler:    workflow function handler (for running workflow function directly)
    :param namespace:           kubernetes namespace if other than default
    :param sync:                force functions sync before run
    :param dirty:               allow running the workflow when the git repo is dirty
    :param engine:              workflow engine running the workflow.
                                supported values are 'kfp' (default) or 'local'
    :param local:               run local pipeline with local functions (set local=True in function.run())
    :param schedule:            ScheduleCronTrigger class instance or a standard crontab expression string
    :param cleanup_ttl:         pipeline cleanup ttl in secs (time to wait after workflow completion, at which point the
                                workflow and all its resources are deleted)
    :param load_only:           for just loading the project, inner use.
    :param wait_for_completion: wait for workflow completion before returning
    """
    try:
        project = mlrun.load_project(
            context=f"./{project_name}",
            url=url,
            name=project_name,
            init_git=init_git,
            subpath=subpath,
            clone=clone,
            save=save,
            sync_functions=True,
        )
    except Exception as error:
        if schedule:
            notification_pusher = mlrun.utils.notifications.CustomNotificationPusher(
                ["slack"]
            )
            url = get_ui_url(project_name, context.uid)
            link = f"<{url}|*view workflow job details*>"
            message = (
                f":x: Failed to run scheduled workflow {workflow_name} in Project {project_name} !\n"
                f"error: ```{error}```\n{link}"
            )
            # Sending Slack Notification without losing the original error:
            try:
                notification_pusher.push(
                    message=message,
                    severity=mlrun.common.schemas.NotificationSeverity.ERROR,
                )

            except Exception as exc:
                logger.error("Failed to send slack notification", exc=exc)

        raise error

    context.logger.info(f"Loaded project {project.name} from remote successfully")

    if load_only:
        return

    workflow_log_message = workflow_name or workflow_path
    context.logger.info(f"Running workflow {workflow_log_message} from remote")
    run = project.run(
        name=workflow_name,
        workflow_path=workflow_path,
        arguments=workflow_arguments,
        artifact_path=artifact_path,
        workflow_handler=workflow_handler,
        namespace=namespace,
        sync=sync,
        watch=False,  # Required for fetching the workflow_id
        dirty=dirty,
        cleanup_ttl=cleanup_ttl,
        engine=engine,
        local=local,
    )
    context.log_result(key="workflow_id", value=run.run_id)
    context.log_result(key="engine", value=run._engine.engine, commit=True)

    if run.state == mlrun.run.RunStatuses.failed:
        raise RuntimeError(f"Workflow {workflow_log_message} failed") from run.exc

    if wait_for_completion:
<<<<<<< HEAD
        pipeline_state = run.wait_for_completion()
=======
        pipeline_state, _, _ = project.get_run_status(run)
>>>>>>> 24206157
        context.log_result(key="workflow_state", value=pipeline_state, commit=True)
        if pipeline_state != mlrun.run.RunStatuses.succeeded:
            raise RuntimeError(
                f"Workflow {workflow_log_message} failed, state={pipeline_state}"
            )<|MERGE_RESOLUTION|>--- conflicted
+++ resolved
@@ -910,11 +910,7 @@
     ):
         # ignore notifiers, as they are handled by the remote pipeline notifications,
         # so overriding with CustomNotificationPusher with empty list of notifiers
-<<<<<<< HEAD
-        return _KFPRunner.get_run_status(
-=======
         state, had_errors, text = _KFPRunner.get_run_status(
->>>>>>> 24206157
             project,
             run,
             timeout,
@@ -1085,11 +1081,7 @@
         raise RuntimeError(f"Workflow {workflow_log_message} failed") from run.exc
 
     if wait_for_completion:
-<<<<<<< HEAD
-        pipeline_state = run.wait_for_completion()
-=======
         pipeline_state, _, _ = project.get_run_status(run)
->>>>>>> 24206157
         context.log_result(key="workflow_state", value=pipeline_state, commit=True)
         if pipeline_state != mlrun.run.RunStatuses.succeeded:
             raise RuntimeError(
