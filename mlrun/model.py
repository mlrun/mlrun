# Copyright 2023 Iguazio
#
# Licensed under the Apache License, Version 2.0 (the "License");
# you may not use this file except in compliance with the License.
# You may obtain a copy of the License at
#
#   http://www.apache.org/licenses/LICENSE-2.0
#
# Unless required by applicable law or agreed to in writing, software
# distributed under the License is distributed on an "AS IS" BASIS,
# WITHOUT WARRANTIES OR CONDITIONS OF ANY KIND, either express or implied.
# See the License for the specific language governing permissions and
# limitations under the License.

import inspect
import json
import pathlib
import re
import time
import typing
<<<<<<< HEAD
=======
import warnings
>>>>>>> f17ae3ca
from collections import OrderedDict
from copy import deepcopy
from datetime import datetime
from os import environ
from typing import Any, Dict, List, Optional, Tuple, Union

import pydantic.error_wrappers

import mlrun
import mlrun.common.schemas.notification

from .utils import (
    dict_to_json,
    dict_to_yaml,
    fill_project_path_template,
    get_artifact_target,
    is_legacy_artifact,
    logger,
)

# Changing {run_id} will break and will not be backward compatible.
RUN_ID_PLACE_HOLDER = "{run_id}"  # IMPORTANT: shouldn't be changed.


class ModelObj:
    _dict_fields = []
    # bellow attributes are used in to_dict method
    # _default_fields_to_strip - fields to strip from the object by default if strip=True
    # _fields_to_serialize - fields that will be serialized by the object's _serialize_field method
    # _fields_to_enrich - fields that will be enriched by the object's _enrich_field method
    # _fields_to_skip_validation - fields that will be ignored by the object's _is_valid_field_value_for_serialization
    # method
    _default_fields_to_strip = []
    _fields_to_serialize = []
    _fields_to_enrich = []
    _fields_to_skip_validation = []

    @staticmethod
    def _verify_list(param, name):
        if name == "outputs":
            print("outputssssssss" + str(param) + str(type(param)))
        if not isinstance(param, list):
            raise ValueError(f"Parameter {name} must be a list")

    @staticmethod
    def _verify_dict(param, name, new_type=None):
        if (
            param is not None
            and not isinstance(param, dict)
            and not hasattr(param, "to_dict")
        ):
            raise ValueError(f"Parameter {name} must be a dict or object")
        if new_type and (isinstance(param, dict) or param is None):
            return new_type.from_dict(param)
        return param

<<<<<<< HEAD
    def to_dict(self, fields=None, exclude=None):
        """convert the object to a python dictionary

        :param fields:  list of fields to include in the dict
        :param exclude: list of fields to exclude from the dict
=======
    def to_dict(
        self, fields: list = None, exclude: list = None, strip: bool = False
    ) -> dict:
        """
        convert the object to a dict
        :param fields:  A list of fields to include in the dictionary. If not provided, the default value is taken
        from `self._dict_fields` or from the object __init__ params.
        :param exclude: A list of fields to exclude from the dictionary. If not provided, the default value is taken
        from `self._dict_fields` or from the object __init__ params.
        :param strip:  If True, the object's `_default_fields_to_strip` attribute is appended to the exclude list.
         Strip purpose is to remove fields that are context / environment specific and not required for actually define
         the object.
        :return: A dictionary representation of the object.
>>>>>>> f17ae3ca
        """
        struct = {}

        fields = self._resolve_initial_to_dict_fields(fields)
        fields_to_exclude = exclude or []
        if strip:
            fields_to_exclude += self._default_fields_to_strip

        # fields_to_save are built from the fields list minus the fields to exclude minus the fields that requires
        # serialization and enrichment (because they will be added later to the struct)
        fields_to_save = (
            set(fields)
            - set(fields_to_exclude)
            - set(self._fields_to_serialize)
            - set(self._fields_to_enrich)
        )

        # iterating over the fields to save and adding them to the struct
        for field_name in fields_to_save:
            field_value = getattr(self, field_name, None)
            if self._is_valid_field_value_for_serialization(
                field_name, field_value, strip
            ):
                # if the field value has attribute to_dict, we call it.
                # if one of the attributes is a third party object that has to_dict method (such as k8s objects), then
                # add it to the object's _fields_to_serialize attribute and handle it in the _serialize_field method.
                if hasattr(field_value, "to_dict"):
                    field_value = field_value.to_dict(strip=strip)
                    if self._is_valid_field_value_for_serialization(
                        field_name, field_value, strip
                    ):
                        struct[field_name] = field_value
                else:
                    struct[field_name] = field_value

        # subtracting the fields_to_exclude from the fields_to_serialize because if we want to exclude a field there
        # is no need to serialize it.
        fields_to_serialize = list(
            set(self._fields_to_serialize) - set(fields_to_exclude)
        )
        self._resolve_field_value_by_method(
            struct, self._serialize_field, fields_to_serialize, strip
        )

        # subtracting the fields_to_exclude from the fields_to_enrich because if we want to exclude a field there
        # is no need to enrich it.
        fields_to_enrich = list(set(self._fields_to_enrich) - set(fields_to_exclude))
        self._resolve_field_value_by_method(
            struct, self._enrich_field, fields_to_enrich, strip
        )

        self._apply_enrichment_before_to_dict_completion(struct, strip=strip)
        return struct

    def _resolve_initial_to_dict_fields(self, fields: list = None) -> list:
        """
        Resolve fields to be used in to_dict method.
        If fields is None, use `_dict_fields` attribute of the object.
        If fields is None and `_dict_fields` is empty, use the object's __init__ parameters.
        :param fields: List of fields to iterate over.
        :return: List of fields to iterate over.
        """
        return (
            fields
            or self._dict_fields
            or list(inspect.signature(self.__init__).parameters.keys())
        )

    def _is_valid_field_value_for_serialization(
        self, field_name: str, field_value: str, strip: bool = False
    ) -> bool:
        """
        Check if the field value is valid for serialization.
        If field name is in `_fields_to_skip_validation` attribute, skip validation and return True.
        If strip is False skip validation and return True.
        If field value is None or empty dict, then no need to store it.
        :param field_name: Field name.
        :param field_value: Field value.
        :return: True if the field value is valid for serialization, False otherwise.
        """
        if field_name in self._fields_to_skip_validation:
            return True
        # TODO: remove when Runtime initialization will be refactored and enrichment will be moved to BE
        # if not strip:
        #     return True

        return field_value is not None and not (
            (isinstance(field_value, dict) or isinstance(field_value, list))
            and not field_value
        )

    def _resolve_field_value_by_method(
        self,
        struct: dict,
        method: typing.Callable,
        fields: typing.Union[list, set] = None,
        strip: bool = False,
    ) -> dict:
        for field_name in fields:
            field_value = method(struct=struct, field_name=field_name, strip=strip)
            if self._is_valid_field_value_for_serialization(
                field_name, field_value, strip
            ):
                struct[field_name] = field_value
        return struct

    def _serialize_field(
        self, struct: dict, field_name: str = None, strip: bool = False
    ) -> typing.Any:
        # we pull the field from self and not from struct because it was excluded from the struct when looping over
        # the fields to save.
        return getattr(self, field_name, None)

    def _enrich_field(
        self, struct: dict, field_name: str = None, strip: bool = False
    ) -> typing.Any:
        # we first try to pull from struct because the field might have been already serialized and if not,
        # we pull from self
        return struct.get(field_name, None) or getattr(self, field_name, None)

    def _apply_enrichment_before_to_dict_completion(
        self, struct: dict, strip: bool = False
    ) -> dict:
        return struct

    @classmethod
    def from_dict(cls, struct=None, fields=None, deprecated_fields: dict = None):
        """create an object from a python dictionary"""
        struct = {} if struct is None else struct
        deprecated_fields = deprecated_fields or {}
        fields = fields or cls._dict_fields
        if not fields:
            fields = list(inspect.signature(cls.__init__).parameters.keys())
        new_obj = cls()
        if struct:
            # we are looping over the fields to save the same order and behavior in which the class
            # initialize the attributes
            for field in fields:
                # we want to set the field only if the field exists in struct
                if field in struct:
                    field_val = struct.get(field, None)
                    if field not in deprecated_fields:
                        setattr(new_obj, field, field_val)

            for deprecated_field, new_field in deprecated_fields.items():
                field_value = struct.get(new_field) or struct.get(deprecated_field)
                if field_value:
                    setattr(new_obj, new_field, field_value)

        return new_obj

<<<<<<< HEAD
    def to_yaml(self, exclude=None) -> str:
        """convert the object to yaml

        :param exclude: list of fields to exclude from the yaml
        """
        return dict_to_yaml(self.to_dict(exclude=exclude))

    def to_json(self, exclude=None):
        """convert the object to json

        :param exclude: list of fields to exclude from the json
        """
        return dict_to_json(self.to_dict(exclude=exclude))
=======
    def to_yaml(self, strip: bool = False) -> str:
        """convert the object to yaml"""
        return dict_to_yaml(self.to_dict(strip=strip))

    def to_json(self, strip: bool = False) -> str:
        """convert the object to json"""
        return dict_to_json(self.to_dict(strip=strip))
>>>>>>> f17ae3ca

    def to_str(self):
        """convert the object to string (with dict layout)"""
        return self.__str__()

    def __str__(self):
        return str(self.to_dict())

    def copy(self):
        """create a copy of the object"""
        return deepcopy(self)


# model class for building ModelObj dictionaries
class ObjectDict:
    kind = "object_dict"

    def __init__(self, classes_map, default_kind=""):
        self._children = OrderedDict()
        self._default_kind = default_kind
        self._classes_map = classes_map

    def values(self):
        return self._children.values()

    def keys(self):
        return self._children.keys()

    def items(self):
        return self._children.items()

    def __len__(self):
        return len(self._children)

    def __iter__(self):
        yield from self._children.keys()

    def __getitem__(self, name):
        return self._children[name]

    def __setitem__(self, key, item):
        self._children[key] = self._get_child_object(item, key)

    def __delitem__(self, key):
        del self._children[key]

    def update(self, key, item):
        child = self._get_child_object(item, key)
        self._children[key] = child
        return child

    def to_dict(self, strip: bool = False):
        return {k: v.to_dict(strip=strip) for k, v in self._children.items()}

    @classmethod
    def from_dict(cls, classes_map: dict, children=None, default_kind=""):
        if children is None:
            return cls(classes_map, default_kind)
        if not isinstance(children, dict):
            raise ValueError("children must be a dict")

        new_obj = cls(classes_map, default_kind)
        for name, child in children.items():
            obj_name = name
            if hasattr(child, "name") and child.name is not None:
                obj_name = child.name
            elif isinstance(child, dict) and "name" in child:
                obj_name = child["name"]
            child_obj = new_obj._get_child_object(child, obj_name)
            new_obj._children[name] = child_obj

        return new_obj

    def _get_child_object(self, child, name):
        if hasattr(child, "kind") and child.kind in self._classes_map.keys():
            child.name = name
            return child
        elif isinstance(child, dict):
            kind = child.get("kind", self._default_kind)
            if kind not in self._classes_map.keys():
                raise ValueError(f"illegal object kind {kind}")
            child_obj = self._classes_map[kind].from_dict(child)
            child_obj.name = name
            return child_obj
        else:
            raise ValueError(f"illegal child (should be dict or child kind), {child}")

    def to_yaml(self):
        return dict_to_yaml(self.to_dict())

    def to_json(self):
        return dict_to_json(self.to_dict())

    def to_str(self):
        return self.__str__()

    def __str__(self):
        return str(self.to_dict())

    def copy(self):
        return deepcopy(self)


class ObjectList:
    def __init__(self, child_class):
        self._children = OrderedDict()
        self._child_class = child_class

    def values(self):
        return self._children.values()

    def keys(self):
        return self._children.keys()

    def items(self):
        return self._children.items()

    def __len__(self):
        return len(self._children)

    def __iter__(self):
        yield from self._children.values()

    def __getitem__(self, name):
        if isinstance(name, int):
            return list(self._children.values())[name]
        return self._children[name]

    def __setitem__(self, key, item):
        self.update(item, key)

    def __delitem__(self, key):
        del self._children[key]

    def to_dict(self, strip: bool = False):
        # method used by ModelObj class to serialize the object to nested dict
        return [t.to_dict(strip=strip) for t in self._children.values()]

    @classmethod
    def from_list(cls, child_class, children=None):
        if children is None:
            return cls(child_class)
        if not isinstance(children, list):
            raise ValueError("states must be a list")

        new_obj = cls(child_class)
        for child in children:
            name, child_obj = new_obj._get_child_object(child)
            new_obj._children[name] = child_obj
        return new_obj

    def _get_child_object(self, child):
        if isinstance(child, self._child_class):
            return child.name, child
        elif isinstance(child, dict):
            if "name" not in child.keys():
                raise ValueError("illegal object no 'name' field")
            child_obj = self._child_class.from_dict(child)
            return child_obj.name, child_obj
        else:
            raise ValueError(f"illegal child (should be dict or child kind), {child}")

    def update(self, child, name=None):
        object_name, child_obj = self._get_child_object(child)
        child_obj.name = name or object_name
        self._children[child_obj.name] = child_obj
        return child_obj


class Credentials(ModelObj):
    generate_access_key = "$generate"
    secret_reference_prefix = "$ref:"

    def __init__(
        self,
        access_key: str = None,
    ):
        self.access_key = access_key


class BaseMetadata(ModelObj):
    _default_fields_to_strip = ModelObj._default_fields_to_strip + [
        "tag",
        "hash",
        "namespace",  # namespace is an environment specific field, no need to keep when stripping
        "project",  # project is an environment specific field, no need to keep when stripping
        "labels",  # labels are an environment specific field, no need to keep when stripping
        "annotations",  # annotations are an environment specific field, no need to keep when stripping
        "updated",  # updated is a state field, no need to keep when stripping
        "credentials",  # credentials are an environment specific field, no need to keep when stripping
    ]

    def __init__(
        self,
        name=None,
        tag=None,
        hash=None,
        namespace=None,
        project=None,
        labels=None,
        annotations=None,
        categories=None,
        updated=None,
        credentials=None,
    ):
        self.name = name
        self.tag = tag
        self.hash = hash
        self.namespace = namespace
        self.project = project or ""
        self.labels = labels or {}
        self.categories = categories or []
        self.annotations = annotations or {}
        self.updated = updated
        self._credentials = None
        self.credentials = credentials

    @property
    def credentials(self) -> Credentials:
        return self._credentials

    @credentials.setter
    def credentials(self, credentials):
        self._credentials = self._verify_dict(credentials, "credentials", Credentials)


class ImageBuilder(ModelObj):
    """An Image builder"""

    def __init__(
        self,
        functionSourceCode=None,
        source=None,
        image=None,
        base_image=None,
        commands=None,
        extra=None,
        secret=None,
        code_origin=None,
        registry=None,
        load_source_on_run=None,
        origin_filename=None,
        with_mlrun=None,
        auto_build=None,
        requirements: list = None,
        extra_args=None,
        builder_env=None,
    ):
        self.functionSourceCode = functionSourceCode  #: functionSourceCode
        self.codeEntryType = ""  #: codeEntryType
        self.codeEntryAttributes = ""  #: codeEntryAttributes
        self.source = source  #: source
        self.code_origin = code_origin  #: code_origin
        self.origin_filename = origin_filename
        self.image = image  #: image
        self.base_image = base_image  #: base_image
        self.commands = commands or []  #: commands
        self.extra = extra  #: extra
        self.extra_args = extra_args  #: extra args
        self.builder_env = builder_env  #: builder env
        self.secret = secret  #: secret
        self.registry = registry  #: registry
        self.load_source_on_run = load_source_on_run  #: load_source_on_run
        self.with_mlrun = with_mlrun  #: with_mlrun
        self.auto_build = auto_build  #: auto_build
        self.build_pod = None
        self.requirements = requirements or []  #: pip requirements

    @property
    def source(self):
        return self._source

    @source.setter
    def source(self, source):
        if source and not (
            source.startswith("git://")
            # lenient check for file extension because we support many file types locally and remotely
            or pathlib.Path(source).suffix
            or source in [".", "./"]
        ):
            raise mlrun.errors.MLRunInvalidArgumentError(
                f"source ({source}) must be a compressed (tar.gz / zip) file, a git repo, "
                f"a file path or in the project's context (.)"
            )

        self._source = source

    def build_config(
        self,
        image="",
        base_image=None,
        commands: list = None,
        secret=None,
        source=None,
        extra=None,
        load_source_on_run=None,
        with_mlrun=None,
        auto_build=None,
        requirements=None,
        requirements_file=None,
        overwrite=False,
        builder_env=None,
        extra_args=None,
    ):
        if image:
            self.image = image
        if base_image:
            self.base_image = base_image
        if commands:
            self.with_commands(commands, overwrite=overwrite)
        if requirements or requirements_file:
            self.with_requirements(requirements, requirements_file, overwrite=overwrite)
        if extra:
            self.extra = extra
        if secret is not None:
            self.secret = secret
        if source:
            self.source = source
        if load_source_on_run:
            self.load_source_on_run = load_source_on_run
        if with_mlrun is not None:
            self.with_mlrun = with_mlrun
        if auto_build:
            self.auto_build = auto_build
        if builder_env:
            self.builder_env = builder_env
        if extra_args:
            self.extra_args = extra_args

    def with_commands(
        self,
        commands: List[str],
        overwrite: bool = False,
    ):
        """add commands to build spec.

        :param commands:  list of commands to run during build
        :param overwrite: whether to overwrite the existing commands or add to them (the default)

        :return: function object
        """
        if not isinstance(commands, list) or not all(
            isinstance(item, str) for item in commands
        ):
            raise ValueError("commands must be a string list")
        if not self.commands or overwrite:
            self.commands = commands
        else:
            # add commands to existing build commands
            for command in commands:
                if command not in self.commands:
                    self.commands.append(command)
            # using list(set(x)) won't retain order,
            # solution inspired from https://stackoverflow.com/a/17016257/8116661
            self.commands = list(dict.fromkeys(self.commands))

    def with_requirements(
        self,
        requirements: Optional[List[str]] = None,
        requirements_file: str = "",
        overwrite: bool = False,
    ):
        """add package requirements from file or list to build spec.

        :param requirements:        a list of python packages
        :param requirements_file:   path to a python requirements file
        :param overwrite:           overwrite existing requirements,
                                    when False (default) will append to existing requirements
        :return: function object
        """
        requirements = requirements or []
        self._verify_list(requirements, "requirements")
        resolved_requirements = self._resolve_requirements(
            requirements, requirements_file
        )
        requirements = self.requirements or [] if not overwrite else []

        # make sure we don't append the same line twice
        for requirement in resolved_requirements:
            if requirement not in requirements:
                requirements.append(requirement)

        self.requirements = requirements

    @staticmethod
    def _resolve_requirements(requirements: list, requirements_file: str = "") -> list:
        requirements = requirements or []
        requirements_to_resolve = []

        # handle the requirements_file argument
        if requirements_file:
            with open(requirements_file, "r") as fp:
                requirements_to_resolve.extend(fp.read().splitlines())

        # handle the requirements argument
        requirements_to_resolve.extend(requirements)

        requirements = []
        for requirement in requirements_to_resolve:
            # clean redundant leading and trailing whitespaces
            requirement = requirement.strip()

            # ignore empty lines
            # ignore comments
            if not requirement or requirement.startswith("#"):
                continue

            # ignore inline comments as well
            inline_comment = requirement.split(" #")
            if len(inline_comment) > 1:
                requirement = inline_comment[0].strip()

            requirements.append(requirement)

        return requirements


class Notification(ModelObj):
    """Notification specification"""

    def __init__(
        self,
        kind=None,
        name=None,
        message=None,
        severity=None,
        when=None,
        condition=None,
        secret_params=None,
        params=None,
        status=None,
        sent_time=None,
        reason=None,
    ):
        self.kind = kind or mlrun.common.schemas.notification.NotificationKind.slack
        self.name = name or ""
        self.message = message or ""
        self.severity = (
            severity or mlrun.common.schemas.notification.NotificationSeverity.INFO
        )
        self.when = when or ["completed"]
        self.condition = condition or ""
        self.secret_params = secret_params or {}
        self.params = params or {}
        self.status = status
        self.sent_time = sent_time
        self.reason = reason

        self.validate_notification()

    def validate_notification(self):
        try:
            mlrun.common.schemas.notification.Notification(**self.to_dict())
        except pydantic.error_wrappers.ValidationError as exc:
            raise mlrun.errors.MLRunInvalidArgumentError(
                "Invalid notification object"
            ) from exc

        # validate that size of notification secret_params doesn't exceed 1 MB,
        # due to k8s default secret size limitation.
        # a buffer of 100 KB is added to the size to account for the size of the secret metadata
        if (
            len(json.dumps(self.secret_params))
            > mlrun.common.schemas.notification.NotificationLimits.max_params_size.value
        ):
            raise mlrun.errors.MLRunInvalidArgumentError(
                "Notification params size exceeds max size of 1 MB"
            )

    @staticmethod
    def validate_notification_uniqueness(notifications: List["Notification"]):
        """Validate that all notifications in the list are unique by name"""
        names = [notification.name for notification in notifications]
        if len(names) != len(set(names)):
            raise mlrun.errors.MLRunInvalidArgumentError(
                "Notification names must be unique"
            )


class RunMetadata(ModelObj):
    """Run metadata"""

    def __init__(
        self,
        uid=None,
        name=None,
        project=None,
        labels=None,
        annotations=None,
        iteration=None,
    ):
        self.uid = uid
        self._iteration = iteration
        self.name = name
        self.project = project
        self.labels = labels or {}
        self.annotations = annotations or {}

    @property
    def iteration(self):
        return self._iteration or 0

    @iteration.setter
    def iteration(self, iteration):
        self._iteration = iteration


class HyperParamStrategies:
    grid = "grid"
    list = "list"
    random = "random"
    custom = "custom"

    @staticmethod
    def all():
        return [
            HyperParamStrategies.grid,
            HyperParamStrategies.list,
            HyperParamStrategies.random,
            HyperParamStrategies.custom,
        ]


class HyperParamOptions(ModelObj):
    """Hyper Parameter Options

    Parameters:
        param_file (str):                   hyper params input file path/url, instead of inline
        strategy (HyperParamStrategies):    hyper param strategy - grid, list or random
        selector (str):                     selection criteria for best result ([min|max.]<result>), e.g. max.accuracy
        stop_condition (str):               early stop condition e.g. "accuracy > 0.9"
        parallel_runs (int):                number of param combinations to run in parallel (over Dask)
        dask_cluster_uri (str):             db uri for a deployed dask cluster function, e.g. db://myproject/dask
        max_iterations (int):               max number of runs (in random strategy)
        max_errors (int):                   max number of child runs errors for the overall job to fail
        teardown_dask (bool):               kill the dask cluster pods after the runs
    """

    def __init__(
        self,
        param_file=None,
        strategy: typing.Optional[HyperParamStrategies] = None,
        selector=None,
        stop_condition=None,
        parallel_runs=None,
        dask_cluster_uri=None,
        max_iterations=None,
        max_errors=None,
        teardown_dask=None,
    ):
        self.param_file = param_file
        self.strategy = strategy
        self.selector = selector
        self.stop_condition = stop_condition
        self.max_iterations = max_iterations
        self.max_errors = max_errors
        self.parallel_runs = parallel_runs
        self.dask_cluster_uri = dask_cluster_uri
        self.teardown_dask = teardown_dask

    def validate(self):
        if self.strategy and self.strategy not in HyperParamStrategies.all():
            raise mlrun.errors.MLRunInvalidArgumentError(
                f"illegal hyper param strategy, use {','.join(HyperParamStrategies.all())}"
            )
        if self.max_iterations and self.strategy != HyperParamStrategies.random:
            raise mlrun.errors.MLRunInvalidArgumentError(
                "max_iterations is only valid in random strategy"
            )


class RunSpec(ModelObj):
    """Run specification"""

    _fields_to_serialize = ModelObj._fields_to_serialize + [
        "handler",
    ]

    def __init__(
        self,
        parameters=None,
        hyperparams=None,
        param_file=None,
        selector=None,
        handler=None,
        inputs=None,
        outputs=None,
        input_path=None,
        output_path=None,
        function=None,
        secret_sources=None,
        data_stores=None,
        strategy=None,
        verbose=None,
        scrape_metrics=None,
        hyper_param_options=None,
        allow_empty_resources=None,
        inputs_type_hints=None,
        returns=None,
        notifications=None,
        state_thresholds=None,
    ):
        # A dictionary of parsing configurations that will be read from the inputs the user set. The keys are the inputs
        # keys (parameter names) and the values are the type hint given in the input keys after the colon.
        # Notice: We set it first as empty dictionary as setting the inputs will set it as well in case the type hints
        # were passed in the input keys.
        self._inputs_type_hints = {}

        self._hyper_param_options = None

        # Initialize the inputs and returns properties first and then use their setter methods:
        self._inputs = None
        self.inputs = inputs
        if inputs_type_hints:
            # Override the empty dictionary only if the user passed the parameter:
            self._inputs_type_hints = inputs_type_hints
        self._returns = None
        self.returns = returns

        self._outputs = outputs
        self.hyper_param_options = hyper_param_options
        self.parameters = parameters or {}
        self.hyperparams = hyperparams or {}
        self.param_file = param_file
        self.strategy = strategy
        self.selector = selector
        self.handler = handler
        self.input_path = input_path
        self.output_path = output_path
        self.function = function
        self._secret_sources = secret_sources or []
        self._data_stores = data_stores
        self.verbose = verbose
        self.scrape_metrics = scrape_metrics
        self.allow_empty_resources = allow_empty_resources
        self._notifications = notifications or []
        self.state_thresholds = state_thresholds or {}

    def _serialize_field(
        self, struct: dict, field_name: str = None, strip: bool = False
    ) -> str:
        # we pull the field from self and not from struct because it was excluded from the struct
        if field_name == "handler":
            if self.handler and isinstance(self.handler, str):
                return self.handler
            return None
        return super()._serialize_field(struct, field_name, strip)

    def is_hyper_job(self):
        param_file = self.param_file or self.hyper_param_options.param_file
        return param_file or self.hyperparams

    @property
    def inputs(self) -> Dict[str, str]:
        """
        Get the inputs dictionary. A dictionary of parameter names as keys and paths as values.

        :return: The inputs dictionary.
        """
        return self._inputs

    @inputs.setter
    def inputs(self, inputs: Dict[str, str]):
        """
        Set the given inputs in the spec. Inputs can include a type hint string in their keys following a colon, meaning
        following this structure: "<input key : type hint>".

        :exmaple:

        >>> run_spec.inputs = {
        ...     "my_input": "...",
        ...     "my_hinted_input : pandas.DataFrame": "..."
        ... }

        :param inputs: The inputs to set.
        """
        # Check if None, then set and return:
        if inputs is None:
            self._inputs = None
            return

        # Verify it's a dictionary:
        self._inputs = self._verify_dict(inputs, "inputs")

    @property
    def inputs_type_hints(self) -> Dict[str, str]:
        """
        Get the input type hints. A dictionary of parameter names as keys and their type hints as values.

        :return: The input type hints dictionary.
        """
        return self._inputs_type_hints

    @inputs_type_hints.setter
    def inputs_type_hints(self, inputs_type_hints: Dict[str, str]):
        """
        Set the inputs type hints to parse during a run.

        :param inputs_type_hints: The type hints to set.
        """
        # Verify the given value is a dictionary or None:
        self._inputs_type_hints = self._verify_dict(
            inputs_type_hints, "inputs_type_hints"
        )

    @property
    def returns(self):
        """
        Get the returns list. A list of log hints for returning values.

        :return: The returns list.
        """
        return self._returns

    @returns.setter
    def returns(self, returns: List[Union[str, Dict[str, str]]]):
        """
        Set the returns list to log the returning values at the end of a run.

        :param returns: The return list to set.

        :raise MLRunInvalidArgumentError: In case one of the values in the list is invalid.
        """
        # This import is located in the method due to circular imports error.
        from mlrun.package.utils import LogHintUtils

        if returns is None:
            self._returns = None
            return
        self._verify_list(returns, "returns")

        # Validate:
        for log_hint in returns:
            LogHintUtils.parse_log_hint(log_hint=log_hint)

        # Store the results:
        self._returns = returns

    @property
    def hyper_param_options(self) -> HyperParamOptions:
        return self._hyper_param_options

    @hyper_param_options.setter
    def hyper_param_options(self, hyper_param_options):
        self._hyper_param_options = self._verify_dict(
            hyper_param_options, "hyper_param_options", HyperParamOptions
        )

    @property
    def outputs(self) -> List[str]:
        """
        Get the expected outputs. The list is constructed from keys of both the `outputs` and `returns` properties.

        :return: The expected outputs list.
        """
        return self.join_outputs_and_returns(
            outputs=self._outputs, returns=self.returns
        )

    @outputs.setter
    def outputs(self, outputs):
        """
        Set the expected outputs list.

        :param outputs: A list of expected output keys.
        """
        self._verify_list(outputs, "outputs")
        self._outputs = outputs

    @property
    def secret_sources(self):
        return self._secret_sources

    @secret_sources.setter
    def secret_sources(self, secret_sources):
        self._verify_list(secret_sources, "secret_sources")
        self._secret_sources = secret_sources

    @property
    def data_stores(self):
        return self._data_stores

    @data_stores.setter
    def data_stores(self, data_stores):
        self._verify_list(data_stores, "data_stores")
        self._data_stores = data_stores

    @property
    def handler_name(self):
        if self.handler:
            if inspect.isfunction(self.handler):
                return self.handler.__name__
            else:
                return str(self.handler)
        return ""

    @property
    def notifications(self):
        return self._notifications

    @notifications.setter
    def notifications(self, notifications):
        if isinstance(notifications, list):
            self._notifications = ObjectList.from_list(Notification, notifications)
        elif isinstance(notifications, ObjectList):
            self._notifications = notifications
        else:
            raise ValueError("Notifications must be a list")

    @property
    def state_thresholds(self):
        return self._state_thresholds

    @state_thresholds.setter
    def state_thresholds(self, state_thresholds: Dict[str, str]):
        """
        Set the dictionary of k8s states (pod phase) to thresholds time strings.
        The state will be matched against the pod's status. The threshold should be a time string that conforms
        to timelength python package standards and is at least 1 minute (-1 for infinite). If the phase is active
        for longer than the threshold, the run will be marked as aborted and the pod will be deleted.
        See mlconf.function.spec.state_thresholds for the state options and default values.

        example:
            {"image_pull_backoff": "1h", "running": "1d 2 hours"}

        :param state_thresholds: The state-thresholds dictionary.
        """
        self._verify_dict(state_thresholds, "state_thresholds")
        self._state_thresholds = state_thresholds

    def extract_type_hints_from_inputs(self):
        """
        This method extracts the type hints from the input keys in the input dictionary.

        As a result, after the method ran the inputs dictionary - a dictionary of parameter names as keys and paths as
        values, will be cleared from type hints and the extracted type hints will be saved in the spec's inputs type
        hints dictionary - a dictionary of parameter names as keys and their type hints as values. If a parameter is
        not in the type hints dictionary, its type hint will be `mlrun.DataItem` by default.
        """
        # Validate there are inputs to read:
        if self.inputs is None:
            return

        # Prepare dictionaries to hold the cleared inputs and type hints:
        cleared_inputs = {}
        extracted_inputs_type_hints = {}

        # Clear the inputs from parsing configurations:
        for input_key, input_value in self.inputs.items():
            # Look for type hinted in input key:
            if ":" in input_key:
                # Separate the user input by colon:
                input_key, input_type = RunSpec._separate_type_hint_from_input_key(
                    input_key=input_key
                )
                # Collect the type hint:
                extracted_inputs_type_hints[input_key] = input_type
            # Collect the cleared input key:
            cleared_inputs[input_key] = input_value

        # Set the now configuration free inputs and extracted type hints:
        self.inputs = cleared_inputs
        self.inputs_type_hints = extracted_inputs_type_hints

    @staticmethod
    def join_outputs_and_returns(
        outputs: List[str], returns: List[Union[str, Dict[str, str]]]
    ) -> List[str]:
        """
        Get the outputs set in the spec. The outputs are constructed from both the 'outputs' and 'returns' properties
        that were set by the user.

        :param outputs: A spec outputs property - list of output keys.
        :param returns: A spec returns property - list of key and configuration of how to log returning values.

        :return: The joined 'outputs' and 'returns' list.
        """
        # Collect the 'returns' property keys:
        cleared_returns = []
        if returns:
            for return_value in returns:
                # Check if the return entry is a configuration dictionary or a key-type structure string (otherwise its
                # just a key string):
                if isinstance(return_value, dict):
                    # Set it to the artifact key:
                    return_value = return_value["key"]
                elif ":" in return_value:
                    # Take only the key name (returns values pattern is validated when set in the spec):
                    return_value = return_value.replace(" ", "").split(":")[0]
                # Collect it:
                cleared_returns.append(return_value)

        # Use `set` join to combine the two lists without duplicates:
        outputs = list(set(outputs if outputs else []) | set(cleared_returns))

        return outputs

    @staticmethod
    def _separate_type_hint_from_input_key(input_key: str) -> Tuple[str, str]:
        """
        An input key in the `inputs` dictionary parameter of a task (or `Runtime.run` method) or the docs setting of a
        `Runtime` handler can be provided with a colon to specify its type hint in the following structure:
        "<parameter_key> : <type_hint>".

        This method parses the provided value by the user.

        :param input_key: A string entry in the inputs dictionary keys.

        :return: The value as key and type hint tuple.

        :raise MLRunInvalidArgumentError: If an incorrect pattern was provided.
        """
        # Validate correct pattern:
        if input_key.count(":") > 1:
            raise mlrun.errors.MLRunInvalidArgumentError(
                f"Incorrect input pattern. Input keys can have only a single ':' in them to specify the desired type "
                f"the input will be parsed as. Given: {input_key}."
            )

        # Split into key and type:
        value_key, value_type = input_key.replace(" ", "").split(":")

        return value_key, value_type


class RunStatus(ModelObj):
    """Run status"""

    def __init__(
        self,
        state=None,
        error=None,
        host=None,
        commit=None,
        status_text=None,
        results=None,
        artifacts=None,
        start_time=None,
        last_update=None,
        iterations=None,
        ui_url=None,
        reason: str = None,
        notifications: Dict[str, Notification] = None,
    ):
        self.state = state or "created"
        self.status_text = status_text
        self.error = error
        self.host = host
        self.commit = commit
        self.results = results
        self.artifacts = artifacts
        self.start_time = start_time
        self.last_update = last_update
        self.iterations = iterations
        self.ui_url = ui_url
        self.reason = reason
        self.notifications = notifications or {}


class RunTemplate(ModelObj):
    """Run template"""

    def __init__(self, spec: RunSpec = None, metadata: RunMetadata = None):
        self._spec = None
        self._metadata = None
        self.spec = spec
        self.metadata = metadata

    @property
    def spec(self) -> RunSpec:
        return self._spec

    @spec.setter
    def spec(self, spec):
        self._spec = self._verify_dict(spec, "spec", RunSpec)

    @property
    def metadata(self) -> RunMetadata:
        return self._metadata

    @metadata.setter
    def metadata(self, metadata):
        self._metadata = self._verify_dict(metadata, "metadata", RunMetadata)

    def with_params(self, **kwargs):
        """set task parameters using key=value, key2=value2, .."""
        self.spec.parameters = kwargs
        return self

    def with_input(self, key, path):
        """set task data input, path is an Mlrun global DataItem uri

        examples::

            task.with_input("data", "/file-dir/path/to/file")
            task.with_input("data", "s3://<bucket>/path/to/file")
            task.with_input("data", "v3io://[<remote-host>]/<data-container>/path/to/file")
        """
        if not self.spec.inputs:
            self.spec.inputs = {}
        self.spec.inputs[key] = path
        return self

    def with_hyper_params(
        self,
        hyperparams,
        selector=None,
        strategy: HyperParamStrategies = None,
        **options,
    ):
        """set hyper param values and configurations,
        see parameters in: :py:class:`HyperParamOptions`

        example::

            grid_params = {"p1": [2,4,1], "p2": [10,20]}
            task = mlrun.new_task("grid-search")
            task.with_hyper_params(grid_params, selector="max.accuracy")
        """
        self.spec.hyperparams = hyperparams
        self.spec.hyper_param_options = options
        self.spec.hyper_param_options.selector = selector
        self.spec.hyper_param_options.strategy = strategy
        self.spec.hyper_param_options.validate()
        return self

    def with_param_file(
        self,
        param_file,
        selector=None,
        strategy: HyperParamStrategies = None,
        **options,
    ):
        """set hyper param values (from a file url) and configurations,
        see parameters in: :py:class:`HyperParamOptions`

        example::

            grid_params = "s3://<my-bucket>/path/to/params.json"
            task = mlrun.new_task("grid-search")
            task.with_param_file(grid_params, selector="max.accuracy")
        """
        self.spec.hyper_param_options = options
        self.spec.hyper_param_options.param_file = param_file
        self.spec.hyper_param_options.selector = selector
        self.spec.hyper_param_options.strategy = strategy
        self.spec.hyper_param_options.validate()
        return self

    def with_secrets(self, kind, source):
        """register a secrets source (file, env or dict)

        read secrets from a source provider to be used in workflows, example::

            task.with_secrets('file', 'file.txt')
            task.with_secrets('inline', {'key': 'val'})
            task.with_secrets('env', 'ENV1,ENV2')

            task.with_secrets('vault', ['secret1', 'secret2'...])

            # If using with k8s secrets, the k8s secret is managed by MLRun, through the project-secrets
            # mechanism. The secrets will be attached to the running pod as environment variables.
            task.with_secrets('kubernetes', ['secret1', 'secret2'])

            # If using an empty secrets list [] then all accessible secrets will be available.
            task.with_secrets('vault', [])

            # To use with Azure key vault, a k8s secret must be created with the following keys:
            # kubectl -n <namespace> create secret generic azure-key-vault-secret \\
            #     --from-literal=tenant_id=<service principal tenant ID> \\
            #     --from-literal=client_id=<service principal client ID> \\
            #     --from-literal=secret=<service principal secret key>

            task.with_secrets('azure_vault', {
                'name': 'my-vault-name',
                'k8s_secret': 'azure-key-vault-secret',
                # An empty secrets list may be passed ('secrets': []) to access all vault secrets.
                'secrets': ['secret1', 'secret2'...]
            })

        :param kind:   secret type (file, inline, env)
        :param source: secret data or link (see example)

        :returns: The RunTemplate object
        """

        if kind == "vault" and isinstance(source, list):
            source = {"project": self.metadata.project, "secrets": source}

        self.spec.secret_sources.append({"kind": kind, "source": source})
        return self

    def set_label(self, key, value):
        """set a key/value label for the task"""
        self.metadata.labels[key] = str(value)
        return self

    def to_env(self):
        environ["MLRUN_EXEC_CONFIG"] = self.to_json()


class RunObject(RunTemplate):
    """A run"""

    def __init__(
        self,
        spec: RunSpec = None,
        metadata: RunMetadata = None,
        status: RunStatus = None,
    ):
        super().__init__(spec, metadata)
        self._status = None
        self.status = status
        self.outputs_wait_for_completion = True

    @classmethod
    def from_template(cls, template: RunTemplate):
        return cls(template.spec, template.metadata)

    def to_json(self, exclude=None, **kwargs):
        # Since the `params` attribute within each notification object can be large,
        # it has the potential to cause errors and is unnecessary for the notification functionality.
        # Therefore, in this section, we remove the `params` attribute from each notification object.
        if (
            exclude_notifications_params := kwargs.get("exclude_notifications_params")
        ) and exclude_notifications_params:
            if self.spec.notifications:
                # Extract and remove 'params' from each notification
                extracted_params = []
                for notification in self.spec.notifications:
                    extracted_params.append(notification.params)
                    del notification.params
                # Generate the JSON representation, excluding specified fields
                json_obj = super().to_json(exclude=exclude)
                # Restore 'params' back to the notifications
                for notification, params in zip(
                    self.spec.notifications, extracted_params
                ):
                    notification.params = params
                return json_obj
        return super().to_json(exclude=exclude)

    @property
    def status(self) -> RunStatus:
        return self._status

    @status.setter
    def status(self, status):
        self._status = self._verify_dict(status, "status", RunStatus)

    @property
    def error(self) -> str:
        """error string if failed"""
        if self.status:
            if self.status.state != "error":
                return f"Run state ({self.status.state}) is not in error state"
            return (
                self.status.error
                or self.status.reason
                or self.status.status_text
                or "Unknown error"
            )
        return ""

    def output(self, key):
        """return the value of a specific result or artifact by key"""
        self._outputs_wait_for_completion()
        if self.status.results and key in self.status.results:
            return self.status.results.get(key)
        artifact = self._artifact(key)
        if artifact:
            return get_artifact_target(artifact, self.metadata.project)
        return None

    @property
    def ui_url(self) -> str:
        """UI URL (for relevant runtimes)"""
        self.refresh()
        if not self._status.ui_url:
            print("UI currently not available (status={})".format(self._status.state))
        return self._status.ui_url

    @property
    def outputs(self):
        """return a dict of outputs, result values and artifact uris"""
        outputs = {}
        self._outputs_wait_for_completion()
        if self.status.results:
            outputs = {k: v for k, v in self.status.results.items()}
        if self.status.artifacts:
            for a in self.status.artifacts:
                key = a["key"] if is_legacy_artifact(a) else a["metadata"]["key"]
                outputs[key] = get_artifact_target(a, self.metadata.project)
        return outputs

    def artifact(self, key) -> "mlrun.DataItem":
        """return artifact DataItem by key"""
        self._outputs_wait_for_completion()
        artifact = self._artifact(key)
        if artifact:
            uri = get_artifact_target(artifact, self.metadata.project)
            if uri:
                return mlrun.get_dataitem(uri)
        return None

    def _outputs_wait_for_completion(
        self,
        show_logs=False,
    ):
        """
        Wait for the run to complete fetching the run outputs.
        When running a function with watch=False, and passing the outputs to another function,
        the outputs will not be available until the run is completed.
        :param show_logs: default False, avoid spamming unwanted logs of the run when the user asks for outputs
        """
        if self.outputs_wait_for_completion:
            self.wait_for_completion(
                show_logs=show_logs,
            )

    def _artifact(self, key):
        """return artifact DataItem by key"""
        if self.status.artifacts:
            for a in self.status.artifacts:
                if a["metadata"]["key"] == key:
                    return a
        return None

    def uid(self):
        """run unique id"""
        return self.metadata.uid

    def state(self):
        """current run state"""
        if self.status.state in mlrun.runtimes.constants.RunStates.terminal_states():
            return self.status.state
        self.refresh()
        return self.status.state or "unknown"

    def refresh(self):
        """refresh run state from the db"""
        db = mlrun.get_run_db()
        run = db.read_run(
            uid=self.metadata.uid,
            project=self.metadata.project,
            iter=self.metadata.iteration,
        )
        if run:
            self.status = RunStatus.from_dict(run.get("status", {}))
            self.status.from_dict(run.get("status", {}))
            return self

    def show(self):
        """show the current status widget, in jupyter notebook"""
        db = mlrun.get_run_db()
        db.list_runs(uid=self.metadata.uid, project=self.metadata.project).show()

    def logs(self, watch=True, db=None, offset=0):
        """return or watch on the run logs"""
        if not db:
            db = mlrun.get_run_db()

        if not db:
            logger.warning("DB is not configured, cannot show logs")
            return None

        state, new_offset = db.watch_log(
            self.metadata.uid, self.metadata.project, watch=watch, offset=offset
        )
        if state:
            logger.debug("Run reached terminal state", state=state)

        return state, new_offset

    def wait_for_completion(
        self,
        sleep=3,
        timeout=0,
        raise_on_failure=True,
        show_logs=None,
        logs_interval=None,
    ):
        """
        Wait for remote run to complete.
        Default behavior is to wait until reached terminal state or timeout passed, if timeout is 0 then wait forever
        It pulls the run status from the db every sleep seconds.
        If show_logs is not False and logs_interval is not None, it will print the logs when run reached terminal state
        If show_logs is not False and logs_interval is defined, it will print the logs every logs_interval seconds
        if show_logs is False it will not print the logs, will still pull the run state until it reaches terminal state
        """
        # TODO: rename sleep to pull_state_interval
        total_time = 0
        offset = 0
        last_pull_log_time = None
        logs_enabled = show_logs is not False
        state = self.state()
        if state not in mlrun.runtimes.constants.RunStates.terminal_states():
            logger.info(
                f"run {self.metadata.name} is not completed yet, waiting for it to complete",
                current_state=state,
            )
        while True:
            state = self.state()
            if (
                logs_enabled
                and logs_interval
                and state not in mlrun.runtimes.constants.RunStates.terminal_states()
                and (
                    last_pull_log_time is None
                    or (datetime.now() - last_pull_log_time).seconds > logs_interval
                )
            ):
                last_pull_log_time = datetime.now()
                state, offset = self.logs(watch=False, offset=offset)

            if state in mlrun.runtimes.constants.RunStates.terminal_states():
                if logs_enabled and logs_interval:
                    self.logs(watch=False, offset=offset)
                break
            time.sleep(sleep)
            total_time += sleep
            if timeout and total_time > timeout:
                raise mlrun.errors.MLRunTimeoutError(
                    "Run did not reach terminal state on time"
                )
        if logs_enabled and not logs_interval:
            self.logs(watch=False)
        if raise_on_failure and state != mlrun.runtimes.constants.RunStates.completed:
            raise mlrun.errors.MLRunRuntimeError(
                f"Task {self.metadata.name} did not complete (state={state})"
            )

        return state

    @staticmethod
    def create_uri(project: str, uid: str, iteration: Union[int, str], tag: str = ""):
        if tag:
            tag = f":{tag}"
        iteration = str(iteration)
        return f"{project}@{uid}#{iteration}{tag}"

    @staticmethod
    def parse_uri(uri: str) -> Tuple[str, str, str, str]:
        uri_pattern = (
            r"^(?P<project>.*)@(?P<uid>.*)\#(?P<iteration>.*?)(:(?P<tag>.*))?$"
        )
        match = re.match(uri_pattern, uri)
        if not match:
            raise ValueError(
                "Uri not in supported format <project>@<uid>#<iteration>[:tag]"
            )
        group_dict = match.groupdict()
        return (
            group_dict["project"],
            group_dict["uid"],
            group_dict["iteration"],
            group_dict["tag"],
        )


class EntrypointParam(ModelObj):
    def __init__(
        self,
        name="",
        type=None,
        default=None,
        doc="",
        required=None,
        choices: list = None,
    ):
        self.name = name
        self.type = type
        self.default = default
        self.doc = doc
        self.required = required
        self.choices = choices


class FunctionEntrypoint(ModelObj):
    def __init__(
        self,
        name="",
        doc="",
        parameters=None,
        outputs=None,
        lineno=-1,
        has_varargs=None,
        has_kwargs=None,
    ):
        self.name = name
        self.doc = doc
        self.parameters = [] if parameters is None else parameters
        self.outputs = [] if outputs is None else outputs
        self.lineno = lineno
        self.has_varargs = has_varargs
        self.has_kwargs = has_kwargs


def new_task(
    name=None,
    project=None,
    handler=None,
    params=None,
    hyper_params=None,
    param_file=None,
    selector=None,
    hyper_param_options=None,
    inputs=None,
    outputs=None,
    in_path=None,
    out_path=None,
    artifact_path=None,
    secrets=None,
    base=None,
    returns=None,
) -> RunTemplate:
    """Creates a new task

    :param name:            task name
    :param project:         task project
    :param handler:         code entry-point/handler name
    :param params:          input parameters (dict)
    :param hyper_params:    dictionary of hyper parameters and list values, each
                            hyper param holds a list of values, the run will be
                            executed for every parameter combination (GridSearch)
    :param param_file:      a csv file with parameter combinations, first row hold
                            the parameter names, following rows hold param values
    :param selector:        selection criteria for hyper params e.g. "max.accuracy"
    :param hyper_param_options:   hyper parameter options, see: :py:class:`HyperParamOptions`
    :param inputs:          dictionary of input objects + optional paths (if path is
                            omitted the path will be the in_path/key)
    :param outputs:         dictionary of input objects + optional paths (if path is
                            omitted the path will be the out_path/key)
    :param in_path:         default input path/url (prefix) for inputs
    :param out_path:        default output path/url (prefix) for artifacts
    :param artifact_path:   default artifact output path
    :param secrets:         extra secrets specs, will be injected into the runtime
                            e.g. ['file=<filename>', 'env=ENV_KEY1,ENV_KEY2']
    :param base:            task instance to use as a base instead of a fresh new task instance
    :param returns:         List of log hints - configurations for how to log the returning values from the handler's
                            run (as artifacts or results). The list's length must be equal to the amount of returning
                            objects. A log hint may be given as:

                            * A string of the key to use to log the returning value as result or as an artifact. To
                              specify The artifact type, it is possible to pass a string in the following structure:
                              "<key> : <type>". Available artifact types can be seen in `mlrun.ArtifactType`. If no
                              artifact type is specified, the object's default artifact type will be used.
                            * A dictionary of configurations to use when logging. Further info per object type and
                              artifact type can be given there. The artifact key must appear in the dictionary as
                              "key": "the_key".
    """

    if base:
        run = deepcopy(base)
    else:
        run = RunTemplate()
    run.metadata.name = name or run.metadata.name
    run.metadata.project = project or run.metadata.project
    run.spec.handler = handler or run.spec.handler
    run.spec.parameters = params or run.spec.parameters
    run.spec.inputs = inputs or run.spec.inputs
    run.spec.returns = returns or run.spec.returns
    run.spec.outputs = outputs or run.spec.outputs or []
    run.spec.input_path = in_path or run.spec.input_path
    run.spec.output_path = artifact_path or out_path or run.spec.output_path
    run.spec.secret_sources = secrets or run.spec.secret_sources or []

    run.spec.hyperparams = hyper_params or run.spec.hyperparams
    run.spec.hyper_param_options = hyper_param_options or run.spec.hyper_param_options
    run.spec.hyper_param_options.param_file = (
        param_file or run.spec.hyper_param_options.param_file
    )
    run.spec.hyper_param_options.selector = (
        selector or run.spec.hyper_param_options.selector
    )
    return run


class TargetPathObject:
    """Class configuring the target path
    This class will take consideration of a few parameters to create the correct end result path:

    - :run_id: if run_id is provided target will be considered as run_id mode which require to
        contain a {run_id} place holder in the path.
    - :is_single_file: if true then run_id must be the directory containing the output file
        or generated before the file name (run_id/output.file).
    - :base_path: if contains the place holder for run_id, run_id must not be None.
        if run_id passed and place holder doesn't exist the place holder will
        be generated in the correct place.
    """

    def __init__(
        self,
        base_path=None,
        run_id=None,
        is_single_file=False,
    ):
        self.run_id = run_id
        self.full_path_template = base_path
        if run_id is not None:
            if RUN_ID_PLACE_HOLDER not in self.full_path_template:
                if not is_single_file:
                    if self.full_path_template[-1] != "/":
                        self.full_path_template = self.full_path_template + "/"
                    self.full_path_template = (
                        self.full_path_template + RUN_ID_PLACE_HOLDER + "/"
                    )
                else:
                    dir_name_end = len(self.full_path_template)
                    if self.full_path_template[-1] != "/":
                        dir_name_end = self.full_path_template.rfind("/") + 1
                    updated_path = (
                        self.full_path_template[:dir_name_end]
                        + RUN_ID_PLACE_HOLDER
                        + "/"
                        + self.full_path_template[dir_name_end:]
                    )
                    self.full_path_template = updated_path
            else:
                if self.full_path_template[-1] != "/":
                    if self.full_path_template.endswith(RUN_ID_PLACE_HOLDER):
                        self.full_path_template = self.full_path_template + "/"
        else:
            if RUN_ID_PLACE_HOLDER in self.full_path_template:
                raise mlrun.errors.MLRunInvalidArgumentError(
                    "Error when trying to create TargetPathObject with place holder '{run_id}' but no value."
                )

    def get_templated_path(self):
        return self.full_path_template

    def get_absolute_path(self, project_name=None):
        path = fill_project_path_template(
            artifact_path=self.full_path_template,
            project=project_name,
        )
        return path.format(run_id=self.run_id) if self.run_id else path


class DataSource(ModelObj):
    """online or offline data source spec"""

    _dict_fields = [
        "kind",
        "name",
        "path",
        "attributes",
        "key_field",
        "time_field",
        "schedule",
        "online",
        "workers",
        "max_age",
        "start_time",
        "end_time",
        "credentials_prefix",
    ]
    kind = None

    def __init__(
        self,
        name: str = None,
        path: str = None,
        attributes: Dict[str, object] = None,
        key_field: str = None,
        time_field: str = None,
        schedule: str = None,
        start_time: Optional[Union[datetime, str]] = None,
        end_time: Optional[Union[datetime, str]] = None,
    ):
        self.name = name
        self.path = str(path) if path is not None else None
        self.attributes = attributes or {}
        self.schedule = schedule
        self.key_field = key_field
        self.time_field = time_field
        self.start_time = start_time
        self.end_time = end_time

        self.online = None
        self.max_age = None
        self.workers = None
        self._secrets = {}

    def set_secrets(self, secrets):
        self._secrets = secrets


class DataTargetBase(ModelObj):
    """data target spec, specify a destination for the feature set data"""

    _dict_fields = [
        "name",
        "kind",
        "path",
        "after_step",
        "attributes",
        "partitioned",
        "key_bucketing_number",
        "partition_cols",
        "time_partitioning_granularity",
        "max_events",
        "flush_after_seconds",
        "storage_options",
        "run_id",
        "schema",
        "credentials_prefix",
    ]

    @classmethod
    def from_dict(cls, struct=None, fields=None):
        return super().from_dict(struct, fields=fields)

    def get_path(self):
        if self.path:
            is_single_file = hasattr(self, "is_single_file") and self.is_single_file()
            return TargetPathObject(self.path, self.run_id, is_single_file)
        else:
            return None

    def __init__(
        self,
        kind: str = None,
        name: str = "",
        path=None,
        attributes: Dict[str, str] = None,
        after_step=None,
        partitioned: bool = False,
        key_bucketing_number: Optional[int] = None,
        partition_cols: Optional[List[str]] = None,
        time_partitioning_granularity: Optional[str] = None,
        max_events: Optional[int] = None,
        flush_after_seconds: Optional[int] = None,
        storage_options: Dict[str, str] = None,
        schema: Dict[str, Any] = None,
        credentials_prefix=None,
    ):
        self.name = name
        self.kind: str = kind
        self.path = path
        self.after_step = after_step
        self.attributes = attributes or {}
        self.last_written = None
        self.partitioned = partitioned
        self.key_bucketing_number = key_bucketing_number
        self.partition_cols = partition_cols
        self.time_partitioning_granularity = time_partitioning_granularity
        self.max_events = max_events
        self.flush_after_seconds = flush_after_seconds
        self.storage_options = storage_options
        self.run_id = None
        self.schema = schema
        self.credentials_prefix = credentials_prefix


class FeatureSetProducer(ModelObj):
    """information about the task/job which produced the feature set data"""

    def __init__(self, kind=None, name=None, uri=None, owner=None, sources=None):
        self.kind = kind
        self.name = name
        self.owner = owner
        self.uri = uri
        self.sources = sources or {}


class DataTarget(DataTargetBase):
    """data target with extra status information (used in the feature-set/vector status)"""

    _dict_fields = [
        "name",
        "kind",
        "path",
        "start_time",
        "online",
        "status",
        "updated",
        "size",
        "last_written",
        "run_id",
        "partitioned",
        "key_bucketing_number",
        "partition_cols",
        "time_partitioning_granularity",
        "credentials_prefix",
    ]

    def __init__(
        self,
        kind: str = None,
        name: str = "",
        path=None,
        online=None,
    ):
        super().__init__(kind, name, path)
        self.status = ""
        self.updated = None
        self.size = None
        self.online = online
        self.max_age = None
        self.start_time = None
        self.last_written = None
        self._producer = None
        self.producer = {}

    @property
    def producer(self) -> FeatureSetProducer:
        return self._producer

    @producer.setter
    def producer(self, producer):
        self._producer = self._verify_dict(producer, "producer", FeatureSetProducer)


class VersionedObjMetadata(ModelObj):
    def __init__(
        self,
        name: str = None,
        tag: str = None,
        uid: str = None,
        project: str = None,
        labels: Dict[str, str] = None,
        annotations: Dict[str, str] = None,
        updated=None,
    ):
        self.name = name
        self.tag = tag
        self.uid = uid
        self.project = project
        self.labels = labels or {}
        self.annotations = annotations or {}
        self.updated = updated<|MERGE_RESOLUTION|>--- conflicted
+++ resolved
@@ -18,10 +18,6 @@
 import re
 import time
 import typing
-<<<<<<< HEAD
-=======
-import warnings
->>>>>>> f17ae3ca
 from collections import OrderedDict
 from copy import deepcopy
 from datetime import datetime
@@ -61,8 +57,6 @@
 
     @staticmethod
     def _verify_list(param, name):
-        if name == "outputs":
-            print("outputssssssss" + str(param) + str(type(param)))
         if not isinstance(param, list):
             raise ValueError(f"Parameter {name} must be a list")
 
@@ -78,13 +72,6 @@
             return new_type.from_dict(param)
         return param
 
-<<<<<<< HEAD
-    def to_dict(self, fields=None, exclude=None):
-        """convert the object to a python dictionary
-
-        :param fields:  list of fields to include in the dict
-        :param exclude: list of fields to exclude from the dict
-=======
     def to_dict(
         self, fields: list = None, exclude: list = None, strip: bool = False
     ) -> dict:
@@ -98,7 +85,6 @@
          Strip purpose is to remove fields that are context / environment specific and not required for actually define
          the object.
         :return: A dictionary representation of the object.
->>>>>>> f17ae3ca
         """
         struct = {}
 
@@ -250,29 +236,21 @@
 
         return new_obj
 
-<<<<<<< HEAD
-    def to_yaml(self, exclude=None) -> str:
+    def to_yaml(self, exclude=None, strip: bool = False) -> str:
         """convert the object to yaml
 
         :param exclude: list of fields to exclude from the yaml
-        """
-        return dict_to_yaml(self.to_dict(exclude=exclude))
-
-    def to_json(self, exclude=None):
+        :param strip:   if True, strip fields that are not required for actually define the object
+        """
+        return dict_to_yaml(self.to_dict(exclude=exclude, strip=strip))
+
+    def to_json(self, exclude=None, strip: bool = False):
         """convert the object to json
 
         :param exclude: list of fields to exclude from the json
-        """
-        return dict_to_json(self.to_dict(exclude=exclude))
-=======
-    def to_yaml(self, strip: bool = False) -> str:
-        """convert the object to yaml"""
-        return dict_to_yaml(self.to_dict(strip=strip))
-
-    def to_json(self, strip: bool = False) -> str:
-        """convert the object to json"""
-        return dict_to_json(self.to_dict(strip=strip))
->>>>>>> f17ae3ca
+        :param strip:   if True, strip fields that are not required for actually define the object
+        """
+        return dict_to_json(self.to_dict(exclude=exclude, strip=strip))
 
     def to_str(self):
         """convert the object to string (with dict layout)"""
