# Copyright 2023 Iguazio
#
# Licensed under the Apache License, Version 2.0 (the "License");
# you may not use this file except in compliance with the License.
# You may obtain a copy of the License at
#
#   http://www.apache.org/licenses/LICENSE-2.0
#
# Unless required by applicable law or agreed to in writing, software
# distributed under the License is distributed on an "AS IS" BASIS,
# WITHOUT WARRANTIES OR CONDITIONS OF ANY KIND, either express or implied.
# See the License for the specific language governing permissions and
# limitations under the License.
#
import copy
import tempfile

import deepdiff
import pytest
from sqlalchemy.orm import Session

import mlrun.common.schemas
import mlrun.config
import mlrun.errors
import mlrun.utils
import server.api.db.sqldb.models
import server.api.initial_data
from mlrun.artifacts.dataset import DatasetArtifact
from mlrun.artifacts.model import ModelArtifact
from mlrun.artifacts.plots import ChartArtifact, PlotArtifact
from mlrun.common.schemas.artifact import ArtifactCategories
from server.api.db.base import DBInterface


class TestArtifacts:
    def test_list_artifact_name_filter(self, db: DBInterface, db_session: Session):
        artifact_name_1 = "artifact_name_1"
        artifact_name_2 = "artifact_name_2"
        tree = "artifact_tree"
        artifact_1 = self._generate_artifact(artifact_name_1, tree=tree)
        artifact_2 = self._generate_artifact(artifact_name_2, tree=tree)

        db.store_artifact(
            db_session,
            artifact_name_1,
            artifact_1,
        )
        db.store_artifact(
            db_session,
            artifact_name_2,
            artifact_2,
        )
        artifacts = db.list_artifacts(db_session)
        assert len(artifacts) == 2

        artifacts = db.list_artifacts(db_session, name=artifact_name_1)
        assert len(artifacts) == 1
        assert artifacts[0]["metadata"]["key"] == artifact_name_1

        artifacts = db.list_artifacts(db_session, name=artifact_name_2)
        assert len(artifacts) == 1
        assert artifacts[0]["metadata"]["key"] == artifact_name_2

        artifacts = db.list_artifacts(db_session, name="~artifact_name")
        assert len(artifacts) == 2

    def test_list_artifact_iter_parameter(self, db: DBInterface, db_session: Session):
        artifact_name_1 = "artifact_name_1"
        artifact_name_2 = "artifact_name_2"
        tree = "artifact_tree"
        artifact_1 = self._generate_artifact(artifact_name_1, tree=tree)
        artifact_2 = self._generate_artifact(artifact_name_2, tree=tree)

        # Use iters with multiple digits, to make sure filtering them via regex works
        test_iters = [0, 5, 9, 42, 219, 2102]
        for iter in test_iters:
            artifact_1["iter"] = artifact_2["iter"] = iter
            db.store_artifact(db_session, artifact_name_1, artifact_1, iter=iter)
            db.store_artifact(db_session, artifact_name_2, artifact_2, iter=iter)

        # No filter on iter. All are expected
        artifacts = db.list_artifacts(db_session)
        assert len(artifacts) == len(test_iters) * 2

        # look for the artifact with the "latest" tag
        artifacts = db.list_artifacts(db_session, name=artifact_name_1, tag="latest")
        assert len(artifacts) == 1

        # Look for the various iteration numbers. Note that 0 is a special case due to the DB structure
        for iter in test_iters:
            artifacts = db.list_artifacts(db_session, iter=iter)
            assert len(artifacts) == 2
            for artifact in artifacts:
                assert artifact["iter"] == iter

        # Negative test
        artifacts = db.list_artifacts(db_session, iter=666)
        assert len(artifacts) == 0

        # Iter filter and a name filter, make sure query composition works
        artifacts = db.list_artifacts(db_session, name=artifact_name_1, iter=2102)
        assert len(artifacts) == 1

    def test_list_artifact_kind_filter(self, db: DBInterface, db_session: Session):
        artifact_name_1 = "artifact_name_1"
        artifact_kind_1 = ChartArtifact.kind
        artifact_name_2 = "artifact_name_2"
        artifact_kind_2 = PlotArtifact.kind
        tree = "artifact_tree"
        artifact_1 = self._generate_artifact(
            artifact_name_1, kind=artifact_kind_1, tree=tree
        )
        artifact_2 = self._generate_artifact(
            artifact_name_2, kind=artifact_kind_2, tree=tree
        )

        db.store_artifact(
            db_session,
            artifact_name_1,
            artifact_1,
        )
        db.store_artifact(
            db_session,
            artifact_name_2,
            artifact_2,
        )
        artifacts = db.list_artifacts(db_session)
        assert len(artifacts) == 2

        artifacts = db.list_artifacts(db_session, kind=artifact_kind_1)
        assert len(artifacts) == 1
        assert artifacts[0]["metadata"]["key"] == artifact_name_1

        artifacts = db.list_artifacts(db_session, kind=artifact_kind_2)
        assert len(artifacts) == 1
        assert artifacts[0]["metadata"]["key"] == artifact_name_2

    def test_list_artifact_category_filter(self, db: DBInterface, db_session: Session):
        artifact_name_1 = "artifact_name_1"
        artifact_kind_1 = ChartArtifact.kind
        artifact_name_2 = "artifact_name_2"
        artifact_kind_2 = PlotArtifact.kind
        artifact_name_3 = "artifact_name_3"
        artifact_kind_3 = ModelArtifact.kind
        artifact_name_4 = "artifact_name_4"
        artifact_kind_4 = DatasetArtifact.kind
        tree = "artifact_tree"
        artifact_1 = self._generate_artifact(
            artifact_name_1, kind=artifact_kind_1, tree=tree
        )
        artifact_2 = self._generate_artifact(
            artifact_name_2, kind=artifact_kind_2, tree=tree
        )
        artifact_3 = self._generate_artifact(
            artifact_name_3, kind=artifact_kind_3, tree=tree
        )
        artifact_4 = self._generate_artifact(
            artifact_name_4, kind=artifact_kind_4, tree=tree
        )

        for artifact_name, artifact_object in [
            (artifact_name_1, artifact_1),
            (artifact_name_2, artifact_2),
            (artifact_name_3, artifact_3),
            (artifact_name_4, artifact_4),
        ]:
            db.store_artifact(
                db_session,
                artifact_name,
                artifact_object,
            )

        artifacts = db.list_artifacts(db_session)
        assert len(artifacts) == 4

        artifacts = db.list_artifacts(
            db_session, category=mlrun.common.schemas.ArtifactCategories.model
        )
        assert len(artifacts) == 1
        assert artifacts[0]["metadata"]["key"] == artifact_name_3

        artifacts = db.list_artifacts(
            db_session, category=mlrun.common.schemas.ArtifactCategories.dataset
        )
        assert len(artifacts) == 1
        assert artifacts[0]["metadata"]["key"] == artifact_name_4

        artifacts = db.list_artifacts(
            db_session, category=mlrun.common.schemas.ArtifactCategories.other
        )
        assert len(artifacts) == 2
        assert artifacts[0]["metadata"]["key"] == artifact_name_1
        assert artifacts[1]["metadata"]["key"] == artifact_name_2

    def test_store_artifact_tagging(self, db: DBInterface, db_session: Session):
        artifact_1_key = "artifact_key_1"
        artifact_1_tree = "artifact_tree"
        artifact_1_tag = "artifact_tag_1"
        artifact_1_body = self._generate_artifact(artifact_1_key, tree=artifact_1_tree)
        artifact_1_kind = ChartArtifact.kind
        artifact_1_with_kind_tree = "artifact_tree_2"
        artifact_2_tag = "artifact_tag_2"
        artifact_1_with_kind_body = self._generate_artifact(
            artifact_1_key, kind=artifact_1_kind, tree=artifact_1_with_kind_tree
        )

        db.store_artifact(
            db_session,
            artifact_1_key,
            artifact_1_body,
            tag=artifact_1_tag,
        )
        db.store_artifact(
            db_session,
            artifact_1_key,
            artifact_1_with_kind_body,
            tag=artifact_2_tag,
        )
        artifact = db.read_artifact(db_session, artifact_1_key, tag=artifact_1_tag)
        assert artifact["kind"] == "artifact"
        artifact = db.read_artifact(
            db_session, artifact_1_key, tag="latest", raise_on_not_found=False
        )
        assert artifact is not None
        artifacts = db.list_artifacts(db_session, artifact_1_key, tag=artifact_2_tag)
        assert len(artifacts) == 1
        assert artifacts[0]["kind"] == artifact_1_kind
        artifacts = db.list_artifacts(db_session, artifact_1_key, tag="latest")
        assert len(artifacts) == 1

    def test_store_artifact_latest_tag(self, db: DBInterface, db_session: Session):
        project = "artifact_project"
        artifact_1_key = "artifact_key_1"
        artifact_1_tree = "artifact_tree"
        artifact_1_body = self._generate_artifact(
            artifact_1_key, tree=artifact_1_tree, project=project
        )
        artifact_2_body = self._generate_artifact(
            artifact_1_key, tree=artifact_1_tree, project=project
        )
        artifact_1_body["spec"]["something"] = "same"
        artifact_2_body["spec"]["something"] = "different"

        db.store_artifact(
            db_session,
            artifact_1_key,
            artifact_1_body,
            project=project,
        )
        db.store_artifact(
            db_session,
            artifact_1_key,
            artifact_2_body,
            project=project,
        )

        artifact_tags = db.list_artifact_tags(db_session, project)

        # make sure only a single "latest" tag is returned
        assert len(artifact_tags) == 1

        artifacts = db.list_artifacts(db_session, artifact_1_key, project=project)
        assert len(artifacts) == 2
        for artifact in artifacts:
            if artifact["metadata"].get("tag") == "latest":
                assert artifact["spec"]["something"] == "different"
            else:
                assert artifact["spec"]["something"] == "same"

    def test_store_artifact_restoring_multiple_tags(
        self, db: DBInterface, db_session: Session
    ):
        project = "artifact_project"
        artifact_key = "artifact_key_1"
        artifact_1_tree = "artifact_tree_1"
        artifact_2_tree = "artifact_tree_2"
        artifact_1_body = self._generate_artifact(
            artifact_key, tree=artifact_1_tree, project=project
        )
        artifact_2_body = self._generate_artifact(
            artifact_key, tree=artifact_2_tree, project=project
        )
        artifact_1_tag = "artifact-tag-1"
        artifact_2_tag = "artifact-tag-2"

        # we use deepcopy to avoid changing the original dict
        db.store_artifact(
            db_session,
            artifact_key,
            copy.deepcopy(artifact_1_body),
            tag=artifact_1_tag,
            project=project,
        )
        db.store_artifact(
            db_session,
            artifact_key,
            copy.deepcopy(artifact_2_body),
            tag=artifact_2_tag,
            project=project,
        )
        artifacts = db.list_artifacts(
            db_session, artifact_key, tag="*", project=project
        )
        assert len(artifacts) == 3  # latest is also returned

        # ids are auto generated using this util function
        expected_uids = [
            mlrun.utils.fill_artifact_object_hash(artifact_body)
            for artifact_body in [artifact_1_body, artifact_2_body]
        ]
        uids = [artifact["metadata"]["uid"] for artifact in artifacts]
        assert (
            deepdiff.DeepDiff(
                expected_uids,
                uids,
                ignore_order=True,
            )
            == {}
        )
        expected_tags = [artifact_1_tag, artifact_2_tag, "latest"]
        tags = [artifact["metadata"]["tag"] for artifact in artifacts]
        assert (
            deepdiff.DeepDiff(
                expected_tags,
                tags,
                ignore_order=True,
            )
            == {}
        )
        artifact = db.read_artifact(db_session, artifact_key, tag=artifact_1_tag)
        assert artifact["metadata"]["uid"] == expected_uids[0]
        assert artifact["metadata"]["tag"] == artifact_1_tag
        artifact = db.read_artifact(db_session, artifact_key, tag=artifact_2_tag)
        assert artifact["metadata"]["uid"] == expected_uids[1]
        assert artifact["metadata"]["tag"] == artifact_2_tag

    def test_store_artifact_with_different_labels(
        self, db: DBInterface, db_session: Session
    ):
        # create an artifact with a single label
        project = "artifact_project"
        artifact_1_key = "artifact_key_1"
        artifact_1_tree = "artifact_tree"
        artifact_1_body = self._generate_artifact(
            artifact_1_key, tree=artifact_1_tree, project=project
        )
        labels = {"label1": "value1"}
        artifact_1_body["metadata"]["labels"] = {"label1": "value1"}
        db.store_artifact(
            db_session,
            artifact_1_key,
            artifact_1_body,
            project=project,
        )

        # add a new label to the same artifact
        labels["label2"] = "value2"
        artifact_1_body["metadata"]["labels"] = labels
        db.store_artifact(
            db_session,
            artifact_1_key,
            artifact_1_body,
            project=project,
        )

        # verify that the artifact has both labels and it didn't create a new artifact
        artifacts = db.list_artifacts(db_session, artifact_1_key, project=project)
        assert len(artifacts) == 1
        assert (
            deepdiff.DeepDiff(
                artifacts[0].get("metadata", {}).get("labels", {}),
                labels,
                ignore_order=True,
            )
            == {}
        )

    def test_store_artifact_replace_tag(self, db: DBInterface, db_session: Session):
        project = "artifact_project"
        artifact_1_key = "artifact_key_1"
        artifact_1_tree = "artifact_tree"
        artifact_1_body = self._generate_artifact(
            artifact_1_key, tree=artifact_1_tree, project=project
        )
        artifact_1_tag = "artifact-tag-1"

        artifact_1_uid = db.store_artifact(
            db_session,
            artifact_1_key,
            artifact_1_body,
            tag=artifact_1_tag,
            project=project,
        )

        # verify that the artifact has the tag
        artifacts = db.list_artifacts(
            db_session, artifact_1_key, project=project, tag=artifact_1_tag
        )
        assert len(artifacts) == 1
        assert artifacts[0]["metadata"]["uid"] == artifact_1_uid
        assert artifacts[0]["metadata"]["tree"] == artifact_1_tree

        # create a new artifact with the same key and tag, but a different tree
        artifact_2_tree = "artifact_tree_2"
        artifact_2_body = self._generate_artifact(
            artifact_1_key, tree=artifact_2_tree, project=project
        )

        artifact_2_uid = db.store_artifact(
            db_session,
            artifact_1_key,
            artifact_2_body,
            tag=artifact_1_tag,
            project=project,
        )

        # verify that only the new artifact has the tag
        artifacts = db.list_artifacts(
            db_session, artifact_1_key, project=project, tag=artifact_1_tag
        )
        assert len(artifacts) == 1
        assert artifacts[0]["metadata"]["uid"] == artifact_2_uid
        assert artifacts[0]["metadata"]["tree"] == artifact_2_tree

        # verify that the old artifact is still there, but without the tag
        artifacts = db.list_artifacts(db_session, artifact_1_key, project=project)
        assert len(artifacts) == 3

    def test_read_artifact_tag_resolution(self, db: DBInterface, db_session: Session):
        """
        We had a bug in which when we got a tag filter for read/list artifact, we were transforming this tag to list of
        possible uids which is wrong, since a different artifact might have this uid as well, and we will return it,
        although it's not really tag with the given tag
        """
        artifact_1_key = "artifact_key_1"
        artifact_2_key = "artifact_key_2"
        artifact_tree = "artifact_uid_1"
        artifact_1_body = self._generate_artifact(artifact_1_key, tree=artifact_tree)
        artifact_2_body = self._generate_artifact(artifact_2_key, tree=artifact_tree)
        artifact_1_tag = "artifact-tag-1"
        artifact_2_tag = "artifact-tag-2"

        db.store_artifact(
            db_session,
            artifact_1_key,
            artifact_1_body,
            tag=artifact_1_tag,
        )
        db.store_artifact(
            db_session,
            artifact_2_key,
            artifact_2_body,
            tag=artifact_2_tag,
        )
        with pytest.raises(mlrun.errors.MLRunNotFoundError):
            db.read_artifact(db_session, artifact_1_key, tag=artifact_2_tag)
        with pytest.raises(mlrun.errors.MLRunNotFoundError):
            db.read_artifact(db_session, artifact_2_key, tag=artifact_1_tag)
        # just verifying it's not raising
        db.read_artifact(db_session, artifact_1_key, tag=artifact_1_tag)
        db.read_artifact(db_session, artifact_2_key, tag=artifact_2_tag)
        # check list
        artifacts = db.list_artifacts(db_session, tag=artifact_1_tag)
        assert len(artifacts) == 1
        artifacts = db.list_artifacts(db_session, tag=artifact_2_tag)
        assert len(artifacts) == 1

    def test_delete_artifacts_tag_filter(self, db: DBInterface, db_session: Session):
        artifact_1_key = "artifact_key_1"
        artifact_2_key = "artifact_key_2"
        artifact_1_tree = "artifact_tree_1"
        artifact_2_tree = "artifact_tree_2"
        artifact_1_body = self._generate_artifact(artifact_1_key, tree=artifact_1_tree)
        artifact_2_body = self._generate_artifact(artifact_2_key, tree=artifact_2_tree)
        artifact_1_tag = "artifact-tag-one"
        artifact_2_tag = "artifact-tag-two"

        db.store_artifact(
            db_session,
            artifact_1_key,
            artifact_1_body,
            tag=artifact_1_tag,
        )
        db.store_artifact(
            db_session,
            artifact_2_key,
            artifact_2_body,
            tag=artifact_2_tag,
        )
        db.del_artifacts(db_session, tag=artifact_1_tag)
        artifacts = db.list_artifacts(db_session, tag=artifact_1_tag)
        assert len(artifacts) == 0
        artifacts = db.list_artifacts(db_session, tag=artifact_2_tag)
        assert len(artifacts) == 1
        db.del_artifacts(db_session, tag=artifact_2_tag)
        artifacts = db.list_artifacts(db_session, tag=artifact_2_tag)
        assert len(artifacts) == 0

    def test_delete_artifact_tag_filter(self, db: DBInterface, db_session: Session):
        project = "artifact_project"
        artifact_1_key = "artifact_key_1"
        artifact_2_key = "artifact_key_2"
        artifact_1_tree = "artifact_tree_1"
        artifact_2_tree = "artifact_tree_2"
        artifact_1_body = self._generate_artifact(artifact_1_key, tree=artifact_1_tree)
        artifact_2_body = self._generate_artifact(artifact_2_key, tree=artifact_2_tree)
        artifact_1_tag = "artifact-tag-one"
        artifact_2_tag = "artifact-tag-two"
        artifact_2_tag_2 = "artifact-tag-two-again"

        for artifact_key, artifact_body, artifact_tag in [
            (artifact_1_key, artifact_1_body, artifact_1_tag),
            (artifact_2_key, artifact_2_body, artifact_2_tag),
            (artifact_2_key, artifact_2_body, artifact_2_tag_2),
        ]:
            # we copy the artifact body to avoid changing the original dict
            artifact = copy.deepcopy(artifact_body)
            db.store_artifact(
                db_session,
                artifact_key,
                artifact,
                tag=artifact_tag,
                project=project,
            )

        artifacts = db.list_artifacts(db_session, project=project, name=artifact_1_key)
        # Should return 2 tags ('latest' and artifact_1_tag)
        assert len(artifacts) == 2
        artifacts = db.list_artifacts(db_session, project=project, tag=artifact_2_tag)
        assert len(artifacts) == 1
        artifacts = db.list_artifacts(db_session, project=project, tag=artifact_2_tag_2)
        assert len(artifacts) == 1

        db.del_artifact(db_session, artifact_1_key, project=project, tag=artifact_1_tag)
        artifacts = db.list_artifacts(db_session, name=artifact_1_key)
        assert len(artifacts) == 0

        # Negative test - wrong tag, no deletions
        db.del_artifact(db_session, artifact_2_key, project=project, tag=artifact_1_tag)
        artifacts = db.list_artifacts(db_session, project=project, name=artifact_2_key)

        # Should return 3 tags ('latest' and artifact_2_tag and artifact_2_tag_2)
        assert len(artifacts) == 3
        assert (
            deepdiff.DeepDiff(
                [artifact["metadata"]["tag"] for artifact in artifacts],
                ["latest", artifact_2_tag, artifact_2_tag_2],
                ignore_order=True,
            )
            == {}
        )

        tags = db.list_artifact_tags(db_session, project)
        assert len(tags) == 3

        # Delete the artifact object (should delete all tags of the same artifact object)
        db.del_artifact(
            db_session, artifact_2_key, tag=artifact_2_tag_2, project=project
        )
        artifacts = db.list_artifacts(db_session, project=project, name=artifact_2_key)
        assert len(artifacts) == 0

        # Assert all tags were deleted
        tags = db.list_artifact_tags(db_session, project)
        assert len(tags) == 0

    def test_list_artifacts_exact_name_match(
        self, db: DBInterface, db_session: Session
    ):
        artifact_1_key = "pre_artifact_key_suffix"
        artifact_2_key = "pre-artifact-key-suffix"
        artifact_1_tree = "artifact_tree_1"
        artifact_2_tree = "artifact_tree_2"
        artifact_1_body = self._generate_artifact(artifact_1_key, tree=artifact_1_tree)
        artifact_2_body = self._generate_artifact(artifact_2_key, tree=artifact_2_tree)

        # Store each twice - once with no iter, and once with an iter
        db.store_artifact(
            db_session,
            artifact_1_key,
            artifact_1_body,
        )
        artifact_1_body["iter"] = 42
        db.store_artifact(
            db_session,
            artifact_1_key,
            artifact_1_body,
            iter=42,
        )
        db.store_artifact(
            db_session,
            artifact_2_key,
            artifact_2_body,
        )
        artifact_2_body["iter"] = 42
        db.store_artifact(
            db_session,
            artifact_2_key,
            artifact_2_body,
            iter=42,
        )

        def _list_and_assert_count(key, count, iter=None):
            results = db.list_artifacts(db_session, name=key, iter=iter)
            assert len(results) == count
            return results

        # Ensure fuzzy query works, and we have everything we need
        _list_and_assert_count("~key", count=4)

        # Do an exact match with underscores in the name - must escape the _ do it doesn't do a like query
        list_results = _list_and_assert_count(artifact_1_key, count=2)
        for artifact in list_results:
            assert artifact["metadata"]["key"] == artifact_1_key

        _list_and_assert_count("%key%", count=0)
        # Verify we don't get artifacts whose name is "%-suffix" due to the like query used in the DB
        _list_and_assert_count("suffix", count=0)
        # This should also be filtered, since the prefix is "pre" which is 3 chars. There's a known caveat if
        # prefix is 1 or 2 chars long.
        _list_and_assert_count("artifact-key-suffix", count=0)

        _list_and_assert_count(artifact_1_key, iter=42, count=1)
        _list_and_assert_count("~key", iter=42, count=2)
        _list_and_assert_count("~key", iter=666, count=0)

    def test_list_artifacts_best_iter_with_tagged_iteration(
        self, db: DBInterface, db_session: Session
    ):
        artifact_key_1 = "artifact-1"
        artifact_key_2 = "artifact-2"
        artifact_tree_1 = "tree-1"
        artifact_tree_2 = "tree-2"
        num_iters = 3
        best_iter = 2
        project = "project1"
        tag = "mytag1"

        self._generate_artifact_with_iterations(
            db,
            db_session,
            artifact_key_1,
            artifact_tree_1,
            num_iters,
            best_iter,
            ArtifactCategories.model,
            project=project,
        )

        self._generate_artifact_with_iterations(
            db,
            db_session,
            artifact_key_2,
            artifact_tree_2,
            num_iters,
            best_iter,
            ArtifactCategories.model,
            project=project,
        )

        identifier_1 = mlrun.common.schemas.ArtifactIdentifier(
            kind=ArtifactCategories.model,
            key=artifact_key_1,
            iter=best_iter,
        )
        identifier_2 = mlrun.common.schemas.ArtifactIdentifier(
            kind=ArtifactCategories.model,
            key=artifact_key_2,
            iter=best_iter,
        )
        db.append_tag_to_artifacts(
            db_session, project, tag, [identifier_1, identifier_2]
        )
        results = db.list_artifacts(
            db_session, project=project, tag=tag, best_iteration=True
        )
        assert len(results) == 2

        for artifact in results:
            assert (
                artifact["metadata"]["tag"] == tag
                and artifact["spec"]["iter"] == best_iter
                and artifact["metadata"]["key"] in (artifact_key_1, artifact_key_2)
            )

    def test_list_artifacts_best_iter(self, db: DBInterface, db_session: Session):
        artifact_1_key = "artifact-1"
        artifact_1_tree = "tree-1"
        artifact_2_key = "artifact-2"
        artifact_2_tree = "tree-2"
        artifact_no_link_key = "single-artifact"
        artifact_no_link_tree = "tree-3"

        num_iters = 5
        best_iter_1 = 2
        best_iter_2 = 4
        self._generate_artifact_with_iterations(
            db,
            db_session,
            artifact_1_key,
            artifact_1_tree,
            num_iters,
            best_iter_1,
            ArtifactCategories.model,
        )
        self._generate_artifact_with_iterations(
            db,
            db_session,
            artifact_2_key,
            artifact_2_tree,
            num_iters,
            best_iter_2,
            ArtifactCategories.dataset,
        )

        # Add non-hyper-param artifact. Single object with iter 0, not pointing at anything
        artifact_body = self._generate_artifact(
            artifact_no_link_key, artifact_no_link_tree
        )
        artifact_body["spec"]["iter"] = 0
        db.store_artifact(db_session, artifact_no_link_key, artifact_body, iter=0)

        results = db.list_artifacts(db_session, name="~artifact")
        # we don't store link artifacts in the DB, so we expect 2 * num_iters - 1, plus a regular artifact
        assert len(results) == (num_iters - 1) * 2 + 1

        results = db.list_artifacts(
            db_session, name=artifact_1_key, best_iteration=True
        )
        assert len(results) == 1 and results[0]["spec"]["iter"] == best_iter_1

        expected_iters = {
            artifact_1_key: best_iter_1,
            artifact_2_key: best_iter_2,
            artifact_no_link_key: 0,
        }
        results = db.list_artifacts(db_session, name="~artifact", best_iteration=True)
        assert len(results) == 3
<<<<<<< HEAD
        for artifact in results:
            artifact_name = artifact["metadata"]["key"]
            assert (
                artifact_name in expected_iters
                and expected_iters[artifact_name] == artifact["spec"]["iter"]
            )

        results = db.list_artifacts(
            db_session, best_iteration=True, category=ArtifactCategories.model
        )
        assert len(results) == 1 and results[0]["spec"]["iter"] == best_iter_1

        # Should get only object-2 (which is of dataset type) without the link artifact
        results = db.list_artifacts(db_session, category=ArtifactCategories.dataset)
        assert len(results) == num_iters - 1
        for artifact in results:
            assert artifact["metadata"]["key"] == artifact_2_key

        # Negative test - asking for both best_iter and iter
        with pytest.raises(mlrun.errors.MLRunInvalidArgumentError):
            results = db.list_artifacts(
                db_session, name="~artifact", best_iteration=True, iter=0
=======
        for result in results:
            if result["metadata"]["tree"] == artifact_3_tree:
                assert result["metadata"]["tag"] == "latest"
            else:
                assert not result["metadata"]["tag"]


def test_list_artifact_for_tagging_fallback(db: DBInterface, db_session: Session):
    # create an artifact
    project = "artifact_project"
    artifact_key = "artifact_key_1"
    artifact_tree = "artifact_tree"
    artifact_body = _generate_artifact(
        artifact_key, tree=artifact_tree, kind=ArtifactCategories.model
    )
    artifact_tag_1 = "artifact-tag-1"
    db.store_artifact(
        db_session, artifact_key, artifact_body, tag=artifact_tag_1, project=project
    )

    # append artifact tag, but put the `tree` in the `uid` field of the identifier, like older clients do
    identifier = mlrun.common.schemas.ArtifactIdentifier(
        kind=ArtifactCategories.model,
        key=artifact_key,
        uid=artifact_tree,
    )
    artifact_tag_2 = "artifact-tag-2"
    db.append_tag_to_artifacts(db_session, project, artifact_tag_2, [identifier])

    # verify that the artifact has both tags
    artifacts = db.list_artifacts(
        db_session, artifact_key, project=project, tag=artifact_tag_1
    )
    assert len(artifacts) == 1

    artifacts = db.list_artifacts(
        db_session, artifact_key, project=project, tag=artifact_tag_2
    )
    assert len(artifacts) == 1


def test_migrate_artifacts_to_v2(db: DBInterface, db_session: Session):
    artifact_key = "artifact1"
    artifact_uid = "uid1"
    artifact_tag = "artifact-tag-1"
    project = "project1"

    # create project
    db.create_project(
        db_session,
        mlrun.common.schemas.Project(
            metadata=mlrun.common.schemas.ProjectMetadata(
                name=project,
            ),
            spec=mlrun.common.schemas.ProjectSpec(description="some-description"),
        ),
    )

    # create an artifact in the old format
    artifact_body = _generate_artifact(artifact_key, artifact_uid, "artifact")
    artifact_body["metadata"]["key"] = artifact_key
    artifact_body["metadata"]["iter"] = 2
    artifact_body["metadata"]["project"] = project
    artifact_body["metadata"]["tag"] = artifact_tag
    db.store_artifact_v1(
        db_session,
        artifact_key,
        artifact_body,
        artifact_uid,
        project=project,
        tag=artifact_tag,
    )

    # create a legacy artifact in the old format
    legacy_artifact_key = "legacy-dataset-artifact1"
    legacy_artifact_uid = "legacy-uid1"
    legacy_artifact_tag = "legacy-tag-1"
    legacy_artifact = {
        "key": legacy_artifact_key,
        "tag": legacy_artifact_tag,
        "src_path": "/some/other/path",
        "kind": "dataset",
        "tree": legacy_artifact_uid,
        "length": 100,
        "preview": 5,
    }
    db.store_artifact_v1(
        db_session,
        legacy_artifact_key,
        legacy_artifact,
        legacy_artifact_uid,
        project=project,
        tag=legacy_artifact_tag,
    )

    with tempfile.TemporaryDirectory() as temp_dir:
        # change the state file path to the temp directory for the test only
        mlrun.config.config.artifacts.artifact_migration_state_file_path = (
            temp_dir + "/_artifact_migration_state.json"
        )

        # perform the migration
        server.api.initial_data._migrate_artifacts_table_v2(db, db_session)

    # validate the migration succeeded
    query_all = db._query(
        db_session,
        server.api.db.sqldb.models.ArtifactV2,
    )
    new_artifacts = query_all.all()
    assert len(new_artifacts) == 2

    # validate there are 4 tags in total - the specific tag and the latest tag for each artifact
    query_all_tags = db._query(
        db_session,
        new_artifacts[0].Tag,
    )
    new_artifact_tags = query_all_tags.all()
    assert len(new_artifact_tags) == 4

    for expected in [
        {
            "key": artifact_key,
            "uid": artifact_uid,
            "project": project,
            "iter": 2,
            "tag": artifact_tag,
        },
        {
            "key": legacy_artifact_key,
            "uid": legacy_artifact_uid,
            "project": None,
            "iter": None,
            "tag": legacy_artifact_tag,
        },
    ]:
        # TODO: remove this query once the v2 db layer methods are implemented. This is just a temporary workaround
        query = db._query(
            db_session,
            server.api.db.sqldb.models.ArtifactV2,
            key=expected["key"],
        )
        artifact = query.one_or_none()
        assert artifact is not None
        assert artifact.key == expected["key"]
        assert artifact.producer_id == expected["uid"]
        assert artifact.project == expected["project"]
        assert artifact.iteration == expected["iter"]

        artifact_dict = artifact.full_object
        assert len(artifact_dict) > 0
        assert artifact_dict["metadata"]["key"] == expected["key"]
        if expected["project"] is not None:
            assert artifact_dict["metadata"]["project"] == expected["project"]
        else:
            assert "project" not in artifact_dict["metadata"]

        # the uid should be the generated uid and not the original one
        assert artifact_dict["metadata"]["uid"] != expected["uid"]

        # validate the original artifact was deleted
        with pytest.raises(mlrun.errors.MLRunNotFoundError):
            db.read_artifact_v1(
                db_session, expected["key"], project=expected["project"]
>>>>>>> 6f93ddfb
            )

    def test_list_artifacts_best_iteration(self, db: DBInterface, db_session: Session):
        artifact_key = "artifact-1"
        artifact_1_tree = "tree-1"
        artifact_2_tree = "tree-2"
        artifact_3_tree = "tree-3"

        num_iters = 5
        best_iter_1 = 2
        best_iter_2 = 4
        best_iter_3 = 1
        self._generate_artifact_with_iterations(
            db,
            db_session,
            artifact_key,
            artifact_1_tree,
            num_iters,
            best_iter_1,
            ArtifactCategories.model,
        )
        self._generate_artifact_with_iterations(
            db,
            db_session,
            artifact_key,
            artifact_2_tree,
            num_iters,
            best_iter_2,
            ArtifactCategories.model,
        )
        self._generate_artifact_with_iterations(
            db,
            db_session,
            artifact_key,
            artifact_3_tree,
            num_iters,
            best_iter_3,
            ArtifactCategories.model,
        )

<<<<<<< HEAD
        for category in [ArtifactCategories.model, None]:
            results = db.list_artifacts(
                db_session, tag="*", best_iteration=True, category=category
            )
            assert len(results) == 3
            for result in results:
                if result["metadata"]["tree"] == artifact_3_tree:
                    assert result["metadata"].get("tag") == "latest"
                else:
                    assert not result["metadata"].get("tag")

    def test_list_artifact_for_tagging_fallback(
        self, db: DBInterface, db_session: Session
    ):
        # create an artifact
        project = "artifact_project"
        artifact_key = "artifact_key_1"
        artifact_tree = "artifact_tree"
        artifact_body = self._generate_artifact(
            artifact_key, tree=artifact_tree, kind=ArtifactCategories.model
=======
def test_migrate_artifact_v2_tag(db: DBInterface, db_session: Session):
    artifact_key = "artifact1"
    artifact_uid = "uid1"
    artifact_tag = "artifact-tag-1"
    project = "project1"

    # create project
    db.create_project(
        db_session,
        mlrun.common.schemas.Project(
            metadata=mlrun.common.schemas.ProjectMetadata(
                name=project,
            ),
            spec=mlrun.common.schemas.ProjectSpec(description="some-description"),
        ),
    )

    # create an artifact in the old format
    artifact_body = _generate_artifact(artifact_key, artifact_uid, "artifact")
    artifact_body["metadata"]["key"] = artifact_key
    artifact_body["metadata"]["iter"] = 2
    artifact_body["metadata"]["project"] = project
    db.store_artifact_v1(
        db_session,
        artifact_key,
        artifact_body,
        artifact_uid,
        project=project,
        tag=artifact_tag,
    )

    query_all = db._query(
        db_session,
        server.api.db.sqldb.models.Artifact,
    )
    old_artifacts = query_all.all()
    assert len(old_artifacts) == 1

    with tempfile.TemporaryDirectory() as temp_dir:
        # change the state file path to the temp directory for the test only
        mlrun.config.config.artifacts.artifact_migration_state_file_path = (
            temp_dir + "/_artifact_migration_state.json"
        )

        # perform the migration
        server.api.initial_data._migrate_artifacts_table_v2(db, db_session)

    # validate the migration succeeded
    query_all = db._query(
        db_session,
        server.api.db.sqldb.models.ArtifactV2,
    )
    new_artifact = query_all.one()

    # validate there are 2 tags in total - the specific tag and the latest
    query_all_tags = db._query(
        db_session,
        new_artifact.Tag,
    )
    new_artifact_tags = query_all_tags.all()
    assert len(new_artifact_tags) == 2

    # list artifacts with the tags
    for tag in [artifact_tag, "latest"]:
        artifacts = db.list_artifacts(db_session, tag=tag, project=project)
        assert len(artifacts) == 1
        assert artifacts[0]["metadata"]["key"] == artifact_key
        assert artifacts[0]["metadata"]["project"] == project
        assert artifacts[0]["metadata"]["uid"] != artifact_uid


def _generate_artifact_with_iterations(
    db, db_session, key, tree, num_iters, best_iter, kind, project=""
):
    # using reversed so the link artifact will be created last, after all the iterations
    # are already stored
    for iter in reversed(range(num_iters)):
        artifact_body = _generate_artifact(
            key, kind=kind.value if iter != 0 else "link", tree=tree
>>>>>>> 6f93ddfb
        )
        artifact_tag_1 = "artifact-tag-1"
        db.store_artifact(
            db_session, artifact_key, artifact_body, tag=artifact_tag_1, project=project
        )

        # append artifact tag, but put the `tree` in the `uid` field of the identifier, like older clients do
        identifier = mlrun.common.schemas.ArtifactIdentifier(
            kind=ArtifactCategories.model,
            key=artifact_key,
            uid=artifact_tree,
        )
        artifact_tag_2 = "artifact-tag-2"
        db.append_tag_to_artifacts(db_session, project, artifact_tag_2, [identifier])

        # verify that the artifact has both tags
        artifacts = db.list_artifacts(
            db_session, artifact_key, project=project, tag=artifact_tag_1
        )
        assert len(artifacts) == 1

        artifacts = db.list_artifacts(
            db_session, artifact_key, project=project, tag=artifact_tag_2
        )
        assert len(artifacts) == 1

    def test_migrate_artifacts_to_v2(self, db: DBInterface, db_session: Session):
        artifact_key = "artifact1"
        artifact_uid = "uid1"
        project = "project1"

        # create project
        db.create_project(
            db_session,
            mlrun.common.schemas.Project(
                metadata=mlrun.common.schemas.ProjectMetadata(
                    name=project,
                ),
                spec=mlrun.common.schemas.ProjectSpec(description="some-description"),
            ),
        )

        # create an artifact in the old format
        artifact_body = self._generate_artifact(artifact_key, artifact_uid, "artifact")
        artifact_body["metadata"]["key"] = artifact_key
        artifact_body["metadata"]["iter"] = 2
        artifact_body["metadata"]["project"] = project
        db.store_artifact_v1(
            db_session, artifact_key, artifact_body, artifact_uid, project=project
        )

        # create a legacy artifact in the old format
        legacy_artifact_key = "legacy-dataset-artifact1"
        legacy_artifact_uid = "legacy-uid1"
        legacy_artifact = {
            "key": legacy_artifact_key,
            "src_path": "/some/other/path",
            "kind": "dataset",
            "tree": legacy_artifact_uid,
            "length": 100,
            "preview": 5,
        }
        db.store_artifact_v1(
            db_session,
            legacy_artifact_key,
            legacy_artifact,
            legacy_artifact_uid,
            project=project,
        )

        with tempfile.TemporaryDirectory() as temp_dir:
            # change the state file path to the temp directory for the test only
            mlrun.config.config.artifacts.artifact_migration_state_file_path = (
                temp_dir + "/_artifact_migration_state.json"
            )

            # perform the migration
            server.api.initial_data._migrate_artifacts_table_v2(db, db_session)

        # validate the migration succeeded
        query_all = db._query(
            db_session,
            server.api.db.sqldb.models.ArtifactV2,
        )
        new_artifacts = query_all.all()
        assert len(new_artifacts) == 2

        for expected in [
            {
                "key": artifact_key,
                "uid": artifact_uid,
                "project": project,
                "iter": 2,
            },
            {
                "key": legacy_artifact_key,
                "uid": legacy_artifact_uid,
                "project": None,
                "iter": None,
            },
        ]:
            # TODO: remove this query once the v2 db layer methods are implemented. This is just a temporary workaround
            query = db._query(
                db_session,
                server.api.db.sqldb.models.ArtifactV2,
                key=expected["key"],
            )
            artifact = query.one_or_none()
            assert artifact is not None
            assert artifact.key == expected["key"]
            assert artifact.producer_id == expected["uid"]
            assert artifact.project == expected["project"]
            assert artifact.iteration == expected["iter"]

            artifact_dict = artifact.full_object
            assert len(artifact_dict) > 0
            assert artifact_dict["metadata"]["key"] == expected["key"]
            if expected["project"] is not None:
                assert artifact_dict["metadata"]["project"] == expected["project"]
            else:
                assert "project" not in artifact_dict["metadata"]
            # the uid should be the generated uid and not the original one
            assert artifact_dict["metadata"]["uid"] != expected["uid"]

            # validate the original artifact was deleted
            with pytest.raises(mlrun.errors.MLRunNotFoundError):
                db.read_artifact_v1(
                    db_session, expected["key"], project=expected["project"]
                )

    def _generate_artifact_with_iterations(
        self, db, db_session, key, tree, num_iters, best_iter, kind, project=""
    ):
        # using reversed so the link artifact will be created last, after all the iterations
        # are already stored
        for iter in reversed(range(num_iters)):
            artifact_body = self._generate_artifact(
                key, kind=kind.value if iter != 0 else "link", tree=tree
            )
            if iter == 0:
                artifact_body["spec"]["link_iteration"] = best_iter
            artifact_body["spec"]["iter"] = iter
            db.store_artifact(
                db_session,
                key,
                artifact_body,
                iter=iter,
                project=project,
                producer_id=tree,
            )

    @staticmethod
    def _generate_artifact(name, uid=None, kind="artifact", tree=None, project=None):
        artifact = {
            "metadata": {"key": name},
            "spec": {"src_path": "/some/path"},
            "kind": kind,
            "status": {"bla": "blabla"},
        }
        if kind:
            artifact["kind"] = kind
        if uid:
            artifact["metadata"]["uid"] = uid
        if tree:
            artifact["metadata"]["tree"] = tree
        if project:
            artifact["metadata"]["project"] = project

        return artifact<|MERGE_RESOLUTION|>--- conflicted
+++ resolved
@@ -736,7 +736,6 @@
         }
         results = db.list_artifacts(db_session, name="~artifact", best_iteration=True)
         assert len(results) == 3
-<<<<<<< HEAD
         for artifact in results:
             artifact_name = artifact["metadata"]["key"]
             assert (
@@ -759,172 +758,6 @@
         with pytest.raises(mlrun.errors.MLRunInvalidArgumentError):
             results = db.list_artifacts(
                 db_session, name="~artifact", best_iteration=True, iter=0
-=======
-        for result in results:
-            if result["metadata"]["tree"] == artifact_3_tree:
-                assert result["metadata"]["tag"] == "latest"
-            else:
-                assert not result["metadata"]["tag"]
-
-
-def test_list_artifact_for_tagging_fallback(db: DBInterface, db_session: Session):
-    # create an artifact
-    project = "artifact_project"
-    artifact_key = "artifact_key_1"
-    artifact_tree = "artifact_tree"
-    artifact_body = _generate_artifact(
-        artifact_key, tree=artifact_tree, kind=ArtifactCategories.model
-    )
-    artifact_tag_1 = "artifact-tag-1"
-    db.store_artifact(
-        db_session, artifact_key, artifact_body, tag=artifact_tag_1, project=project
-    )
-
-    # append artifact tag, but put the `tree` in the `uid` field of the identifier, like older clients do
-    identifier = mlrun.common.schemas.ArtifactIdentifier(
-        kind=ArtifactCategories.model,
-        key=artifact_key,
-        uid=artifact_tree,
-    )
-    artifact_tag_2 = "artifact-tag-2"
-    db.append_tag_to_artifacts(db_session, project, artifact_tag_2, [identifier])
-
-    # verify that the artifact has both tags
-    artifacts = db.list_artifacts(
-        db_session, artifact_key, project=project, tag=artifact_tag_1
-    )
-    assert len(artifacts) == 1
-
-    artifacts = db.list_artifacts(
-        db_session, artifact_key, project=project, tag=artifact_tag_2
-    )
-    assert len(artifacts) == 1
-
-
-def test_migrate_artifacts_to_v2(db: DBInterface, db_session: Session):
-    artifact_key = "artifact1"
-    artifact_uid = "uid1"
-    artifact_tag = "artifact-tag-1"
-    project = "project1"
-
-    # create project
-    db.create_project(
-        db_session,
-        mlrun.common.schemas.Project(
-            metadata=mlrun.common.schemas.ProjectMetadata(
-                name=project,
-            ),
-            spec=mlrun.common.schemas.ProjectSpec(description="some-description"),
-        ),
-    )
-
-    # create an artifact in the old format
-    artifact_body = _generate_artifact(artifact_key, artifact_uid, "artifact")
-    artifact_body["metadata"]["key"] = artifact_key
-    artifact_body["metadata"]["iter"] = 2
-    artifact_body["metadata"]["project"] = project
-    artifact_body["metadata"]["tag"] = artifact_tag
-    db.store_artifact_v1(
-        db_session,
-        artifact_key,
-        artifact_body,
-        artifact_uid,
-        project=project,
-        tag=artifact_tag,
-    )
-
-    # create a legacy artifact in the old format
-    legacy_artifact_key = "legacy-dataset-artifact1"
-    legacy_artifact_uid = "legacy-uid1"
-    legacy_artifact_tag = "legacy-tag-1"
-    legacy_artifact = {
-        "key": legacy_artifact_key,
-        "tag": legacy_artifact_tag,
-        "src_path": "/some/other/path",
-        "kind": "dataset",
-        "tree": legacy_artifact_uid,
-        "length": 100,
-        "preview": 5,
-    }
-    db.store_artifact_v1(
-        db_session,
-        legacy_artifact_key,
-        legacy_artifact,
-        legacy_artifact_uid,
-        project=project,
-        tag=legacy_artifact_tag,
-    )
-
-    with tempfile.TemporaryDirectory() as temp_dir:
-        # change the state file path to the temp directory for the test only
-        mlrun.config.config.artifacts.artifact_migration_state_file_path = (
-            temp_dir + "/_artifact_migration_state.json"
-        )
-
-        # perform the migration
-        server.api.initial_data._migrate_artifacts_table_v2(db, db_session)
-
-    # validate the migration succeeded
-    query_all = db._query(
-        db_session,
-        server.api.db.sqldb.models.ArtifactV2,
-    )
-    new_artifacts = query_all.all()
-    assert len(new_artifacts) == 2
-
-    # validate there are 4 tags in total - the specific tag and the latest tag for each artifact
-    query_all_tags = db._query(
-        db_session,
-        new_artifacts[0].Tag,
-    )
-    new_artifact_tags = query_all_tags.all()
-    assert len(new_artifact_tags) == 4
-
-    for expected in [
-        {
-            "key": artifact_key,
-            "uid": artifact_uid,
-            "project": project,
-            "iter": 2,
-            "tag": artifact_tag,
-        },
-        {
-            "key": legacy_artifact_key,
-            "uid": legacy_artifact_uid,
-            "project": None,
-            "iter": None,
-            "tag": legacy_artifact_tag,
-        },
-    ]:
-        # TODO: remove this query once the v2 db layer methods are implemented. This is just a temporary workaround
-        query = db._query(
-            db_session,
-            server.api.db.sqldb.models.ArtifactV2,
-            key=expected["key"],
-        )
-        artifact = query.one_or_none()
-        assert artifact is not None
-        assert artifact.key == expected["key"]
-        assert artifact.producer_id == expected["uid"]
-        assert artifact.project == expected["project"]
-        assert artifact.iteration == expected["iter"]
-
-        artifact_dict = artifact.full_object
-        assert len(artifact_dict) > 0
-        assert artifact_dict["metadata"]["key"] == expected["key"]
-        if expected["project"] is not None:
-            assert artifact_dict["metadata"]["project"] == expected["project"]
-        else:
-            assert "project" not in artifact_dict["metadata"]
-
-        # the uid should be the generated uid and not the original one
-        assert artifact_dict["metadata"]["uid"] != expected["uid"]
-
-        # validate the original artifact was deleted
-        with pytest.raises(mlrun.errors.MLRunNotFoundError):
-            db.read_artifact_v1(
-                db_session, expected["key"], project=expected["project"]
->>>>>>> 6f93ddfb
             )
 
     def test_list_artifacts_best_iteration(self, db: DBInterface, db_session: Session):
@@ -965,7 +798,6 @@
             ArtifactCategories.model,
         )
 
-<<<<<<< HEAD
         for category in [ArtifactCategories.model, None]:
             results = db.list_artifacts(
                 db_session, tag="*", best_iteration=True, category=category
@@ -986,87 +818,6 @@
         artifact_tree = "artifact_tree"
         artifact_body = self._generate_artifact(
             artifact_key, tree=artifact_tree, kind=ArtifactCategories.model
-=======
-def test_migrate_artifact_v2_tag(db: DBInterface, db_session: Session):
-    artifact_key = "artifact1"
-    artifact_uid = "uid1"
-    artifact_tag = "artifact-tag-1"
-    project = "project1"
-
-    # create project
-    db.create_project(
-        db_session,
-        mlrun.common.schemas.Project(
-            metadata=mlrun.common.schemas.ProjectMetadata(
-                name=project,
-            ),
-            spec=mlrun.common.schemas.ProjectSpec(description="some-description"),
-        ),
-    )
-
-    # create an artifact in the old format
-    artifact_body = _generate_artifact(artifact_key, artifact_uid, "artifact")
-    artifact_body["metadata"]["key"] = artifact_key
-    artifact_body["metadata"]["iter"] = 2
-    artifact_body["metadata"]["project"] = project
-    db.store_artifact_v1(
-        db_session,
-        artifact_key,
-        artifact_body,
-        artifact_uid,
-        project=project,
-        tag=artifact_tag,
-    )
-
-    query_all = db._query(
-        db_session,
-        server.api.db.sqldb.models.Artifact,
-    )
-    old_artifacts = query_all.all()
-    assert len(old_artifacts) == 1
-
-    with tempfile.TemporaryDirectory() as temp_dir:
-        # change the state file path to the temp directory for the test only
-        mlrun.config.config.artifacts.artifact_migration_state_file_path = (
-            temp_dir + "/_artifact_migration_state.json"
-        )
-
-        # perform the migration
-        server.api.initial_data._migrate_artifacts_table_v2(db, db_session)
-
-    # validate the migration succeeded
-    query_all = db._query(
-        db_session,
-        server.api.db.sqldb.models.ArtifactV2,
-    )
-    new_artifact = query_all.one()
-
-    # validate there are 2 tags in total - the specific tag and the latest
-    query_all_tags = db._query(
-        db_session,
-        new_artifact.Tag,
-    )
-    new_artifact_tags = query_all_tags.all()
-    assert len(new_artifact_tags) == 2
-
-    # list artifacts with the tags
-    for tag in [artifact_tag, "latest"]:
-        artifacts = db.list_artifacts(db_session, tag=tag, project=project)
-        assert len(artifacts) == 1
-        assert artifacts[0]["metadata"]["key"] == artifact_key
-        assert artifacts[0]["metadata"]["project"] == project
-        assert artifacts[0]["metadata"]["uid"] != artifact_uid
-
-
-def _generate_artifact_with_iterations(
-    db, db_session, key, tree, num_iters, best_iter, kind, project=""
-):
-    # using reversed so the link artifact will be created last, after all the iterations
-    # are already stored
-    for iter in reversed(range(num_iters)):
-        artifact_body = _generate_artifact(
-            key, kind=kind.value if iter != 0 else "link", tree=tree
->>>>>>> 6f93ddfb
         )
         artifact_tag_1 = "artifact-tag-1"
         db.store_artifact(
@@ -1096,6 +847,7 @@
     def test_migrate_artifacts_to_v2(self, db: DBInterface, db_session: Session):
         artifact_key = "artifact1"
         artifact_uid = "uid1"
+        artifact_tag = "artifact-tag-1"
         project = "project1"
 
         # create project
@@ -1114,15 +866,23 @@
         artifact_body["metadata"]["key"] = artifact_key
         artifact_body["metadata"]["iter"] = 2
         artifact_body["metadata"]["project"] = project
+        artifact_body["metadata"]["tag"] = artifact_tag
         db.store_artifact_v1(
-            db_session, artifact_key, artifact_body, artifact_uid, project=project
+            db_session,
+            artifact_key,
+            artifact_body,
+            artifact_uid,
+            project=project,
+            tag=artifact_tag,
         )
 
         # create a legacy artifact in the old format
         legacy_artifact_key = "legacy-dataset-artifact1"
         legacy_artifact_uid = "legacy-uid1"
+        legacy_artifact_tag = "legacy-tag-1"
         legacy_artifact = {
             "key": legacy_artifact_key,
+            "tag": legacy_artifact_tag,
             "src_path": "/some/other/path",
             "kind": "dataset",
             "tree": legacy_artifact_uid,
@@ -1135,6 +895,7 @@
             legacy_artifact,
             legacy_artifact_uid,
             project=project,
+            tag=legacy_artifact_tag,
         )
 
         with tempfile.TemporaryDirectory() as temp_dir:
@@ -1153,6 +914,14 @@
         )
         new_artifacts = query_all.all()
         assert len(new_artifacts) == 2
+
+        # validate there are 4 tags in total - the specific tag and the latest tag for each artifact
+        query_all_tags = db._query(
+            db_session,
+            new_artifacts[0].Tag,
+        )
+        new_artifact_tags = query_all_tags.all()
+        assert len(new_artifact_tags) == 4
 
         for expected in [
             {
@@ -1160,12 +929,14 @@
                 "uid": artifact_uid,
                 "project": project,
                 "iter": 2,
+                "tag": artifact_tag,
             },
             {
                 "key": legacy_artifact_key,
                 "uid": legacy_artifact_uid,
                 "project": None,
                 "iter": None,
+                "tag": legacy_artifact_tag,
             },
         ]:
             # TODO: remove this query once the v2 db layer methods are implemented. This is just a temporary workaround
@@ -1188,6 +959,7 @@
                 assert artifact_dict["metadata"]["project"] == expected["project"]
             else:
                 assert "project" not in artifact_dict["metadata"]
+
             # the uid should be the generated uid and not the original one
             assert artifact_dict["metadata"]["uid"] != expected["uid"]
 
@@ -1196,6 +968,76 @@
                 db.read_artifact_v1(
                     db_session, expected["key"], project=expected["project"]
                 )
+
+    def test_migrate_artifact_v2_tag(self, db: DBInterface, db_session: Session):
+        artifact_key = "artifact1"
+        artifact_uid = "uid1"
+        artifact_tag = "artifact-tag-1"
+        project = "project1"
+
+        # create project
+        db.create_project(
+            db_session,
+            mlrun.common.schemas.Project(
+                metadata=mlrun.common.schemas.ProjectMetadata(
+                    name=project,
+                ),
+                spec=mlrun.common.schemas.ProjectSpec(description="some-description"),
+            ),
+        )
+
+        # create an artifact in the old format
+        artifact_body = self._generate_artifact(artifact_key, artifact_uid, "artifact")
+        artifact_body["metadata"]["key"] = artifact_key
+        artifact_body["metadata"]["iter"] = 2
+        artifact_body["metadata"]["project"] = project
+        db.store_artifact_v1(
+            db_session,
+            artifact_key,
+            artifact_body,
+            artifact_uid,
+            project=project,
+            tag=artifact_tag,
+        )
+
+        query_all = db._query(
+            db_session,
+            server.api.db.sqldb.models.Artifact,
+        )
+        old_artifacts = query_all.all()
+        assert len(old_artifacts) == 1
+
+        with tempfile.TemporaryDirectory() as temp_dir:
+            # change the state file path to the temp directory for the test only
+            mlrun.config.config.artifacts.artifact_migration_state_file_path = (
+                temp_dir + "/_artifact_migration_state.json"
+            )
+
+            # perform the migration
+            server.api.initial_data._migrate_artifacts_table_v2(db, db_session)
+
+        # validate the migration succeeded
+        query_all = db._query(
+            db_session,
+            server.api.db.sqldb.models.ArtifactV2,
+        )
+        new_artifact = query_all.one()
+
+        # validate there are 2 tags in total - the specific tag and the latest
+        query_all_tags = db._query(
+            db_session,
+            new_artifact.Tag,
+        )
+        new_artifact_tags = query_all_tags.all()
+        assert len(new_artifact_tags) == 2
+
+        # list artifacts with the tags
+        for tag in [artifact_tag, "latest"]:
+            artifacts = db.list_artifacts(db_session, tag=tag, project=project)
+            assert len(artifacts) == 1
+            assert artifacts[0]["metadata"]["key"] == artifact_key
+            assert artifacts[0]["metadata"]["project"] == project
+            assert artifacts[0]["metadata"]["uid"] != artifact_uid
 
     def _generate_artifact_with_iterations(
         self, db, db_session, key, tree, num_iters, best_iter, kind, project=""
