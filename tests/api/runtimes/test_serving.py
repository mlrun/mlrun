import json
import os
import unittest
from http import HTTPStatus

import deepdiff
import nuclio
import pytest
from fastapi.testclient import TestClient
from sqlalchemy.orm import Session

<<<<<<< HEAD
import tests.api.api.utils
from mlrun import mlconf
=======
from mlrun import mlconf, new_function
>>>>>>> f79d87e7
from mlrun.api.utils.singletons.k8s import get_k8s
from mlrun.db import SQLDB
from mlrun.runtimes.function import (
    NuclioStatus,
    compile_function_config,
    deploy_nuclio_function,
)

from .assets.serving_child_functions import *  # noqa

# Needed for the serving test
from .assets.serving_functions import *  # noqa
from .test_nuclio import TestNuclioRuntime


class TestServingRuntime(TestNuclioRuntime):
    @property
    def runtime_kind(self):
        # enables extending classes to run the same tests with different runtime
        return "serving"

    @property
    def class_name(self):
        # enables extending classes to run the same tests with different class
        return "serving"

    def custom_setup_after_fixtures(self):
        self._mock_nuclio_deploy_config()
        self._mock_vault_functionality()
        # Since most of the Serving runtime handling is done client-side, we'll mock the calls to remote-build
        # and instead just call the deploy_nuclio_function() API which actually performs the
        # deployment in this case. This will keep the tests' code mostly client-side oriented, but validations
        # will be performed against the Nuclio spec created on the server side.
        self._mock_db_remote_deploy_functions()

    def custom_setup(self):
        super().custom_setup()
        self.inline_secrets = {
            "inline_secret1": "very secret",
            "inline_secret2": "terribly secret",
        }
        os.environ["ENV_SECRET1"] = "ENV SECRET!!!!"

        self.code_filename = str(self.assets_path / "serving_functions.py")

    @staticmethod
    def _mock_db_remote_deploy_functions():
        def _remote_db_mock_function(func, with_mlrun, builder_env=None):
            deploy_nuclio_function(func)
            return {
                "data": {
                    "status": NuclioStatus(
                        state="ready",
                        nuclio_name=f"nuclio-{func.metadata.name}",
                        address="http://127.0.0.1:1234",
                        external_invocation_urls=["http://somewhere-far-away.com"],
                        internal_invocation_urls=["http://127.0.0.1:1234"],
                    )
                }
            }

        # Since we're in a test, the RunDB is of type SQLDB, not HTTPDB as it would usually be.
        SQLDB.remote_builder = unittest.mock.Mock(side_effect=_remote_db_mock_function)
        SQLDB.get_builder_status = unittest.mock.Mock(return_value=("text", "last_log"))

    def _create_serving_function(self):
        function = self._generate_runtime(self.runtime_kind)
        graph = function.set_topology("flow", exist_ok=True, engine="sync")

        graph.add_step(name="s1", class_name="Chain", secret="inline_secret1")
        graph.add_step(name="s3", class_name="Chain", after="$prev", secret="AWS_KEY")
        graph.add_step(
            name="s2", class_name="Chain", after="s1", before="s3", secret="ENV_SECRET1"
        )

        function.with_secrets("inline", self.inline_secrets)
        function.with_secrets("env", "ENV_SECRET1")
        function.with_secrets("vault", self.vault_secrets)
        function.with_secrets(
            "azure_vault",
            {
                "name": "azure-key-vault",
                "k8s_secret": self.azure_vault_secret_name,
                "secrets": [],
            },
        )
        return function

    def _assert_deploy_spec_has_secrets_config(self, expected_secret_sources):
        call_args_list = nuclio.deploy.deploy_config.call_args_list
        for single_call_args in call_args_list:
            args, _ = single_call_args
            deploy_spec = args[0]["spec"]

            token_path = mlconf.secret_stores.vault.token_path.replace("~", "/root")
            azure_secret_path = mlconf.secret_stores.azure_vault.secret_path.replace(
                "~", "/root"
            )
            expected_volumes = [
                {
                    "volume": {
                        "name": "vault-secret",
                        "secret": {
                            "defaultMode": 420,
                            "secretName": self.vault_secret_name,
                        },
                    },
                    "volumeMount": {"name": "vault-secret", "mountPath": token_path},
                },
                {
                    "volume": {
                        "name": "azure-vault-secret",
                        "secret": {
                            "defaultMode": 420,
                            "secretName": self.azure_vault_secret_name,
                        },
                    },
                    "volumeMount": {
                        "name": "azure-vault-secret",
                        "mountPath": azure_secret_path,
                    },
                },
            ]
            assert (
                deepdiff.DeepDiff(
                    deploy_spec["volumes"], expected_volumes, ignore_order=True
                )
                == {}
            )

            expected_env = {
                "MLRUN_SECRET_STORES__VAULT__ROLE": f"project:{self.project}",
                "MLRUN_SECRET_STORES__VAULT__URL": mlconf.secret_stores.vault.url,
                # For now, just checking the variable exists, later we check specific contents
                "SERVING_SPEC_ENV": None,
            }
            self._assert_pod_env(deploy_spec["env"], expected_env)

            for env_variable in deploy_spec["env"]:
                if env_variable["name"] == "SERVING_SPEC_ENV":
                    serving_spec = json.loads(env_variable["value"])
                    assert (
                        deepdiff.DeepDiff(
                            serving_spec["secret_sources"],
                            expected_secret_sources,
                            ignore_order=True,
                        )
                        == {}
                    )

    def _generate_expected_secret_sources(self):
        full_inline_secrets = self.inline_secrets.copy()
        full_inline_secrets["ENV_SECRET1"] = os.environ["ENV_SECRET1"]
        expected_secret_sources = [
            {"kind": "inline", "source": full_inline_secrets},
            {
                "kind": "vault",
                "source": {"project": self.project, "secrets": self.vault_secrets},
            },
            {
                "kind": "azure_vault",
                "source": {
                    "name": "azure-key-vault",
                    "k8s_secret": self.azure_vault_secret_name,
                    "secrets": [],
                },
            },
        ]
        return expected_secret_sources

    def test_remote_deploy_with_secrets(self, db: Session, client: TestClient):
        function = self._create_serving_function()

        function.deploy(verbose=True)
        self._assert_deploy_called_basic_config(expected_class=self.class_name)

        self._assert_deploy_spec_has_secrets_config(
            expected_secret_sources=self._generate_expected_secret_sources()
        )

    def test_mock_server_secrets(self, db: Session, client: TestClient):
        function = self._create_serving_function()

        server = function.to_mock_server()

        # Verify all secrets are in the context
        for secret_key in self.vault_secrets:
            assert server.context.get_secret(secret_key) == self.vault_secret_value
        for secret_key in self.inline_secrets:
            assert (
                server.context.get_secret(secret_key) == self.inline_secrets[secret_key]
            )
        assert server.context.get_secret("ENV_SECRET1") == os.environ["ENV_SECRET1"]

        resp = server.test(body=[])

        expected_response = [
            {"inline_secret1": self.inline_secrets["inline_secret1"]},
            {"ENV_SECRET1": os.environ["ENV_SECRET1"]},
            {"AWS_KEY": self.vault_secret_value},
        ]

        assert deepdiff.DeepDiff(resp, expected_response) == {}

    def test_mock_bad_step(self, db: Session, client: TestClient):
        function = self._generate_runtime(self.runtime_kind)
        graph = function.set_topology("flow", exist_ok=True, engine="sync")

        graph.add_step(
            name="extend", class_name="storey.Extend", _fn='({"tag": "something"})'
        )

        server = function.to_mock_server()
        with pytest.raises(RuntimeError):
            server.test()

    def test_serving_with_secrets_remote_build(self, db: Session, client: TestClient):
        orig_function = get_k8s()._get_project_secrets_raw_data
        get_k8s()._get_project_secrets_raw_data = unittest.mock.Mock(return_value={})

        function = self._create_serving_function()
        tests.api.api.utils.create_project(client, self.project)

        # Simulate a remote build by issuing client's API. Code below is taken from httpdb.
        req = {
            "function": function.to_dict(),
            "with_mlrun": "no",
            "mlrun_version_specifier": "0.6.0",
        }
        response = client.post("build/function", json=req)

        assert response.status_code == HTTPStatus.OK.value

        self._assert_deploy_called_basic_config(expected_class=self.class_name)

        get_k8s()._get_project_secrets_raw_data = orig_function

    def test_child_functions_with_secrets(self, db: Session, client: TestClient):
        function = self._create_serving_function()
        graph = function.spec.graph
        graph.add_step(
            name="s4",
            class_name="ChildChain",
            after="s3",
            function="child_function",
            secret="inline_secret2",
        )
        graph.add_step(
            name="s5",
            class_name="ChildChain",
            after="s4",
            function="child_function",
            secret="AWS_KEY",
        )
        child_function_path = str(self.assets_path / "serving_child_functions.py")
        function.add_child_function(
            "child_function", child_function_path, self.image_name
        )

        function.deploy(verbose=True)
        # Child function is deployed before main function
        expected_deploy_params = [
            {
                "function_name": f"{self.project}-{self.name}-child_function",
                "file_name": child_function_path,
                "parent_function": function.metadata.name,
            },
            {
                "function_name": f"{self.project}-{self.name}",
                "file_name": self.code_filename,
            },
        ]

        self._assert_deploy_called_basic_config(
            expected_class=self.class_name,
            call_count=2,
            expected_params=expected_deploy_params,
        )

        self._assert_deploy_spec_has_secrets_config(
            expected_secret_sources=self._generate_expected_secret_sources()
        )

    def test_empty_function(self):
        function = new_function("serving", kind="serving", image="mlrun/mlrun")
        function.set_topology("flow")

        _, _, config = compile_function_config(function)
        # verify the code is filled with the mlrun wrapper
        assert config["spec"]["build"]["functionSourceCode"]<|MERGE_RESOLUTION|>--- conflicted
+++ resolved
@@ -9,12 +9,9 @@
 from fastapi.testclient import TestClient
 from sqlalchemy.orm import Session
 
-<<<<<<< HEAD
+from mlrun import mlconf, new_function
 import tests.api.api.utils
 from mlrun import mlconf
-=======
-from mlrun import mlconf, new_function
->>>>>>> f79d87e7
 from mlrun.api.utils.singletons.k8s import get_k8s
 from mlrun.db import SQLDB
 from mlrun.runtimes.function import (
