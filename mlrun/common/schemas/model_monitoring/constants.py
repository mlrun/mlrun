# Copyright 2023 Iguazio
#
# Licensed under the Apache License, Version 2.0 (the "License");
# you may not use this file except in compliance with the License.
# You may obtain a copy of the License at
#
#   http://www.apache.org/licenses/LICENSE-2.0
#
# Unless required by applicable law or agreed to in writing, software
# distributed under the License is distributed on an "AS IS" BASIS,
# WITHOUT WARRANTIES OR CONDITIONS OF ANY KIND, either express or implied.
# See the License for the specific language governing permissions and
# limitations under the License.
#
import enum
import hashlib
from dataclasses import dataclass
from enum import Enum
from typing import Optional

import mlrun.common.helpers
import mlrun.utils


class EventFieldType:
    FUNCTION_URI = "function_uri"
    FUNCTION = "function"
    MODEL_URI = "model_uri"
    MODEL = "model"
    VERSION = "version"
    VERSIONED_MODEL = "versioned_model"
    MODEL_CLASS = "model_class"
    TIMESTAMP = "timestamp"
    # `endpoint_id` is deprecated as a field in the model endpoint schema since 1.3.1, replaced by `uid`.
    ENDPOINT_ID = "endpoint_id"
    UID = "uid"
    ENDPOINT_TYPE = "endpoint_type"
    REQUEST_ID = "request_id"
    RECORD_TYPE = "record_type"
    FEATURES = "features"
    FEATURE_NAMES = "feature_names"
    NAMED_FEATURES = "named_features"
    LABELS = "labels"
    LATENCY = "latency"
    LABEL_NAMES = "label_names"
    PREDICTION = "prediction"
    PREDICTIONS = "predictions"
    NAMED_PREDICTIONS = "named_predictions"
    ERROR_COUNT = "error_count"
    ENTITIES = "entities"
    FIRST_REQUEST = "first_request"
    LAST_REQUEST = "last_request"
    METRIC = "metric"
    METRICS = "metrics"
    TIME_FORMAT = "%Y-%m-%d %H:%M:%S.%f"
    BATCH_INTERVALS_DICT = "batch_intervals_dict"
    DEFAULT_BATCH_INTERVALS = "default_batch_intervals"
    MINUTES = "minutes"
    HOURS = "hours"
    DAYS = "days"
    MODEL_ENDPOINTS = "model_endpoints"
    STATE = "state"
    PROJECT = "project"
    STREAM_PATH = "stream_path"
    ACTIVE = "active"
    MONITORING_MODE = "monitoring_mode"
    FEATURE_STATS = "feature_stats"
    CURRENT_STATS = "current_stats"
    CHILDREN = "children"
    CHILDREN_UIDS = "children_uids"
    DRIFT_MEASURES = "drift_measures"
    DRIFT_STATUS = "drift_status"
    MONITOR_CONFIGURATION = "monitor_configuration"
    FEATURE_SET_URI = "monitoring_feature_set_uri"
    ALGORITHM = "algorithm"
    VALUE = "value"
    DRIFT_DETECTED_THRESHOLD = "drift_detected_threshold"
    POSSIBLE_DRIFT_THRESHOLD = "possible_drift_threshold"

    SAMPLE_PARQUET_PATH = "sample_parquet_path"


class ApplicationEvent:
    APPLICATION_NAME = "application_name"
    CURRENT_STATS = "current_stats"
    FEATURE_STATS = "feature_stats"
    SAMPLE_PARQUET_PATH = "sample_parquet_path"
    SCHEDULE_TIME = "schedule_time"
    LAST_REQUEST = "last_request"
    ENDPOINT_ID = "endpoint_id"
    OUTPUT_STREAM_URI = "output_stream_uri"


class WriterEvent:
    APPLICATION_NAME = "application_name"
    ENDPOINT_ID = "endpoint_id"
    SCHEDULE_TIME = "schedule_time"
    RESULT_NAME = "result_name"
    RESULT_VALUE = "result_value"
    RESULT_KIND = "result_kind"
    RESULT_STATUS = "result_status"
    RESULT_EXTRA_DATA = "result_extra_data"


class EventLiveStats:
    LATENCY_AVG_5M = "latency_avg_5m"
    LATENCY_AVG_1H = "latency_avg_1h"
    PREDICTIONS_PER_SECOND = "predictions_per_second"
    PREDICTIONS_COUNT_5M = "predictions_count_5m"
    PREDICTIONS_COUNT_1H = "predictions_count_1h"


class EventKeyMetrics:
    BASE_METRICS = "base_metrics"
    CUSTOM_METRICS = "custom_metrics"
    ENDPOINT_FEATURES = "endpoint_features"
    GENERIC = "generic"
    REAL_TIME = "real_time"


class TimeSeriesTarget:
    TSDB = "tsdb"


class ModelEndpointTarget:
    V3IO_NOSQL = "v3io-nosql"
    SQL = "sql"


class ProjectSecretKeys:
    ENDPOINT_STORE_CONNECTION = "MODEL_MONITORING_ENDPOINT_STORE_CONNECTION"
    ACCESS_KEY = "MODEL_MONITORING_ACCESS_KEY"
    PIPELINES_ACCESS_KEY = "MODEL_MONITORING_PIPELINES_ACCESS_KEY"
    KAFKA_BOOTSTRAP_SERVERS = "KAFKA_BOOTSTRAP_SERVERS"
    STREAM_PATH = "STREAM_PATH"


class ModelMonitoringStoreKinds:
    ENDPOINTS = "endpoints"
    EVENTS = "events"


class FileTargetKind:
    ENDPOINTS = "endpoints"
    EVENTS = "events"
    STREAM = "stream"
    PARQUET = "parquet"
    BATCH_CONTROLLER_PARQUET = "batch_controller_parquet"
    LOG_STREAM = "log_stream"


class ModelMonitoringMode(str, enum.Enum):
    enabled = "enabled"
    disabled = "disabled"


class EndpointType(enum.IntEnum):
    NODE_EP = 1  # end point that is not a child of a router
    ROUTER = 2  # endpoint that is router
    LEAF_EP = 3  # end point that is a child of a router


class PrometheusMetric:
    PREDICTIONS_TOTAL = "predictions_total"
    MODEL_LATENCY_SECONDS = "model_latency_seconds"
    INCOME_FEATURES = "income_features"
    ERRORS_TOTAL = "errors_total"
    DRIFT_METRICS = "drift_metrics"
    DRIFT_STATUS = "drift_status"


class MonitoringFunctionNames:
    WRITER = "model-monitoring-writer"
    BATCH = "model-monitoring-batch"
    BATCH_APPLICATION = "model-monitoring-batch-application"
    STREAM = None

    @staticmethod
    def all():
        return [
            MonitoringFunctionNames.WRITER,
            MonitoringFunctionNames.STREAM,
            MonitoringFunctionNames.BATCH,
            MonitoringFunctionNames.BATCH_APPLICATION,
        ]


@dataclass
class FunctionURI:
    project: str
    function: str
    tag: Optional[str] = None
    hash_key: Optional[str] = None

    @classmethod
    def from_string(cls, function_uri):
        project, uri, tag, hash_key = mlrun.common.helpers.parse_versioned_object_uri(
            function_uri
        )
        return cls(
            project=project,
            function=uri,
            tag=tag or None,
            hash_key=hash_key or None,
        )


@dataclass
class VersionedModel:
    model: str
    version: Optional[str]

    @classmethod
    def from_string(cls, model):
        try:
            model, version = model.split(":")
        except ValueError:
            model, version = model, None

        return cls(model, version)


@dataclass
class EndpointUID:
    project: str
    function: str
    function_tag: str
    function_hash_key: str
    model: str
    model_version: str
    uid: Optional[str] = None

    def __post_init__(self):
        function_ref = (
            f"{self.function}_{self.function_tag or self.function_hash_key or 'N/A'}"
        )
        versioned_model = f"{self.model}_{self.model_version or 'N/A'}"
        unique_string = f"{self.project}_{function_ref}_{versioned_model}"
        self.uid = hashlib.sha1(unique_string.encode("utf-8")).hexdigest()

    def __str__(self):
        return self.uid


class DriftStatus(Enum):
    """
    Enum for the drift status values.
    """

    NO_DRIFT = "NO_DRIFT"
    DRIFT_DETECTED = "DRIFT_DETECTED"
    POSSIBLE_DRIFT = "POSSIBLE_DRIFT"


class ResultKindApp(enum.Enum):
    """
    Enum for the result kind values
    """

    data_drift = 0
    concept_drift = 1
    model_performance = 2
    system_performance = 3


<<<<<<< HEAD
class ResultStatusApp(enum.Enum):
=======
class ResultStatusApp(enum.IntEnum):
>>>>>>> 347fe0e0
    """
    Enum for the result status values, detected means that the app detected some problem.
    """

    irrelevant = -1
    no_detection = 0
    potential_detection = 1
    detected = 2


class ModelMonitoringAppTag:
    KEY = "type"
    VAL = "model-monitoring-application"<|MERGE_RESOLUTION|>--- conflicted
+++ resolved
@@ -263,11 +263,7 @@
     system_performance = 3
 
 
-<<<<<<< HEAD
-class ResultStatusApp(enum.Enum):
-=======
 class ResultStatusApp(enum.IntEnum):
->>>>>>> 347fe0e0
     """
     Enum for the result status values, detected means that the app detected some problem.
     """
