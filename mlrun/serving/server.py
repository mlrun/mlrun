--- conflicted
+++ resolved
@@ -49,16 +49,10 @@
         self.output_stream = None
 
         log_stream = parameters.get("log_stream", "")
-<<<<<<< HEAD
-        if ((enabled and config.model_stream_url) or log_stream) and function_uri:
-            self.enabled = True
-            log_stream = log_stream or config.model_stream_url
-=======
         stream_url = config.model_endpoint_monitoring.stream_url
         if ((enabled and stream_url) or log_stream) and function_uri:
             self.enabled = True
             log_stream = log_stream or stream_url
->>>>>>> a700373c
             project, _, _, _ = parse_versioned_object_uri(
                 function_uri, config.default_project
             )
