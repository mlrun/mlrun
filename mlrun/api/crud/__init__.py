--- conflicted
+++ resolved
@@ -12,23 +12,6 @@
 # See the License for the specific language governing permissions and
 # limitations under the License.
 #
-<<<<<<< HEAD
-from .artifacts import Artifacts  # noqa: F401
-from .client_spec import ClientSpec  # noqa: F401
-from .clusterization_spec import ClusterizationSpec  # noqa: F401
-from .feature_store import FeatureStore  # noqa: F401
-from .functions import Functions  # noqa: F401
-from .logs import Logs  # noqa: F401
-from .marketplace import Marketplace  # noqa: F401
-from .model_monitoring import ModelEndpoints, ModelEndpointStoreType  # noqa: F401
-from .pipelines import Pipelines  # noqa: F401
-from .projects import Projects  # noqa: F401
-from .runs import Runs  # noqa: F401
-from .runtime_resources import RuntimeResources  # noqa: F401
-from .secrets import Secrets, SecretsClientType  # noqa: F401
-from .tags import Tags  # noqa: F401
-from .workflows import WorkflowRunners  # noqa: F401
-=======
 # flake8: noqa: F401  - this is until we take care of the F401 violations with respect to __all__ & sphinx
 
 from .artifacts import Artifacts
@@ -39,11 +22,10 @@
 from .logs import Logs
 from .marketplace import Marketplace
 from .model_monitoring import ModelEndpoints
-from .notifications import Notifications
 from .pipelines import Pipelines
 from .projects import Projects
 from .runs import Runs
 from .runtime_resources import RuntimeResources
 from .secrets import Secrets, SecretsClientType
 from .tags import Tags
->>>>>>> e6a00497
+from .workflows import WorkflowRunners