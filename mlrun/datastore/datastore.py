--- conflicted
+++ resolved
@@ -190,16 +190,6 @@
                 url, project, allow_empty_resources, secrets
             )
 
-<<<<<<< HEAD
-        store, subpath = self.get_or_create_store(
-            url, secrets=secrets, project_name=project
-        )
-        return DataItem(key, store, subpath, url, meta=meta, artifact_url=artifact_url)
-
-    def get_or_create_store(
-        self, url, secrets: dict = None, project_name=""
-    ) -> (DataStore, str):
-=======
         store, subpath, url = self.get_or_create_store(
             url, secrets=secrets, project_name=project
         )
@@ -215,7 +205,6 @@
     def get_or_create_store(
         self, url, secrets: dict = None, project_name=""
     ) -> (DataStore, str, str):
->>>>>>> 7034459d
         schema, endpoint, parsed_url = parse_url(url)
         subpath = parsed_url.path
         store_key = f"{schema}://{endpoint}"
