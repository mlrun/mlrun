from datetime import datetime
<<<<<<< HEAD
=======
from typing import Optional, List
>>>>>>> 39456b7c
from enum import Enum
from typing import Optional

from pydantic import BaseModel, Extra


class ObjectMetadata(BaseModel):
    name: str
    project: Optional[str]
    tag: Optional[str]
    labels: Optional[dict]
    updated: Optional[datetime]
    uid: Optional[str]

    class Config:
        extra = Extra.allow


<<<<<<< HEAD
=======
class ObjectStatus(BaseModel):
    state: Optional[str]

    class Config:
        extra = Extra.allow


class ObjectSpec(BaseModel):
    class Config:
        extra = Extra.allow


class PatchMode(str, Enum):
    replace = "replace"
    additive = "additive"


class LabelRecord(BaseModel):
    id: int
    name: str
    value: str

    class Config:
        orm_mode = True


class ObjectRecord(BaseModel):
    id: int
    name: str
    project: str
    uid: str
    updated: Optional[datetime] = None
    labels: List[LabelRecord]
    # state is extracted from the full status dict to enable queries
    state: Optional[str] = None
    full_object: Optional[dict] = None

    class Config:
        orm_mode = True


>>>>>>> 39456b7c
class ObjectKind(str, Enum):
    feature_set = "FeatureSet"
    feature_vector = "FeatureVector"<|MERGE_RESOLUTION|>--- conflicted
+++ resolved
@@ -1,10 +1,6 @@
 from datetime import datetime
-<<<<<<< HEAD
-=======
+from enum import Enum
 from typing import Optional, List
->>>>>>> 39456b7c
-from enum import Enum
-from typing import Optional
 
 from pydantic import BaseModel, Extra
 
@@ -21,8 +17,6 @@
         extra = Extra.allow
 
 
-<<<<<<< HEAD
-=======
 class ObjectStatus(BaseModel):
     state: Optional[str]
 
@@ -33,11 +27,6 @@
 class ObjectSpec(BaseModel):
     class Config:
         extra = Extra.allow
-
-
-class PatchMode(str, Enum):
-    replace = "replace"
-    additive = "additive"
 
 
 class LabelRecord(BaseModel):
@@ -64,7 +53,6 @@
         orm_mode = True
 
 
->>>>>>> 39456b7c
 class ObjectKind(str, Enum):
     feature_set = "FeatureSet"
     feature_vector = "FeatureVector"