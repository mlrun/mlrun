--- conflicted
+++ resolved
@@ -17,11 +17,8 @@
 import typing
 from pathlib import Path
 
-<<<<<<< HEAD
 import mlrun_pipelines.mounts
-=======
 import nuclio
->>>>>>> ccdbfdda
 import sqlalchemy.orm
 
 import mlrun.common.schemas
@@ -444,13 +441,8 @@
                 ),
             )
 
-<<<<<<< HEAD
-            function.metadata.credentials.access_key = model_monitoring_access_key
+            function.metadata.credentials.access_key = self.model_monitoring_access_key
             function.apply(mlrun_pipelines.mounts.v3io_cred())
-=======
-            function.metadata.credentials.access_key = self.model_monitoring_access_key
-            function.apply(mlrun.v3io_cred())
->>>>>>> ccdbfdda
 
             # Ensure that the auth env vars are set
             server.api.api.utils.ensure_function_has_auth_set(function, self.auth_info)
