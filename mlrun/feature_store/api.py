--- conflicted
+++ resolved
@@ -16,10 +16,6 @@
 import pathlib
 import sys
 import typing
-<<<<<<< HEAD
-import warnings
-=======
->>>>>>> 347fe0e0
 from datetime import datetime
 from typing import Any, Dict, List, Optional, Union
 
