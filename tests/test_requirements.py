import builtins
import collections
import json
import pathlib
import re
import typing
import unittest.mock

import deepdiff
import setuptools

import tests.conftest


def test_extras_requirement_file_aligned():
    """
    See comment in top of "extras-requirements.txt" for explanation for what this test is for
    """
    setup_py_extras_requirements_specifiers = _import_extras_requirements()
    extras_requirements_file_specifiers = _load_requirements(
        pathlib.Path(tests.conftest.root_path) / "extras-requirements.txt"
    )
    setup_py_extras_requirements_specifiers_map = _parse_requirement_specifiers_list(
        setup_py_extras_requirements_specifiers
    )
    extras_requirements_file_specifiers_map = _parse_requirement_specifiers_list(
        extras_requirements_file_specifiers
    )
    assert (
        deepdiff.DeepDiff(
            setup_py_extras_requirements_specifiers_map,
            extras_requirements_file_specifiers_map,
            ignore_order=True,
        )
        == {}
    )


def test_requirement_specifiers_convention():
    """
    This test exists to verify we follow our convention for requirement specifiers which is:
    If the package major is 0, it is considered unstable, and minor changes may include backwards incompatible changes.
    Therefore we limit to patch changes only, the way to do it is to specify X.Y.Z with the ~= operator.
    If the package major is 1 or above, it is considered stable, backwards incompatible changes can only occur together
    with a major bump. Therefore we allow patch and minor changes, the way to do it is to specify X.Y with the ~=
    operator
    """
    requirement_specifiers_map = _generate_all_requirement_specifiers_map()
    print(requirement_specifiers_map)

    invalid_requirement_specifiers_map = collections.defaultdict(set)
    for requirement_name, requirement_specifiers in requirement_specifiers_map.items():
        for requirement_specifier in requirement_specifiers:
            # we don't care about what's coming after the ; (it will be something like "python_version < '3.7'")
            tested_requirement_specifier = requirement_specifier.split(";")[0]
            invalid_requirement = False
            if not tested_requirement_specifier.startswith("~="):
                invalid_requirement = True
            else:
                major_version = int(
                    tested_requirement_specifier[
                        len("~=") : tested_requirement_specifier.find(".")
                    ]
                )
                is_stable_requirement = major_version >= 1
                # if it's stable we want to prevent only major changes, meaning version should be X.Y
                # if it's not stable we want to prevent major and minor changes, meaning version should be X.Y.Z
                wanted_number_of_dot_occurences = 1 if is_stable_requirement else 2
                if (
                    tested_requirement_specifier.count(".")
                    != wanted_number_of_dot_occurences
                ):
                    invalid_requirement = True
            if invalid_requirement:
                invalid_requirement_specifiers_map[requirement_name].add(
                    requirement_specifier
                )

    ignored_invalid_map = {
        # See comment near requirement for why we're limiting to patch changes only for all of these
        "kfp": {"~=1.0.1"},
        "botocore": {">=1.20.106,<1.20.107"},
        "aiobotocore": {"~=1.4.0"},
        "fsspec": {">=0.9.0, <=2021.8.1"},
        "adlfs": {">=0.7.1, <=2021.8.1"},
        "s3fs": {">=0.5.0, <=2021.8.1"},
        # Black is not stable yet and does not have a release that is not beta, so can't be used with ~=
        "black": {"<=19.10b0"},
        # These 2 are used in a tests that is purposed to test requirement without specifiers
        "faker": {""},
        "python-dotenv": {""},
        # These 3 are not semver so can't be used with ~=
        "opencv-contrib-python": {">=4.2.0.34"},
        "pyhive": {" @ git+https://github.com/v3io/PyHive.git@v0.6.999"},
        "v3io-generator": {
            " @ git+https://github.com/v3io/data-science.git#subdirectory=generator"
        },
        # All of these are actually valid, they just don't use ~= so the test doesn't "understand" that
        # TODO: make test smart enough to understand that
        "urllib3": {">=1.25.4, <1.27"},
        "cryptography": {"~=3.0, <3.4"},
        "chardet": {">=3.0.2, <4.0"},
        "google-auth": {">=1.25.0, <2.0dev"},
        "ipython": {"~=7.0, <7.17"},
        "numpy": {">=1.16.5, <1.20.0"},
        "tabulate": {">=0.8.0, <=0.8.3"},
        "orjson": {">=3,<3.4"},
        "alembic": {"~=1.4,<1.6.0"},
        "distributed": {">=2.23, <3"},
        "boto3": {"~=1.9, <1.17.107"},
        "azure-storage-blob": {"~=12.0, <12.7.0"},
        "dask-ml": {"~=1.4,<1.9.0"},
<<<<<<< HEAD
        "pyarrow": {">=1,<4"},
=======
        "gcsfs": {"~=2021.8.1"},
>>>>>>> 02c523f1
    }

    for (ignored_requirement_name, ignored_specifiers,) in ignored_invalid_map.items():
        if ignored_requirement_name in invalid_requirement_specifiers_map:
            diff = deepdiff.DeepDiff(
                invalid_requirement_specifiers_map[ignored_requirement_name],
                ignored_specifiers,
                ignore_order=True,
            )
            if diff == {}:
                del invalid_requirement_specifiers_map[ignored_requirement_name]

    assert invalid_requirement_specifiers_map == {}


def test_requirement_specifiers_inconsistencies():
    requirement_specifiers_map = _generate_all_requirement_specifiers_map()
    inconsistent_specifiers_map = {}
    print(requirement_specifiers_map)
    for requirement_name, requirement_specifiers in requirement_specifiers_map.items():
        if not len(requirement_specifiers) == 1:
            inconsistent_specifiers_map[requirement_name] = requirement_specifiers

    ignored_inconsistencies_map = {
        # It's ok we have 2 different versions cause they are for different python versions
        "pandas": {"~=1.2; python_version >= '3.7'", "~=1.0; python_version < '3.7'"},
        # The empty specifier is from tests/runtimes/assets/requirements.txt which is there specifically to test the
        # scenario of requirements without version specifiers
        "python-dotenv": {"", "~=0.17.0"},
    }

    for (
        inconsistent_requirement_name,
        inconsistent_specifiers,
    ) in ignored_inconsistencies_map.items():
        if inconsistent_requirement_name in inconsistent_specifiers_map:
            diff = deepdiff.DeepDiff(
                inconsistent_specifiers_map[inconsistent_requirement_name],
                inconsistent_specifiers,
                ignore_order=True,
            )
            if diff == {}:
                del inconsistent_specifiers_map[inconsistent_requirement_name]

    assert inconsistent_specifiers_map == {}


def test_requirement_from_remote():
    requirement_specifiers_map = _parse_requirement_specifiers_list(
        [
            "some-package~=1.9, <1.17.50",
            "other-package==0.1",
            "git+https://github.com/mlrun/something.git@some-branch#egg=more-package",
        ]
    )
    assert len(requirement_specifiers_map) > 0
    assert requirement_specifiers_map["some-package"] == {
        "~=1.9, <1.17.50",
    }
    assert requirement_specifiers_map["other-package"] == {
        "==0.1",
    }
    assert requirement_specifiers_map["more-package"] == {
        "git+https://github.com/mlrun/something.git@some-branch",
    }


def _generate_all_requirement_specifiers_map() -> typing.Dict[str, typing.Set]:
    requirements_file_paths = list(
        pathlib.Path(tests.conftest.root_path).rglob("**/*requirements.txt")
    )
    venv_path = pathlib.Path(tests.conftest.root_path) / "venv"
    requirements_file_paths = list(
        filter(lambda path: str(venv_path) not in str(path), requirements_file_paths)
    )

    requirement_specifiers = []
    for requirements_file_path in requirements_file_paths:
        requirement_specifiers.extend(_load_requirements(requirements_file_path))

    requirement_specifiers.extend(_import_extras_requirements())

    return _parse_requirement_specifiers_list(requirement_specifiers)


def _parse_requirement_specifiers_list(
    requirement_specifiers,
) -> typing.Dict[str, typing.Set]:
    specific_module_regex = (
        r"^"
        r"(?P<requirementName>[a-zA-Z\-0-9_]+)"
        r"(?P<requirementExtra>\[[a-zA-Z\-0-9_]+\])?"
        r"(?P<requirementSpecifier>.*)"
    )
    remote_location_regex = (
        r"^(?P<requirementSpecifier>.*)#egg=(?P<requirementName>[^#]+)"
    )
    requirement_specifiers_map = collections.defaultdict(set)
    for requirement_specifier in requirement_specifiers:
        regex = (
            remote_location_regex
            if "#egg=" in requirement_specifier
            else specific_module_regex
        )
        match = re.fullmatch(regex, requirement_specifier)
        assert (
            match is not None
        ), f"Requirement specifier did not matched regex. {requirement_specifier}"
        requirement_specifiers_map[match.groupdict()["requirementName"].lower()].add(
            match.groupdict()["requirementSpecifier"]
        )
    return requirement_specifiers_map


def _import_extras_requirements():
    def mock_file_open(file, *args, **kwargs):
        if "setup.py" not in str(file):
            return unittest.mock.mock_open(
                read_data=json.dumps({"version": "some-ver"})
            ).return_value
        else:
            return original_open(file, *args, **kwargs)

    original_setup = setuptools.setup
    original_open = builtins.open
    setuptools.setup = lambda *args, **kwargs: 0
    builtins.open = mock_file_open

    import setup

    setuptools.setup = original_setup
    builtins.open = original_open

    ignored_extras = [
        "api",
        "complete",
        "complete-api",
    ]

    extras_requirements = []
    for extra_name, extra_requirements in setup.extras_require.items():
        if extra_name not in ignored_extras:
            extras_requirements.extend(extra_requirements)

    return extras_requirements


def _is_ignored_requirement_line(line):
    line = line.strip()
    return (not line) or (line[0] == "#")


def _load_requirements(path):
    """
    Load dependencies from requirements file, exactly like `setup.py`
    """
    with open(path) as fp:
        deps = []
        for line in fp:
            if _is_ignored_requirement_line(line):
                continue
            line = line.strip()

            # e.g.: git+https://github.com/nuclio/nuclio-jupyter.git@some-branch#egg=nuclio-jupyter
            if "#egg=" in line:
                _, package = line.split("#egg=")
                deps.append(f"{package} @ {line}")
                continue

            # append package
            deps.append(line)
        return deps<|MERGE_RESOLUTION|>--- conflicted
+++ resolved
@@ -110,11 +110,8 @@
         "boto3": {"~=1.9, <1.17.107"},
         "azure-storage-blob": {"~=12.0, <12.7.0"},
         "dask-ml": {"~=1.4,<1.9.0"},
-<<<<<<< HEAD
+        "gcsfs": {"~=2021.8.1"},
         "pyarrow": {">=1,<4"},
-=======
-        "gcsfs": {"~=2021.8.1"},
->>>>>>> 02c523f1
     }
 
     for (ignored_requirement_name, ignored_specifiers,) in ignored_invalid_map.items():
