--- conflicted
+++ resolved
@@ -2563,154 +2563,6 @@
         for key in res.to_dataframe().to_dict().keys():
             assert key in expected
 
-<<<<<<< HEAD
-    @pytest.mark.skip("wait for full publish implementation (when feature flag enabled).")
-    def test_publish(self):
-        name = "publish-test"
-        tag = f"tag-{time.time()}"
-        saved_tag = "saved_tag"
-        fset = fs.FeatureSet(name, entities=[fs.Entity("ticker")])
-        fset.save(tag=saved_tag)
-
-        from mlrun.errors import MLRunBadRequestError
-
-        with pytest.raises(MLRunBadRequestError):
-            fset.publish(saved_tag)
-
-        published_fset = fset.publish(tag)
-
-        with pytest.raises(MLRunBadRequestError):
-            fset.publish(tag)
-
-        assert fset.metadata.tag is None
-
-        db = mlrun.get_run_db()
-        fset_from_db = db.get_feature_set(name, tag=tag)
-        assert published_fset.get_publish_time is not None
-        assert fset_from_db.get_publish_time == str(published_fset.get_publish_time)
-        assert fset.get_publish_time is None
-        for actual in [published_fset, fset_from_db]:
-            assert actual is not None
-            assert actual.metadata.name == fset.metadata.name
-            assert actual.metadata.tag == tag
-            assert actual.metadata.project == self.project_name
-
-    @pytest.mark.skip("wait for full publish implementation (when feature flag enabled).")
-    def test_targets_on_feature_set_publish(self):
-
-        base_target_path = "v3io:///bigdata/system-test-project/publish_parquet_"
-        target_path_template = base_target_path + "{name}/{run_id}/"
-        name = "targets-publish-test"
-        tag = f"tag-{time.time()}"
-        fset = fs.FeatureSet(name, entities=[fs.Entity("ticker")])
-
-        def validate_target_path(target):
-            assert target.get_path().get_absolute_path() == target_path_template.format(
-                name=target.name, run_id=target.run_id
-            )
-
-        def validate_targets(feature_set, expected_targets_names: set):
-            assert feature_set.status.targets
-            assert len(feature_set.status.targets) == len(expected_targets_names)
-            name_to_run_id = dict({})
-            for t in feature_set.status.targets:
-                assert t.name in expected_targets_names
-                validate_target_path(t)
-                expected_targets_names.remove(t.name)
-                expected_run_id = name_to_run_id.get(t.name[0])
-                if not expected_run_id:
-                    assert t.run_id is not None
-                    name_to_run_id[t.name[0]] = t.run_id
-                else:
-                    assert expected_run_id == t.run_id
-
-        other_targets = [
-            ParquetTarget(name="o1", path=f"{base_target_path}o1/"),
-            ParquetTarget(name="o2", path=f"{base_target_path}o2/"),
-        ]
-        fset_targets = [
-            ParquetTarget(name="t1", path=f"{base_target_path}t1/"),
-            ParquetTarget(name="t2", path=f"{base_target_path}t2/"),
-        ]
-
-        # ingest to targets
-        fs.ingest(fset, quotes, other_targets)
-        validate_targets(fset, {"o1", "o2"})
-
-        # set targets on feature set
-        fset.set_targets(fset_targets, with_defaults=False)
-
-        # ingest on feature set's targets
-        fs.ingest(fset, quotes)
-
-        # check both kind of targets are save under status (with different run_id)
-        validate_targets(fset, {"o1", "o2", "t1", "t2"})
-
-        # validate same run uuid when overwrite=False
-        run_id_before = [t.run_id for t in fset.status.targets if t.name == "t1"]
-        fs.ingest(fset, quotes, overwrite=False)
-        assert run_id_before == [
-            t.run_id for t in fset.status.targets if t.name == "t1"
-        ]
-        assert run_id_before == [
-            t.run_id for t in fset.status.targets if t.name == "t2"
-        ]
-        validate_targets(fset, {"o1", "o2", "t1", "t2"})
-
-        # validate different run uuid
-        fs.ingest(fset, quotes, overwrite=True)
-        assert run_id_before != [
-            t.run_id for t in fset.status.targets if t.name == "t1"
-        ]
-        assert run_id_before != [
-            t.run_id for t in fset.status.targets if t.name == "t2"
-        ]
-        validate_targets(fset, {"o1", "o2", "t1", "t2"})
-
-        # after publish check that status contains the targets on published and removed on un-versioned
-        published_fset = fset.publish(tag)
-        validate_targets(published_fset, {"o1", "o2", "t1", "t2"})
-
-        # also check that targets exists under status in fset_from_db
-        db = mlrun.get_run_db()
-        published_fset_from_db = db.get_feature_set(name, tag=tag)
-        validate_targets(published_fset_from_db, {"o1", "o2", "t1", "t2"})
-
-        # check that targets on un-versioned fset are empty
-        assert not fset.status.targets
-        fset.reload()
-        assert not fset.status.targets
-
-    @pytest.mark.skip("wait for full publish implementation")
-    def test_published_feature_set_apis(self):
-        from mlrun.errors import MLRunBadRequestError
-
-        expected_error = MLRunBadRequestError
-        name = "readonly"
-        timestamp_key = "time"
-        tag = f"ro-tag-{time.time()}"
-        fset = fs.FeatureSet(
-            name, entities=[fs.Entity("ticker")], timestamp_key=timestamp_key
-        )
-        fs.ingest(fset, quotes, targets=[ParquetTarget()])
-        published_fset = fset.publish(tag)
-        assert published_fset.metadata.name == name
-        assert published_fset.metadata.tag == tag
-        assert published_fset.spec.timestamp_key == timestamp_key
-        assert published_fset.status.state == "created"
-        with pytest.raises(expected_error):
-            published_fset.set_targets()
-        with pytest.raises(expected_error):
-            published_fset.purge_targets()
-        with pytest.raises(expected_error):
-            published_fset.add_entity(None)
-        with pytest.raises(expected_error):
-            published_fset.add_feature(None)
-        with pytest.raises(expected_error):
-            published_fset.add_aggregation(None, None, None)
-        with pytest.raises(expected_error):
-            published_fset.publish(None)
-=======
     @pytest.mark.skipif(kafka_brokers == "", reason="KAFKA_BROKERS must be set")
     def test_kafka_target(self, kafka_consumer):
 
@@ -2883,7 +2735,153 @@
             ]
         finally:
             service.close()
->>>>>>> 387cbf4c
+
+    @pytest.mark.skip("wait for full publish implementation (when feature flag enabled).")
+    def test_publish(self):
+        name = "publish-test"
+        tag = f"tag-{time.time()}"
+        saved_tag = "saved_tag"
+        fset = fs.FeatureSet(name, entities=[fs.Entity("ticker")])
+        fset.save(tag=saved_tag)
+
+        from mlrun.errors import MLRunBadRequestError
+
+        with pytest.raises(MLRunBadRequestError):
+            fset.publish(saved_tag)
+
+        published_fset = fset.publish(tag)
+
+        with pytest.raises(MLRunBadRequestError):
+            fset.publish(tag)
+
+        assert fset.metadata.tag is None
+
+        db = mlrun.get_run_db()
+        fset_from_db = db.get_feature_set(name, tag=tag)
+        assert published_fset.get_publish_time is not None
+        assert fset_from_db.get_publish_time == str(published_fset.get_publish_time)
+        assert fset.get_publish_time is None
+        for actual in [published_fset, fset_from_db]:
+            assert actual is not None
+            assert actual.metadata.name == fset.metadata.name
+            assert actual.metadata.tag == tag
+            assert actual.metadata.project == self.project_name
+
+    @pytest.mark.skip("wait for full publish implementation (when feature flag enabled).")
+    def test_targets_on_feature_set_publish(self):
+
+        base_target_path = "v3io:///bigdata/system-test-project/publish_parquet_"
+        target_path_template = base_target_path + "{name}/{run_id}/"
+        name = "targets-publish-test"
+        tag = f"tag-{time.time()}"
+        fset = fs.FeatureSet(name, entities=[fs.Entity("ticker")])
+
+        def validate_target_path(target):
+            assert target.get_path().get_absolute_path() == target_path_template.format(
+                name=target.name, run_id=target.run_id
+            )
+
+        def validate_targets(feature_set, expected_targets_names: set):
+            assert feature_set.status.targets
+            assert len(feature_set.status.targets) == len(expected_targets_names)
+            name_to_run_id = dict({})
+            for t in feature_set.status.targets:
+                assert t.name in expected_targets_names
+                validate_target_path(t)
+                expected_targets_names.remove(t.name)
+                expected_run_id = name_to_run_id.get(t.name[0])
+                if not expected_run_id:
+                    assert t.run_id is not None
+                    name_to_run_id[t.name[0]] = t.run_id
+                else:
+                    assert expected_run_id == t.run_id
+
+        other_targets = [
+            ParquetTarget(name="o1", path=f"{base_target_path}o1/"),
+            ParquetTarget(name="o2", path=f"{base_target_path}o2/"),
+        ]
+        fset_targets = [
+            ParquetTarget(name="t1", path=f"{base_target_path}t1/"),
+            ParquetTarget(name="t2", path=f"{base_target_path}t2/"),
+        ]
+
+        # ingest to targets
+        fs.ingest(fset, quotes, other_targets)
+        validate_targets(fset, {"o1", "o2"})
+
+        # set targets on feature set
+        fset.set_targets(fset_targets, with_defaults=False)
+
+        # ingest on feature set's targets
+        fs.ingest(fset, quotes)
+
+        # check both kind of targets are save under status (with different run_id)
+        validate_targets(fset, {"o1", "o2", "t1", "t2"})
+
+        # validate same run uuid when overwrite=False
+        run_id_before = [t.run_id for t in fset.status.targets if t.name == "t1"]
+        fs.ingest(fset, quotes, overwrite=False)
+        assert run_id_before == [
+            t.run_id for t in fset.status.targets if t.name == "t1"
+        ]
+        assert run_id_before == [
+            t.run_id for t in fset.status.targets if t.name == "t2"
+        ]
+        validate_targets(fset, {"o1", "o2", "t1", "t2"})
+
+        # validate different run uuid
+        fs.ingest(fset, quotes, overwrite=True)
+        assert run_id_before != [
+            t.run_id for t in fset.status.targets if t.name == "t1"
+        ]
+        assert run_id_before != [
+            t.run_id for t in fset.status.targets if t.name == "t2"
+        ]
+        validate_targets(fset, {"o1", "o2", "t1", "t2"})
+
+        # after publish check that status contains the targets on published and removed on un-versioned
+        published_fset = fset.publish(tag)
+        validate_targets(published_fset, {"o1", "o2", "t1", "t2"})
+
+        # also check that targets exists under status in fset_from_db
+        db = mlrun.get_run_db()
+        published_fset_from_db = db.get_feature_set(name, tag=tag)
+        validate_targets(published_fset_from_db, {"o1", "o2", "t1", "t2"})
+
+        # check that targets on un-versioned fset are empty
+        assert not fset.status.targets
+        fset.reload()
+        assert not fset.status.targets
+
+    @pytest.mark.skip("wait for full publish implementation")
+    def test_published_feature_set_apis(self):
+        from mlrun.errors import MLRunBadRequestError
+
+        expected_error = MLRunBadRequestError
+        name = "readonly"
+        timestamp_key = "time"
+        tag = f"ro-tag-{time.time()}"
+        fset = fs.FeatureSet(
+            name, entities=[fs.Entity("ticker")], timestamp_key=timestamp_key
+        )
+        fs.ingest(fset, quotes, targets=[ParquetTarget()])
+        published_fset = fset.publish(tag)
+        assert published_fset.metadata.name == name
+        assert published_fset.metadata.tag == tag
+        assert published_fset.spec.timestamp_key == timestamp_key
+        assert published_fset.status.state == "created"
+        with pytest.raises(expected_error):
+            published_fset.set_targets()
+        with pytest.raises(expected_error):
+            published_fset.purge_targets()
+        with pytest.raises(expected_error):
+            published_fset.add_entity(None)
+        with pytest.raises(expected_error):
+            published_fset.add_feature(None)
+        with pytest.raises(expected_error):
+            published_fset.add_aggregation(None, None, None)
+        with pytest.raises(expected_error):
+            published_fset.publish(None)
 
 
 def verify_purge(fset, targets):
