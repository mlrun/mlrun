--- conflicted
+++ resolved
@@ -1048,13 +1048,6 @@
             ver in mlrun.mlconf.ce.mode for ver in ["lite", "full"]
         )
 
-<<<<<<< HEAD
-    def is_explicit_ack(self) -> bool:
-        return self.httpdb.nuclio.explicit_ack == "enabled" and (
-            not self.nuclio_version or self.nuclio_version >= "1.11.20"
-        )
-
-=======
     def get_s3_storage_options(self) -> typing.Dict[str, typing.Any]:
         """
         Generate storage options dictionary as required for handling S3 path in fsspec. The model monitoring stream
@@ -1084,7 +1077,11 @@
 
         return storage_options
 
->>>>>>> 9465d9a8
+    def is_explicit_ack(self) -> bool:
+        return self.httpdb.nuclio.explicit_ack == "enabled" and (
+            not self.nuclio_version or self.nuclio_version >= "1.11.20"
+        )
+
 
 # Global configuration
 config = Config.from_dict(default_config)
