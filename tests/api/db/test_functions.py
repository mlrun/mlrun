--- conflicted
+++ resolved
@@ -173,7 +173,6 @@
             assert function["status"] is None
 
 
-<<<<<<< HEAD
 def test_list_functions_multiple_tags(db: DBInterface, db_session: Session):
     function_1 = {"bla": "blabla", "status": {"bla": "blabla"}}
     function_name_1 = "function_name_1"
@@ -191,11 +190,6 @@
     assert len(tags) == 0
 
 
-=======
-@pytest.mark.parametrize(
-    "db,db_session", [(db, db) for db in dbs], indirect=["db", "db_session"]
-)
->>>>>>> 22626814
 def test_list_functions_by_tag(db: DBInterface, db_session: Session):
     tag = "function_name_1"
 
