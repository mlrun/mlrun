from distutils.util import strtobool
from http import HTTPStatus
from typing import List

from fastapi import APIRouter, Depends, Request, Query
from fastapi.concurrency import run_in_threadpool
from sqlalchemy.orm import Session

from mlrun.api.api import deps
from mlrun.api.api.utils import log_and_raise
from mlrun.api.singletons import get_db
from mlrun.utils import logger

router = APIRouter()


# curl -d @/path/to/run.json http://localhost:8080/run/p1/3?commit=yes
@router.post("/run/{project}/{uid}")
async def store_run(
    request: Request,
    project: str,
    uid: str,
    iter: int = 0,
    db_session: Session = Depends(deps.get_db_session),
):
    data = None
    try:
        data = await request.json()
    except ValueError:
        log_and_raise(HTTPStatus.BAD_REQUEST, reason="bad JSON body")

    logger.debug(data)
    await run_in_threadpool(
        get_db().store_run, db_session, data, uid, project, iter=iter
    )
    logger.info("store run: {}".format(data))
    return {}


# curl -X PATCH -d @/path/to/run.json http://localhost:8080/run/p1/3?commit=yes
@router.patch("/run/{project}/{uid}")
async def update_run(
    request: Request,
    project: str,
    uid: str,
    iter: int = 0,
    db_session: Session = Depends(deps.get_db_session),
):
    data = None
    try:
        data = await request.json()
    except ValueError:
        log_and_raise(HTTPStatus.BAD_REQUEST, reason="bad JSON body")

    logger.debug(data)
    await run_in_threadpool(
        get_db().update_run, db_session, data, uid, project, iter=iter
    )
    logger.info("update run: {}".format(data))
    return {}


# curl http://localhost:8080/run/p1/3
@router.get("/run/{project}/{uid}")
def read_run(
    project: str,
    uid: str,
    iter: int = 0,
    db_session: Session = Depends(deps.get_db_session),
):
    data = get_db().read_run(db_session, uid, project, iter=iter)
    return {
        "data": data,
    }


# curl -X DELETE http://localhost:8080/run/p1/3
@router.delete("/run/{project}/{uid}")
def del_run(
<<<<<<< HEAD
    project: str,
    uid: str,
    tag: int = 0,
    db_session: Session = Depends(deps.get_db_session),
):
=======
        project: str,
        uid: str,
        iter: int = 0,
        db_session: Session = Depends(deps.get_db_session)):
>>>>>>> 2a6319b4
    get_db().del_run(db_session, uid, project, iter=iter)
    return {}


# curl http://localhost:8080/runs?project=p1&name=x&label=l1&label=l2&sort=no
@router.get("/runs")
def list_runs(
    project: str = None,
    name: str = None,
    uid: str = None,
    labels: List[str] = Query([], alias='label'),
    state: str = None,
    last: int = 0,
    sort: str = "on",
    iter: str = "on",
    db_session: Session = Depends(deps.get_db_session),
):
    sort = strtobool(sort)
    iter = strtobool(iter)
    runs = get_db().list_runs(
        db_session,
        name=name,
        uid=uid,
        project=project,
        labels=labels,
        state=state,
        sort=sort,
        last=last,
        iter=iter,
    )
    return {
        "runs": runs,
    }


# curl -X DELETE http://localhost:8080/runs?project=p1&name=x&days_ago=3
@router.delete("/runs")
def del_runs(
    project: str = None,
    name: str = None,
    labels: List[str] = Query([], alias='label'),
    state: str = None,
    days_ago: int = 0,
    db_session: Session = Depends(deps.get_db_session),
):
    get_db().del_runs(db_session, name, project, labels, state, days_ago)
    return {}<|MERGE_RESOLUTION|>--- conflicted
+++ resolved
@@ -77,18 +77,11 @@
 # curl -X DELETE http://localhost:8080/run/p1/3
 @router.delete("/run/{project}/{uid}")
 def del_run(
-<<<<<<< HEAD
     project: str,
     uid: str,
-    tag: int = 0,
+    iter: int = 0,
     db_session: Session = Depends(deps.get_db_session),
 ):
-=======
-        project: str,
-        uid: str,
-        iter: int = 0,
-        db_session: Session = Depends(deps.get_db_session)):
->>>>>>> 2a6319b4
     get_db().del_run(db_session, uid, project, iter=iter)
     return {}
 
