import json
import os
import traceback
from distutils.util import strtobool
from http import HTTPStatus
from typing import List

import v3io
from fastapi import APIRouter, BackgroundTasks, Depends, Query, Request, Response
from fastapi.concurrency import run_in_threadpool
from sqlalchemy.orm import Session

import mlrun.api.crud
import mlrun.api.db.session
import mlrun.api.schemas
import mlrun.api.utils.background_tasks
import mlrun.api.utils.clients.opa
from mlrun.api.api import deps
from mlrun.api.api.utils import get_run_db_instance, log_and_raise
<<<<<<< HEAD
from mlrun.api.crud.model_endpoints import ModelEndpoints
from mlrun.api.schemas import (
    ModelEndpoint,
    ModelEndpointMetadata,
    ModelEndpointStatus,
    ModelEndpointSpec,
)
from mlrun.api.utils.singletons.db import get_db
=======
>>>>>>> f1f02698
from mlrun.api.utils.singletons.k8s import get_k8s
from mlrun.builder import build_runtime
from mlrun.config import config
from mlrun.run import new_function
<<<<<<< HEAD
from mlrun.runtimes import (
    RuntimeKinds,
    runtime_resources_map,
    ServingRuntime,
)
from mlrun.runtimes.function import (
    deploy_nuclio_function,
    get_nuclio_deploy_status,
    resolve_function_internal_invocation_url,
)
from mlrun.runtimes.utils import get_item_name
=======
from mlrun.runtimes import RuntimeKinds, runtime_resources_map
from mlrun.runtimes.function import deploy_nuclio_function, get_nuclio_deploy_status
>>>>>>> f1f02698
from mlrun.utils import get_in, logger, parse_versioned_object_uri, update_in
from mlrun.utils.model_monitoring import parse_model_endpoint_store_prefix

router = APIRouter()


# curl -d@/path/to/func.json http://localhost:8080/func/prj/7?tag=0.3.2
@router.post("/func/{project}/{name}")
async def store_function(
    request: Request,
    project: str,
    name: str,
    tag: str = "",
    versioned: bool = False,
    auth_verifier: deps.AuthVerifier = Depends(deps.AuthVerifier),
    db_session: Session = Depends(deps.get_db_session),
):
    data = None
    try:
        data = await request.json()
    except ValueError:
        log_and_raise(HTTPStatus.BAD_REQUEST.value, reason="bad JSON body")

    logger.debug("Storing function", project=project, name=name, tag=tag, data=data)
    hash_key = await run_in_threadpool(
        mlrun.api.crud.Functions().store_function,
        db_session,
        data,
        name,
        project,
        tag=tag,
        versioned=versioned,
        auth_info=auth_verifier.auth_info,
    )
    return {
        "hash_key": hash_key,
    }


# curl http://localhost:8080/log/prj/7?tag=0.2.3
@router.get("/func/{project}/{name}")
def get_function(
    project: str,
    name: str,
    tag: str = "",
    hash_key="",
    auth_verifier: deps.AuthVerifier = Depends(deps.AuthVerifier),
    db_session: Session = Depends(deps.get_db_session),
):
    func = mlrun.api.crud.Functions().get_function(
        db_session, name, project, tag, hash_key, auth_verifier.auth_info
    )
    return {
        "func": func,
    }


@router.delete(
    "/projects/{project}/functions/{name}", status_code=HTTPStatus.NO_CONTENT.value
)
def delete_function(
    project: str,
    name: str,
    auth_verifier: deps.AuthVerifier = Depends(deps.AuthVerifier),
    db_session: Session = Depends(deps.get_db_session),
):
    mlrun.api.crud.Functions().delete_function(
        db_session, project, name, auth_verifier.auth_info
    )
    return Response(status_code=HTTPStatus.NO_CONTENT.value)


# curl http://localhost:8080/funcs?project=p1&name=x&label=l1&label=l2
@router.get("/funcs")
def list_functions(
    project: str = config.default_project,
    name: str = None,
    tag: str = None,
    labels: List[str] = Query([], alias="label"),
    auth_verifier: deps.AuthVerifier = Depends(deps.AuthVerifier),
    db_session: Session = Depends(deps.get_db_session),
):
    funcs = mlrun.api.crud.Functions().list_functions(
        db_session, project, name, tag, labels, auth_verifier.auth_info
    )
    return {
        "funcs": list(funcs),
    }


# curl -d@/path/to/job.json http://localhost:8080/build/function
@router.post("/build/function")
@router.post("/build/function/")
async def build_function(
    request: Request,
    auth_verifier: deps.AuthVerifier = Depends(deps.AuthVerifier),
    db_session: Session = Depends(deps.get_db_session),
):
    data = None
    try:
        data = await request.json()
    except ValueError:
        log_and_raise(HTTPStatus.BAD_REQUEST.value, reason="bad JSON body")

    logger.info(f"build_function:\n{data}")
    function = data.get("function")
    with_mlrun = strtobool(data.get("with_mlrun", "on"))
    skip_deployed = data.get("skip_deployed", False)
    mlrun_version_specifier = data.get("mlrun_version_specifier")
    fn, ready = await run_in_threadpool(
        _build_function,
        db_session,
        auth_verifier.auth_info,
        function,
        with_mlrun,
        skip_deployed,
        mlrun_version_specifier,
    )
    return {
        "data": fn.to_dict(),
        "ready": ready,
    }


# curl -d@/path/to/job.json http://localhost:8080/start/function
@router.post("/start/function", response_model=mlrun.api.schemas.BackgroundTask)
@router.post("/start/function/", response_model=mlrun.api.schemas.BackgroundTask)
async def start_function(
    request: Request,
    background_tasks: BackgroundTasks,
    auth_verifier: deps.AuthVerifier = Depends(deps.AuthVerifier),
    db_session: Session = Depends(deps.get_db_session),
):
    data = None
    try:
        data = await request.json()
    except ValueError:
        log_and_raise(HTTPStatus.BAD_REQUEST.value, reason="bad JSON body")

    logger.info("Got request to start function", body=data)

    function = await run_in_threadpool(
        _parse_start_function_body, db_session, data, auth_verifier.auth_info
    )
    await run_in_threadpool(
        mlrun.api.utils.clients.opa.Client().query_resource_permissions,
        mlrun.api.schemas.AuthorizationResourceTypes.function,
        function.metadata.project,
        function.metadata.name,
        mlrun.api.schemas.AuthorizationAction.update,
        auth_verifier.auth_info,
    )

    background_task = await run_in_threadpool(
        mlrun.api.utils.background_tasks.Handler().create_background_task,
        db_session,
        auth_verifier.auth_info,
        function.metadata.project,
        background_tasks,
        _start_function,
        function,
        auth_verifier.auth_info,
    )

    return background_task


# curl -d@/path/to/job.json http://localhost:8080/status/function
@router.post("/status/function")
@router.post("/status/function/")
async def function_status(
    request: Request, auth_verifier: deps.AuthVerifier = Depends(deps.AuthVerifier),
):
    data = None
    try:
        data = await request.json()
    except ValueError:
        log_and_raise(HTTPStatus.BAD_REQUEST.value, reason="bad JSON body")

    resp = await run_in_threadpool(_get_function_status, data, auth_verifier.auth_info)
    return {
        "data": resp,
    }


# curl -d@/path/to/job.json http://localhost:8080/build/status
@router.get("/build/status")
@router.get("/build/status/")
def build_status(
    name: str = "",
    project: str = "",
    tag: str = "",
    offset: int = 0,
    logs: bool = True,
    last_log_timestamp: float = 0.0,
    verbose: bool = False,
    auth_verifier: deps.AuthVerifier = Depends(deps.AuthVerifier),
    db_session: Session = Depends(deps.get_db_session),
):
    mlrun.api.utils.clients.opa.Client().query_resource_permissions(
        mlrun.api.schemas.AuthorizationResourceTypes.function,
        project or mlrun.mlconf.default_project,
        name,
        mlrun.api.schemas.AuthorizationAction.read,
        auth_verifier.auth_info,
    )
    fn = mlrun.api.crud.Functions().get_function(
        db_session, name, project, tag, auth_info=auth_verifier.auth_info
    )
    if not fn:
        log_and_raise(HTTPStatus.NOT_FOUND.value, name=name, project=project, tag=tag)

    # nuclio deploy status
    if fn.get("kind") in RuntimeKinds.nuclio_runtimes():
        (
            state,
            address,
            nuclio_name,
            last_log_timestamp,
            text,
            status,
        ) = get_nuclio_deploy_status(
            name,
            project,
            tag,
            last_log_timestamp=last_log_timestamp,
            verbose=verbose,
            auth_info=auth_verifier.auth_info,
        )
        if state == "ready":
            logger.info("Nuclio function deployed successfully", name=name)
        if state in ["error", "unhealthy"]:
            logger.error(f"Nuclio deploy error, {text}", name=name)

        internal_invocation_urls = status.get("internalInvocationUrls", [])
        external_invocation_urls = status.get("externalInvocationUrls", [])

        # on earlier versions of mlrun, address used to represent the nodePort external invocation url
        # now that functions can be not exposed (using service_type clusterIP) this no longer relevant
        # and hence, for BC it would be filled with the external invocation url first item
        # or completely empty.
        address = external_invocation_urls[0] if external_invocation_urls else ""

        update_in(fn, "status.nuclio_name", nuclio_name)
        update_in(fn, "status.internal_invocation_urls", internal_invocation_urls)
        update_in(fn, "status.external_invocation_urls", external_invocation_urls)
        update_in(fn, "status.state", state)
        update_in(fn, "status.address", address)

        versioned = False
        if state == "ready":
            # Versioned means the version will be saved in the DB forever, we don't want to spam
            # the DB with intermediate or unusable versions, only successfully deployed versions
            versioned = True
        mlrun.api.crud.Functions().store_function(
            db_session,
            fn,
            name,
            project,
            tag,
            versioned=versioned,
            auth_info=auth_verifier.auth_info,
        )
        return Response(
            content=text,
            media_type="text/plain",
            headers={
                "x-mlrun-function-status": state,
                "x-mlrun-last-timestamp": str(last_log_timestamp),
                "x-mlrun-address": address,
                "x-mlrun-internal-invocation-urls": ",".join(internal_invocation_urls),
                "x-mlrun-external-invocation-urls": ",".join(external_invocation_urls),
                "x-mlrun-name": nuclio_name,
            },
        )

    # job deploy status
    state = get_in(fn, "status.state", "")
    pod = get_in(fn, "status.build_pod", "")
    image = get_in(fn, "spec.build.image", "")
    out = b""
    if not pod:
        if state == "ready":
            image = image or get_in(fn, "spec.image")
        return Response(
            content=out,
            media_type="text/plain",
            headers={
                "function_status": state,
                "function_image": image,
                "builder_pod": pod,
            },
        )

    logger.info(f"get pod {pod} status")
    state = get_k8s().get_pod_status(pod)
    logger.info(f"pod state={state}")

    if state == "succeeded":
        logger.info("build completed successfully")
        state = mlrun.api.schemas.FunctionState.ready
    if state in ["failed", "error"]:
        logger.error(f"build {state}, watch the build pod logs: {pod}")
        state = mlrun.api.schemas.FunctionState.error

    if logs and state != "pending":
        resp = get_k8s().logs(pod)
        if resp:
            out = resp.encode()[offset:]

    update_in(fn, "status.state", state)
    if state == mlrun.api.schemas.FunctionState.ready:
        update_in(fn, "spec.image", image)

    versioned = False
    if state == mlrun.api.schemas.FunctionState.ready:
        versioned = True
    mlrun.api.crud.Functions().store_function(
        db_session,
        fn,
        name,
        project,
        tag,
        versioned=versioned,
        auth_info=auth_verifier.auth_info,
    )

    return Response(
        content=out,
        media_type="text/plain",
        headers={
            "x-mlrun-function-status": state,
            "function_status": state,
            "function_image": image,
            "builder_pod": pod,
        },
    )


def _build_function(
    db_session,
    auth_info: mlrun.api.schemas.AuthInfo,
    function,
    with_mlrun,
    skip_deployed,
    mlrun_version_specifier,
):
    fn = None
    ready = None
    try:
        fn = new_function(runtime=function)
    except Exception as err:
        logger.error(traceback.format_exc())
        log_and_raise(HTTPStatus.BAD_REQUEST.value, reason=f"runtime error: {err}")

    mlrun.api.utils.clients.opa.Client().query_resource_permissions(
        mlrun.api.schemas.AuthorizationResourceTypes.function,
        fn.metadata.project,
        fn.metadata.name,
        mlrun.api.schemas.AuthorizationAction.update,
        auth_info,
    )

    try:
        run_db = get_run_db_instance(db_session, auth_info)
        fn.set_db_connection(run_db)
        fn.save(versioned=False)
        if fn.kind in RuntimeKinds.nuclio_runtimes():
            mlrun.api.api.utils.ensure_function_has_auth_set(fn, auth_info)
<<<<<<< HEAD

            if fn.kind == RuntimeKinds.serving:
                # Handle model monitoring
                try:
                    _init_model_monitoring_endpoint_records(
                        fn, db_session=db_session, auth_info=auth_info,
                    )
                    if fn.spec.track_models:
                        logger.info("Tracking enabled, initializing model monitoring")
                        _init_serving_function_stream_args(fn=fn)
                        _create_model_monitoring_stream(project=fn.metadata.project)
                        model_monitoring_access_key = _get_function_env_var(
                            fn, "MODEL_MONITORING_ACCESS_KEY"
                        )
                        model_monitoring_access_key = get_item_name(
                            model_monitoring_access_key, "value"
                        )
                        ModelEndpoints.deploy_monitoring_functions(
                            project=fn.metadata.project,
                            model_monitoring_access_key=model_monitoring_access_key,
                            db_session=db_session,
                            auth_info=auth_info,
                        )
                except Exception as e:
                    logger.exception(e)

            deploy_nuclio_function(fn)
=======
            deploy_nuclio_function(fn, auth_info=auth_info)
>>>>>>> f1f02698
            # deploy only start the process, the get status API is used to check readiness
            ready = False
        else:
            ready = build_runtime(
                fn, with_mlrun, mlrun_version_specifier, skip_deployed
            )
        fn.save(versioned=True)
        logger.info("Fn:\n %s", fn.to_yaml())
    except Exception as err:
        logger.error(traceback.format_exc())
        log_and_raise(HTTPStatus.BAD_REQUEST.value, reason=f"runtime error: {err}")
    return fn, ready


def _parse_start_function_body(db_session, data, auth_info: mlrun.api.schemas.AuthInfo):
    url = data.get("functionUrl")
    if not url:
        log_and_raise(
            HTTPStatus.BAD_REQUEST.value,
            reason="runtime error: functionUrl not specified",
        )

    project, name, tag, hash_key = parse_versioned_object_uri(url)
    runtime = mlrun.api.crud.Functions().get_function(
        db_session, name, project, tag, hash_key, auth_info
    )
    if not runtime:
        log_and_raise(
            HTTPStatus.BAD_REQUEST.value,
            reason=f"runtime error: function {url} not found",
        )

    return new_function(runtime=runtime)


def _start_function(function, auth_info: mlrun.api.schemas.AuthInfo):
    db_session = mlrun.api.db.session.create_session()
    try:
        resource = runtime_resources_map.get(function.kind)
        if "start" not in resource:
            log_and_raise(
                HTTPStatus.BAD_REQUEST.value,
                reason="runtime error: 'start' not supported by this runtime",
            )
        try:
            run_db = get_run_db_instance(db_session, auth_info)
            function.set_db_connection(run_db)
            mlrun.api.api.utils.ensure_function_has_auth_set(function, auth_info)
            #  resp = resource["start"](fn)  # TODO: handle resp?
            resource["start"](function)
            function.save(versioned=False)
            logger.info("Fn:\n %s", function.to_yaml())
        except Exception as err:
            logger.error(traceback.format_exc())
            log_and_raise(HTTPStatus.BAD_REQUEST.value, reason=f"runtime error: {err}")
    finally:
        mlrun.api.db.session.close_session(db_session)


def _get_function_status(data, auth_info: mlrun.api.schemas.AuthInfo):
    logger.info(f"function_status:\n{data}")
    selector = data.get("selector")
    kind = data.get("kind")
    if not selector or not kind:
        log_and_raise(
            HTTPStatus.BAD_REQUEST.value,
            reason="runtime error: selector or runtime kind not specified",
        )
    project, name = data.get("project"), data.get("name")
    # Only after 0.6.6 the client start sending the project and name, as long as 0.6.6 is a valid version we'll need
    # to try and resolve them from the selector. TODO: remove this when 0.6.6 is not relevant anymore
    if not project or not name:
        project, name, _ = mlrun.runtimes.utils.parse_function_selector(selector)

    mlrun.api.utils.clients.opa.Client().query_resource_permissions(
        mlrun.api.schemas.AuthorizationResourceTypes.function,
        project,
        name,
        mlrun.api.schemas.AuthorizationAction.read,
        auth_info,
    )

    resource = runtime_resources_map.get(kind)
    if "status" not in resource:
        log_and_raise(
            HTTPStatus.BAD_REQUEST.value,
            reason="runtime error: 'status' not supported by this runtime",
        )

    resp = None
    try:
        resp = resource["status"](selector)
        logger.info("status: %s", resp)
    except Exception as err:
        logger.error(traceback.format_exc())
        log_and_raise(HTTPStatus.BAD_REQUEST.value, reason=f"runtime error: {err}")


def _create_model_monitoring_stream(project: str):

    stream_path = config.model_endpoint_monitoring.store_prefixes.default.format(
        project=project, kind="stream"
    )

    _, container, stream_path = parse_model_endpoint_store_prefix(stream_path)

    # TODO: How should we configure sharding here?
    logger.info(
        "Creating endpoint stream",
        stream_path=stream_path,
        container=container,
        endpoint=config.v3io_api,
    )

    v3io_client = v3io.dataplane.Client(
        endpoint=config.v3io_api, access_key=os.environ.get("V3IO_ACCESS_KEY")
    )
    response = v3io_client.create_stream(
        container=container,
        path=stream_path,
        shard_count=1,
        retention_period_hours=24,
        raise_for_status=v3io.dataplane.RaiseForStatus.never,
    )

    if not (response.status_code == 400 and "ResourceInUse" in str(response.body)):
        response.raise_for_status([409, 204])


def _init_model_monitoring_endpoint_records(
    fn: ServingRuntime, db_session, auth_info: mlrun.api.schemas.AuthInfo
):

    stream_path = config.model_endpoint_monitoring.store_prefixes.default.format(
        project=fn.metadata.project, kind="stream"
    )

    for model_name, values in fn.spec.graph.routes.items():
        class_args = values.class_args or {}
        model_path = class_args.get("model_path", None)
        if not model_path:
            continue

        try:
            path_parts = model_path.split("/")
            file_name = path_parts[-1]
            _, version = file_name.split(":")
            if version:
                model_name = f"{model_name}:{version}"
        except ValueError:
            pass

        try:
            model_endpoint = ModelEndpoint(
                metadata=ModelEndpointMetadata(
                    project=fn.metadata.project, labels=fn.metadata.labels
                ),
                spec=ModelEndpointSpec(
                    function_uri=fn.uri,
                    model=model_name,
                    model_class=values.class_name,
                    model_uri=model_path,
                    stream_path=stream_path,
                    active=True,
                ),
                status=ModelEndpointStatus(),
            )

            ModelEndpoints.create_or_patch(
                db_session=db_session,
                access_key=os.environ.get("V3IO_ACCESS_KEY"),
                model_endpoint=model_endpoint,
                leader_session=auth_info.session,
            )
        except Exception as e:
            logger.error("Failed to create endpoint record", exc=e)


def _init_serving_function_stream_args(fn: ServingRuntime):
    logger.debug("Initializing serving function stream args")
    if "stream_args" in fn.spec.parameters:
        logger.debug("stream args found in function spec parameters")
        if "access_key" not in fn.spec.parameters["stream_args"]:
            logger.debug("pipelines access key added to stream args")
            fn.spec.parameters["stream_args"]["access_key"] = os.environ.get(
                "V3IO_ACCESS_KEY"
            )
    else:
        logger.debug("pipelines access key added to stream args")
        fn.spec.parameters["stream_args"] = {
            "access_key": os.environ.get("V3IO_ACCESS_KEY")
        }

    fn.save(versioned=True)


def _get_function_env_var(fn: ServingRuntime, var_name: str):
    for env_var in fn.spec.env:
        if get_item_name(env_var) == var_name:
            return env_var
    return None<|MERGE_RESOLUTION|>--- conflicted
+++ resolved
@@ -17,7 +17,6 @@
 import mlrun.api.utils.clients.opa
 from mlrun.api.api import deps
 from mlrun.api.api.utils import get_run_db_instance, log_and_raise
-<<<<<<< HEAD
 from mlrun.api.crud.model_endpoints import ModelEndpoints
 from mlrun.api.schemas import (
     ModelEndpoint,
@@ -25,29 +24,14 @@
     ModelEndpointStatus,
     ModelEndpointSpec,
 )
-from mlrun.api.utils.singletons.db import get_db
-=======
->>>>>>> f1f02698
 from mlrun.api.utils.singletons.k8s import get_k8s
 from mlrun.builder import build_runtime
 from mlrun.config import config
 from mlrun.run import new_function
-<<<<<<< HEAD
-from mlrun.runtimes import (
-    RuntimeKinds,
-    runtime_resources_map,
-    ServingRuntime,
-)
-from mlrun.runtimes.function import (
-    deploy_nuclio_function,
-    get_nuclio_deploy_status,
-    resolve_function_internal_invocation_url,
-)
+from mlrun.runtimes import RuntimeKinds, runtime_resources_map
+from mlrun.runtimes import ServingRuntime
+from mlrun.runtimes.function import deploy_nuclio_function, get_nuclio_deploy_status
 from mlrun.runtimes.utils import get_item_name
-=======
-from mlrun.runtimes import RuntimeKinds, runtime_resources_map
-from mlrun.runtimes.function import deploy_nuclio_function, get_nuclio_deploy_status
->>>>>>> f1f02698
 from mlrun.utils import get_in, logger, parse_versioned_object_uri, update_in
 from mlrun.utils.model_monitoring import parse_model_endpoint_store_prefix
 
@@ -417,7 +401,6 @@
         fn.save(versioned=False)
         if fn.kind in RuntimeKinds.nuclio_runtimes():
             mlrun.api.api.utils.ensure_function_has_auth_set(fn, auth_info)
-<<<<<<< HEAD
 
             if fn.kind == RuntimeKinds.serving:
                 # Handle model monitoring
@@ -444,10 +427,7 @@
                 except Exception as e:
                     logger.exception(e)
 
-            deploy_nuclio_function(fn)
-=======
             deploy_nuclio_function(fn, auth_info=auth_info)
->>>>>>> f1f02698
             # deploy only start the process, the get status API is used to check readiness
             ready = False
         else:
@@ -620,7 +600,7 @@
                 db_session=db_session,
                 access_key=os.environ.get("V3IO_ACCESS_KEY"),
                 model_endpoint=model_endpoint,
-                leader_session=auth_info.session,
+                auth_info=auth_info.session,
             )
         except Exception as e:
             logger.error("Failed to create endpoint record", exc=e)
