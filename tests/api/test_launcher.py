--- conflicted
+++ resolved
@@ -19,20 +19,11 @@
 import pytest
 from fastapi.testclient import TestClient
 
-<<<<<<< HEAD
-import mlrun.api.api.utils
-import mlrun.api.launcher
-import mlrun.api.utils.clients.iguazio
-import mlrun.common.schemas
-import mlrun.launcher.base
-import mlrun.launcher.factory
-=======
 import mlrun.common.schemas
 import mlrun.launcher.base
 import mlrun.launcher.factory
 import server.api.launcher
 import server.api.utils.clients.iguazio
->>>>>>> 2e63e4b0
 import tests.api.api.utils
 
 
@@ -53,11 +44,7 @@
             is_remote,
             local=local,
         )
-<<<<<<< HEAD
-        assert isinstance(launcher, mlrun.api.launcher.ServerSideLauncher)
-=======
         assert isinstance(launcher, server.api.launcher.ServerSideLauncher)
->>>>>>> 2e63e4b0
 
 
 def test_enrich_runtime_with_auth_info(
@@ -65,11 +52,7 @@
 ):
     mlrun.mlconf.httpdb.authentication.mode = "iguazio"
     monkeypatch.setattr(
-<<<<<<< HEAD
-        mlrun.api.utils.clients.iguazio,
-=======
         server.api.utils.clients.iguazio,
->>>>>>> 2e63e4b0
         "AsyncClient",
         lambda *args, **kwargs: unittest.mock.AsyncMock(),
     )
