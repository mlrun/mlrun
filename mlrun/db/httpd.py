--- conflicted
+++ resolved
@@ -27,12 +27,8 @@
 from mlrun.datastore import get_object, get_object_stat
 from mlrun.db import RunDBError, RunDBInterface, periodic
 from mlrun.db.sqldb import SQLDB
-<<<<<<< HEAD
-from mlrun.utils import logger, parse_function_uri, get_in
-=======
 from mlrun.db.filedb import FileRunDB
 from mlrun.utils import logger, parse_function_uri, get_in, update_in
->>>>>>> 7dcfec51
 from mlrun.config import config
 from mlrun.run import new_function, import_function
 from mlrun.k8s_utils import k8s_helper
@@ -575,16 +571,12 @@
     global _k8s
 
     logger.info('configuration dump\n%s', config.dump_yaml())
-<<<<<<< HEAD
-    _db = SQLDB(config.httpdb.dsn)
-=======
     if config.httpdb.db_type == 'sqldb':
         logger.info('using SQLDB')
         _db = SQLDB(config.httpdb.dsn)
     else:
         logger.info('using FileRunDB')
         _db = FileRunDB(config.httpdb.dirpath)
->>>>>>> 7dcfec51
     _db.connect()
     try:
         _k8s = k8s_helper()
