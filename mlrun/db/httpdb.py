--- conflicted
+++ resolved
@@ -18,12 +18,8 @@
 import time
 import traceback
 import typing
-<<<<<<< HEAD
 import warnings
-from datetime import datetime
-=======
 from datetime import datetime, timedelta
->>>>>>> 84795d98
 from os import path, remove
 from typing import Dict, List, Optional, Union
 from urllib.parse import urlparse
