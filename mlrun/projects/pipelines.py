--- conflicted
+++ resolved
@@ -301,75 +301,6 @@
     }
 
 
-<<<<<<< HEAD
-=======
-# When we run pipelines, the kfp.compile.Compile.compile() method takes the decorated function with @dsl.pipeline and
-# converts it to a k8s object. As part of the flow in the Compile.compile() method,
-# we call _create_and_write_workflow, which builds a dictionary from the workflow and then writes it to a file.
-# Unfortunately, the kfp sdk does not provide an API for configuring priority_class_name and other attributes.
-# I ran across the following problem when seeking for a method to set the priority_class_name:
-# https://github.com/kubeflow/pipelines/issues/3594
-# When we patch the _create_and_write_workflow, we can eventually obtain the dictionary right before we write it
-# to a file and enrich it with argo compatible fields, make sure you looking for the same argo version we use
-# https://github.com/argoproj/argo-workflows/blob/release-2.7/pkg/apis/workflow/v1alpha1/workflow_types.go
-def _create_enriched_mlrun_workflow(
-    self,
-    pipeline_func: typing.Callable,
-    pipeline_name: typing.Optional[str] = None,
-    pipeline_description: typing.Optional[str] = None,
-    params_list: typing.Optional[list[dsl.PipelineParam]] = None,
-    pipeline_conf: typing.Optional[dsl.PipelineConf] = None,
-):
-    """Call internal implementation of create_workflow and enrich with mlrun functions attributes"""
-    workflow = self._original_create_workflow(
-        pipeline_func, pipeline_name, pipeline_description, params_list, pipeline_conf
-    )
-    # We don't want to interrupt the original flow and don't know all the scenarios the function could be called.
-    # that's why we have try/except on all the code of the enrichment and also specific try/except for errors that
-    # we know can be raised.
-    try:
-        functions = []
-        if pipeline_context.functions:
-            try:
-                functions = pipeline_context.functions.values()
-            except Exception as err:
-                logger.debug(
-                    "Unable to retrieve project functions, not enriching workflow with mlrun",
-                    error=err_to_str(err),
-                )
-                return workflow
-
-        # enrich each pipeline step with your desire k8s attribute
-        for kfp_step_template in workflow["spec"]["templates"]:
-            if kfp_step_template.get("container"):
-                for function_obj in functions:
-                    # we condition within each function since the comparison between the function and
-                    # the kfp pod may change depending on the attribute type.
-                    _set_function_attribute_on_kfp_pod(
-                        kfp_step_template,
-                        function_obj,
-                        "PriorityClassName",
-                        "priority_class_name",
-                    )
-                    _enrich_kfp_pod_security_context(
-                        kfp_step_template,
-                        function_obj,
-                    )
-    except mlrun.errors.MLRunInvalidArgumentError:
-        raise
-    except Exception as err:
-        logger.debug(
-            "Something in the enrichment of kfp pods failed", error=err_to_str(err)
-        )
-    return workflow
-
-
-# patching function as class method
-kfp.compiler.Compiler._original_create_workflow = kfp.compiler.Compiler._create_workflow
-kfp.compiler.Compiler._create_workflow = _create_enriched_mlrun_workflow
-
-
->>>>>>> 7034459d
 def get_db_function(project, key) -> mlrun.runtimes.BaseRuntime:
     project_instance, name, tag, hash_key = parse_versioned_object_uri(
         key, project.metadata.name
