--- conflicted
+++ resolved
@@ -74,11 +74,9 @@
     FEATURE_SET_URI = "monitoring_feature_set_uri"
     ALGORITHM = "algorithm"
     VALUE = "value"
-<<<<<<< HEAD
     DRIFT_DETECTED_THRESHOLD = "drift_detected_threshold"
     POSSIBLE_DRIFT_THRESHOLD = "possible_drift_threshold"
-=======
->>>>>>> 17f5a48e
+
     SAMPLE_PARQUET_PATH = "sample_parquet_path"
 
 
