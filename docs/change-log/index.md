--- conflicted
+++ resolved
@@ -23,11 +23,7 @@
 ###  Closed issues
 | ID          |Description                                                               |
 |----------|---------------------------------------------------------------------------|
-<<<<<<< HEAD
 |ML-3480|Add details about `label_feature` parameter. See [Creating a feature vector](../feature-store/feature-vectors.html#creating-a-feature-vector).| 
-=======
-|ML-3840|Add details about `label_feature` parameter. See [Creating a feature vector](../feature-store/feature-vectors.html#creating-a-feature-vector).| 
->>>>>>> e82173e4
 |ML-4839/4844|Running `project.build_image` now always reads the requirements.txt file. |
 |ML-4860  |Fixed creating and running functions with no parameters from the UI.      |
 |ML-4872 |Fixed synchronizing functions from project yaml.                          |
@@ -765,11 +761,8 @@
 |ML-4740|When running function `batch_inference_v2` from the SDK, the `ingest()` function accepts 3 parameters as Data-item or other types: `dataset`, `model_path` and `model_endpoint_sample_set`. If you provided these parameters as non Data-items and later on you want to rerun this function from the UI, you need to provide these parameters as Data-item.|Prepare suitable Data-item and provide it to the batch-rerun UI.| v1.5.0    |
 |ML-4758|In rare cases, deleting a heavy project is unsuccessful and results in a timeout error message while the project moves to offline state.| Delete again.| v1.5.0    |
 |ML-4767|Torch 2.1.0 is not compatible with mlrun-gpu image.              | NA | v1.5.0 |
-<<<<<<< HEAD
-=======
 |ML-4821|Sometimes very big project deletions fail with a timeout due to deletion of project resources taking too long.|Delete the project again  | NA | v1.5.0 | 
 |ML-4858|After aborting a job/run from the UI, the logs are empty.              | NA | v1.5.0 |
->>>>>>> e82173e4
 |ML-4942|The Dask dashboard requires the relevant node ports to be open. |Your infrastructure provider must open the ports manually. If running MLRun locally or CE, make sure to port-forward the port Dask Dashboard uses to ensure it is available externally to the Kubernetes cluster. | v1.5.0 |
 |ML-4953|Cannot build image through the UI on external registry, as no credentials are passed.| NA | v1.5.0 |
 |ML-4967|The **Deploy** button in the **Project > Models** page does create a new endpoint/serving function, or add a model to any function, even though it responds "Model deployment initiated successfully". | NA | v1.5.1 |
@@ -794,11 +787,6 @@
 |ML-4767|When using mlrun-gpu image, use PyTorch versions up to and including than 2.0.1, but not higher.       | NA |                 v1.5.0|   
 |ML-4855|MLRun supports TensorFlow up to 2.13.1.
 |ML-4907|MLRun Client does not support Win OS.                                                 | Use WSL instead. | v1.3.0 | 
-<<<<<<< HEAD
-=======
-|ML-4960|Under some conditions, due to caching done in the browser, the **Members** tab is not presented for projects.            | NA |                 v1.5.0| 
->>>>>>> e82173e4
-
 
 ## Deprecations and removed code
 
