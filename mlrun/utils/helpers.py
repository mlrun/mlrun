# Copyright 2023 Iguazio
#
# Licensed under the Apache License, Version 2.0 (the "License");
# you may not use this file except in compliance with the License.
# You may obtain a copy of the License at
#
#   http://www.apache.org/licenses/LICENSE-2.0
#
# Unless required by applicable law or agreed to in writing, software
# distributed under the License is distributed on an "AS IS" BASIS,
# WITHOUT WARRANTIES OR CONDITIONS OF ANY KIND, either express or implied.
# See the License for the specific language governing permissions and
# limitations under the License.

import asyncio
import enum
import functools
import hashlib
import inspect
import itertools
import json
import os
import re
import string
import sys
import typing
import warnings
from datetime import datetime, timezone
from importlib import import_module
from os import path
from types import ModuleType
from typing import Any, Optional

import git
import inflection
import numpy as np
import packaging.version
import pandas
import semver
import yaml
from dateutil import parser
from mlrun_pipelines.models import PipelineRun
from pandas._libs.tslibs.timestamps import Timedelta, Timestamp
from yaml.representer import RepresenterError

import mlrun
import mlrun.common.helpers
import mlrun.common.schemas
import mlrun.errors
import mlrun.utils.regex
import mlrun.utils.version.version
from mlrun.common.constants import MYSQL_MEDIUMBLOB_SIZE_BYTES
from mlrun.config import config

from .logger import create_logger
from .retryer import (  # noqa: F401
    AsyncRetryer,
    Retryer,
    create_exponential_backoff,
    create_linear_backoff,
    create_step_backoff,
)

yaml.Dumper.ignore_aliases = lambda *args: True
_missing = object()

hub_prefix = "hub://"
DB_SCHEMA = "store"

LEGAL_TIME_UNITS = ["year", "month", "day", "hour", "minute", "second"]
DEFAULT_TIME_PARTITIONS = ["year", "month", "day", "hour"]
DEFAULT_TIME_PARTITIONING_GRANULARITY = "hour"


class OverwriteBuildParamsWarning(FutureWarning):
    pass


class StorePrefix:
    """map mlrun store objects to prefixes"""

    FeatureSet = "feature-sets"
    FeatureVector = "feature-vectors"
    Artifact = "artifacts"
    Model = "models"
    Dataset = "datasets"

    @classmethod
    def is_artifact(cls, prefix):
        return prefix in [cls.Artifact, cls.Model, cls.Dataset]

    @classmethod
    def kind_to_prefix(cls, kind):
        kind_map = {"model": cls.Model, "dataset": cls.Dataset}
        return kind_map.get(kind, cls.Artifact)

    @classmethod
    def is_prefix(cls, prefix):
        return prefix in [
            cls.Artifact,
            cls.Model,
            cls.Dataset,
            cls.FeatureSet,
            cls.FeatureVector,
        ]


def get_artifact_target(item: dict, project=None):
    db_key = item["spec"].get("db_key")
    project_str = project or item["metadata"].get("project")
    tree = item["metadata"].get("tree")

    kind = item.get("kind")
    if kind in ["dataset", "model", "artifact"] and db_key:
        target = f"{DB_SCHEMA}://{StorePrefix.Artifact}/{project_str}/{db_key}"
        if tree:
            target = f"{target}@{tree}"
        return target

    return item["spec"].get("target_path")


# TODO: left for migrations testing purposes. Remove in 1.8.0.
def is_legacy_artifact(artifact):
    if isinstance(artifact, dict):
        return "metadata" not in artifact
    else:
        return not hasattr(artifact, "metadata")


logger = create_logger(config.log_level, config.log_formatter, "mlrun", sys.stdout)
missing = object()

is_ipython = False
try:
    import IPython

    ipy = IPython.get_ipython()
    # if its IPython terminal ignore (cant show html)
    if ipy and "Terminal" not in str(type(ipy)):
        is_ipython = True
except ImportError:
    pass

if is_ipython and config.nest_asyncio_enabled in ["1", "True"]:
    # bypass Jupyter asyncio bug
    import nest_asyncio

    nest_asyncio.apply()


class run_keys:
    input_path = "input_path"
    output_path = "output_path"
    inputs = "inputs"
    returns = "returns"
    artifacts = "artifacts"
    outputs = "outputs"
    data_stores = "data_stores"
    secrets = "secret_sources"


def verify_field_regex(
    field_name,
    field_value,
    patterns,
    raise_on_failure: bool = True,
    log_message: str = "Field is malformed. Does not match required pattern",
    mode: mlrun.common.schemas.RegexMatchModes = mlrun.common.schemas.RegexMatchModes.all,
) -> bool:
    # limit the error message
    max_chars = 63
    for pattern in patterns:
        if not re.match(pattern, str(field_value)):
            log_func = logger.warn if raise_on_failure else logger.debug
            log_func(
                log_message,
                field_name=field_name,
                field_value=field_value,
                pattern=pattern,
            )
            if mode == mlrun.common.schemas.RegexMatchModes.all:
                if raise_on_failure:
                    raise mlrun.errors.MLRunInvalidArgumentError(
                        f"Field '{field_name[:max_chars]}' is malformed. '{field_value[:max_chars]}' "
                        f"does not match required pattern: {pattern}"
                    )
                return False
        elif mode == mlrun.common.schemas.RegexMatchModes.any:
            return True
    if mode == mlrun.common.schemas.RegexMatchModes.all:
        return True
    elif mode == mlrun.common.schemas.RegexMatchModes.any:
        if raise_on_failure:
            raise mlrun.errors.MLRunInvalidArgumentError(
                f"Field '{field_name[:max_chars]}' is malformed. '{field_value[:max_chars]}' does not match any of the"
                f" required patterns: {patterns}"
            )
        return False


def validate_builder_source(
    source: str, pull_at_runtime: bool = False, workdir: str = None
):
    if pull_at_runtime or not source:
        return

    if "://" not in source:
        if not path.isabs(source):
            raise mlrun.errors.MLRunInvalidArgumentError(
                f"Source '{source}' must be a valid URL or absolute path when 'pull_at_runtime' is False "
                "set 'source' to a remote URL to clone/copy the source to the base image, "
                "or set 'pull_at_runtime' to True to pull the source at runtime."
            )

        else:
            logger.warn(
                "Loading local source at build time requires the source to be on the base image, "
                "in which case it is recommended to use 'workdir' instead",
                source=source,
                workdir=workdir,
            )

    if source.endswith(".zip"):
        logger.warn(
            "zip files are not natively extracted by docker, use tar.gz for faster loading during build",
            source=source,
        )


def validate_tag_name(
    tag_name: str, field_name: str, raise_on_failure: bool = True
) -> bool:
    """
    This function is used to validate a tag name for invalid characters using field regex.
    if raise_on_failure is set True, throws an MLRunInvalidArgumentError if the tag is invalid,
    otherwise, it returns False
    """
    return mlrun.utils.helpers.verify_field_regex(
        field_name,
        tag_name,
        mlrun.utils.regex.tag_name,
        raise_on_failure=raise_on_failure,
        log_message="Special characters are not permitted in tag names",
    )


def validate_artifact_key_name(
    artifact_key: str, field_name: str, raise_on_failure: bool = True
) -> bool:
    return mlrun.utils.helpers.verify_field_regex(
        field_name,
        artifact_key,
        mlrun.utils.regex.artifact_key,
        raise_on_failure=raise_on_failure,
        log_message="Slashes are not permitted in the artifact key (both \\ and /)",
    )


def validate_inline_artifact_body_size(body: typing.Union[str, bytes, None]) -> None:
    if body and len(body) > MYSQL_MEDIUMBLOB_SIZE_BYTES:
        raise mlrun.errors.MLRunBadRequestError(
            "The body of the artifact exceeds the maximum allowed size. "
            "Avoid embedding the artifact body. "
            "This increases the size of the project yaml file and could affect the project during loading and saving. "
            "More information is available at"
            "https://docs.mlrun.org/en/latest/projects/automate-project-git-source.html#setting-and-registering-the-project-artifacts"
        )


def validate_v3io_stream_consumer_group(
    value: str, raise_on_failure: bool = True
) -> bool:
    return mlrun.utils.helpers.verify_field_regex(
        "consumerGroup",
        value,
        mlrun.utils.regex.v3io_stream_consumer_group,
        raise_on_failure=raise_on_failure,
    )


def get_regex_list_as_string(regex_list: list) -> str:
    """
    This function is used to combine a list of regex strings into a single regex,
    with and condition between them.
    """
    return "".join([f"(?={regex})" for regex in regex_list]) + ".*$"


def tag_name_regex_as_string() -> str:
    return get_regex_list_as_string(mlrun.utils.regex.tag_name)


def is_yaml_path(url):
    return url.endswith(".yaml") or url.endswith(".yml")


def remove_image_protocol_prefix(image: str) -> str:
    if not image:
        return image

    prefixes = ["https://", "https://"]
    if any(prefix in image for prefix in prefixes):
        image = image.removeprefix("https://").removeprefix("http://")
        logger.warning(
            "The image has an unexpected protocol prefix ('http://' or 'https://'). "
            "If you wish to use the default configured registry, no protocol prefix is required "
            "(note that you can also use '.<image-name>' instead of the full URL where <image-name> is a placeholder). "
            "Removing protocol prefix from image.",
            image=image,
        )
    return image


# Verifying that a field input is of the expected type. If not the method raises a detailed MLRunInvalidArgumentError
def verify_field_of_type(field_name: str, field_value, expected_type: type):
    if not isinstance(field_value, expected_type):
        raise mlrun.errors.MLRunInvalidArgumentError(
            f"Field '{field_name}' should be of type '{expected_type.__name__}' "
            f"(got: {type(field_value).__name__} with value: {field_value})."
        )


# Verifying that a field input is of type list and all elements inside are of the expected element type.
# If not the method raises a detailed MLRunInvalidArgumentError
def verify_field_list_of_type(
    field_name: str, field_value, expected_element_type: type
):
    verify_field_of_type(field_name, field_value, list)
    for element in field_value:
        verify_field_of_type(field_name, element, expected_element_type)


def verify_dict_items_type(
    name: str,
    dictionary: dict,
    expected_keys_types: list = None,
    expected_values_types: list = None,
):
    if dictionary:
        if not isinstance(dictionary, dict):
            raise mlrun.errors.MLRunInvalidArgumentTypeError(
                f"'{name}' expected to be of type dict, got type: {type(dictionary)}"
            )
        try:
            verify_list_items_type(dictionary.keys(), expected_keys_types)
            verify_list_items_type(dictionary.values(), expected_values_types)
        except mlrun.errors.MLRunInvalidArgumentTypeError as exc:
            raise mlrun.errors.MLRunInvalidArgumentTypeError(
                f"'{name}' should be of type Dict[{get_pretty_types_names(expected_keys_types)}, "
                f"{get_pretty_types_names(expected_values_types)}]."
            ) from exc


def verify_list_items_type(list_, expected_types: list = None):
    if list_ and expected_types:
        list_items_types = set(map(type, list_))
        expected_types = set(expected_types)

        if not list_items_types.issubset(expected_types):
            raise mlrun.errors.MLRunInvalidArgumentTypeError(
                f"Found unexpected types in list items. expected: {expected_types},"
                f" found: {list_items_types} in : {list_}"
            )


def get_pretty_types_names(types):
    if len(types) == 0:
        return ""
    if len(types) > 1:
        return "Union[" + ",".join([ty.__name__ for ty in types]) + "]"
    return types[0].__name__


def now_date(tz: timezone = timezone.utc) -> datetime:
    return datetime.now(tz=tz)


datetime_now = now_date


def to_date_str(d):
    if d:
        return d.isoformat()
    return ""


def normalize_name(name: str, verbose: bool = True):
    # TODO: Must match
    # [a-z0-9]([-a-z0-9]*[a-z0-9])?(\\.[a-z0-9]([-a-z0-9]*[a-z0-9])?
    name = re.sub(r"\s+", "-", name)
    if "_" in name:
        if verbose:
            warnings.warn(
                "Names with underscore '_' are about to be deprecated, use dashes '-' instead. "
                f"Replacing '{name}' underscores with dashes.",
                FutureWarning,
            )
        name = name.replace("_", "-")
    return name.lower()


class LogBatchWriter:
    def __init__(self, func, batch=16, maxtime=5):
        self.batch = batch
        self.maxtime = maxtime
        self.start_time = datetime.now()
        self.buffer = ""
        self.func = func

    def write(self, data):
        self.buffer += data
        self.batch -= 1
        elapsed_time = (datetime.now() - self.start_time).seconds
        if elapsed_time > self.maxtime or self.batch <= 0:
            self.flush()

    def flush(self):
        self.func(self.buffer)
        self.buffer = ""
        self.start_time = datetime.now()


def get_in(obj, keys, default=None):
    """
    >>> get_in({"a": {"b": 1}}, "a.b")
    1
    """
    if isinstance(keys, str):
        keys = keys.split(".")

    for key in keys:
        if not obj or key not in obj:
            return default
        obj = obj[key]
    return obj


def verify_and_update_in(
    obj, key, value, expected_type: type, append=False, replace=True
):
    verify_field_of_type(key, value, expected_type)
    update_in(obj, key, value, append, replace)


def verify_list_and_update_in(
    obj, key, value, expected_element_type: type, append=False, replace=True
):
    verify_field_list_of_type(key, value, expected_element_type)
    update_in(obj, key, value, append, replace)


def _split_by_dots_with_escaping(key: str):
    """
    splits the key by dots, taking escaping into account so that an escaped key can contain dots
    """
    parts = []
    current_key, escape = "", False
    for char in key:
        if char == "." and not escape:
            parts.append(current_key)
            current_key = ""
        elif char == "\\":
            escape = not escape
        else:
            current_key += char
    parts.append(current_key)
    return parts


def update_in(obj, key, value, append=False, replace=True):
    parts = _split_by_dots_with_escaping(key) if isinstance(key, str) else key
    for part in parts[:-1]:
        sub = obj.get(part, missing)
        if sub is missing:
            sub = obj[part] = {}
        obj = sub

    last_key = parts[-1]
    if last_key not in obj:
        if append:
            obj[last_key] = []
        else:
            obj[last_key] = {}

    if append:
        if isinstance(value, list):
            obj[last_key] += value
        else:
            obj[last_key].append(value)
    else:
        if replace or not obj.get(last_key):
            obj[last_key] = value


def match_labels(labels, conditions):
    match = True

    def splitter(verb, text):
        items = text.split(verb)
        if len(items) != 2:
            raise ValueError(f"illegal condition - {text}")
        return labels.get(items[0].strip(), ""), items[1].strip()

    for condition in conditions:
        if "~=" in condition:
            left, val = splitter("~=", condition)
            match = match and val in left
        elif "!=" in condition:
            left, val = splitter("!=", condition)
            match = match and val != left
        elif "=" in condition:
            left, val = splitter("=", condition)
            match = match and val == left
        else:
            match = match and (condition.strip() in labels)
    return match


def match_times(time_from, time_to, obj, key):
    obj_time = get_in(obj, key)
    if not obj_time:
        # if obj doesn't have the required time, return false if either time_from or time_to were given
        return not time_from and not time_to
    obj_time = parser.isoparse(obj_time)

    if (time_from and time_from > obj_time) or (time_to and time_to < obj_time):
        return False

    return True


def match_value(value, obj, key):
    if not value:
        return True
    return get_in(obj, key, _missing) == value


def match_value_options(value_options, obj, key):
    if not value_options:
        return True

    return get_in(obj, key, _missing) in as_list(value_options)


def flatten(df, col, prefix=""):
    params = []
    for r in df[col]:
        if r:
            for k in r.keys():
                if k not in params:
                    params += [k]
    for p in params:
        df[prefix + p] = df[col].apply(lambda x: x.get(p, "") if x else "")
    df.drop(col, axis=1, inplace=True)
    return df


def list2dict(lines: list):
    out = {}
    for line in lines:
        i = line.find("=")
        if i == -1:
            continue
        key, value = line[:i].strip(), line[i + 1 :].strip()
        if key is None:
            raise ValueError("cannot find key in line (key=value)")
        value = path.expandvars(value)
        out[key] = value
    return out


def dict_to_list(struct: dict):
    if not struct:
        return []
    return [f"{k}={v}" for k, v in struct.items()]


def dict_to_str(struct: dict, sep=","):
    return sep.join(dict_to_list(struct))


def numpy_representer_seq(dumper, data):
    return dumper.represent_list(data.tolist())


def float_representer(dumper, data):
    return dumper.represent_float(data)


def int_representer(dumper, data):
    return dumper.represent_int(data)


def date_representer(dumper, data):
    if isinstance(data, np.datetime64):
        value = str(data)
    else:
        value = data.isoformat()
    return dumper.represent_scalar("tag:yaml.org,2002:timestamp", value)


def enum_representer(dumper, data):
    return dumper.represent_str(str(data.value))


yaml.add_representer(np.int64, int_representer, Dumper=yaml.SafeDumper)
yaml.add_representer(np.integer, int_representer, Dumper=yaml.SafeDumper)
yaml.add_representer(np.float64, float_representer, Dumper=yaml.SafeDumper)
yaml.add_representer(np.floating, float_representer, Dumper=yaml.SafeDumper)
yaml.add_representer(np.ndarray, numpy_representer_seq, Dumper=yaml.SafeDumper)
yaml.add_representer(np.datetime64, date_representer, Dumper=yaml.SafeDumper)
yaml.add_representer(Timestamp, date_representer, Dumper=yaml.SafeDumper)
yaml.add_multi_representer(enum.Enum, enum_representer, Dumper=yaml.SafeDumper)


def dict_to_yaml(struct) -> str:
    try:
        data = yaml.safe_dump(struct, default_flow_style=False, sort_keys=False)
    except RepresenterError as exc:
        raise ValueError("error: data result cannot be serialized to YAML") from exc
    return data


# solve numpy json serialization
class MyEncoder(json.JSONEncoder):
    def default(self, obj):
        if isinstance(obj, (int, str, float, list, dict)):
            return obj
        elif isinstance(obj, (np.integer, np.int64)):
            return int(obj)
        elif isinstance(obj, (np.floating, np.float64)):
            return float(obj)
        elif isinstance(obj, np.ndarray):
            return obj.tolist()
        else:
            return str(obj)


def dict_to_json(struct):
    return json.dumps(struct, cls=MyEncoder)


def parse_artifact_uri(uri, default_project=""):
    """
    Parse artifact URI into project, key, tag, iter, tree
    URI format: [<project>/]<key>[#<iter>][:<tag>][@<tree>]

    :param uri:            uri to parse
    :param default_project: default project name if not in URI
    :returns: a tuple of:
        [0] = project name
        [1] = key
        [2] = iteration
        [3] = tag
        [4] = tree
    """
    uri_pattern = r"^((?P<project>.*)/)?(?P<key>.*?)(\#(?P<iteration>.*?))?(:(?P<tag>.*?))?(@(?P<tree>.*))?$"
    match = re.match(uri_pattern, uri)
    if not match:
        raise ValueError(
            "Uri not in supported format [<project>/]<key>[#<iteration>][:<tag>][@<tree>]"
        )
    group_dict = match.groupdict()
    iteration = group_dict["iteration"]
    if iteration is not None:
        try:
            iteration = int(iteration)
        except ValueError:
            raise ValueError(
                f"illegal store path '{uri}', iteration must be integer value"
            )
    return (
        group_dict["project"] or default_project,
        group_dict["key"],
        iteration,
        group_dict["tag"],
        group_dict["tree"],
    )


def generate_object_uri(project, name, tag=None, hash_key=None):
    uri = f"{project}/{name}"

    # prioritize hash key over tag
    if hash_key:
        uri += f"@{hash_key}"
    elif tag:
        uri += f":{tag}"
    return uri


def generate_artifact_uri(project, key, tag=None, iter=None, tree=None):
    artifact_uri = f"{project}/{key}"
    if iter is not None:
        artifact_uri = f"{artifact_uri}#{iter}"
    if tag is not None:
        artifact_uri = f"{artifact_uri}:{tag}"
    if tree is not None:
        artifact_uri = f"{artifact_uri}@{tree}"
    return artifact_uri


def extend_hub_uri_if_needed(uri) -> tuple[str, bool]:
    """
    Retrieve the full uri of the item's yaml in the hub.

    :param uri: structure: "hub://[<source>/]<item-name>[:<tag>]"

    :return: A tuple of:
               [0] = Extended URI of item
               [1] =  Is hub item (bool)
    """
    is_hub_uri = uri.startswith(hub_prefix)
    if not is_hub_uri:
        return uri, is_hub_uri

    db = mlrun.get_run_db()
    name = uri.removeprefix(hub_prefix)
    tag = "latest"
    source_name = ""
    if ":" in name:
        name, tag = name.split(":")
    if "/" in name:
        try:
            source_name, name = name.split("/")
        except ValueError as exc:
            raise mlrun.errors.MLRunInvalidArgumentError(
                "Invalid character '/' in function name or source name"
            ) from exc
    name = normalize_name(name=name, verbose=False)
    if not source_name:
        # Searching item in all sources
        sources = db.list_hub_sources(item_name=name, tag=tag)
        if not sources:
            raise mlrun.errors.MLRunNotFoundError(
                f"Item={name}, tag={tag} not found in any hub source"
            )
        # precedence to user source
        indexed_source = sources[0]
    else:
        # Specific source is given
        indexed_source = db.get_hub_source(source_name)
    # hub function directory name are with underscores instead of hyphens
    name = name.replace("-", "_")
    function_suffix = f"{name}/{tag}/src/function.yaml"
    return indexed_source.source.get_full_uri(function_suffix), is_hub_uri


def gen_md_table(header, rows=None):
    rows = [] if rows is None else rows

    def gen_list(items=None):
        items = [] if items is None else items
        out = "|"
        for i in items:
            out += f" {i} |"
        return out

    out = gen_list(header) + "\n" + gen_list(len(header) * ["---"]) + "\n"
    for r in rows:
        out += gen_list(r) + "\n"
    return out


def gen_html_table(header, rows=None):
    rows = [] if rows is None else rows

    style = """
<style type="text/css">
.tg  {border-collapse:collapse;border-spacing:0;}
.tg td{border-style:solid;border-width:1px;padding:6px 4px;}
.tg th{font-weight:normal;border-style:solid;border-width:1px;padding:6px 4px;}
</style>
"""

    def gen_list(items=None, tag="td"):
        items = [] if items is None else items
        out = ""
        for item in items:
            out += f"<{tag}>{item}</{tag}>"
        return out

    out = "<tr>" + gen_list(header, "th") + "</tr>\n"
    for r in rows:
        out += "<tr>" + gen_list(r, "td") + "</tr>\n"
    return style + '<table class="tg">\n' + out + "</table>\n\n"


def _convert_python_package_version_to_image_tag(version: typing.Optional[str]):
    return (
        version.replace("+", "-").replace("0.0.0-", "") if version is not None else None
    )


def enrich_image_url(
    image_url: str, client_version: str = None, client_python_version: str = None
) -> str:
    client_version = _convert_python_package_version_to_image_tag(client_version)
    server_version = _convert_python_package_version_to_image_tag(
        mlrun.utils.version.Version().get()["version"]
    )
    image_url = image_url.strip()
    mlrun_version = config.images_tag or client_version or server_version
    tag = mlrun_version
    tag += resolve_image_tag_suffix(
        mlrun_version=mlrun_version, python_version=client_python_version
    )
    registry = config.images_registry

    # it's an mlrun image if the repository is mlrun
    is_mlrun_image = image_url.startswith("mlrun/") or "/mlrun/" in image_url

    if is_mlrun_image and tag and ":" not in image_url:
        image_url = f"{image_url}:{tag}"

    enrich_registry = False
    # enrich registry only if images_to_enrich_registry provided
    # example: "^mlrun/*" means enrich only if the image repository is mlrun and registry is not specified (in which
    # case /mlrun/ will be part of the url)

    if config.images_to_enrich_registry:
        for pattern_to_enrich in config.images_to_enrich_registry.split(","):
            if re.match(pattern_to_enrich, image_url):
                enrich_registry = True
    if registry and enrich_registry:
        registry = registry if registry.endswith("/") else f"{registry}/"
        image_url = f"{registry}{image_url}"

    return image_url


def resolve_image_tag_suffix(
    mlrun_version: str = None, python_version: str = None
) -> str:
    """
    resolves what suffix should be appended to the image tag
    :param mlrun_version: the mlrun version
    :param python_version: the requested python version
    :return: the suffix to append to the image tag
    """
    if not python_version or not mlrun_version:
        return ""

    # if the mlrun version is 0.0.0-<unstable>/<commit hash> then it's a dev version, therefore we can't check if the
    # mlrun version is higher than 1.3.0, but we can check the python version and if python version was passed it
    # means it 1.3.0-rc or higher, so we can add the suffix of the python version.
    if mlrun_version.startswith("0.0.0-") or "unstable" in mlrun_version:
        if python_version.startswith("3.7"):
            return "-py37"
        return ""

    # For mlrun 1.3.x and 1.4.x, we support mlrun runtimes images with both python 3.7 and 3.9 images.
    # While the python 3.9 images will continue to have no suffix, the python 3.7 images will have a '-py37' suffix.
    # Python 3.8 images will not be supported for mlrun 1.3.0, meaning that if the user has client with python 3.8
    # and mlrun 1.3.x then the image will be pulled without a suffix (which is the python 3.9 image).
    # using semver (x.y.z-X) to include rc versions as well
    if semver.VersionInfo.parse("1.5.0-X") > semver.VersionInfo.parse(
        mlrun_version
    ) >= semver.VersionInfo.parse("1.3.0-X") and python_version.startswith("3.7"):
        return "-py37"
    return ""


def get_docker_repository_or_default(repository: str) -> str:
    if not repository:
        repository = "mlrun"
    return repository


def get_parsed_docker_registry() -> tuple[Optional[str], Optional[str]]:
    # according to https://stackoverflow.com/questions/37861791/how-are-docker-image-names-parsed
    docker_registry = config.httpdb.builder.docker_registry or ""
    first_slash_index = docker_registry.find("/")
    # this is exception to the rules from the link above, since the config value is called docker_registry we assume
    # that if someone gave just one component without any slash they gave a registry and not a repository
    if first_slash_index == -1:
        return docker_registry, None
    if (
        docker_registry[:first_slash_index].find(".") == -1
        and docker_registry[:first_slash_index].find(":") == -1
        and docker_registry[:first_slash_index] != "localhost"
    ):
        return None, docker_registry
    else:
        return (
            docker_registry[:first_slash_index],
            docker_registry[first_slash_index + 1 :],
        )


def fill_object_hash(object_dict, uid_property_name, tag=""):
    # remove tag, hash, date from calculation
    object_dict.setdefault("metadata", {})
    tag = tag or object_dict["metadata"].get("tag")
    status = object_dict.setdefault("status", {})
    object_dict["metadata"]["tag"] = ""
    object_dict["metadata"][uid_property_name] = ""
    object_dict["status"] = None
    object_dict["metadata"]["updated"] = None
    object_created_timestamp = object_dict["metadata"].pop("created", None)

    # Note the usage of default=str here, which means everything not JSON serializable (for example datetime) will be
    # converted to string when dumping to JSON. This is not safe for de-serializing (since it won't know we
    # originated from a datetime, for example), but since this is a one-way dump only for hash calculation,
    # it's valid here.
    data = json.dumps(object_dict, sort_keys=True, default=str).encode()
    h = hashlib.sha1()
    h.update(data)
    uid = h.hexdigest()

    # restore original values
    object_dict["metadata"]["tag"] = tag
    object_dict["metadata"][uid_property_name] = uid
    object_dict["status"] = status
    if object_created_timestamp:
        object_dict["metadata"]["created"] = object_created_timestamp
    return uid


def fill_function_hash(function_dict, tag=""):
    return fill_object_hash(function_dict, "hash", tag)


def retry_until_successful(
    backoff: int, timeout: int, logger, verbose: bool, _function, *args, **kwargs
):
    """
    Runs function with given *args and **kwargs.
    Tries to run it until success or timeout reached (timeout is optional)
    :param backoff: can either be a:
            - number (int / float) that will be used as interval.
            - generator of waiting intervals. (support next())
    :param timeout: pass None if timeout is not wanted, number of seconds if it is
    :param logger: a logger so we can log the failures
    :param verbose: whether to log the failure on each retry
    :param _function: function to run
    :param args: functions args
    :param kwargs: functions kwargs
    :return: function result
    """
    return Retryer(backoff, timeout, logger, verbose, _function, *args, **kwargs).run()


async def retry_until_successful_async(
    backoff: int, timeout: int, logger, verbose: bool, _function, *args, **kwargs
):
    """
    Runs function with given *args and **kwargs.
    Tries to run it until success or timeout reached (timeout is optional)
    :param backoff: can either be a:
            - number (int / float) that will be used as interval.
            - generator of waiting intervals. (support next())
    :param timeout: pass None if timeout is not wanted, number of seconds if it is
    :param logger: a logger so we can log the failures
    :param verbose: whether to log the failure on each retry
    :param _function: function to run
    :param args: functions args
    :param kwargs: functions kwargs
    :return: function result
    """
    return await AsyncRetryer(
        backoff, timeout, logger, verbose, _function, *args, **kwargs
    ).run()


def get_ui_url(project, uid=None):
    url = ""
    if mlrun.mlconf.resolve_ui_url():
        url = f"{mlrun.mlconf.resolve_ui_url()}/{mlrun.mlconf.ui.projects_prefix}/{project}/jobs"
        if uid:
            url += f"/monitor/{uid}/overview"
    return url


def get_workflow_url(project, id=None):
    url = ""
    if mlrun.mlconf.resolve_ui_url():
<<<<<<< HEAD
        url = f"{mlrun.mlconf.resolve_ui_url()}/{mlrun.mlconf.ui.projects_prefix}/{project}/jobs/monitor-workflows/workflow/{id}"
=======
        url = (
            f"{mlrun.mlconf.resolve_ui_url()}/{mlrun.mlconf.ui.projects_prefix}"
            f"/{project}/jobs/monitor-workflows/workflow/{id}"
        )
>>>>>>> ffda0522
    return url


def are_strings_in_exception_chain_messages(
    exception: Exception, strings_list: list[str]
) -> bool:
    while exception is not None:
        if any([string in str(exception) for string in strings_list]):
            return True
        exception = exception.__cause__
    return False


def create_class(pkg_class: str):
    """Create a class from a package.module.class string

    :param pkg_class:  full class location,
                       e.g. "sklearn.model_selection.GroupKFold"
    """
    splits = pkg_class.split(".")
    clfclass = splits[-1]
    pkg_module = splits[:-1]
    class_ = getattr(import_module(".".join(pkg_module)), clfclass)
    return class_


def create_function(pkg_func: str):
    """Create a function from a package.module.function string

    :param pkg_func:  full function location,
                      e.g. "sklearn.feature_selection.f_classif"
    """
    splits = pkg_func.split(".")
    pkg_module = ".".join(splits[:-1])
    cb_fname = splits[-1]
    pkg_module = __import__(pkg_module, fromlist=[cb_fname])
    function_ = getattr(pkg_module, cb_fname)
    return function_


def get_caller_globals():
    """Returns a dictionary containing the first non-mlrun caller function's namespace."""
    try:
        stack = inspect.stack()
        # If an API function called this function directly, the first non-mlrun caller will be 2 levels up the stack.
        # Otherwise, we keep going up the stack until we find it.
        for level in range(2, len(stack)):
            namespace = stack[level][0].f_globals
            if (not namespace["__name__"].startswith("mlrun.")) and (
                not namespace["__name__"].startswith("deprecated.")
            ):
                return namespace
    except Exception:
        return None


def _module_to_namespace(namespace):
    if isinstance(namespace, ModuleType):
        members = inspect.getmembers(
            namespace, lambda o: inspect.isfunction(o) or isinstance(o, type)
        )
        return {key: mod for key, mod in members}
    return namespace


def _search_in_namespaces(name, namespaces):
    """search the class/function in a list of modules"""
    if not namespaces:
        return None
    if not isinstance(namespaces, list):
        namespaces = [namespaces]
    for namespace in namespaces:
        namespace = _module_to_namespace(namespace)
        if name in namespace:
            return namespace[name]
    return None


def get_class(class_name, namespace=None):
    """return class object from class name string"""
    if isinstance(class_name, type):
        return class_name
    class_object = _search_in_namespaces(class_name, namespace)
    if class_object is not None:
        return class_object

    try:
        class_object = create_class(class_name)
    except (ImportError, ValueError) as exc:
        raise ImportError(f"Failed to import {class_name}") from exc
    return class_object


def get_function(function, namespace):
    """return function callable object from function name string"""
    if callable(function):
        return function

    function = function.strip()
    if function.startswith("("):
        if not function.endswith(")"):
            raise ValueError('function expression must start with "(" and end with ")"')
        return eval("lambda event: " + function[1:-1], {}, {})
    function_object = _search_in_namespaces(function, namespace)
    if function_object is not None:
        return function_object

    try:
        function_object = create_function(function)
    except (ImportError, ValueError) as exc:
        raise ImportError(
            f"state/function init failed, handler '{function}' not found"
        ) from exc
    return function_object


def get_handler_extended(
    handler_path: str, context=None, class_args: dict = {}, namespaces=None
):
    """get function handler from [class_name::]handler string

    :param handler_path:  path to the function ([class_name::]handler)
    :param context:       MLRun function/job client context
    :param class_args:    optional dict of class init kwargs
    :param namespaces:    one or list of namespaces/modules to search the handler in
    :return: function handler (callable)
    """
    if "::" not in handler_path:
        return get_function(handler_path, namespaces)

    splitted = handler_path.split("::")
    class_path = splitted[0].strip()
    handler_path = splitted[1].strip()

    class_object = get_class(class_path, namespaces)
    argspec = inspect.getfullargspec(class_object)
    if argspec.varkw or "context" in argspec.args:
        class_args["context"] = context
    try:
        instance = class_object(**class_args)
    except TypeError as exc:
        raise TypeError(
            f"failed to init class {class_path}\n args={class_args}"
        ) from exc

    if not hasattr(instance, handler_path):
        raise ValueError(
            f"handler ({handler_path}) specified but doesnt exist in class {class_path}"
        )
    return getattr(instance, handler_path)


def datetime_from_iso(time_str: str) -> Optional[datetime]:
    if not time_str:
        return
    return parser.isoparse(time_str)


def datetime_to_iso(time_obj: Optional[datetime]) -> Optional[str]:
    if not time_obj:
        return
    return time_obj.isoformat()


def enrich_datetime_with_tz_info(timestamp_string):
    if not timestamp_string:
        return timestamp_string

    if timestamp_string and not mlrun.utils.helpers.has_timezone(timestamp_string):
        timestamp_string += datetime.now(timezone.utc).astimezone().strftime("%z")

    return datetime.strptime(timestamp_string, "%Y-%m-%d %H:%M:%S.%f%z")


def has_timezone(timestamp):
    try:
        dt = parser.parse(timestamp) if isinstance(timestamp, str) else timestamp

        # Check if the parsed datetime object has timezone information
        return dt.tzinfo is not None
    except ValueError:
        return False


def as_list(element: Any) -> list[Any]:
    return element if isinstance(element, list) else [element]


def calculate_local_file_hash(filename):
    h = hashlib.sha1()
    b = bytearray(128 * 1024)
    mv = memoryview(b)
    with open(filename, "rb", buffering=0) as f:
        for n in iter(lambda: f.readinto(mv), 0):
            h.update(mv[:n])
    return h.hexdigest()


def calculate_dataframe_hash(dataframe: pandas.DataFrame):
    # https://stackoverflow.com/questions/49883236/how-to-generate-a-hash-or-checksum-value-on-python-dataframe-created-from-a-fix/62754084#62754084
    return hashlib.sha1(pandas.util.hash_pandas_object(dataframe).values).hexdigest()


def template_artifact_path(artifact_path, project, run_uid="project"):
    """
    Replace {{run.uid}} with the run uid and {{project}} with the project name in the artifact path.
    If no run uid is provided, the word `project` will be used instead as it is assumed to be a project
    level artifact.
    """
    if not artifact_path:
        return artifact_path
    artifact_path = artifact_path.replace("{{run.uid}}", run_uid)
    artifact_path = _fill_project_path_template(artifact_path, project)
    return artifact_path


def _fill_project_path_template(artifact_path, project):
    # Supporting {{project}} is new, in certain setup configuration the default artifact path has the old
    # {{run.project}} so we're supporting it too for backwards compatibility
    if artifact_path and (
        "{{run.project}}" in artifact_path or "{{project}}" in artifact_path
    ):
        if not project:
            raise mlrun.errors.MLRunInvalidArgumentError(
                "project name must be specified with this"
                + f" artifact_path template {artifact_path}"
            )
        artifact_path = artifact_path.replace("{{run.project}}", project)
        artifact_path = artifact_path.replace("{{project}}", project)
    return artifact_path


def str_to_timestamp(time_str: str, now_time: Timestamp = None):
    """convert fixed/relative time string to Pandas Timestamp

    can use relative times using the "now" verb, and align to floor using the "floor" verb

    time string examples::

        1/1/2021
        now
        now + 1d2h
        now -1d floor 1H
    """
    if not isinstance(time_str, str):
        return time_str

    time_str = time_str.strip()
    if time_str.lower().startswith("now"):
        # handle now +/- timedelta
        timestamp: Timestamp = now_time or Timestamp.now()
        time_str = time_str[len("now") :].lstrip()
        split = time_str.split("floor")
        time_str = split[0].strip()

        if time_str and time_str[0] in ["+", "-"]:
            timestamp = timestamp + Timedelta(time_str)
        elif time_str:
            raise mlrun.errors.MLRunInvalidArgumentError(
                f"illegal time string expression now{time_str}, "
                'use "now +/- <timestring>" for relative times'
            )

        if len(split) > 1:
            timestamp = timestamp.floor(split[1].strip())
        return timestamp

    return Timestamp(time_str)


def is_link_artifact(artifact):
    if isinstance(artifact, dict):
        return (
            artifact.get("kind") == mlrun.common.schemas.ArtifactCategories.link.value
        )
    else:
        return artifact.kind == mlrun.common.schemas.ArtifactCategories.link.value


def format_run(run: PipelineRun, with_project=False) -> dict:
    fields = [
        "id",
        "name",
        "status",
        "error",
        "created_at",
        "scheduled_at",
        "finished_at",
        "description",
    ]

    if with_project:
        fields.append("project")

    # create a run object that contains all fields,
    run = {
        key: str(value) if value is not None else value
        for key, value in run.items()
        if key in fields
    }

    # if the time_keys values is from 1970, this indicates that the field has not yet been specified yet,
    # and we want to return a None value instead
    time_keys = ["scheduled_at", "finished_at", "created_at"]

    for key, value in run.items():
        if (
            key in time_keys
            and isinstance(value, (str, datetime))
            and parser.parse(str(value)).year == 1970
        ):
            run[key] = None

    # pipelines are yet to populate the status or workflow has failed
    # as observed https://jira.iguazeng.com/browse/ML-5195
    # set to unknown to ensure a status is returned
    if run.get("status", None) is None:
        run["status"] = inflection.titleize(
            mlrun.common.runtimes.constants.RunStates.unknown
        )

    return run


def get_in_artifact(artifact: dict, key, default=None, raise_on_missing=False):
    """artifact can be dict or Artifact object"""
    if key == "kind":
        return artifact.get(key, default)
    else:
        for block in ["metadata", "spec", "status"]:
            block_obj = artifact.get(block, {})
            if block_obj and key in block_obj:
                return block_obj.get(key, default)

        if raise_on_missing:
            raise mlrun.errors.MLRunInvalidArgumentError(
                f"artifact '{artifact}' is missing metadata/spec/status"
            )
        return default


def set_paths(pythonpath=""):
    """update the sys path"""
    if not pythonpath:
        return
    paths = pythonpath.split(":")
    for p in paths:
        abspath = path.abspath(p)
        if abspath not in sys.path:
            sys.path.append(abspath)


def is_relative_path(path):
    if not path:
        return False
    return not (path.startswith("/") or ":\\" in path or "://" in path)


def is_running_in_jupyter_notebook() -> bool:
    """
    Check if the code is running inside a Jupyter Notebook.
    :return: True if running inside a Jupyter Notebook, False otherwise.
    """
    import IPython

    ipy = IPython.get_ipython()
    # if its IPython terminal, it isn't a Jupyter ipython
    return ipy and "Terminal" not in str(type(ipy))


def as_number(field_name, field_value):
    if isinstance(field_value, str) and not field_value.isnumeric():
        raise ValueError(f"'{field_name}' must be numeric (str/int types)")
    return int(field_value)


def filter_warnings(action, category):
    """
    Decorator to filter warnings

    Example::
        @filter_warnings("ignore", FutureWarning)
        def my_function():
            pass

    :param action:      one of "error", "ignore", "always", "default", "module", or "once"
    :param category:    a class that the warning must be a subclass of
    """

    def decorator(function):
        def wrapper(*args, **kwargs):
            # context manager that copies and, upon exit, restores the warnings filter and the showwarning() function.
            with warnings.catch_warnings():
                warnings.simplefilter(action, category)
                return function(*args, **kwargs)

        return wrapper

    return decorator


def resolve_git_reference_from_source(source):
    # kaniko allow multiple "#" e.g. #refs/..#commit
    split_source = source.split("#", 1)

    # no reference was passed
    if len(split_source) < 2:
        return source, "", ""

    reference = split_source[1]
    if reference.startswith("refs/"):
        return split_source[0], reference, ""

    return split_source[0], "", reference


def ensure_git_branch(url: str, repo: git.Repo) -> str:
    """Ensures git url includes branch.
    If no branch or refs are included in the git source then will enrich the git url with the current active branch
     as defined in the repo object. Otherwise, will just return the url and won't apply any enrichments.

    :param url:   Git source url
    :param repo: `git.Repo` object that will be used for getting the active branch value (if required)

    :return:     Git source url with full valid path to the relevant branch

    """
    source, reference, branch = resolve_git_reference_from_source(url)
    if not branch and not reference:
        url = f"{url}#refs/heads/{repo.active_branch}"
    return url


def is_file_path(filepath):
    root, ext = os.path.splitext(filepath)
    return os.path.isfile(filepath) and ext


def normalize_workflow_name(name, project_name):
    return name.removeprefix(project_name + "-")


def normalize_project_username(username: str):
    username = username.lower()

    # remove domain if exists
    username = username.split("@")[0]

    # replace non r'a-z0-9\-_' chars with empty string
    username = inflection.parameterize(username, separator="")

    # replace underscore with dashes
    username = inflection.dasherize(username)

    # ensure ends with alphanumeric
    username = username.rstrip("-_")

    return username


async def run_in_threadpool(func, *args, **kwargs):
    """
    Run a sync-function in the loop default thread pool executor pool and await its result.
    Note that this function is not suitable for CPU-bound tasks, as it will block the event loop.
    """
    loop = asyncio.get_running_loop()
    if kwargs:
        func = functools.partial(func, **kwargs)
    return await loop.run_in_executor(None, func, *args)


def is_explicit_ack_supported(context):
    # list from https://github.com/nuclio/nuclio/blob/1.12.0/pkg/platform/abstract/platform.go#L1546
    return hasattr(context, "trigger") and context.trigger in [
        "v3io-stream",
        "v3ioStream",
        "kafka-cluster",
        "kafka",
    ]


def line_terminator_kwargs():
    # pandas 1.5.0 renames line_terminator to lineterminator
    line_terminator_parameter = (
        "lineterminator"
        if packaging.version.Version(pandas.__version__)
        >= packaging.version.Version("1.5.0")
        else "line_terminator"
    )
    return {line_terminator_parameter: "\n"}


def iterate_list_by_chunks(
    iterable_list: typing.Iterable, chunk_size: int
) -> typing.Iterable:
    """
    Iterate over a list and yield chunks of the list in the given chunk size
    e.g.: for list of [a,b,c,d,e,f] and chunk_size of 2, will yield [a,b], [c,d], [e,f]
    """
    if chunk_size <= 0 or not iterable_list:
        yield iterable_list
        return
    iterator = iter(iterable_list)
    while chunk := list(itertools.islice(iterator, chunk_size)):
        yield chunk


def to_parquet(df, *args, **kwargs):
    import pyarrow.lib

    # version set for pyspark compatibility, and is needed as of pyarrow 13 due to timestamp incompatibility
    if "version" not in kwargs:
        kwargs["version"] = "2.4"
    try:
        df.to_parquet(*args, **kwargs)
    except pyarrow.lib.ArrowInvalid as ex:
        if re.match(
            "Fragment would be written into [0-9]+. partitions. This exceeds the maximum of [0-9]+",
            str(ex),
        ):
            raise mlrun.errors.MLRunRuntimeError(
                """Maximum number of partitions exceeded. To resolve this, change
partition granularity by setting time_partitioning_granularity or partition_cols, or disable partitioning altogether by
setting partitioned=False"""
            ) from ex
        else:
            raise ex


def is_ecr_url(registry: str) -> bool:
    # example URL: <aws_account_id>.dkr.ecr.<region>.amazonaws.com
    return ".ecr." in registry and ".amazonaws.com" in registry


def get_local_file_schema() -> list:
    # The expression `list(string.ascii_lowercase)` generates a list of lowercase alphabets,
    # which corresponds to drive letters in Windows file paths such as `C:/Windows/path`.
    return ["file"] + list(string.ascii_lowercase)


def is_safe_path(base, filepath, is_symlink=False):
    # Avoid path traversal attacks by ensuring that the path is safe
    resolved_filepath = (
        os.path.abspath(filepath) if not is_symlink else os.path.realpath(filepath)
    )
    return base == os.path.commonpath((base, resolved_filepath))


def get_serving_spec():
    data = None

    # we will have the serving spec in either mounted config map
    # or env depending on the size of the spec and configuration

    try:
        with open(mlrun.common.constants.MLRUN_SERVING_SPEC_PATH) as f:
            data = f.read()
    except FileNotFoundError:
        pass

    if data is None:
        data = os.environ.get("SERVING_SPEC_ENV", "")
        if not data:
            raise mlrun.errors.MLRunInvalidArgumentError(
                "Failed to find serving spec in env var or config file"
            )
    spec = json.loads(data)
    return spec


def additional_filters_warning(additional_filters, class_name):
    if additional_filters and any(additional_filters):
        mlrun.utils.logger.warn(
            f"additional_filters parameter is not supported in {class_name},"
            f" parameter has been ignored."
        )


def validate_component_version_compatibility(
    component_name: typing.Literal["iguazio", "nuclio"], *min_versions: str
):
    """
    :param component_name: Name of the component to validate compatibility for.
    :param min_versions: Valid minimum version(s) required, assuming no 2 versions has equal major and minor.
    """
    parsed_min_versions = [
        semver.VersionInfo.parse(min_version) for min_version in min_versions
    ]
    parsed_current_version = None
    component_current_version = None
    try:
        if component_name == "iguazio":
            component_current_version = mlrun.mlconf.igz_version
            parsed_current_version = mlrun.mlconf.get_parsed_igz_version()

            # ignore pre-release and build metadata, as iguazio version always has them, and we only care about the
            # major, minor, and patch versions
            parsed_current_version = semver.VersionInfo.parse(
                f"{parsed_current_version.major}.{parsed_current_version.minor}.{parsed_current_version.patch}"
            )
        if component_name == "nuclio":
            component_current_version = mlrun.mlconf.nuclio_version
            parsed_current_version = semver.VersionInfo.parse(
                mlrun.mlconf.nuclio_version
            )
        if not parsed_current_version:
            return True
    except ValueError:
        # only log when version is set but invalid
        if component_current_version:
            logger.warning(
                "Unable to parse current version, assuming compatibility",
                component_name=component_name,
                current_version=component_current_version,
                min_versions=min_versions,
            )
        return True

    parsed_min_versions.sort(reverse=True)
    for parsed_min_version in parsed_min_versions:
        if parsed_current_version < parsed_min_version:
            return False
    return True<|MERGE_RESOLUTION|>--- conflicted
+++ resolved
@@ -976,14 +976,10 @@
 def get_workflow_url(project, id=None):
     url = ""
     if mlrun.mlconf.resolve_ui_url():
-<<<<<<< HEAD
-        url = f"{mlrun.mlconf.resolve_ui_url()}/{mlrun.mlconf.ui.projects_prefix}/{project}/jobs/monitor-workflows/workflow/{id}"
-=======
         url = (
             f"{mlrun.mlconf.resolve_ui_url()}/{mlrun.mlconf.ui.projects_prefix}"
             f"/{project}/jobs/monitor-workflows/workflow/{id}"
         )
->>>>>>> ffda0522
     return url
 
 
