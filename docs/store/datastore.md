(datastore)=
# Data stores

A data store defines a storage provider (e.g. file system, S3, Azure blob, Iguazio v3io, etc.).

<<<<<<< HEAD
MLRun supports multiple data stores. 
=======
MLRun supports multiple data stores. Additional data stores, for example MongoDB, can easily be added by extending the `DataStore` class.

>>>>>>> d93fe041
Data stores are referred to using the schema prefix (e.g. `s3://my-bucket/path`). The currently supported schemas and their urls:
* **files** &mdash; local/shared file paths, format: `/file-dir/path/to/file` (Unix) or `C:/dir/file` (Windows)
* **http, https** &mdash; read data from HTTP sources (read-only), format: `https://host/path/to/file` (Not supported by runtimes: Spark and RemoteSpark)
* **s3** &mdash; S3 objects (AWS or other endpoints), format: `s3://<bucket>/path/to/file`
* **v3io, v3ios** &mdash; Iguazio v3io data fabric, format: `v3io://[<remote-host>]/<data-container>/path/to/file`
* **az** &mdash; Azure Blob storage, format: `az://<container>/path/to/file`
* **dbfs** &mdash; Databricks storage, format: `dbfs://path/to/file` (Not supported by runtimes spark and remote-spark)
* **gs, gcs** &mdash; Google Cloud Storage objects, format: `gs://<bucket>/path/to/file`
* **store** &mdash; MLRun versioned artifacts [(see Artifacts)](./artifacts.html), format: `store://artifacts/<project>/<artifact-name>[:tag]`
* **memory** &mdash; in memory data registry for passing data within the same process, format `memory://key`, use `mlrun.datastore.set_in_memory_item(key, value)` 
   to register in memory data items (byte buffers or DataFrames). (Not supported by all Spark runtimes)
* Additional data stores, for example MongoDB, can easily be added by extending the `DataStore` class. See [Adding a data store profile](#adding-a-data-store-profile)

**In this section**
- [Storage credentials and parameters](#storage-credentials-and-parameters)
- [Data store profiles](#data-store-profiles)
- [Azure data store](#azure-data-store)
- [Databricks file system](#databricks-file-system)
- [Google cloud storage](#google-cloud-storage)
- [HDFS](#hdfs)
- [S3](#s3)
- [V3IO](#v3io)
- [OSS](#OSS)
- [Adding a data store profile](#adding-a-data-store-profile)


## Storage credentials and parameters
Data stores might require connection credentials. These can be provided through environment variables 
or project/job context secrets. The exact credentials depend on the type of the data store. They are 
listed in the following sections. Each parameter specified can be provided as an environment variable, 
or as a project-secret that has the same key as the name of the parameter.

MLRun jobs that are executed remotely run in independent pods, with their own environment. When setting an environment 
variable in the development environment (for example Jupyter), this has no effect on the executing pods. 
Therefore, before executing jobs that require access to storage credentials, these need to be provided 
by assigning environment variables to the MLRun runtime itself, assigning secrets to it, or placing 
the variables in project-secrets.

You can also use [data store profiles](#data-store-profiles) to provide credentials.

```{warning}
Passing secrets as environment variables to runtimes is discouraged, as they are exposed in the pod spec.
Refer to [Working with secrets](../secrets.html) for details on secret handling in MLRun.
```

For example, running a function locally:

```python
# Access object in AWS S3, in the "input-data" bucket 
source_url = "s3://input-data/input_data.csv"

os.environ["AWS_ACCESS_KEY_ID"] = "<access key ID>"
os.environ["AWS_SECRET_ACCESS_KEY"] = "<access key>"

# Execute a function that reads from the object pointed at by source_url.
# When running locally, the function can use the local environment variables.
local_run = func.run(name='aws_func', inputs={'source_url': source_url}, local=True)
```

Running the same function remotely:

```python
# Executing the function remotely using env variables (not recommended!)
func.set_env("AWS_ACCESS_KEY_ID", "<access key ID>").set_env("AWS_SECRET_ACCESS_KEY", "<access key>")
remote_run = func.run(name='aws_func', inputs={'source_url': source_url})

# Using project-secrets (recommended) - project secrets are automatically mounted to project functions
secrets = {"AWS_ACCESS_KEY_ID": "<access key ID>", "AWS_SECRET_ACCESS_KEY": "<access key>"}
db = mlrun.get_run_db()
db.create_project_secrets(project=project_name, provider="kubernetes", secrets=secrets)

remote_run = func.run(name='aws_func', inputs={'source_url': source_url})
```
  
## Data store profiles

```{admonition} Note
Datastore profiles are not part of a project export/import.
```

You can use a data store profile to manage datastore credentials. A data store profile 
holds all the information required to address an external data source, including credentials. 
You can create 
multiple profiles for one datasource. For example, 
two different Redis data stores with different credentials. Targets, sources, and artifacts, 
can all use the data store profile by using the `ds://<profile-name>` convention.
After you create a profile object, you make it available on remote pods by calling 
`project.register_datastore_profile`.

Create a data store profile in the context of a project. Example of creating a Redis datastore profile:
1. Create the profile, for example:<br>
   `profile = DatastoreProfileRedis(name="profile-name", endpoint_url="redis://11.22.33.44:6379", username="user", password="password")`
    The username and password parameters are optional. 
2. Register it within the project:<br>
   `project.register_datastore_profile(profile)`
2. Use the profile by specifying the 'ds' URI scheme. For example:<br>
   `RedisNoSqlTarget(path="ds://profile-name/a/b")`
   
More options:
- To access a profile from the client/sdk, register the profile locally by calling
   `register_temporary_client_datastore_profile()` with a profile object.
- You can also choose to retrieve the public information of an already registered profile by calling 
   `project.get_datastore_profile()` and then adding the private credentials before registering it locally.

<<<<<<< HEAD
    For example, using Redis:
    ```python
    redis_profile = project.get_datastore_profile("my_profile")
    local_redis_profile = DatastoreProfileRedis(redis_profile.name, redis_profile.endpoint_url, username="mylocaluser", password="mylocalpassword")
    register_temporary_client_datastore_profile(local_redis_profile)
    ```

=======
>>>>>>> d93fe041
```{admonition} Note
Data store profiles do not support: v3io (datastore, or source/target), snowflake source, DBFS for spark runtimes, Dask runtime.
```

See also:
- {py:class}`~mlrun.projects.MlrunProject.list_datastore_profiles` 
- {py:class}`~mlrun.projects.MlrunProject.get_datastore_profile`
- {py:class}`~mlrun.datastore.datastore_profile.register_temporary_client_datastore_profile`
- {py:class}`~mlrun.projects.MlrunProject.delete_datastore_profile`

The methods `get_datastore_profile()` and `list_datastore_profiles()` only return public information about 
the profiles. Access to private attributes is restricted to applications running in Kubernetes pods.

## Azure data store

### Azure Blob storage credentials and parameters

The Azure Blob storage can utilize several methods of authentication. Each requires a different set of parameters as listed
here:

| Authentication method | Parameters |
|-----------------------|------------|
| [Connection string](https://docs.microsoft.com/en-us/azure/storage/common/storage-configure-connection-string) | `AZURE_STORAGE_CONNECTION_STRING` |
| [SAS token](https://docs.microsoft.com/en-us/azure/storage/common/storage-sas-overview#sas-token) | `AZURE_STORAGE_ACCOUNT_NAME`<br/>`AZURE_STORAGE_SAS_TOKEN` |
| [Account key](https://docs.microsoft.com/en-us/azure/storage/common/storage-account-keys-manage?tabs=azure-portal) | `AZURE_STORAGE_ACCOUNT_NAME`<br/>`AZURE_STORAGE_KEY` |
| [Service principal with a client secret](https://docs.microsoft.com/en-us/azure/active-directory/develop/howto-create-service-principal-portal) | `AZURE_STORAGE_ACCOUNT_NAME`<br/>`AZURE_STORAGE_CLIENT_ID`<br/>`AZURE_STORAGE_CLIENT_SECRET`<br/>`AZURE_STORAGE_TENANT_ID` |

```{note}
The `AZURE_STORAGE_CONNECTION_STRING` configuration uses the `BlobServiceClient` to access objects. This has
limited functionality and cannot be used to access Azure Data Lake storage objects. In this case use one of the other 
authentication methods that use the `fsspec` mechanism. 
```

### Azure data store profile
```python
profile = DatastoreProfileAzureBlob(name="profile-name",connection_string=connection_string)
ParquetTarget(path="ds://profile-name/az_blob/path/to/parquet.pq")
```

`DatastoreProfileAzureBlob` init parameters:
- `name` &mdash; Name of the profile.
- `connection_string` &mdash; The Azure connection string that points at a storage account.
For privacy reasons, it's tagged as a private attribute, and its default value is `None`.
The equivalent to this parameter in environment authentication is "AZURE_STORAGE_CONNECTION_STRING".
for example:<br>
`DefaultEndpointsProtocol=https;AccountName=myAcct;AccountKey=XXXX;EndpointSuffix=core.windows.net`

The following variables allow alternative methods of authentication. All of these variables require 
`account_name`.
- `account_name` &mdash; This parameter represents the name of the Azure Storage account.
Each Azure Storage account has a unique name, and it serves as a globally-unique identifier for the storage account within the Azure cloud.
The equivalent to this parameter in environment authentication is "AZURE_STORAGE_ACCOUNT_NAME".
- `account_key` &mdash; The storage account key is a security credential associated with an Azure Storage account.
It is a primary access key used for authentication and authorization purposes.
This key is sensitive information and is kept confidential.
The equivalent to this parameter in environment authentication is "AZURE_STORAGE_ACCOUNT_KEY".
- `sas_token` &mdash; Shared Access Signature (SAS) token for time-bound access.
This token is sensitive information. Equivalent to "AZURE_STORAGE_SAS_TOKEN" in environment authentication.

Authentication against Azure services using a Service Principal:
- `client_id` &mdash; This variable holds the client ID associated with an Azure Active Directory (AAD) application,
which represents the Service Principal. In Azure, a Service Principal is used for non-interactive authentication, allowing applications to access Azure resources.
The equivalent to this parameter in environment authentication is "AZURE_STORAGE_CLIENT_ID".
- `client_secret` &mdash; This variable stores the client secret associated with the Azure AD application (Service Principal).
The client secret is a credential that proves the identity of the application when it requests access to Azure resources.
This key is sensitive information and is kept confidential.
The equivalent to this parameter in environment authentication is "AZURE_STORAGE_CLIENT_SECRET".
- `tenant_id` &mdash; This variable holds the Azure AD tenant ID, which uniquely identifies the organization or directory in Azure Active Directory.
The equivalent to this parameter in environment authentication is "AZURE_STORAGE_TENANT_ID".

Credential authentication:
- `credential` &mdash; TokenCredential or SAS token. The credentials with which to authenticate.
This variable is sensitive information and is kept confidential.
- `container` &mdash; A string representing the container. When specified, it is automatically prepended to the object path, and thus, it should not be manually included in the target path by the user.
This parameter will become mandatory starting with version 1.9.

## Databricks file system 
### DBFS credentials and parameters

```{Admonition} Note
Not supported by the spark and remote-spark runtimes.
```
* `DATABRICKS_HOST` &mdash; hostname in the format: https://abc-d1e2345f-a6b2.cloud.databricks.com'
* `DATABRICKS_TOKEN` &mdash; Databricks access token. 
   Perform [Databricks personal access token authentication](https://docs.databricks.com/en/dev-tools/auth.html#databricks-personal-access-token-authentication).
   
### DBFS data store profile

```python
profile = DatastoreProfileDBFS(name="profile-name", endpoint_url="abc-d1e2345f-a6b2.cloud.databricks.com", token=token)
ParquetTarget(path="ds://profile-name/path/to/parquet.pq")
```

`DatastoreProfileDBFS` init parameters:
- `name` &mdash; Name of the profile.
- `endpoint_url` &mdash; A string representing the endpoint URL of the DBFS service.
The equivalent to this parameter in environment authentication is "DATABRICKS_HOST".
- `token` &mdash; A string representing the secret key used for authentication to the DBFS service. 
For privacy reasons, it's tagged as a private attribute, and its default value is `None`.
The equivalent to this parameter in environment authentication is "DATABRICKS_TOKEN".

## Google cloud storage

### GCS credentials and parameters
* `GOOGLE_APPLICATION_CREDENTIALS` &mdash; Path to the application credentials to use (in the form of a JSON file). This can
be used if this file is located in a location on shared storage, accessible to pods executing MLRun jobs.
* `GCP_CREDENTIALS` &mdash; When the credentials file cannot be mounted to the pod, this secret or environment variable
may contain the contents of this file. If configured in the function pod, MLRun dumps its contents to a temporary file 
and points `GOOGLE_APPLICATION_CREDENTIALS` at it. An exception is `BigQuerySource`, which passes `GCP_CREDENTIALS`'s
contents directly to the query engine.

### GCS data store profile

```python
profile = DatastoreProfileGCS(name="profile-name",credentials_path="/local_path/to/gcs_credentials.json")
ParquetTarget(path="ds://profile-name/gcs_bucket/path/to/parquet.pq")
```

`DatastoreProfileGCS` init parameters:
- `name` &mdash; Name of the profile.
- `credentials_path` &mdash; A string representing the local JSON file path that contains the authentication parameters required by the GCS API.
The equivalent to this parameter in environment authentication is "GOOGLE_APPLICATION_CREDENTIALS."
- `gcp_credentials` &mdash; A JSON in a string format representing the authentication parameters required by GCS API. 
For privacy reasons, it's tagged as a private attribute, and its default value is `None`.
The equivalent to this parameter in environment authentication is "GCP_CREDENTIALS".
- `bucket` &mdash; A string representing the bucket. When specified, it is automatically prepended to the object path, and thus, it should not be manually included in the target path by the user. 
This parameter will become mandatory starting with version 1.9.

The code prioritizes `gcp_credentials` over `credentials_path`.



## HDFS

MLRun supports HDFS only with datastore profiles, and not with env-vars.


### HDFS data store profile

```python
profile = DatastoreProfileHdfs(name="profile-name")
ParquetTarget(path="ds://profile-name/path/to/parquet.pq")
```

`DatastoreProfileHdfs` init parameters:
- `name` &mdash; Name of the profile
- `host` &mdash; HDFS namenode host
- `port` &mdash; HDFS namenode port
- `http_port` &mdash; WebHDFS port
- `user` &mdash; User name. Only affects WebHDFS. When using Spark, or when this parameter is not defined, the user name is the value of the `HADOOP_USER_NAME` environment variable. If this environment variable is also not defined, the current user's user name is used. In Spark, this is evaluated at the time that the spark context is created.

You can set `HADOOP_USER_NAME` locally as follows: 
```python
import os
os.environ["HADOOP_USER_NAME"] = "..."
```

An example of registering an HDFS data store profile and using it as described in [Data store profiles](#data-store-profiles):
```python
DatastoreProfileHdfs(
    name="my-hdfs",
    host="localhost",
    port=9000,
    http_port=9870,
)
```

To set it on a function, use:
```python
function.spec.env.append({"name": "HADOOP_USER_NAME", "value": "galt"})
```

In feature store, you can set it via `RunConfig`:
```python
from mlrun.feature_store.common import RunConfig
run_config = RunConfig(
    local=False,
    kind="remote-spark",
    extra_spec={"spec": {"env": [{"name": "HADOOP_USER_NAME", "value": "galt"}]}},
)
feature_set.ingest(
    ...,
    run_config=run_config
)
```

## S3

### S3 credentials and parameters

* `AWS_ACCESS_KEY_ID`, `AWS_SECRET_ACCESS_KEY` &mdash; [access key](https://docs.aws.amazon.com/IAM/latest/UserGuide/id_credentials_access-keys.html)
  parameters
* `S3_ENDPOINT_URL` &mdash; The S3 endpoint to use. If not specified, it defaults to AWS. For example, to access 
  a storage bucket in Wasabi storage, use `S3_ENDPOINT_URL = "https://s3.wasabisys.com"`
* `MLRUN_AWS_ROLE_ARN` &mdash; [IAM role to assume](https://docs.aws.amazon.com/IAM/latest/UserGuide/id_roles_use_switch-role-api.html). 
  Connect to AWS using the secret key and access key, and assume the role whose ARN is provided. The 
  ARN must be of the format `arn:aws:iam::<account-of-role-to-assume>:role/<name-of-role>`
* `AWS_PROFILE` &mdash; Name of credentials profile from a local AWS credentials file. 
  When using a profile, the authentication secrets (if defined) are ignored, and credentials are retrieved from the 
  file. This option should be used for local development where AWS credentials already exist (created by `aws` CLI, for
  example)
  
### S3 data store profile

```python
profile = DatastoreProfileS3(name="profile-name")
ParquetTarget(path="ds://profile-name/aws_bucket/path/to/parquet.pq")
```

`DatastoreProfileS3` init parameters:
- `name` &mdash; Name of the profile
- `endpoint_url` &mdash; A string representing the endpoint URL of the S3 service. It's typically required for non-AWS S3-compatible services. If not provided, the default is `None`. The equivalent to this parameter in environment authentication is env["S3_ENDPOINT_URL"].
- `force_non_anonymous` &mdash; A string that determines whether to force non-anonymous access to the S3 bucket. The default value is `None`, meaning the behavior is not explicitly set. The equivalent to this parameter in environment authentication is env["S3_NON_ANONYMOUS"].
- `profile_name` &mdash; A string representing the name of the profile. This might be used to refer to specific named configurations for connecting to S3. The default value is `None`. The equivalent to this parameter in environment authentication is env["AWS_PROFILE"].
- `assume_role_arn` &mdash; A string representing the Amazon Resource Name (ARN) of the role to assume when interacting with the S3 service. This can be useful for granting temporary permissions. By default, it is set to `None`. The equivalent to this parameter in environment authentication is env["MLRUN_AWS_ROLE_ARN"]
- `access_key_id` &mdash; A string representing the access key used for authentication to the S3 service. It's one of the credentials parts when you're not using anonymous access or IAM roles. For privacy reasons, it's tagged as a private attribute, and its default value is `None`. The equivalent to this parameter in environment authentication is env["AWS_ACCESS_KEY_ID"].
- `secret_key` &mdash; A string representing the secret key, which pairs with the access key, used for authentication to the S3 service. It's the second part of the credentials when not using anonymous access or IAM roles. It's also tagged as private for privacy and security reasons. The default value is `None`. The equivalent to this parameter in environment authentication is env["AWS_SECRET_ACCESS_KEY"].
- `bucket` &mdash; A string representing the bucket. When specified, it is automatically prepended to the object path, and thus, it should not be manually included in the target path by the user. 
This parameter will become mandatory starting with version 1.9.


## V3IO 

### V3IO credentials and parameters
When running in an Iguazio system, MLRun automatically configures the executed functions to use `v3io` storage, and passes 
the needed parameters (such as access-key) for authentication. Refer to the 
[auto-mount](../runtimes/function-storage.html) section for more details on this process.

In some cases, the V3IO configuration needs to be overridden. The following parameters can be configured:

* `V3IO_API` &mdash; URL pointing to the V3IO web-API service.
* `V3IO_ACCESS_KEY` &mdash; Access key used to authenticate with the web API.
* `V3IO_USERNAME` &mdash; The user-name authenticating with V3IO. While not strictly required when using an access-key to 
authenticate, it is used in several use-cases, such as resolving paths to the home-directory.

### V3IO data store profile
```python
profile = DatastoreProfileV3io(name="test_profile", v3io_access_key="12345678-1234-1234-1234-123456789012")
register_temporary_client_datastore_profile(profile) or project.register_datastore_profile(profile)
ParquetTarget(path="ds://test_profile/aws_bucket/path/to/parquet.pq")
```

`DatastoreProfileV3io` init parameters:
- `name` &mdash; Name of the profile
- `v3io_access_key` &mdash; Optional. Access key to the remote Iguazio cluster. If not provided, the default is value is taken from the environment variable "V3IO_ACCESS_KEY". For privacy reasons, it's tagged as a private attribute.

## OSS
### OSS credentials and parameters

* `ALIBABA_ACCESS_KEY_ID`, `ALIBABA_SECRET_ACCESS_KEY` &mdash; [access key](https://www.alibabacloud.com/help/en/oss/developer-reference/authorize-access-3)
  parameters
* `ALIBABA_ENDPOINT_URL` &mdash; The OSS endpoint to use, for example: https://oss-cn-hangzhou.aliyuncs.com

## Adding a data store profile

If you already have a functioning datastore, integrating it with a datastore profile is straightforward. Follow these steps:
1. Derive a new datastore profile class from the `DatastoreProfile` class. During this process, specify the datastore profile type. 
   This is usually the same as the schema associated with the datastore URL, although this is not strictly necessary.
2. Incorporate all necessary parameters for accessing the datastore, ensuring they are appropriately classified as public or private.
3. Implement two essential methods: `secrets()` and `url()`.
   - The `url()` method constructs a URL path to a specific object. It takes a 'subpath' parameter, which is the relative path to the object, 
   and returns the fully resolved URL that is used to access the object in the datastore.
   - The `secrets()` method returns a dictionary containing environment variables that are used when accessing the datastore.
4. In the `create_from_json()` function, introduce factory settings for the newly created profile. Use the profile type as a key for these settings.

## See also
- {py:class}`~mlrun.projects.MlrunProject.list_datastore_profiles` 
- {py:class}`~mlrun.projects.MlrunProject.get_datastore_profile`
- {py:class}`~mlrun.datastore.datastore_profile.register_temporary_client_datastore_profile`
- {py:class}`~mlrun.projects.MlrunProject.delete_datastore_profile`

The methods `get_datastore_profile()` and `list_datastore_profiles()` only return public information about 
the profiles. Access to private attributes is restricted to applications running in Kubernetes pods.<|MERGE_RESOLUTION|>--- conflicted
+++ resolved
@@ -3,12 +3,8 @@
 
 A data store defines a storage provider (e.g. file system, S3, Azure blob, Iguazio v3io, etc.).
 
-<<<<<<< HEAD
-MLRun supports multiple data stores. 
-=======
 MLRun supports multiple data stores. Additional data stores, for example MongoDB, can easily be added by extending the `DataStore` class.
 
->>>>>>> d93fe041
 Data stores are referred to using the schema prefix (e.g. `s3://my-bucket/path`). The currently supported schemas and their urls:
 * **files** &mdash; local/shared file paths, format: `/file-dir/path/to/file` (Unix) or `C:/dir/file` (Windows)
 * **http, https** &mdash; read data from HTTP sources (read-only), format: `https://host/path/to/file` (Not supported by runtimes: Spark and RemoteSpark)
@@ -113,7 +109,6 @@
 - You can also choose to retrieve the public information of an already registered profile by calling 
    `project.get_datastore_profile()` and then adding the private credentials before registering it locally.
 
-<<<<<<< HEAD
     For example, using Redis:
     ```python
     redis_profile = project.get_datastore_profile("my_profile")
@@ -121,8 +116,6 @@
     register_temporary_client_datastore_profile(local_redis_profile)
     ```
 
-=======
->>>>>>> d93fe041
 ```{admonition} Note
 Data store profiles do not support: v3io (datastore, or source/target), snowflake source, DBFS for spark runtimes, Dask runtime.
 ```
