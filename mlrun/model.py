--- conflicted
+++ resolved
@@ -20,11 +20,7 @@
 from copy import deepcopy
 from datetime import datetime
 from os import environ
-<<<<<<< HEAD
-from typing import Dict, Tuple, Union, Optional
-=======
 from typing import Dict, List, Optional, Tuple, Union
->>>>>>> 2736b8fd
 
 import mlrun
 
@@ -1062,16 +1058,13 @@
         self.path = path
         self.after_step = after_step
         self.attributes = attributes or {}
-<<<<<<< HEAD
         self.last_written = None
-=======
         self.partitioned = partitioned
         self.key_bucketing_number = key_bucketing_number
         self.partition_cols = partition_cols
         self.time_partitioning_granularity = time_partitioning_granularity
         self.max_events = max_events
         self.flush_after_seconds = flush_after_seconds
->>>>>>> 2736b8fd
 
 
 class FeatureSetProducer(ModelObj):
