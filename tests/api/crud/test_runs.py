--- conflicted
+++ resolved
@@ -50,42 +50,7 @@
         run = server.py.services.api.crud.Runs().get_run(db, "uid", 0, project)
         assert run["metadata"]["name"] == "run-name"
 
-<<<<<<< HEAD
         k8s_helper = server.py.services.api.utils.singletons.k8s.get_k8s_helper()
-        with unittest.mock.patch.object(
-            k8s_helper.v1api, "delete_namespaced_pod"
-        ) as delete_namespaced_pod_mock, unittest.mock.patch.object(
-            k8s_helper.v1api,
-            "list_namespaced_pod",
-            side_effect=[
-                k8s_client.V1PodList(
-                    items=[
-                        k8s_client.V1Pod(
-                            metadata=k8s_client.V1ObjectMeta(
-                                name="pod-name",
-                                labels={
-                                    "mlrun/class": "job",
-                                    "mlrun/project": project,
-                                    "mlrun/uid": "uid",
-                                },
-                            ),
-                            status=k8s_client.V1PodStatus(phase="Running"),
-                        )
-                    ]
-                ),
-                # 2nd time for waiting for pod to be deleted
-                k8s_client.V1PodList(items=[]),
-            ],
-        ), unittest.mock.patch.object(
-            server.py.services.api.runtime_handlers.BaseRuntimeHandler,
-            "_ensure_run_logs_collected",
-        ), unittest.mock.patch.object(
-            server.py.services.api.utils.clients.log_collector.LogCollectorClient,
-            "delete_logs",
-        ) as delete_logs_mock:
-            await server.py.services.api.crud.Runs().delete_run(db, "uid", 0, project)
-=======
-        k8s_helper = server.api.utils.singletons.k8s.get_k8s_helper()
         with (
             unittest.mock.patch.object(
                 k8s_helper.v1api, "delete_namespaced_pod"
@@ -114,15 +79,14 @@
                 ],
             ),
             unittest.mock.patch.object(
-                server.api.runtime_handlers.BaseRuntimeHandler,
+                server.py.services.api.runtime_handlers.BaseRuntimeHandler,
                 "_ensure_run_logs_collected",
             ),
             unittest.mock.patch.object(
-                server.api.utils.clients.log_collector.LogCollectorClient, "delete_logs"
+                server.py.services.api.utils.clients.log_collector.LogCollectorClient, "delete_logs"
             ) as delete_logs_mock,
         ):
             await server.api.crud.Runs().delete_run(db, "uid", 0, project)
->>>>>>> d6f2d52b
             delete_namespaced_pod_mock.assert_called_once()
             delete_logs_mock.assert_called_once()
 
@@ -157,29 +121,7 @@
         )
         assert len(runs) == 20
 
-<<<<<<< HEAD
         k8s_helper = server.py.services.api.utils.singletons.k8s.get_k8s_helper()
-        with unittest.mock.patch.object(
-            k8s_helper.v1api, "delete_namespaced_pod"
-        ) as delete_namespaced_pod_mock, unittest.mock.patch.object(
-            k8s_helper.v1api,
-            "list_namespaced_pod",
-            return_value=k8s_client.V1PodList(items=[]),
-        ), unittest.mock.patch.object(
-            server.py.services.api.runtime_handlers.BaseRuntimeHandler,
-            "_ensure_run_logs_collected",
-        ), unittest.mock.patch.object(
-            server.py.services.api.utils.clients.log_collector.LogCollectorClient,
-            "delete_logs",
-        ) as delete_logs_mock:
-            await server.py.services.api.crud.Runs().delete_runs(
-                db, name=run_name, project=project
-            )
-            runs = server.py.services.api.crud.Runs().list_runs(
-                db, run_name, project=project
-            )
-=======
-        k8s_helper = server.api.utils.singletons.k8s.get_k8s_helper()
         with (
             unittest.mock.patch.object(
                 k8s_helper.v1api, "delete_namespaced_pod"
@@ -190,16 +132,15 @@
                 return_value=k8s_client.V1PodList(items=[]),
             ),
             unittest.mock.patch.object(
-                server.api.runtime_handlers.BaseRuntimeHandler,
+                server.py.services.api.runtime_handlers.BaseRuntimeHandler,
                 "_ensure_run_logs_collected",
             ),
             unittest.mock.patch.object(
-                server.api.utils.clients.log_collector.LogCollectorClient, "delete_logs"
+                server.py.services.api.utils.clients.log_collector.LogCollectorClient, "delete_logs"
             ) as delete_logs_mock,
         ):
-            await server.api.crud.Runs().delete_runs(db, name=run_name, project=project)
-            runs = server.api.crud.Runs().list_runs(db, run_name, project=project)
->>>>>>> d6f2d52b
+            await server.py.services.api.crud.Runs().delete_runs(db, name=run_name, project=project)
+            runs = server.py.services.api.crud.Runs().list_runs(db, run_name, project=project)
             assert len(runs) == 0
             delete_namespaced_pod_mock.assert_not_called()
             assert delete_logs_mock.call_count == 20
@@ -234,23 +175,7 @@
         )
         assert len(runs) == 3
 
-<<<<<<< HEAD
         k8s_helper = server.py.services.api.utils.singletons.k8s.get_k8s_helper()
-        with unittest.mock.patch.object(
-            k8s_helper.v1api, "delete_namespaced_pod"
-        ), unittest.mock.patch.object(
-            k8s_helper.v1api,
-            "list_namespaced_pod",
-            side_effect=[
-                k8s_client.V1PodList(items=[]),
-                Exception("Boom!"),
-                k8s_client.V1PodList(items=[]),
-            ],
-        ), unittest.mock.patch.object(
-            server.py.services.api.runtime_handlers.BaseRuntimeHandler,
-            "_ensure_run_logs_collected",
-=======
-        k8s_helper = server.api.utils.singletons.k8s.get_k8s_helper()
         with (
             unittest.mock.patch.object(k8s_helper.v1api, "delete_namespaced_pod"),
             unittest.mock.patch.object(
@@ -263,13 +188,12 @@
                 ],
             ),
             unittest.mock.patch.object(
-                server.api.runtime_handlers.BaseRuntimeHandler,
+                server.py.services.api.runtime_handlers.BaseRuntimeHandler,
                 "_ensure_run_logs_collected",
             ),
->>>>>>> d6f2d52b
         ):
             with pytest.raises(mlrun.errors.MLRunBadRequestError) as exc:
-                await server.py.services.api.crud.Runs().delete_runs(
+                await server.py.services.py.services.api.crud.Runs().delete_runs(
                     db, name=run_name, project=project
                 )
             assert "Failed to delete 1 run(s). Error: Boom!" in str(exc.value)
@@ -327,24 +251,15 @@
             run_uid,
             project=project,
         )
-<<<<<<< HEAD
-        with unittest.mock.patch.object(
-            server.py.services.api.crud.RuntimeResources(),
-            "delete_runtime_resources",
-            side_effect=mlrun.errors.MLRunInternalServerError("BOOM"),
-        ), pytest.raises(mlrun.errors.MLRunInternalServerError) as exc:
-            server.py.services.api.crud.Runs().abort_run(db, project, run_uid, 0)
-=======
-        with (
-            unittest.mock.patch.object(
-                server.api.crud.RuntimeResources(),
+        with (
+            unittest.mock.patch.object(
+                server.py.services.api.crud.RuntimeResources(),
                 "delete_runtime_resources",
                 side_effect=mlrun.errors.MLRunInternalServerError("BOOM"),
             ),
             pytest.raises(mlrun.errors.MLRunInternalServerError) as exc,
         ):
-            server.api.crud.Runs().abort_run(db, project, run_uid, 0)
->>>>>>> d6f2d52b
+            server.py.services.api.crud.Runs().abort_run(db, project, run_uid, 0)
         assert "BOOM" == str(exc.value)
 
         run = server.py.services.api.crud.Runs().get_run(db, run_uid, 0, project)
