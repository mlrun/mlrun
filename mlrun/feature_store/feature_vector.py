# Copyright 2023 Iguazio
#
# Licensed under the Apache License, Version 2.0 (the "License");
# you may not use this file except in compliance with the License.
# You may obtain a copy of the License at
#
#   http://www.apache.org/licenses/LICENSE-2.0
#
# Unless required by applicable law or agreed to in writing, software
# distributed under the License is distributed on an "AS IS" BASIS,
# WITHOUT WARRANTIES OR CONDITIONS OF ANY KIND, either express or implied.
# See the License for the specific language governing permissions and
# limitations under the License.
import collections
import logging
import typing
from copy import copy
from datetime import datetime
from enum import Enum
from typing import Union

import numpy as np
import pandas as pd

import mlrun

from ..config import config as mlconf
from ..datastore import get_store_uri
from ..datastore.targets import get_offline_target
from ..feature_store.common import (
    get_feature_set_by_uri,
    parse_feature_string,
    parse_project_name_from_feature_string,
)
from ..feature_store.feature_set import FeatureSet
from ..features import Entity, Feature
from ..model import (
    DataSource,
    DataTarget,
    DataTargetBase,
    ModelObj,
    ObjectDict,
    ObjectList,
    VersionedObjMetadata,
)
from ..runtimes.function_reference import FunctionReference
from ..serving.states import RootFlowStep
from ..utils import StorePrefix
from .common import RunConfig


class FeatureVectorSpec(ModelObj):
    def __init__(
        self,
        features=None,
        description=None,
        entity_source=None,
        entity_fields=None,
        timestamp_field=None,
        graph=None,
        label_feature=None,
        with_indexes=None,
        function=None,
        analysis=None,
        relations=None,
        join_graph=None,
    ):
        self._graph: RootFlowStep = None
        self._entity_fields: ObjectList = None
        self._entity_source: DataSource = None
        self._function: FunctionReference = None
        self._relations: dict[str, ObjectDict] = None
        self._join_graph: JoinGraph = None

        self.description = description
        self.features: list[str] = features or []
        self.entity_source = entity_source
        self.entity_fields = entity_fields or []
        self.graph = graph
        self.join_graph = join_graph
        self.relations: dict[str, dict[str, Union[Entity, str]]] = relations or {}
        self.timestamp_field = timestamp_field
        self.label_feature = label_feature
        self.with_indexes = with_indexes
        self.function = function
        self.analysis = analysis or {}

    @property
    def entity_source(self) -> DataSource:
        """data source used as entity source (events/keys need to be enriched)"""
        return self._entity_source

    @entity_source.setter
    def entity_source(self, source: DataSource):
        self._entity_source = self._verify_dict(source, "entity_source", DataSource)

    @property
    def entity_fields(self) -> list[Feature]:
        """the schema/metadata for the entity source fields"""
        return self._entity_fields

    @entity_fields.setter
    def entity_fields(self, entity_fields: list[Feature]):
        self._entity_fields = ObjectList.from_list(Feature, entity_fields)

    @property
    def graph(self) -> RootFlowStep:
        """feature vector transformation graph/DAG"""
        return self._graph

    @graph.setter
    def graph(self, graph):
        self._graph = self._verify_dict(graph, "graph", RootFlowStep)
        self._graph.engine = "async"

    @property
    def function(self) -> FunctionReference:
        """reference to template graph processing function"""
        return self._function

    @function.setter
    def function(self, function):
        self._function = self._verify_dict(function, "function", FunctionReference)

    @property
    def relations(self) -> dict[str, ObjectDict]:
        """feature set relations dict"""
        return self._relations

    @relations.setter
    def relations(self, relations: dict[str, dict[str, Union[Entity, str]]]):
        temp_relations = {}
        for fs_name, relation in relations.items():
            for col, ent in relation.items():
                if isinstance(ent, str):
                    relation[col] = Entity(ent)
            temp_relations[fs_name] = ObjectDict.from_dict(
                {"entity": Entity}, relation, "entity"
            )
        self._relations = ObjectDict.from_dict(
            {"object_dict": ObjectDict}, temp_relations, "object_dict"
        )

    @property
    def join_graph(self):
        return self._join_graph

    @join_graph.setter
    def join_graph(self, join_graph):
        if join_graph is not None:
            self._join_graph = self._verify_dict(join_graph, "join_graph", JoinGraph)
        else:
            self._join_graph = None


class FeatureVectorStatus(ModelObj):
    def __init__(
        self,
        state=None,
        targets=None,
        features=None,
        label_column=None,
        stats=None,
        preview=None,
        run_uri=None,
        index_keys=None,
        timestamp_key=None,
    ):
        self._targets: ObjectList = None
        self._features: ObjectList = None

        self.state = state or "created"
        self.label_column = label_column
        self.targets = targets
        self.stats = stats or {}
        self.index_keys = index_keys
        self.preview = preview or []
        self.features: list[Feature] = features or []
        self.run_uri = run_uri
        self.timestamp_key = timestamp_key

    @property
    def targets(self) -> list[DataTarget]:
        """list of material storage targets + their status/path"""
        return self._targets

    @targets.setter
    def targets(self, targets: list[DataTarget]):
        self._targets = ObjectList.from_list(DataTarget, targets)

    def update_target(self, target: DataTarget):
        self._targets.update(target)

    @property
    def features(self) -> list[Feature]:
        """list of features (result of joining features from the source feature sets)"""
        return self._features

    @features.setter
    def features(self, features: list[Feature]):
        self._features = ObjectList.from_list(Feature, features)


class JoinGraph(ModelObj):
    """
    explain here about the class
    """

    default_graph_name = "$__join_graph_fv__$"
    first_join_type = "first"
    _dict_fields = ["name", "first_feature_set", "steps"]

    def __init__(
        self,
        name: str = None,
        first_feature_set: Union[str, FeatureSet] = None,
    ):
        """
        JoinGraph is a class that represents a graph of data joins between feature sets. It allows users to define
        data joins step by step, specifying the join type for each step. The graph can be used to build a sequence of
        joins that will be executed in order, allowing the creation of complex join operations between feature sets.


        Example:
        # Create a new JoinGraph and add steps for joining feature sets.
        join_graph = JoinGraph(name="my_join_graph", first_feature_set="featureset1")
        join_graph.inner("featureset2")
        join_graph.left("featureset3", asof_join=True)


        :param name:                (str, optional) The name of the join graph. If not provided,
                                    a default name will be used.
        :param first_feature_set:   (str or FeatureSet, optional) The first feature set to join. It can be
                                    specified either as a string representing the name of the feature set or as a
                                    FeatureSet object.
        """
        self.name = name or self.default_graph_name
        self._steps: ObjectList = None
        self._feature_sets = None
        if first_feature_set:
            self._start(first_feature_set)

    def inner(self, other_operand: typing.Union[str, FeatureSet]):
        """
        Specifies an inner join with the given feature set

        :param other_operand:       (str or FeatureSet) The name of the feature set or a FeatureSet object to join with.

        :return:                    JoinGraph: The updated JoinGraph object with the specified inner join.
        """
        return self._join_operands(other_operand, "inner")

    def outer(self, other_operand: typing.Union[str, FeatureSet]):
        """
        Specifies an outer join with the given feature set

        :param other_operand:       (str or FeatureSet) The name of the feature set or a FeatureSet object to join with.
        :return:                    JoinGraph: The updated JoinGraph object with the specified outer join.
        """
        return self._join_operands(other_operand, "outer")

    def left(self, other_operand: typing.Union[str, FeatureSet], asof_join):
        """
        Specifies a left join with the given feature set

        :param other_operand:       (str or FeatureSet) The name of the feature set or a FeatureSet object to join with.
        :param asof_join:           (bool) A flag indicating whether to perform an as-of join.

        :return:                    JoinGraph: The updated JoinGraph object with the specified left join.
        """
        return self._join_operands(other_operand, "left", asof_join=asof_join)

    def right(self, other_operand: typing.Union[str, FeatureSet]):
        """
        Specifies a right join with the given feature set

        :param other_operand:       (str or FeatureSet) The name of the feature set or a FeatureSet object to join with.

        :return:                    JoinGraph: The updated JoinGraph object with the specified right join.
        """
        return self._join_operands(other_operand, "right")

    def _join_operands(
        self,
        other_operand: typing.Union[str, FeatureSet],
        join_type: str,
        asof_join: bool = False,
    ):
        if isinstance(other_operand, FeatureSet):
            other_operand = other_operand.metadata.name

        first_key_num = len(self._steps.keys()) if self._steps else 0
        left_last_step_name, left_all_feature_sets = (
            self.last_step_name,
            self.all_feature_sets_names,
        )
        is_first_fs = (
            join_type == JoinGraph.first_join_type or left_all_feature_sets == self.name
        )
        # create_new_step
        new_step = _JoinStep(
            f"step_{first_key_num}",
            left_last_step_name if not is_first_fs else "",
            other_operand,
            left_all_feature_sets if not is_first_fs else [],
            other_operand,
            join_type,
            asof_join,
        )

        if self.steps is not None:
            self.steps.update(new_step)
        else:
            self.steps = [new_step]
        return self

    def _start(self, other_operand: typing.Union[str, FeatureSet]):
        return self._join_operands(other_operand, JoinGraph.first_join_type)

    def _init_all_join_keys(
        self, feature_set_objects, vector, entity_rows_keys: list[str] = None
    ):
        for step in self.steps:
            step.init_join_keys(feature_set_objects, vector, entity_rows_keys)

    @property
    def all_feature_sets_names(self):
        """
         Returns a list of all feature set names included in the join graph.

        :return:                    List[str]: A list of feature set names.
        """
        if self._steps:
            return self._steps[-1].left_feature_set_names + [
                self._steps[-1].right_feature_set_name
            ]
        else:
            return self.name

    @property
    def last_step_name(self):
        """
        Returns the name of the last step in the join graph.

        :return:                    str: The name of the last step.
        """
        if self._steps:
            return self._steps[-1].name
        else:
            return self.name

    @property
    def steps(self):
        """
        Returns the list of join steps as ObjectList, which can be used to iterate over the steps
        or access the properties of each step.
        :return:                    ObjectList: The list of join steps.
        """
        return self._steps

    @steps.setter
    def steps(self, steps):
        """
         Setter for the steps property. It allows updating the join steps.

        :param steps:               (List[_JoinStep]) The list of join steps.
        """
        self._steps = ObjectList.from_list(child_class=_JoinStep, children=steps)


class _JoinStep(ModelObj):
    def __init__(
        self,
        name: str = None,
        left_step_name: str = None,
        right_step_name: str = None,
        left_feature_set_names: Union[str, list[str]] = None,
        right_feature_set_name: str = None,
        join_type: str = "inner",
        asof_join: bool = False,
    ):
        self.name = name
        self.left_step_name = left_step_name
        self.right_step_name = right_step_name
        self.left_feature_set_names = (
            left_feature_set_names
            if left_feature_set_names is None
            or isinstance(left_feature_set_names, list)
            else [left_feature_set_names]
        )
        self.right_feature_set_name = right_feature_set_name
        self.join_type = join_type
        self.asof_join = asof_join

        self.left_keys = []
        self.right_keys = []

    def init_join_keys(
        self,
        feature_set_objects: ObjectList,
        vector,
        entity_rows_keys: list[str] = None,
    ):
        if feature_set_objects[self.right_feature_set_name].is_connectable_to_df(
            entity_rows_keys
        ):
            self.left_keys, self.right_keys = [
                list(
                    feature_set_objects[
                        self.right_feature_set_name
                    ].spec.entities.keys()
                )
            ] * 2

        if (
            self.join_type == JoinGraph.first_join_type
            or not self.left_feature_set_names
        ):
            self.join_type = (
                "inner"
                if self.join_type == JoinGraph.first_join_type
                else self.join_type
            )
            return

        for left_fset in self.left_feature_set_names:
            current_left_keys = feature_set_objects[left_fset].extract_relation_keys(
                feature_set_objects[self.right_feature_set_name],
                vector.get_feature_set_relations(feature_set_objects[left_fset]),
            )
            current_right_keys = list(
                feature_set_objects[self.right_feature_set_name].spec.entities.keys()
            )
            for i in range(len(current_left_keys)):
                if (
                    current_left_keys[i] not in self.left_keys
                    and current_right_keys[i] not in self.right_keys
                ):
                    self.left_keys.append(current_left_keys[i])
                    self.right_keys.append(current_right_keys[i])

        if not self.left_keys:
            raise mlrun.errors.MLRunRuntimeError(
                f"{self.name} can't be preform due to undefined relation between "
                f"{self.left_feature_set_names} to {self.right_feature_set_name}"
            )


class FixedWindowType(Enum):
    CurrentOpenWindow = 1
    LastClosedWindow = 2

    def to_qbk_fixed_window_type(self):
        try:
            from storey import FixedWindowType as QueryByKeyFixedWindowType
        except ImportError as exc:
            raise ImportError("storey not installed, use pip install storey") from exc
        if self == FixedWindowType.LastClosedWindow:
            return QueryByKeyFixedWindowType.LastClosedWindow
        elif self == FixedWindowType.CurrentOpenWindow:
            return QueryByKeyFixedWindowType.CurrentOpenWindow
        else:
            raise NotImplementedError(
                f"Provided fixed window type is not supported. fixed_window_type={self}"
            )


class FeatureVector(ModelObj):
    """Feature vector, specify selected features, their metadata and material views"""

    kind = mlrun.common.schemas.ObjectKind.feature_vector.value
    _dict_fields = ["kind", "metadata", "spec", "status"]

    def __init__(
        self,
        name=None,
        features=None,
        label_feature=None,
        description=None,
        with_indexes=None,
        join_graph: JoinGraph = None,
        relations: dict[str, dict[str, Union[Entity, str]]] = None,
    ):
        """Feature vector, specify selected features, their metadata and material views

        example::

            import mlrun.feature_store as fstore

            features = ["quotes.bid", "quotes.asks_sum_5h as asks_5h", "stocks.*"]
            vector = fstore.FeatureVector("my-vec", features)

            # get the vector as a dataframe
            df = vector.get_offline_features().to_dataframe()

            # return an online/real-time feature service
            svc = vector.get_online_feature_service(impute_policy={"*": "$mean"})
            resp = svc.get([{"stock": "GOOG"}])

        :param name:           List of names of targets to delete (default: delete all ingested targets)
        :param features:       list of feature to collect to this vector.
                                Format [<project>/]<feature_set>.<feature_name or `*`> [as <alias>]
        :param label_feature:  feature name to be used as label data
        :param description:    text description of the vector
        :param with_indexes:   whether to keep the entity and timestamp columns in the response
        :param join_graph:     An optional JoinGraph object representing the graph of data joins
                               between feature sets for this feature vector, specified the order and the join types.
        :param relations:      {<feature_set name>: {<column_name>: <other entity object/name>, ...}...}
                               An optional dictionary specifying the relations between feature sets in the
                               feature vector. The keys of the dictionary are feature set names, and the values
                               are dictionaries where the keys represent column names(of the feature set),
                               and the values represent the target entities to join with.
                               The relations provided here will take precedence over the relations that were specified
                               on the feature sets themselves. In case a specific feature set is not mentioned as a key
                               here, the function will fall back to using the default relations defined in the
                               feature set.

        """
        self._spec: FeatureVectorSpec = None
        self._metadata = None
        self._status = None

        self.spec = FeatureVectorSpec(
            description=description,
            features=features,
            label_feature=label_feature,
            with_indexes=with_indexes,
            relations=relations,
            join_graph=join_graph,
        )
        self.metadata = VersionedObjMetadata(name=name)
        self.status = None

        self._entity_df = None
        self._feature_set_fields = {}
        self.feature_set_objects = {}

    @property
    def spec(self) -> FeatureVectorSpec:
        return self._spec

    @spec.setter
    def spec(self, spec):
        self._spec = self._verify_dict(spec, "spec", FeatureVectorSpec)

    @property
    def metadata(self) -> VersionedObjMetadata:
        return self._metadata

    @metadata.setter
    def metadata(self, metadata):
        self._metadata = self._verify_dict(metadata, "metadata", VersionedObjMetadata)

    @property
    def status(self) -> FeatureVectorStatus:
        return self._status

    @status.setter
    def status(self, status):
        self._status = self._verify_dict(status, "status", FeatureVectorStatus)

    @property
    def uri(self):
        """fully qualified feature vector uri"""
        uri = (
            f"{self._metadata.project or mlconf.default_project}/{self._metadata.name}"
        )
        uri = get_store_uri(StorePrefix.FeatureVector, uri)
        if self._metadata.tag:
            uri += ":" + self._metadata.tag
        return uri

    def link_analysis(self, name, uri):
        """add a linked file/artifact (chart, data, ..)"""
        self._spec.analysis[name] = uri

    def get_stats_table(self):
        """get feature statistics table (as dataframe)"""
        if self.status.stats:
            feature_aliases = self.get_feature_aliases()
            for old_name, new_name in feature_aliases.items():
                if old_name in self.status.stats:
                    self.status.stats[new_name] = self.status.stats[old_name]
                    del self.status.stats[old_name]
            return pd.DataFrame.from_dict(self.status.stats, orient="index")

    def get_feature_aliases(self):
        feature_aliases = {}
        for feature in self.spec.features:
            column_names = feature.split(" as ")
            # split 'feature_set.old_name as new_name'
            if len(column_names) == 2:
                old_name_with_feature_set, new_name = column_names
                # split 'feature_set.old_name'
                feature_set, old_name = column_names[0].split(".")
                if new_name != old_name:
                    feature_aliases[old_name] = new_name
        return feature_aliases

    def get_target_path(self, name=None):
        target = get_offline_target(self, name=name)
        if target:
            return target.path

    def to_dataframe(self, df_module=None, target_name=None):
        """return feature vector (offline) data as dataframe"""
        driver = get_offline_target(self, name=target_name)
        if not driver:
            raise mlrun.errors.MLRunNotFoundError(
                "there are no offline targets for this feature vector"
            )
        return driver.as_df(df_module=df_module)

    def save(self, tag="", versioned=False):
        """save to mlrun db"""
        db = mlrun.get_run_db()
        self.metadata.project = self.metadata.project or mlconf.default_project
        tag = tag or self.metadata.tag
        as_dict = self.to_dict()
        db.store_feature_vector(as_dict, tag=tag, versioned=versioned)

    def reload(self, update_spec=True):
        """reload/sync the feature set status and spec from the DB"""
        from_db = mlrun.get_run_db().get_feature_vector(
            self.metadata.name, self.metadata.project, self.metadata.tag
        )
        self.status = from_db.status
        if update_spec:
            self.spec = from_db.spec

    def parse_features(self, offline=True, update_stats=False):
        """parse and validate feature list (from vector) and add metadata from feature sets

        :returns
            feature_set_objects: cache of used feature set objects
            feature_set_fields:  list of field (name, alias) per featureset
        """
        processed_features = {}  # dict of name to (featureset, feature object)
        feature_set_objects = self.feature_set_objects or {}
        index_keys = []
        feature_set_fields = collections.defaultdict(list)
        features = copy(self.spec.features)
        label_column_name = None
        label_column_fset = None
        if offline and self.spec.label_feature:
            features.append(self.spec.label_feature)
            feature_set, name, _ = parse_feature_string(self.spec.label_feature)
            self.status.label_column = name
            label_column_name = name
            label_column_fset = feature_set

        def add_feature(name, alias, feature_set_object, feature_set_full_name):
            if alias in processed_features.keys():
                logging.log(
                    logging.WARN,
                    f"feature name/alias {alias} already specified,"
                    " you need to use another alias (feature-set.name [as alias])"
                    f" by default it changed to be {alias}_{feature_set_full_name}",
                )
                alias = f"{alias}_{feature_set_full_name}"

            feature = feature_set_object[name]
            processed_features[alias or name] = (feature_set_object, feature)
            feature_set_fields[feature_set_full_name].append((name, alias))

        for feature in features:
            project_name, feature = parse_project_name_from_feature_string(feature)
            feature_set, feature_name, alias = parse_feature_string(feature)
            if feature_set not in feature_set_objects.keys():
                feature_set_objects[feature_set] = get_feature_set_by_uri(
                    feature_set,
                    project_name if project_name is not None else self.metadata.project,
                )
            feature_set_object = feature_set_objects[feature_set]

            feature_fields = feature_set_object.spec.features.keys()
            if feature_name == "*":
                for field in feature_fields:
                    if field != feature_set_object.spec.timestamp_key and not (
                        feature_set == label_column_fset and field == label_column_name
                    ):
                        if alias:
                            add_feature(
                                field,
                                alias + "_" + field,
                                feature_set_object,
                                feature_set,
                            )
                        else:
                            add_feature(field, field, feature_set_object, feature_set)
            else:
                if feature_name not in feature_fields:
                    raise mlrun.errors.MLRunInvalidArgumentError(
                        f"feature {feature} not found in feature set {feature_set}"
                    )
                add_feature(feature_name, alias, feature_set_object, feature_set)

        for feature_set_name, fields in feature_set_fields.items():
            feature_set = feature_set_objects[feature_set_name]
            for key in feature_set.spec.entities.keys():
                if key not in index_keys:
                    index_keys.append(key)
            for name, alias in fields:
                if name in feature_set.status.stats and update_stats:
                    self.status.stats[name] = feature_set.status.stats[name]
                if name in feature_set.spec.features.keys():
                    feature = feature_set.spec.features[name].copy()
                    feature.origin = f"{feature_set.fullname}.{name}"
                    feature.name = alias or name
                    self.status.features[alias or name] = feature

        self.status.index_keys = index_keys
        return feature_set_objects, feature_set_fields

    def get_feature_set_relations(self, feature_set: Union[str, FeatureSet]):
        if isinstance(feature_set, str):
            feature_set = get_feature_set_by_uri(
                feature_set,
                self.metadata.project,
            )
        name = feature_set.metadata.name
        feature_set_relations = feature_set.spec.relations or {}
        if self.spec.relations and name in self.spec.relations:
            feature_set_relations = self.spec.relations[name]
        return feature_set_relations

    def get_offline_features(
        self,
        entity_rows=None,
        entity_timestamp_column: str = None,
        target: DataTargetBase = None,
        run_config: RunConfig = None,
        drop_columns: list[str] = None,
        start_time: Union[str, datetime] = None,
        end_time: Union[str, datetime] = None,
        with_indexes: bool = False,
        update_stats: bool = False,
        engine: str = None,
        engine_args: dict = None,
        query: str = None,
        order_by: Union[str, list[str]] = None,
        spark_service: str = None,
        timestamp_for_filtering: Union[str, dict[str, str]] = None,
    ):
        """retrieve offline feature vector results

        specify a feature vector object/uri and retrieve the desired features, their metadata
        and statistics. returns :py:class:`~mlrun.feature_store.OfflineVectorResponse`,
        results can be returned as a dataframe or written to a target

        The start_time and end_time attributes allow filtering the data to a given time range, they accept
        string values or pandas `Timestamp` objects, string values can also be relative, for example:
        "now", "now - 1d2h", "now+5m", where a valid pandas Timedelta string follows the verb "now",
        for time alignment you can use the verb "floor" e.g. "now -1d floor 1H" will align the time to the last hour
        (the floor string is passed to pandas.Timestamp.floor(), can use D, H, T, S for day, hour, min, sec alignment).
        Another option to filter the data is by the `query` argument - can be seen in the example.
        example::

            features = [
                "stock-quotes.bid",
                "stock-quotes.asks_sum_5h",
                "stock-quotes.ask as mycol",
                "stocks.*",
            ]
            vector = FeatureVector(features=features)
            vector.get_offline_features(entity_rows=trades, entity_timestamp_column="time", query="ticker in ['GOOG']
              and bid>100")
            print(resp.to_dataframe())
            print(vector.get_stats_table())
            resp.to_parquet("./out.parquet")

        :param entity_rows:             dataframe with entity rows to join with
        :param target:                  where to write the results to
        :param drop_columns:            list of columns to drop from the final result
        :param entity_timestamp_column: timestamp column name in the entity rows dataframe. can be specified
                                        only if param entity_rows was specified.
        :param run_config:              function and/or run configuration
                                        see :py:class:`~mlrun.feature_store.RunConfig`
        :param start_time:              datetime, low limit of time needed to be filtered. Optional.
        :param end_time:                datetime, high limit of time needed to be filtered. Optional.
        :param with_indexes:            Return vector with/without the entities and the timestamp_key of the feature
                                        sets and with/without entity_timestamp_column and timestamp_for_filtering
                                        columns. This property can be specified also in the feature vector spec
                                        (feature_vector.spec.with_indexes)
                                        (default False)
        :param update_stats:            update features statistics from the requested feature sets on the vector.
                                        (default False).
        :param engine:                  processing engine kind ("local", "dask", or "spark")
        :param engine_args:             kwargs for the processing engine
        :param query:                   The query string used to filter rows on the output
        :param spark_service:           Name of the spark service to be used (when using a remote-spark runtime)
        :param order_by:                Name or list of names to order by. The name or the names in the list can be the
                                        feature name or the alias of the feature you pass in the feature list.
        :param timestamp_for_filtering: name of the column to filter by, can be str for all the feature sets or a
                                        dictionary ({<feature set name>: <timestamp column name>, ...})
                                        that indicates the timestamp column name for each feature set. Optional.
                                        By default, the filter executes on the timestamp_key of each feature set.
                                        Note: the time filtering is performed on each feature set before the
                                        merge process using start_time and end_time params.

        """

        return mlrun.feature_store.api._get_offline_features(
            self,
            entity_rows,
            entity_timestamp_column,
            target,
            run_config,
            drop_columns,
            start_time,
            end_time,
            with_indexes,
            update_stats,
            engine,
            engine_args,
            query,
            order_by,
            spark_service,
            timestamp_for_filtering,
        )

    def get_online_feature_service(
        self,
        run_config: RunConfig = None,
        fixed_window_type: FixedWindowType = FixedWindowType.LastClosedWindow,
        impute_policy: dict = None,
        update_stats: bool = False,
        entity_keys: list[str] = None,
    ):
        """initialize and return online feature vector service api,
        returns :py:class:`~mlrun.feature_store.OnlineVectorService`

        :**usage**:
            There are two ways to use the function:

            1. As context manager

                Example::

                    with vector_uri.get_online_feature_service() as svc:
                        resp = svc.get([{"ticker": "GOOG"}, {"ticker": "MSFT"}])
                        print(resp)
                        resp = svc.get([{"ticker": "AAPL"}], as_list=True)
                        print(resp)

                Example with imputing::

                    with vector_uri.get_online_feature_service(entity_keys=['id'],
                                                    impute_policy={"*": "$mean", "amount": 0)) as svc:
                        resp = svc.get([{"id": "C123487"}])

            2. as simple function, note that in that option you need to close the session.

                Example::

<<<<<<< HEAD
                    svc = vector_uri.get_online_feature_service(entity_keys=['ticker'])
=======
                    svc = vector_uri.get_online_feature_service(entity_keys=["ticker"])
>>>>>>> 7034459d
                    try:
                        resp = svc.get([{"ticker": "GOOG"}, {"ticker": "MSFT"}])
                        print(resp)
                        resp = svc.get([{"ticker": "AAPL"}], as_list=True)
                        print(resp)

                    finally:
                        svc.close()

                Example with imputing::

                    svc = vector_uri.get_online_feature_service(entity_keys=['id'],
                                                    impute_policy={"*": "$mean", "amount": 0))
                    try:
                        resp = svc.get([{"id": "C123487"}])
                    except Exception as e:
                        handling exception...
                    finally:
                        svc.close()

        :param run_config:          function and/or run configuration for remote jobs/services
        :param impute_policy:       a dict with `impute_policy` per feature, the dict key is the feature name and the
                                    dict value indicate which value will be used in case the feature is NaN/empty, the
                                    replaced value can be fixed number for constants or $mean, $max, $min, $std, $count
                                    for statistical values.
                                    "*" is used to specify the default for all features, example: `{"*": "$mean"}`
        :param fixed_window_type:   determines how to query the fixed window values which were previously inserted by
                                    ingest
        :param update_stats:        update features statistics from the requested feature sets on the vector.
                                    Default: False.
        :param entity_keys:         Entity list of the first feature_set in the vector.
                                    The indexes that are used to query the online service.
        :return:                    Initialize the `OnlineVectorService`.
                                    Will be used in subclasses where `support_online=True`.
        """
        return mlrun.feature_store.api._get_online_feature_service(
            self,
            run_config,
            fixed_window_type,
            impute_policy,
            update_stats,
            entity_keys,
        )


class OnlineVectorService:
    """get_online_feature_service response object"""

    def __init__(
        self,
        vector,
        graph,
        index_columns,
        impute_policy: dict = None,
        requested_columns: list[str] = None,
    ):
        self.vector = vector
        self.impute_policy = impute_policy or {}

        self._controller = graph.controller
        self._index_columns = index_columns
        self._impute_values = {}
        self._requested_columns = requested_columns

    def __enter__(self):
        return self

    def __exit__(self, exc_type, exc_val, exc_tb):
        self.close()

    def initialize(self):
        """internal, init the feature service and prep the imputing logic"""
        if not self.impute_policy:
            return

        impute_policy = copy(self.impute_policy)
        vector = self.vector
        feature_stats = vector.get_stats_table()
        self._impute_values = {}

        feature_keys = list(vector.status.features.keys())
        if vector.status.label_column in feature_keys:
            feature_keys.remove(vector.status.label_column)

        if "*" in impute_policy:
            value = impute_policy["*"]
            del impute_policy["*"]

            for name in feature_keys:
                if name not in impute_policy:
                    if isinstance(value, str) and value.startswith("$"):
                        self._impute_values[name] = feature_stats.loc[name, value[1:]]
                    else:
                        self._impute_values[name] = value

        for name, value in impute_policy.items():
            if name not in feature_keys:
                raise mlrun.errors.MLRunInvalidArgumentError(
                    f"feature {name} in impute_policy but not in feature vector"
                )
            if isinstance(value, str) and value.startswith("$"):
                self._impute_values[name] = feature_stats.loc[name, value[1:]]
            else:
                self._impute_values[name] = value

    @property
    def status(self):
        """vector merger function status (ready, running, error)"""
        return "ready"

    def get(self, entity_rows: list[Union[dict, list]], as_list=False):
        """get feature vector given the provided entity inputs

        take a list of input vectors/rows and return a list of enriched feature vectors
        each input and/or output vector can be a list of values or a dictionary of field names and values,
        to return the vector as a list of values set the `as_list` to True.

        if the input is a list of list (vs a list of dict), the values in the list will correspond to the
        index/entity values, i.e. [["GOOG"], ["MSFT"]] means "GOOG" and "MSFT" are the index/entity fields.

        example::

            # accept list of dict, return list of dict
            svc = fstore.get_online_feature_service(vector)
            resp = svc.get([{"name": "joe"}, {"name": "mike"}])

            # accept list of list, return list of list
            svc = fstore.get_online_feature_service(vector, as_list=True)
            resp = svc.get([["joe"], ["mike"]])

        :param entity_rows:  list of list/dict with input entity data/rows
        :param as_list:      return a list of list (list input is required by many ML frameworks)
        """
        results = []
        futures = []
        if isinstance(entity_rows, dict):
            entity_rows = [entity_rows]

        # validate we have valid input struct
        if (
            not entity_rows
            or not isinstance(entity_rows, list)
            or not isinstance(entity_rows[0], (list, dict))
        ):
            raise mlrun.errors.MLRunInvalidArgumentError(
                f"input data is of type {type(entity_rows)}. must be a list of lists or list of dicts"
            )

        # if list of list, convert to dicts (with the index columns as the dict keys)
        if isinstance(entity_rows[0], list):
            if not self._index_columns or len(entity_rows[0]) != len(
                self._index_columns
            ):
                raise mlrun.errors.MLRunInvalidArgumentError(
                    "input list must be in the same size of the index_keys list"
                )
            index_range = range(len(self._index_columns))
            entity_rows = [
                {self._index_columns[i]: item[i] for i in index_range}
                for item in entity_rows
            ]

        for row in entity_rows:
            futures.append(self._controller.emit(row, return_awaitable_result=True))

        for future in futures:
            result = future.await_result()
            data = result.body
            if data:
                actual_columns = data.keys()
                if all([col in self._index_columns for col in actual_columns]):
                    # didn't get any data from the graph
                    results.append(None)
                    continue
                for column in self._requested_columns:
                    if (
                        column not in actual_columns
                        and column != self.vector.status.label_column
                    ):
                        data[column] = None

                if self._impute_values:
                    for name in data.keys():
                        v = data[name]
                        if v is None or (
                            isinstance(v, float) and (np.isinf(v) or np.isnan(v))
                        ):
                            data[name] = self._impute_values.get(name, v)
                if not self.vector.spec.with_indexes:
                    for name in self.vector.status.index_keys:
                        data.pop(name, None)
                if not any(data.values()):
                    data = None

            if as_list and data:
                data = [
                    data.get(key, None)
                    for key in self._requested_columns
                    if key != self.vector.status.label_column
                ]
            results.append(data)

        return results

    def close(self):
        """terminate the async loop"""
        self._controller.terminate()


class OfflineVectorResponse:
    """get_offline_features response object"""

    def __init__(self, merger):
        self._merger = merger
        self.vector = merger.vector

    @property
    def status(self):
        """vector prep job status (ready, running, error)"""
        return self._merger.get_status()

    def to_dataframe(self, to_pandas=True):
        """return result as dataframe"""
        if self.status != "completed":
            raise mlrun.errors.MLRunTaskNotReady("feature vector dataset is not ready")
        return self._merger.get_df(to_pandas=to_pandas)

    def to_parquet(self, target_path, **kw):
        """return results as parquet file"""
        return self._merger.to_parquet(target_path, **kw)

    def to_csv(self, target_path, **kw):
        """return results as csv file"""
        return self._merger.to_csv(target_path, **kw)<|MERGE_RESOLUTION|>--- conflicted
+++ resolved
@@ -853,11 +853,7 @@
 
                 Example::
 
-<<<<<<< HEAD
-                    svc = vector_uri.get_online_feature_service(entity_keys=['ticker'])
-=======
                     svc = vector_uri.get_online_feature_service(entity_keys=["ticker"])
->>>>>>> 7034459d
                     try:
                         resp = svc.get([{"ticker": "GOOG"}, {"ticker": "MSFT"}])
                         print(resp)
