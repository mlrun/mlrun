--- conflicted
+++ resolved
@@ -149,49 +149,6 @@
         verify_field_regex("test_field", value, mlrun.utils.regex.sparkjob_name)
 
 
-<<<<<<< HEAD
-=======
-@pytest.mark.parametrize(
-    "case",
-    [
-        {
-            "input_uri": "http://no-hub-prefix",
-            "expected_output": "http://no-hub-prefix",
-        },
-        {
-            "input_uri": "hub://function_name",
-            "expected_output": "https://raw.githubusercontent.com/mlrun/functions/master/function_name/function.yaml",
-        },
-        {
-            "input_uri": "hub://function_name:development",
-            "expected_output": "https://raw.githubusercontent.com/mlrun/functions/development/function_name/function.ya"
-            "ml",
-        },
-        {
-            "input_uri": "hub://function-name",
-            "expected_output": "https://raw.githubusercontent.com/mlrun/functions/master/function_name/function.yaml",
-        },
-        {
-            "input_uri": "hub://function-name:development",
-            "expected_output": "https://raw.githubusercontent.com/mlrun/functions/development/function_name/function.ya"
-            "ml",
-        },
-    ],
-)
-def test_extend_hub_uri(case):
-    hub_urls = [
-        "https://raw.githubusercontent.com/mlrun/functions/{tag}/{name}/function.yaml",
-        "https://raw.githubusercontent.com/mlrun/functions",
-    ]
-    for hub_url in hub_urls:
-        mlrun.mlconf.hub_url = hub_url
-        input_uri = case["input_uri"]
-        expected_output = case["expected_output"]
-        output, _ = extend_hub_uri_if_needed(input_uri)
-        assert expected_output == output
-
-
->>>>>>> c5c4d79d
 @pytest.mark.parametrize(
     "regex_list,value,expected_str,expected",
     [
