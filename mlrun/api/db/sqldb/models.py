# Copyright 2019 Iguazio
#
# Licensed under the Apache License, Version 2.0 (the "License");
# you may not use this file except in compliance with the License.
# You may obtain a copy of the License at
#
#   http://www.apache.org/licenses/LICENSE-2.0
#
# Unless required by applicable law or agreed to in writing, software
# distributed under the License is distributed on an "AS IS" BASIS,
# WITHOUT WARRANTIES OR CONDITIONS OF ANY KIND, either express or implied.
# See the License for the specific language governing permissions and
# limitations under the License.

import json
import pickle
import warnings
from datetime import datetime, timezone

import orjson
from sqlalchemy import (
    BLOB,
    JSON,
    TIMESTAMP,
    Column,
    ForeignKey,
    Integer,
    String,
    Table,
    UniqueConstraint,
)
from sqlalchemy.ext.declarative import declarative_base
from sqlalchemy.orm import class_mapper, relationship

from mlrun.api import schemas

Base = declarative_base()
NULL = None  # Avoid flake8 issuing warnings when comparing in filter
run_time_fmt = "%Y-%m-%dT%H:%M:%S.%fZ"


class BaseModel:
    def to_dict(self, exclude=None):
        """
        NOTE - this function (currently) does not handle serializing relationships
        """
        exclude = exclude or []
        mapper = class_mapper(self.__class__)
        columns = [column.key for column in mapper.columns if column.key not in exclude]
        get_key_value = (
            lambda c: (c, getattr(self, c).isoformat())
            if isinstance(getattr(self, c), datetime)
            else (c, getattr(self, c))
        )
        return dict(map(get_key_value, columns))


class HasStruct(BaseModel):
    @property
    def struct(self):
        return pickle.loads(self.body)

    @struct.setter
    def struct(self, value):
        self.body = pickle.dumps(value)

    def to_dict(self, exclude=None):
        """
        NOTE - this function (currently) does not handle serializing relationships
        """
        exclude = exclude or []
        exclude.append("body")
        return super().to_dict(exclude)


def make_label(table):
    class Label(Base, BaseModel):
        __tablename__ = f"{table}_labels"
        __table_args__ = (
            UniqueConstraint("name", "parent", name=f"_{table}_labels_uc"),
        )

        id = Column(Integer, primary_key=True)
        name = Column(String(255))
        value = Column(String(255))
        parent = Column(Integer, ForeignKey(f"{table}.id"))

    return Label


def make_tag(table):
    class Tag(Base, BaseModel):
        __tablename__ = f"{table}_tags"
        __table_args__ = (
            UniqueConstraint("project", "name", "obj_id", name=f"_{table}_tags_uc"),
        )

        id = Column(Integer, primary_key=True)
        project = Column(String(255))
        name = Column(String(255))
        obj_id = Column(Integer, ForeignKey(f"{table}.id"))

    return Tag


# TODO: don't want to refactor everything in one PR so splitting this function to 2 versions - eventually only this one
#  should be used
def make_tag_v2(table):
    class Tag(Base, BaseModel):
        __tablename__ = f"{table}_tags"
        __table_args__ = (
            UniqueConstraint("project", "name", "obj_name", name=f"_{table}_tags_uc"),
        )

        id = Column(Integer, primary_key=True)
        project = Column(String(255))
        name = Column(String(255))
        obj_id = Column(Integer, ForeignKey(f"{table}.id"))
<<<<<<< HEAD
        obj_name = Column(String(255), ForeignKey(f"{table}.name"))
=======
        obj_name = Column(String, ForeignKey(f"{table}.name"))
>>>>>>> 564d6658

    return Tag


# quell SQLAlchemy warnings on duplicate class name (Label)
with warnings.catch_warnings():
    warnings.simplefilter("ignore")

    class Artifact(Base, HasStruct):
        __tablename__ = "artifacts"
        __table_args__ = (
            UniqueConstraint("uid", "project", "key", name="_artifacts_uc"),
        )

        Label = make_label(__tablename__)
        Tag = make_tag(__tablename__)

        id = Column(Integer, primary_key=True)
        key = Column(String(255))
        project = Column(String(255))
        uid = Column(String(255))
        updated = Column(TIMESTAMP)
        # TODO: change to JSON, see mlrun/api/schemas/function.py::FunctionState for reasoning
        body = Column(BLOB)
        labels = relationship(Label)

    class Function(Base, HasStruct):
        __tablename__ = "functions"
        __table_args__ = (
            UniqueConstraint("name", "project", "uid", name="_functions_uc"),
        )

        Label = make_label(__tablename__)
        Tag = make_tag_v2(__tablename__)

        id = Column(Integer, primary_key=True)
        name = Column(String(255))
        project = Column(String(255))
        uid = Column(String(255))
        # TODO: change to JSON, see mlrun/api/schemas/function.py::FunctionState for reasoning
        body = Column(BLOB)
        updated = Column(TIMESTAMP)
        labels = relationship(Label)

    class Log(Base, BaseModel):
        __tablename__ = "logs"

        id = Column(Integer, primary_key=True)
        uid = Column(String(255))
        project = Column(String(255))
        # TODO: change to JSON, see mlrun/api/schemas/function.py::FunctionState for reasoning
        body = Column(BLOB)

    class Run(Base, HasStruct):
        __tablename__ = "runs"
        __table_args__ = (
            UniqueConstraint("uid", "project", "iteration", name="_runs_uc"),
        )

        Label = make_label(__tablename__)
        Tag = make_tag(__tablename__)

        id = Column(Integer, primary_key=True)
        uid = Column(String(255))
        project = Column(String(255))
        iteration = Column(Integer)
        state = Column(String(255))
        # TODO: change to JSON, see mlrun/api/schemas/function.py::FunctionState for reasoning
        body = Column(BLOB)
        start_time = Column(TIMESTAMP)
        labels = relationship(Label)

    class Schedule(Base, BaseModel):
        __tablename__ = "schedules_v2"
        __table_args__ = (UniqueConstraint("project", "name", name="_schedules_v2_uc"),)

        Label = make_label(__tablename__)

        id = Column(Integer, primary_key=True)
        project = Column(String(255), nullable=False)
        name = Column(String(255), nullable=False)
        kind = Column(String(255))
        desired_state = Column(String(255))
        state = Column(String(255))
        creation_time = Column(TIMESTAMP)
        cron_trigger_str = Column(String(255))
        last_run_uri = Column(String(255))
        # TODO: change to JSON, see mlrun/api/schemas/function.py::FunctionState for reasoning
        struct = Column(BLOB)
        labels = relationship(Label, cascade="all, delete-orphan")
        concurrency_limit = Column(Integer, nullable=False)

        @property
        def scheduled_object(self):
            return pickle.loads(self.struct)

        @scheduled_object.setter
        def scheduled_object(self, value):
            self.struct = pickle.dumps(value)

        @property
        def cron_trigger(self) -> schemas.ScheduleCronTrigger:
            return orjson.loads(self.cron_trigger_str)

        @cron_trigger.setter
        def cron_trigger(self, trigger: schemas.ScheduleCronTrigger):
            self.cron_trigger_str = orjson.dumps(trigger.dict(exclude_unset=True))

    # Define "many to many" users/projects
    project_users = Table(
        "project_users",
        Base.metadata,
        Column("project_id", Integer, ForeignKey("projects.id")),
        Column("user_id", Integer, ForeignKey("users.id")),
    )

    class User(Base, BaseModel):
        __tablename__ = "users"
        __table_args__ = (UniqueConstraint("name", name="_users_uc"),)

        id = Column(Integer, primary_key=True)
        name = Column(String(255))

    class Project(Base, BaseModel):
        __tablename__ = "projects"
        # For now since we use project name a lot
        __table_args__ = (UniqueConstraint("name", name="_projects_uc"),)

        id = Column(Integer, primary_key=True)
        name = Column(String(255))
        description = Column(String(255))
        owner = Column(String(255))
        source = Column(String(255))
        # the attribute name used to be _spec which is just a wrong naming, the attribute was renamed to _full_object
        # leaving the column as is to prevent redundant migration
        # TODO: change to JSON, see mlrun/api/schemas/function.py::FunctionState for reasoning
        _full_object = Column("spec", BLOB)
        created = Column(TIMESTAMP, default=datetime.utcnow)
        state = Column(String(255))
        users = relationship(User, secondary=project_users)

        Label = make_label(__tablename__)

        labels = relationship(Label, cascade="all, delete-orphan")

        @property
        def full_object(self):
            if self._full_object:
                return pickle.loads(self._full_object)

        @full_object.setter
        def full_object(self, value):
            self._full_object = pickle.dumps(value)

    class Feature(Base, BaseModel):
        __tablename__ = "features"
        id = Column(Integer, primary_key=True)
        feature_set_id = Column(Integer, ForeignKey("feature_sets.id"))

        name = Column(String(255))
        value_type = Column(String(255))

        Label = make_label(__tablename__)
        labels = relationship(Label, cascade="all, delete-orphan")

    class Entity(Base, BaseModel):
        __tablename__ = "entities"
        id = Column(Integer, primary_key=True)
        feature_set_id = Column(Integer, ForeignKey("feature_sets.id"))

        name = Column(String(255))
        value_type = Column(String(255))

        Label = make_label(__tablename__)
        labels = relationship(Label, cascade="all, delete-orphan")

    class FeatureSet(Base, BaseModel):
        __tablename__ = "feature_sets"
        __table_args__ = (
            UniqueConstraint("name", "project", "uid", name="_feature_set_uc"),
        )

        id = Column(Integer, primary_key=True)
        name = Column(String(255))
        project = Column(String(255))
        created = Column(TIMESTAMP, default=datetime.now(timezone.utc))
        updated = Column(TIMESTAMP, default=datetime.now(timezone.utc))
        state = Column(String(255))
        uid = Column(String(255))

        _full_object = Column("object", JSON)

        Label = make_label(__tablename__)
        Tag = make_tag_v2(__tablename__)

        labels = relationship(Label, cascade="all, delete-orphan")

        features = relationship(Feature, cascade="all, delete-orphan")
        entities = relationship(Entity, cascade="all, delete-orphan")

        @property
        def full_object(self):
            if self._full_object:
                return json.loads(self._full_object)

        @full_object.setter
        def full_object(self, value):
            self._full_object = json.dumps(value)

    class FeatureVector(Base, BaseModel):
        __tablename__ = "feature_vectors"
        __table_args__ = (
            UniqueConstraint("name", "project", "uid", name="_feature_vectors_uc"),
        )

        id = Column(Integer, primary_key=True)
        name = Column(String(255))
        project = Column(String(255))
        created = Column(TIMESTAMP, default=datetime.now(timezone.utc))
        updated = Column(TIMESTAMP, default=datetime.now(timezone.utc))
        state = Column(String(255))
        uid = Column(String(255))

        _full_object = Column("object", JSON)

        Label = make_label(__tablename__)
        Tag = make_tag_v2(__tablename__)

        labels = relationship(Label, cascade="all, delete-orphan")

        @property
        def full_object(self):
            if self._full_object:
                return json.loads(self._full_object)

        @full_object.setter
        def full_object(self, value):
            self._full_object = json.dumps(value)

    class MarketplaceSource(Base, BaseModel):
        __tablename__ = "marketplace_sources"
        __table_args__ = (UniqueConstraint("name", name="_marketplace_sources_uc"),)

        id = Column(Integer, primary_key=True)
        name = Column(String)
        index = Column(Integer)
        created = Column(TIMESTAMP, default=datetime.now(timezone.utc))
        updated = Column(TIMESTAMP, default=datetime.now(timezone.utc))

        _full_object = Column("object", JSON)

        @property
        def full_object(self):
            if self._full_object:
                return json.loads(self._full_object)

        @full_object.setter
        def full_object(self, value):
            self._full_object = json.dumps(value)


# Must be after all table definitions
_tagged = [cls for cls in Base.__subclasses__() if hasattr(cls, "Tag")]
_labeled = [cls for cls in Base.__subclasses__() if hasattr(cls, "Label")]
_classes = [cls for cls in Base.__subclasses__()]
_table2cls = {cls.__table__.name: cls for cls in Base.__subclasses__()}<|MERGE_RESOLUTION|>--- conflicted
+++ resolved
@@ -116,11 +116,7 @@
         project = Column(String(255))
         name = Column(String(255))
         obj_id = Column(Integer, ForeignKey(f"{table}.id"))
-<<<<<<< HEAD
         obj_name = Column(String(255), ForeignKey(f"{table}.name"))
-=======
-        obj_name = Column(String, ForeignKey(f"{table}.name"))
->>>>>>> 564d6658
 
     return Tag
 
