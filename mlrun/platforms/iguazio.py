# Copyright 2023 Iguazio
#
# Licensed under the Apache License, Version 2.0 (the "License");
# you may not use this file except in compliance with the License.
# You may obtain a copy of the License at
#
#   http://www.apache.org/licenses/LICENSE-2.0
#
# Unless required by applicable law or agreed to in writing, software
# distributed under the License is distributed on an "AS IS" BASIS,
# WITHOUT WARRANTIES OR CONDITIONS OF ANY KIND, either express or implied.
# See the License for the specific language governing permissions and
# limitations under the License.

import json
import os
import urllib
<<<<<<< HEAD
from datetime import datetime
from http import HTTPStatus
=======
from collections import namedtuple
>>>>>>> ccdbfdda
from urllib.parse import urlparse

import requests
<<<<<<< HEAD
import urllib3
import v3io

import mlrun.errors
from mlrun.errors import err_to_str
=======
import semver
import v3io

import mlrun.errors
from mlrun.config import config as mlconf
>>>>>>> ccdbfdda
from mlrun.utils import dict_to_json

_cached_control_session = None


def split_path(mntpath=""):
    if mntpath[0] == "/":
        mntpath = mntpath[1:]
    paths = mntpath.split("/")
    container = paths[0]
    subpath = ""
    if len(paths) > 1:
        subpath = mntpath[len(container) :]
    return container, subpath


def v3io_to_vol(name, remote="~/", access_key="", user="", secret=None):
    from os import environ

    from kubernetes import client

    access_key = access_key or environ.get("V3IO_ACCESS_KEY")
    opts = {"accessKey": access_key}
    user = user or environ.get("V3IO_USERNAME")
    if user:
        opts["dirsToCreate"] = f'[{{"name": "users//{user}", "permissions": 488}}]'

    remote = str(remote)

    if remote.startswith("~/"):
        if not user:
            raise mlrun.errors.MLRunInvalidArgumentError(
                'user name/env must be specified when using "~" in path'
            )
        if remote == "~/":
            remote = "users/" + user
        else:
            remote = "users/" + user + remote[1:]
    if remote:
        container, subpath = split_path(remote)
        opts["container"] = container
        opts["subPath"] = subpath

    if secret:
        secret = {"name": secret}

    vol = {
        "flexVolume": client.V1FlexVolumeSource(
            "v3io/fuse", options=opts, secret_ref=secret
        ),
        "name": name,
    }
    return vol


class OutputStream:
    def __init__(
        self,
        stream_path,
        shards=None,
        retention_in_hours=None,
        create=True,
        endpoint=None,
        access_key=None,
        mock=False,
        **kwargs,  # to avoid failing on extra parameters
    ):
        v3io_client_kwargs = {}
        if endpoint:
            v3io_client_kwargs["endpoint"] = endpoint
        if access_key:
            v3io_client_kwargs["access_key"] = access_key

        self._v3io_client = v3io.dataplane.Client(**v3io_client_kwargs)
        self._container, self._stream_path = split_path(stream_path)
        self._mock = mock
        self._mock_queue = []

        if create and not mock:
            # this import creates an import loop via the utils module, so putting it in execution path
            from mlrun.utils.helpers import logger

            logger.debug(
                "Creating output stream",
                endpoint=endpoint,
                container=self._container,
                stream_path=self._stream_path,
                shards=shards,
                retention_in_hours=retention_in_hours,
            )
            response = self._v3io_client.stream.create(
                container=self._container,
                stream_path=self._stream_path,
                shard_count=shards or 1,
                retention_period_hours=retention_in_hours or 24,
                raise_for_status=v3io.dataplane.RaiseForStatus.never,
            )
            if not (
                response.status_code == 400 and "ResourceInUse" in str(response.body)
            ):
                response.raise_for_status([409, 204])

    def push(self, data):
        def dump_record(rec):
            if not isinstance(rec, (str, bytes)):
                return dict_to_json(rec)
            return str(rec)

        if not isinstance(data, list):
            data = [data]
        records = [{"data": dump_record(rec)} for rec in data]
        if self._mock:
            # for mock testing
            self._mock_queue.extend(records)
        else:
            self._v3io_client.stream.put_records(
                container=self._container,
                stream_path=self._stream_path,
                records=records,
            )


class HTTPOutputStream:
    """HTTP output source that usually used for CE mode and debugging process"""

    def __init__(self, stream_path: str):
        self._stream_path = stream_path

    def push(self, data):
        def dump_record(rec):
            if isinstance(rec, bytes):
                return rec

            if not isinstance(rec, str):
                rec = dict_to_json(rec)

            return rec.encode("UTF-8")

        if not isinstance(data, list):
            data = [data]

        for record in data:
            # Convert the new record to the required format
            serialized_record = dump_record(record)
            response = requests.post(self._stream_path, data=serialized_record)
            if not response:
                raise mlrun.errors.MLRunInvalidArgumentError(
                    f"API call failed push a new record through {self._stream_path}, "
                    f"status {response.status_code}: {response.reason}"
                )


class KafkaOutputStream:
    def __init__(
        self,
        topic,
        brokers,
        producer_options=None,
        mock=False,
    ):
        self._kafka_producer = None
        self._topic = topic
        self._brokers = brokers
        self._producer_options = producer_options or {}

        self._mock = mock
        self._mock_queue = []

        self._initialized = False

    def _lazy_init(self):
        if self._initialized:
            return

        import kafka

        self._kafka_producer = kafka.KafkaProducer(
            bootstrap_servers=self._brokers,
            **self._producer_options,
        )

        self._initialized = True

    def push(self, data):
        self._lazy_init()

        def dump_record(rec):
            if isinstance(rec, bytes):
                return rec

            if not isinstance(rec, str):
                rec = dict_to_json(rec)

            return rec.encode("UTF-8")

        if not isinstance(data, list):
            data = [data]

        if self._mock:
            # for mock testing
            self._mock_queue.extend(data)
        else:
            for record in data:
                serialized_record = dump_record(record)
                self._kafka_producer.send(self._topic, serialized_record)


class V3ioStreamClient:
    def __init__(self, url: str, shard_id: int = 0, seek_to: str = None, **kwargs):
        endpoint, stream_path = parse_path(url)
        seek_options = ["EARLIEST", "LATEST", "TIME", "SEQUENCE"]
        seek_to = seek_to or "LATEST"
        seek_to = seek_to.upper()
        if seek_to not in seek_options:
            raise ValueError(f'seek_to must be one of {", ".join(seek_options)}')

        self._url = url
        self._container, self._stream_path = split_path(stream_path)
        self._shard_id = shard_id
        self._seek_to = seek_to
        self._client = v3io.dataplane.Client(endpoint=endpoint)
        self._seek_done = False
        self._location = ""
        self._kwargs = kwargs

    @property
    def url(self):
        return self._url

    @property
    def shard_id(self):
        return self._shard_id

    def seek(self):
        response = self._client.stream.seek(
            self._container,
            self._stream_path,
            self._shard_id,
            self._seek_to,
            raise_for_status=v3io.dataplane.RaiseForStatus.never,
            **self._kwargs,
        )
        if response.status_code == 404 and "ResourceNotFound" in str(response.body):
            return 0
        response.raise_for_status()
        self._location = response.output.location
        self._seek_done = True
        return response.status_code

    def get_records(self):
        if not self._seek_done:
            resp = self.seek()
            if resp == 0:
                return []
        response = self._client.stream.get_records(
            self._container, self._stream_path, self._shard_id, self._location
        )
        response.raise_for_status()
        self._location = response.output.next_location
        return response.output.records


def is_iguazio_endpoint(endpoint_url: str) -> bool:
    # TODO: find a better heuristic
    return ".default-tenant." in endpoint_url


def is_iguazio_session(value: str) -> bool:
    # TODO: find a better heuristic
    return len(value) > 20 and "-" in value


def is_iguazio_session_cookie(session_cookie: str) -> bool:
    if not session_cookie.strip():
        return False

    # decode url encoded cookie
    # from: j%3A%7B%22sid%22%3A%20%22946b0749-5c40-4837-a4ac-341d295bfaf7%22%7D
    # to:   j:{"sid":"946b0749-5c40-4837-a4ac-341d295bfaf7"}
    try:
        unqouted_cookie = urllib.parse.unquote(session_cookie.strip())
        if not unqouted_cookie.startswith("j:"):
            return is_iguazio_session(session_cookie)
        return json.loads(unqouted_cookie[2:])["sid"] is not None
    except Exception:
        return False


# we assign the control session or access key to the password since this is iguazio auth scheme
# (requests should be sent with username:control_session/access_key as auth header)
def add_or_refresh_credentials(
    api_url: str, username: str = "", password: str = "", token: str = ""
) -> (str, str, str):
    if is_iguazio_session(password):
        return username, password, token

    username = username or os.environ.get("V3IO_USERNAME")
    password = password or os.environ.get("V3IO_PASSWORD")
    # V3IO_ACCESS_KEY` is used by other packages like v3io, MLRun also uses it as the access key used to
    # communicate with the API from the client. `MLRUN_AUTH_SESSION` is for when we want
    # different access keys for the 2 usages
    token = (
        token
        # can't use mlrun.runtimes.constants.FunctionEnvironmentVariables.auth_session cause this is running in the
        # import execution path (when we're initializing the run db) and therefore we can't import mlrun.runtimes
        or os.environ.get("MLRUN_AUTH_SESSION")
        or os.environ.get("V3IO_ACCESS_KEY")
    )

    # When it's not iguazio endpoint it's one of two options:
    # Enterprise, but we're in the cluster (and not from remote), e.g. url will be something like http://mlrun-api:8080
    # In which we enforce to have access key which is needed for the API auth
    # Open source in which auth is not enabled so no creds needed
    # We don't really have an easy/nice way to differentiate between the two so we're just sending creds anyways
    # (ideally if we could identify we're in enterprise we would have verify here that token and username have value)
    if not is_iguazio_endpoint(api_url):
        return "", "", token

    if not username or not token:
        raise ValueError(
            "username and access key required to authenticate against iguazio system"
        )
    return username, token, ""


def parse_path(url, suffix="/"):
    """return endpoint and table path from url"""
    parsed_url = urlparse(url)
    if parsed_url.netloc:
        scheme = parsed_url.scheme.lower()
        if scheme == "s3":
            prefix = "s3"
        elif scheme == "v3ios":
            prefix = "https"
        elif scheme == "v3io":
            prefix = "http"
        elif scheme == "redis":
            prefix = "redis"
        elif scheme == "rediss":
            prefix = "rediss"
        elif scheme == "ds":
            prefix = "ds"
        else:
            raise mlrun.errors.MLRunInvalidArgumentError(
                "url must start with v3io/v3ios/redis/rediss, got " + url
            )
        endpoint = f"{prefix}://{parsed_url.netloc}"
    else:
        # no netloc is mainly when using v3io (v3io:///) and expecting the url to be resolved automatically from env or
        # config
        endpoint = None
    return endpoint, parsed_url.path.strip("/") + suffix


def sanitize_username(username: str):
    """
    The only character an Iguazio username may have that is not valid for k8s usage is underscore (_)
    So simply replace it with dash
    """
    return username.replace("_", "-")<|MERGE_RESOLUTION|>--- conflicted
+++ resolved
@@ -15,28 +15,12 @@
 import json
 import os
 import urllib
-<<<<<<< HEAD
-from datetime import datetime
-from http import HTTPStatus
-=======
-from collections import namedtuple
->>>>>>> ccdbfdda
 from urllib.parse import urlparse
 
 import requests
-<<<<<<< HEAD
-import urllib3
 import v3io
 
 import mlrun.errors
-from mlrun.errors import err_to_str
-=======
-import semver
-import v3io
-
-import mlrun.errors
-from mlrun.config import config as mlconf
->>>>>>> ccdbfdda
 from mlrun.utils import dict_to_json
 
 _cached_control_session = None
