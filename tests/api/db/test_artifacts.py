--- conflicted
+++ resolved
@@ -1418,8 +1418,6 @@
         artifact = new_artifact.full_object
         assert artifact["metadata"]["key"] == db_key
 
-<<<<<<< HEAD
-=======
     def test_migrate_invalid_artifact(self, db: DBInterface, db_session: Session):
         # create an artifact with an invalid struct
         artifact = server.api.db.sqldb.models.Artifact(
@@ -1443,7 +1441,6 @@
 
         assert len(new_artifacts) == 1
 
->>>>>>> 61a2211a
     def test_update_model_spec(self, db: DBInterface, db_session: Session):
         artifact_key = "model1"
 
