--- conflicted
+++ resolved
@@ -209,13 +209,9 @@
         )
         server.api.utils.singletons.db.get_db().del_run(db_session, uid, project, iter)
 
-<<<<<<< HEAD
+        await self._post_delete_run(project, uid)
+
     async def delete_runs(
-=======
-        await self._post_delete_run(project, uid)
-
-    def delete_runs(
->>>>>>> a12d638d
         self,
         db_session: sqlalchemy.orm.Session,
         name=None,
