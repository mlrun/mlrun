# Copyright 2023 Iguazio
#
# Licensed under the Apache License, Version 2.0 (the "License");
# you may not use this file except in compliance with the License.
# You may obtain a copy of the License at
#
#   http://www.apache.org/licenses/LICENSE-2.0
#
# Unless required by applicable law or agreed to in writing, software
# distributed under the License is distributed on an "AS IS" BASIS,
# WITHOUT WARRANTIES OR CONDITIONS OF ANY KIND, either express or implied.
# See the License for the specific language governing permissions and
# limitations under the License.
#
import json
import os
import string
from datetime import datetime, timedelta, timezone
from random import choice, randint, uniform
from time import monotonic, sleep
from typing import Optional

import fsspec
import numpy as np
import pandas as pd
import pytest
import v3iofs
from sklearn.datasets import load_diabetes, load_iris

import mlrun.artifacts.model
import mlrun.common.schemas.model_monitoring
import mlrun.feature_store
import mlrun.model_monitoring.api
import mlrun.serving.routers
from mlrun.errors import MLRunNotFoundError
from mlrun.model import BaseMetadata
from mlrun.runtimes import BaseRuntime
from mlrun.utils.v3io_clients import get_frames_client
from tests.system.base import TestMLRunSystem


# Marked as enterprise because of v3io mount and pipelines
@TestMLRunSystem.skip_test_if_env_not_configured
class TestModelEndpointsOperations(TestMLRunSystem):
    """Applying basic model endpoint CRUD operations through MLRun API"""

    project_name = "pr-endpoints-operations"

    def test_clear_endpoint(self):
        """Validates the process of create and delete a basic model endpoint"""

        endpoint = self._mock_random_endpoint()
        db = mlrun.get_run_db()

        db.create_model_endpoint(
            endpoint.metadata.project, endpoint.metadata.uid, endpoint.dict()
        )

        endpoint_response = db.get_model_endpoint(
            endpoint.metadata.project, endpoint.metadata.uid
        )
        assert endpoint_response
        assert endpoint_response.metadata.uid == endpoint.metadata.uid

        db.delete_model_endpoint(endpoint.metadata.project, endpoint.metadata.uid)

        # test for existence with "underlying layers" functions
        with pytest.raises(MLRunNotFoundError):
            endpoint = db.get_model_endpoint(
                endpoint.metadata.project, endpoint.metadata.uid
            )

    def test_store_endpoint_update_existing(self):
        """Validates the process of create and update a basic model endpoint"""

        endpoint = self._mock_random_endpoint()
        db = mlrun.get_run_db()

        db.create_model_endpoint(
            project=endpoint.metadata.project,
            endpoint_id=endpoint.metadata.uid,
            model_endpoint=endpoint.dict(),
        )

        endpoint_before_update = db.get_model_endpoint(
            project=endpoint.metadata.project, endpoint_id=endpoint.metadata.uid
        )

        assert endpoint_before_update.status.state == "null"

        # Check default drift thresholds
        assert endpoint_before_update.spec.monitor_configuration == {
            mlrun.common.schemas.EventFieldType.DRIFT_DETECTED_THRESHOLD: (
                mlrun.mlconf.model_endpoint_monitoring.drift_thresholds.default.drift_detected
            ),
            mlrun.common.schemas.EventFieldType.POSSIBLE_DRIFT_THRESHOLD: (
                mlrun.mlconf.model_endpoint_monitoring.drift_thresholds.default.possible_drift
            ),
        }

        updated_state = "testing...testing...1 2 1 2"
        drift_status = "DRIFT_DETECTED"
        current_stats = {
            "tvd_sum": 2.2,
            "tvd_mean": 0.5,
            "hellinger_sum": 3.6,
            "hellinger_mean": 0.9,
            "kld_sum": 24.2,
            "kld_mean": 6.0,
            "f1": {"tvd": 0.5, "hellinger": 1.0, "kld": 6.4},
            "f2": {"tvd": 0.5, "hellinger": 1.0, "kld": 6.5},
        }

        # Create attributes dictionary according to the required format
        attributes = {
            "state": updated_state,
            "drift_status": drift_status,
            "current_stats": json.dumps(current_stats),
        }

        db.patch_model_endpoint(
            project=endpoint_before_update.metadata.project,
            endpoint_id=endpoint_before_update.metadata.uid,
            attributes=attributes,
        )

        endpoint_after_update = db.get_model_endpoint(
            project=endpoint.metadata.project, endpoint_id=endpoint.metadata.uid
        )

        assert endpoint_after_update.status.state == updated_state
        assert endpoint_after_update.status.drift_status == drift_status
        assert endpoint_after_update.status.current_stats == current_stats

    def test_list_endpoints_on_empty_project(self):
        endpoints_out = mlrun.get_run_db().list_model_endpoints(self.project_name)
        assert len(endpoints_out) == 0

    def test_list_endpoints(self):
        db = mlrun.get_run_db()

        number_of_endpoints = 5
        endpoints_in = [
            self._mock_random_endpoint("testing") for _ in range(number_of_endpoints)
        ]

        for endpoint in endpoints_in:
            db.create_model_endpoint(
                endpoint.metadata.project, endpoint.metadata.uid, endpoint.dict()
            )

        endpoints_out = db.list_model_endpoints(self.project_name)

        in_endpoint_ids = set(map(lambda e: e.metadata.uid, endpoints_in))
        out_endpoint_ids = set(map(lambda e: e.metadata.uid, endpoints_out))

        endpoints_intersect = in_endpoint_ids.intersection(out_endpoint_ids)
        assert len(endpoints_intersect) == number_of_endpoints

    def test_list_endpoints_filter(self):
        number_of_endpoints = 5
        db = mlrun.get_run_db()

        # access_key = auth_info.data_session
        for i in range(number_of_endpoints):
            endpoint_details = self._mock_random_endpoint()

            if i < 1:
                endpoint_details.spec.model = "filterme"

            if i < 2:
                endpoint_details.spec.function_uri = "test/filterme"

            if i < 4:
                endpoint_details.metadata.labels = {"filtermex": "1", "filtermey": "2"}

            db.create_model_endpoint(
                endpoint_details.metadata.project,
                endpoint_details.metadata.uid,
                endpoint_details.dict(),
            )

        filter_model = db.list_model_endpoints(self.project_name, model="filterme")
        assert len(filter_model) == 1

        # TODO: Uncomment the following assertions once the KV labels filters is fixed.
        #       Following the implementation of supporting SQL store for model endpoints records, this table
        #       has static schema. That means, in order to keep the schema logic for both SQL and KV,
        #       it is not possible to add new label columns dynamically to the KV table. Therefore, the label filtering
        #       process for the KV should be updated accordingly.
        #

        # filter_labels = db.list_model_endpoints(
        #     self.project_name, labels=["filtermex=1"]
        # )
        # assert len(filter_labels) == 4
        #
        # filter_labels = db.list_model_endpoints(
        #     self.project_name, labels=["filtermex=1", "filtermey=2"]
        # )
        # assert len(filter_labels) == 4
        #
        # filter_labels = db.list_model_endpoints(
        #     self.project_name, labels=["filtermey=2"]
        # )
        # assert len(filter_labels) == 4

    def _mock_random_endpoint(
        self, state: Optional[str] = None
    ) -> mlrun.common.schemas.model_monitoring.ModelEndpoint:
        def random_labels():
            return {
                f"{choice(string.ascii_letters)}": randint(0, 100) for _ in range(1, 5)
            }

        return mlrun.common.schemas.model_monitoring.ModelEndpoint(
            metadata=mlrun.common.schemas.model_monitoring.ModelEndpointMetadata(
                project=self.project_name,
                labels=random_labels(),
                uid=str(randint(1000, 5000)),
            ),
            spec=mlrun.common.schemas.model_monitoring.ModelEndpointSpec(
                function_uri=f"test/function_{randint(0, 100)}:v{randint(0, 100)}",
                model=f"model_{randint(0, 100)}:v{randint(0, 100)}",
                model_class="classifier",
                active=True,
            ),
            status=mlrun.common.schemas.model_monitoring.ModelEndpointStatus(
                state=state
            ),
        )


@TestMLRunSystem.skip_test_if_env_not_configured
@pytest.mark.enterprise
class TestBasicModelMonitoring(TestMLRunSystem):
    """Deploy and apply monitoring on a basic pre-trained model"""

    project_name = "pr-basic-model-monitoring"

    @pytest.mark.timeout(270)
    def test_basic_model_monitoring(self):
        # Main validations:
        # 1 - a single model endpoint is created
        # 2 - stream metrics are recorded as expected under the model endpoint

        # Deploy Model Servers
        project = mlrun.get_run_db().get_project(self.project_name)

        iris = load_iris()
        train_set = pd.DataFrame(
            iris["data"],
            columns=[
                "sepal_length_cm",
                "sepal_width_cm",
                "petal_length_cm",
                "petal_width_cm",
            ],
        )

        # Import the serving function from the function hub
        serving_fn = mlrun.import_function(
            "hub://v2-model-server", project=self.project_name
        ).apply(mlrun.auto_mount())
        # enable model monitoring
        serving_fn.set_tracking()

        model_name = "sklearn_RandomForestClassifier"

        # Upload the model through the projects API so that it is available to the serving function
        project.log_model(
            model_name,
            model_dir=os.path.relpath(self.assets_path),
            model_file="model.pkl",
            training_set=train_set,
            artifact_path=f"v3io:///projects/{project.metadata.name}",
        )
        # Add the model to the serving function's routing spec
        serving_fn.add_model(
            model_name,
            model_path=project.get_artifact_uri(
                key=model_name, category="model", tag="latest"
            ),
        )

        # Deploy the function
        serving_fn.deploy()

        # Simulating valid requests
        iris_data = iris["data"].tolist()

        for i in range(102):
            data_point = choice(iris_data)
            serving_fn.invoke(
                f"v2/models/{model_name}/infer", json.dumps({"inputs": [data_point]})
            )
            sleep(choice([0.01, 0.04]))

        # Test metrics
        mlrun.utils.helpers.retry_until_successful(
            3,
            10,
            self._logger,
            False,
            self._assert_model_endpoint_metrics,
        )

    def _assert_model_endpoint_metrics(self):

        endpoints_list = mlrun.get_run_db().list_model_endpoints(
            self.project_name, metrics=["predictions_per_second"]
        )
        assert len(endpoints_list) == 1

        endpoint = endpoints_list[0]

        assert len(endpoint.status.metrics) > 0
        self._logger.debug("Model endpoint metrics", endpoint.status.metrics)

        assert endpoint.status.metrics["generic"]["predictions_count_5m"] == 101

        predictions_per_second = endpoint.status.metrics["real_time"][
            "predictions_per_second"
        ]
        total = sum((m[1] for m in predictions_per_second))
        assert total > 0


@TestMLRunSystem.skip_test_if_env_not_configured
class TestModelMonitoringRegression(TestMLRunSystem):
    """Train, deploy and apply monitoring on a regression model"""

    project_name = "pr-regression-model-monitoring-v4"

    @pytest.mark.timeout(200)
    def test_model_monitoring_with_regression(self):
        # Main validations:
        # 1 - model monitoring feature is created according to the feature vector instead of a model object when
        #     inputs are missing
        # 2 - access key secret within the model monitoring batch job
        # 3 - scheduling policy of the batch job

        # Load boston housing pricing dataset
        diabetes_data = load_diabetes()
        train_set = pd.DataFrame(
            diabetes_data.data, columns=diabetes_data.feature_names
        ).reset_index()
        train_set.rename({"index": "patient_id"}, axis=1, inplace=True)

        # Load target dataset
        target_set = pd.DataFrame(
            diabetes_data.target, columns=["target"]
        ).reset_index()
        target_set.rename({"index": "patient_id"}, axis=1, inplace=True)

        # Create feature sets for both the features and the labels
        diabetes_set = mlrun.feature_store.FeatureSet(
            "diabetes-set", entities=["patient_id"]
        )
        label_set = mlrun.feature_store.FeatureSet(
            "target-set", entities=["patient_id"]
        )

        # Ingest data
        mlrun.feature_store.ingest(diabetes_set, train_set)
        mlrun.feature_store.ingest(
            label_set, target_set, targets=[mlrun.datastore.targets.ParquetTarget()]
        )

        # Define feature vector and save it to MLRun's feature store DB
        fv = mlrun.feature_store.FeatureVector(
            "diabetes-features",
            features=["diabetes-set.*"],
            label_feature="target-set.target",
        )
        fv.save()

        assert (
            fv.uri == f"store://feature-vectors/{self.project_name}/diabetes-features"
        )

        # Request (get or create) the offline dataset from the feature store and save to a parquet target
        mlrun.feature_store.get_offline_features(
            fv, target=mlrun.datastore.targets.ParquetTarget()
        )

        # Train the model using the auto trainer from the hub
        train = mlrun.import_function("hub://auto-trainer", new_name="train")
        train.deploy()
        model_class = "sklearn.linear_model.LinearRegression"
        model_name = "diabetes_model"
        label_columns = "target"

        train_run = train.run(
            inputs={"dataset": fv.uri},
            params={
                "model_class": model_class,
                "model_name": model_name,
                "label_columns": label_columns,
                "train_test_split_size": 0.2,
            },
            handler="train",
        )

        # Remove features from model obj and set feature vector uri
        db = mlrun.get_run_db()
        model_obj: mlrun.artifacts.ModelArtifact = (
            mlrun.datastore.store_resources.get_store_resource(
                train_run.outputs["model"], db=db
            )
        )
        model_obj.inputs = []
        model_obj.feature_vector = fv.uri + ":latest"
        mlrun.artifacts.model.update_model(model_obj)

        # Set the serving topology to simple model routing
        # with data enrichment and imputing from the feature vector
        serving_fn = mlrun.import_function("hub://v2-model-server", new_name="serving")
        serving_fn.set_topology(
            "router",
            mlrun.serving.routers.EnrichmentModelRouter(
                feature_vector_uri=str(fv.uri), impute_policy={"*": "$mean"}
            ),
        )
        serving_fn.add_model("diabetes_model", model_path=train_run.outputs["model"])

        # Define tracking policy
        tracking_policy = {
            mlrun.common.schemas.model_monitoring.EventFieldType.DEFAULT_BATCH_INTERVALS: "0 */3 * * *"
        }

        # Enable model monitoring
        serving_fn.set_tracking(tracking_policy=tracking_policy)

        # Deploy the serving function
        serving_fn.deploy()

        # Validate that the model monitoring batch access key is replaced with an internal secret
        batch_function = mlrun.get_run_db().get_function(
            name="model-monitoring-batch", project=self.project_name
        )
        batch_access_key = batch_function["metadata"]["credentials"]["access_key"]
        auth_secret = mlrun.mlconf.secret_stores.kubernetes.auth_secret_name.format(
            hashed_access_key=""
        )
        assert batch_access_key.startswith(
            mlrun.model.Credentials.secret_reference_prefix + auth_secret
        )

        # Validate a single endpoint
        endpoints_list = mlrun.get_run_db().list_model_endpoints(self.project_name)
        assert len(endpoints_list) == 1

        # Validate monitoring mode
        model_endpoint = endpoints_list[0]
        assert (
            model_endpoint.spec.monitoring_mode
            == mlrun.common.schemas.model_monitoring.ModelMonitoringMode.enabled.value
        )

        # Validate tracking policy
        batch_job = db.get_schedule(
            project=self.project_name, name="model-monitoring-batch"
        )
        assert batch_job.cron_trigger.hour == "*/3"

        # TODO: uncomment the following assertion once the auto trainer function
        #  from mlrun hub is upgraded to 1.0.8
        # assert len(model_obj.spec.feature_stats) == len(
        #     model_endpoint.spec.feature_names
        # ) + len(model_endpoint.spec.label_names)

        # Validate monitoring feature set URI
        monitoring_feature_set = mlrun.feature_store.get_feature_set(
            model_endpoint.status.monitoring_feature_set_uri
        )

        expected_uri = (
            f"store://feature-sets/{self.project_name}/monitoring-"
            f"{serving_fn.metadata.name}-{model_name}-latest:{model_endpoint.metadata.uid}_"
        )
        assert expected_uri == monitoring_feature_set.uri


@TestMLRunSystem.skip_test_if_env_not_configured
@pytest.mark.enterprise
class TestVotingModelMonitoring(TestMLRunSystem):
    """Train, deploy and apply monitoring on a voting ensemble router with 3 models"""

    project_name = "pr-voting-model-monitoring"

    @pytest.mark.timeout(300)
    def test_model_monitoring_voting_ensemble(self):
        # Main validations:
        # 1 - model monitoring feature set is created with the relevant features and target
        # 2 - deployment status of monitoring stream nuclio function
        # 3 - model endpoints types for both children and router
        # 4 - metrics and drift status per model endpoint
        # 5 - invalid records are considered in the aggregated error count value
        # 6 - KV schema file is generated as expected

        simulation_time = 120  # 120 seconds to allow tsdb batching

        iris = load_iris()
        columns = [
            "sepal_length_cm",
            "sepal_width_cm",
            "petal_length_cm",
            "petal_width_cm",
        ]

        label_column = "label"

        # preparing training set
        train_set = pd.DataFrame(
            iris["data"],
            columns=columns,
        )

        train_set[label_column] = iris["target"]
        # store training set as parquet which will be used in the training function
        path = "v3io:///bigdata/bla.parquet"
        fsys = fsspec.filesystem(v3iofs.fs.V3ioFS.protocol)
        train_set.to_parquet(path=path, filesystem=fsys)

        # Deploy Model Servers
        # Use the following code to deploy a model server in the Iguazio instance.

        # Import the serving function from the function hub
        serving_fn = mlrun.import_function(
            "hub://v2-model-server", project=self.project_name
        ).apply(mlrun.auto_mount())

        serving_fn.set_topology(
            "router", "mlrun.serving.VotingEnsemble", name="VotingEnsemble"
        )

        # enable model monitoring
        serving_fn.set_tracking()

        # define different models
        model_names = {
            "sklearn_RandomForestClassifier": "sklearn.ensemble.RandomForestClassifier",
            "sklearn_LogisticRegression": "sklearn.linear_model.LogisticRegression",
            "sklearn_AdaBoostClassifier": "sklearn.ensemble.AdaBoostClassifier",
        }

        # Import the auto trainer function from the hub (hub://)
        train = mlrun.import_function("hub://auto-trainer")

        for name, pkg in model_names.items():
            # Run the function and specify input dataset path and some parameters (algorithm and label column name)
            train_run = train.run(
                name=name,
                inputs={"dataset": path},
                params={"model_class": pkg, "label_columns": label_column},
            )

            # Add the model to the serving function's routing spec
            serving_fn.add_model(name, model_path=train_run.outputs["model"])

        # Enable model monitoring
        serving_fn.deploy()

        # checking that monitoring feature sets were created
        fs_list = mlrun.get_run_db().list_feature_sets()
        assert len(fs_list) == 3

        # validate monitoring feature set features and target
        m_fs = fs_list[0]
        assert list(m_fs.spec.features.keys()) == columns + ["label"]
        assert m_fs.status.to_dict()["targets"][0]["kind"] == "parquet"

        # checking that stream processing and batch monitoring were successfully deployed
        mlrun.get_run_db().get_schedule(self.project_name, "model-monitoring-batch")

        # get the runtime object and check the build process of the monitoring stream
        base_runtime = BaseRuntime(
            BaseMetadata(
                name="model-monitoring-stream", project=self.project_name, tag=""
            )
        )

        # Wait 20 sec if model monitoring stream function is still in building process
        mlrun.utils.helpers.retry_until_successful(
            2,
            20,
            self._logger,
            False,
            self._check_monitoring_building_state,
            base_runtime=base_runtime,
        )

        # invoke the model before running the model monitoring batch job
        iris_data = iris["data"].tolist()

        # Simulating invalid request
        invalid_input = ["n", "s", "o", "-"]
        with pytest.raises(RuntimeError):
            serving_fn.invoke(
                "v2/models/VotingEnsemble/infer",
                json.dumps({"inputs": [invalid_input]}),
            )

        # Simulating valid requests
        t_end = monotonic() + simulation_time
        start_time = datetime.now(timezone.utc)
        data_sent = 0
        while monotonic() < t_end:
            data_point = choice(iris_data)
            serving_fn.invoke(
                "v2/models/VotingEnsemble/infer", json.dumps({"inputs": [data_point]})
            )
            sleep(uniform(0.2, 0.3))
            data_sent += 1

        # sleep to allow TSDB to be written (10/m)
        sleep(20)

        mlrun.get_run_db().invoke_schedule(self.project_name, "model-monitoring-batch")
        # it can take ~1 minute for the batch pod to finish running
        sleep(60)

        # Check that the KV schema has been generated as expected
        self._check_kv_schema_file()

        tsdb_path = f"/pipelines/{self.project_name}/model-endpoints/events/"
        client = get_frames_client(
            token=os.environ.get("V3IO_ACCESS_KEY"),
            address=os.environ.get("V3IO_FRAMESD"),
            container="users",
        )

        # checking top level methods
        top_level_endpoints = mlrun.get_run_db().list_model_endpoints(
            self.project_name, top_level=True
        )

        assert len(top_level_endpoints) == 1
        assert (
            top_level_endpoints[0].status.endpoint_type
            == mlrun.common.schemas.model_monitoring.EndpointType.ROUTER
        )

        children_list = top_level_endpoints[0].status.children_uids
        assert len(children_list) == len(model_names)

        endpoints_children_list = mlrun.get_run_db().list_model_endpoints(
            self.project_name, uids=children_list
        )
        assert len(endpoints_children_list) == len(model_names)
        for child in endpoints_children_list:
            assert (
                child.status.endpoint_type
                == mlrun.common.schemas.model_monitoring.EndpointType.LEAF_EP
            )

        # list model endpoints and perform analysis for each endpoint
        endpoints_list = mlrun.get_run_db().list_model_endpoints(self.project_name)

        for endpoint in endpoints_list:
            # Validate that the model endpoint record has been updated through the stream process
            assert endpoint.status.first_request != endpoint.status.last_request
            data = client.read(
                backend="tsdb",
                table=tsdb_path,
                filter=f"endpoint_id=='{endpoint.metadata.uid}'",
            )
            assert data.empty is False

            if (
                endpoint.status.endpoint_type
                == mlrun.common.schemas.model_monitoring.EndpointType.LEAF_EP
            ):
                assert (
                    datetime.fromisoformat(endpoint.status.first_request) >= start_time
                )
                assert datetime.fromisoformat(
                    endpoint.status.last_request
                ) <= start_time + timedelta(0, simulation_time)
                assert endpoint.status.drift_status == "NO_DRIFT"
                endpoint_with_details = mlrun.get_run_db().get_model_endpoint(
                    self.project_name, endpoint.metadata.uid, feature_analysis=True
                )
                drift_measures = endpoint_with_details.status.drift_measures
                measures = [
                    "tvd_sum",
                    "tvd_mean",
                    "hellinger_sum",
                    "hellinger_mean",
                    "kld_sum",
                    "kld_mean",
                ]
                stuff_for_each_column = ["tvd", "hellinger", "kld"]
                # feature analysis (details dashboard)
                for feature in columns:
                    assert feature in drift_measures
                    calcs = drift_measures[feature]
                    for calc in stuff_for_each_column:
                        assert calc in calcs
                        assert type(calcs[calc]) == float
                expected = endpoint_with_details.status.feature_stats
                for feature in columns:
                    assert feature in expected
                    assert (
                        expected[feature]["min"]
                        <= expected[feature]["mean"]
                        <= expected[feature]["max"]
                    )
                actual = endpoint_with_details.status.current_stats
                for feature in columns:
                    assert feature in actual
                    assert (
                        actual[feature]["min"]
                        <= actual[feature]["mean"]
                        <= actual[feature]["max"]
                    )
                # overall drift analysis (details dashboard)
                for measure in measures:
                    assert measure in drift_measures
                    assert type(drift_measures[measure]) == float

                # Validate error count value
                assert endpoint.status.error_count == 1

    def _check_monitoring_building_state(self, base_runtime):
        # Check if model monitoring stream function is ready
        stat = mlrun.get_run_db().get_builder_status(base_runtime)
        assert base_runtime.status.state == "ready", stat

    def _check_kv_schema_file(self):
        """Check that the KV schema has been generated as expected"""

        # Initialize V3IO client object that will be used to retrieve the KV schema
        client = mlrun.utils.v3io_clients.get_v3io_client(
            endpoint=mlrun.mlconf.v3io_api
        )

        # Get the schema raw object
        schema_raw = client.object.get(
            container="users",
            path=f"pipelines/{self.project_name}/model-endpoints/endpoints/.#schema",
            access_key=os.environ.get("V3IO_ACCESS_KEY"),
        )

        # Convert the content into a dict
        schema = json.loads(schema_raw.body)

        # Validate the schema key value
        assert schema["key"] == mlrun.common.schemas.model_monitoring.EventFieldType.UID

        # Create a new dictionary of field_name:field_type out of the schema dictionary
        fields_dict = {item["name"]: item["type"] for item in schema["fields"]}

        # Validate the type of several keys
        assert fields_dict["error_count"] == "long"
        assert fields_dict["function_uri"] == "string"
        assert fields_dict["endpoint_type"] == "string"
        assert fields_dict["active"] == "boolean"


@TestMLRunSystem.skip_test_if_env_not_configured
@pytest.mark.enterprise
class TestBatchDrift(TestMLRunSystem):
    """Record monitoring parquet results and trigger the monitoring batch drift job analysis. This flow tests
    the monitoring process of the batch infer job function that can be imported from the functions hub."""

    project_name = "pr-batch-drift"

    def test_batch_drift(self):
        # Main validations:
        # 1 - Generate new model endpoint record through get_or_create_model_endpoint() within MLRun SDK
        # 2 - Write monitoring parquet result to the relevant context
        # 3 - Register and trigger monitoring batch drift job
        # 4 - Log monitoring artifacts

        # Generate project and context (context will be used for logging the artifacts)
        project = mlrun.get_run_db().get_project(self.project_name)
        context = mlrun.get_or_create_ctx(name="batch-drift-context")

        # Log a model artifact
        iris = load_iris()
        train_set = pd.DataFrame(
            data=np.c_[iris["data"], iris["target"]],
            columns=(
                [
                    "sepal_length_cm",
                    "sepal_width_cm",
                    "petal_length_cm",
                    "petal_width_cm",
                    "p0",
                ]
            ),
        )
        model_name = "sklearn_RandomForestClassifier"
        # Upload the model through the projects API so that it is available to the serving function
        project.log_model(
            model_name,
            model_dir=os.path.relpath(self.assets_path),
            model_file="model.pkl",
            training_set=train_set,
            artifact_path=f"v3io:///projects/{project.metadata.name}",
            label_column="p0",
        )

        # Generate a dataframe that will be writen as a monitoring parquet
        # This dataframe is basically replacing the result set that is being generated through the batch infer function
        infer_results_df = pd.DataFrame(
            {
                "sepal_length_cm": [-500, -500],
                "sepal_width_cm": [-500, -500],
                "petal_length_cm": [-500, -500],
                "petal_width_cm": [-500, -500],
                "p0": [0, 0],
            }
        )
        infer_results_df[
            mlrun.common.schemas.EventFieldType.TIMESTAMP
        ] = datetime.utcnow()

        # Record results and trigger the monitoring batch job
        endpoint_id = "123123123123"
        mlrun.model_monitoring.api.record_results(
            project=project.metadata.name,
            endpoint_id=endpoint_id,
            model_path=project.get_artifact_uri(
                key=model_name, category="model", tag="latest"
            ),
            model_endpoint_name="batch-drift-test",
            function_name="batch-drift-function",
            context=context,
            infer_results_df=infer_results_df,
            trigger_monitoring_job=True,
        )

        # Test the drift results
        model_endpoint = mlrun.model_monitoring.api.get_or_create_model_endpoint(
            project=project.metadata.name, endpoint_id=endpoint_id
        )
        assert model_endpoint.status.feature_stats
        assert model_endpoint.status.current_stats
        assert model_endpoint.status.drift_status == "DRIFT_DETECTED"

        # Validate that the artifacts were logged under the generated context
        artifacts = context.artifacts
        assert artifacts[0]["metadata"]["key"] == "drift_table_plot"
        assert artifacts[1]["metadata"]["key"] == "features_drift_results"

<<<<<<< HEAD
=======
        # Validate that model_uri is based on models prefix
        assert (
            model_endpoint.spec.model_uri
            == f"store://models/{project.metadata.name}/{model_name}:latest"
        )

        # Validate that function_uri is based on project and function name
        assert (
            model_endpoint.spec.function_uri
            == f"{project.metadata.name}/batch-drift-function"
        )

>>>>>>> 347fe0e0

@TestMLRunSystem.skip_test_if_env_not_configured
@pytest.mark.enterprise
class TestModelMonitoringKafka(TestMLRunSystem):
    """Deploy a basic iris model configured with kafka stream"""

    brokers = (
        os.environ["MLRUN_SYSTEM_TESTS_KAFKA_BROKERS"]
        if "MLRUN_SYSTEM_TESTS_KAFKA_BROKERS" in os.environ
        and os.environ["MLRUN_SYSTEM_TESTS_KAFKA_BROKERS"]
        else None
    )
    project_name = "pr-kafka-model-monitoring"

    @pytest.mark.timeout(300)
    @pytest.mark.skipif(
        not brokers, reason="MLRUN_SYSTEM_TESTS_KAFKA_BROKERS not defined"
    )
    def test_model_monitoring_with_kafka_stream(self):
        project = mlrun.get_run_db().get_project(self.project_name)

        iris = load_iris()
        train_set = pd.DataFrame(
            iris["data"],
            columns=[
                "sepal_length_cm",
                "sepal_width_cm",
                "petal_length_cm",
                "petal_width_cm",
            ],
        )

        # Import the serving function from the function hub
        serving_fn = mlrun.import_function(
            "hub://v2_model_server", project=self.project_name
        ).apply(mlrun.auto_mount())

        model_name = "sklearn_RandomForestClassifier"

        # Upload the model through the projects API so that it is available to the serving function
        project.log_model(
            model_name,
            model_dir=os.path.relpath(self.assets_path),
            model_file="model.pkl",
            training_set=train_set,
            artifact_path=f"v3io:///projects/{project.metadata.name}",
        )
        # Add the model to the serving function's routing spec
        serving_fn.add_model(
            model_name,
            model_path=project.get_artifact_uri(
                key=model_name, category="model", tag="latest"
            ),
        )

        project.set_model_monitoring_credentials(stream_path=f"kafka://{self.brokers}")

        # enable model monitoring
        serving_fn.set_tracking()
        # Deploy the function
        serving_fn.deploy()

        monitoring_stream_fn = project.get_function("model-monitoring-stream")

        function_config = monitoring_stream_fn.spec.config

        # Validate kakfa stream trigger configurations
        assert function_config["spec.triggers.kafka"]
        assert (
            function_config["spec.triggers.kafka"]["attributes"]["topics"][0]
            == f"monitoring_stream_{self.project_name}"
        )
        assert (
            function_config["spec.triggers.kafka"]["attributes"]["brokers"][0]
            == self.brokers
        )

        import kafka

        # Validate that the topic exist as expected
        consumer = kafka.KafkaConsumer(bootstrap_servers=[self.brokers])
        topics = consumer.topics()
        assert f"monitoring_stream_{self.project_name}" in topics

        # Simulating Requests
        iris_data = iris["data"].tolist()

        for i in range(100):
            data_point = choice(iris_data)
            serving_fn.invoke(
                f"v2/models/{model_name}/infer", json.dumps({"inputs": [data_point]})
            )
            sleep(uniform(0.02, 0.03))

        # Validate that the model endpoint metrics were updated as indication for the sanity of the flow
        model_endpoint = mlrun.get_run_db().list_model_endpoints(
            project=self.project_name
        )[0]

        assert model_endpoint.status.metrics["generic"]["latency_avg_5m"] > 0
        assert model_endpoint.status.metrics["generic"]["predictions_count_5m"] > 0<|MERGE_RESOLUTION|>--- conflicted
+++ resolved
@@ -846,8 +846,6 @@
         assert artifacts[0]["metadata"]["key"] == "drift_table_plot"
         assert artifacts[1]["metadata"]["key"] == "features_drift_results"
 
-<<<<<<< HEAD
-=======
         # Validate that model_uri is based on models prefix
         assert (
             model_endpoint.spec.model_uri
@@ -860,7 +858,6 @@
             == f"{project.metadata.name}/batch-drift-function"
         )
 
->>>>>>> 347fe0e0
 
 @TestMLRunSystem.skip_test_if_env_not_configured
 @pytest.mark.enterprise
