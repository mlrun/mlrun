--- conflicted
+++ resolved
@@ -61,11 +61,7 @@
 class FunctionSpec(ModelObj):
     def __init__(self, command=None, args=None, image=None, mode=None,
                  build=None, entry_points=None, description=None,
-<<<<<<< HEAD
-                 default_handler=None):
-=======
-                 pythonpath=None):
->>>>>>> 7486dfc1
+                 default_handler=None, pythonpath=None):
 
         self.command = command or ''
         self.image = image or ''
