# Copyright 2018 Iguazio
#
# Licensed under the Apache License, Version 2.0 (the "License");
# you may not use this file except in compliance with the License.
# You may obtain a copy of the License at
#
#   http://www.apache.org/licenses/LICENSE-2.0
#
# Unless required by applicable law or agreed to in writing, software
# distributed under the License is distributed on an "AS IS" BASIS,
# WITHOUT WARRANTIES OR CONDITIONS OF ANY KIND, either express or implied.
# See the License for the specific language governing permissions and
# limitations under the License.
import inspect
import socket
from os import environ
from typing import Dict

from kubernetes.client.rest import ApiException
from sqlalchemy.orm import Session

from mlrun.api.db.base import DBInterface
from mlrun.runtimes.base import BaseRuntimeHandler
from .base import FunctionStatus
from .constants import PodPhases
from .kubejob import KubejobRuntime
from .local import load_module, exec_from_params
from .pod import KubeResourceSpec
from .utils import get_resource_labels, get_func_selector, log_std, RunError
from ..config import config
from ..execution import MLClientCtx
from ..k8s_utils import get_k8s_helper
from ..model import RunObject
from ..render import ipython_display
from ..utils import update_in, logger, normalize_name


def get_dask_resource():
    return {
        'scope': 'function',
        'start': deploy_function,
        'status': get_obj_status,
    }


class DaskSpec(KubeResourceSpec):
    def __init__(
        self,
        command=None,
        args=None,
        image=None,
        mode=None,
        volumes=None,
        volume_mounts=None,
        env=None,
        resources=None,
        build=None,
        default_handler=None,
        entry_points=None,
        description=None,
        replicas=None,
        image_pull_policy=None,
        service_account=None,
        image_pull_secret=None,
        extra_pip=None,
        remote=None,
        service_type=None,
        nthreads=None,
        kfp_image=None,
        node_port=None,
        min_replicas=None,
        max_replicas=None,
        scheduler_timeout=None,
    ):

        super().__init__(
            command=command,
            args=args,
            image=image,
            mode=mode,
            volumes=volumes,
            volume_mounts=volume_mounts,
            env=env,
            resources=resources,
            replicas=replicas,
            image_pull_policy=image_pull_policy,
            service_account=service_account,
            build=build,
            default_handler=default_handler,
            entry_points=entry_points,
            description=description,
            image_pull_secret=image_pull_secret,
        )
        self.args = args

        self.extra_pip = extra_pip
        self.remote = remote
        if replicas or min_replicas or max_replicas:
            self.remote = True

        self.service_type = service_type
        self.kfp_image = kfp_image
        self.node_port = node_port
        self.min_replicas = min_replicas or 0
        self.max_replicas = max_replicas or 16
        self.scheduler_timeout = scheduler_timeout or '60 minutes'
        self.nthreads = nthreads or 1


class DaskStatus(FunctionStatus):
    def __init__(
        self,
        state=None,
        build_pod=None,
        scheduler_address=None,
        cluster_name=None,
        node_ports=None,
    ):
        super().__init__(state, build_pod)

        self.scheduler_address = scheduler_address
        self.cluster_name = cluster_name
        self.node_ports = node_ports


class DaskCluster(KubejobRuntime):
    kind = 'dask'
    _is_nested = False
    _is_remote = False

    def __init__(self, spec=None, metadata=None):
        super().__init__(spec, metadata)
        self._cluster = None
<<<<<<< HEAD
        self.use_remote = not get_k8s_helper(
            init=False
        ).is_running_inside_kubernetes_cluster()
=======
        self.use_remote = not get_k8s_helper(silent=True).is_running_inside_kubernetes_cluster()
>>>>>>> 2a6319b4
        self.spec.build.base_image = self.spec.build.base_image or 'daskdev/dask:latest'

    @property
    def spec(self) -> DaskSpec:
        return self._spec

    @spec.setter
    def spec(self, spec):
        self._spec = self._verify_dict(spec, 'spec', DaskSpec)

    @property
    def status(self) -> DaskStatus:
        return self._status

    @status.setter
    def status(self, status):
        self._status = self._verify_dict(status, 'status', DaskStatus)

    @property
    def is_deployed(self):
        if not self.spec.remote:
            return True
        return super().is_deployed

    @property
    def initialized(self):
        return True if self._cluster else False

    def _load_db_status(self):
        meta = self.metadata
        if self._is_remote_api():
            db = self._get_db()
            db_func = None
            try:
                db_func = db.get_function(meta.name, meta.project, meta.tag)
            except Exception:
                pass

            if db_func and 'status' in db_func:
                self.status = db_func['status']
                if self.kfp:
                    logger.info('dask status: {}'.format(db_func['status']))
                return 'scheduler_address' in db_func['status']

        return False

    def _start(self):
        if self._is_remote_api():
            db = self._get_db()
            if not self.is_deployed:
                raise RunError(
                    "function image is not built/ready, use .build()"
                    " method first, or set base dask image (daskdev/dask:latest)"
                )

            self.save(versioned=False)
            resp = db.remote_start(self._function_uri())
            if resp and 'status' in resp:
                self.status = resp['status']
            return

        self._cluster = deploy_function(self)
        self.save(versioned=False)

    def close(self, running=True):
        from dask.distributed import default_client

        try:
            client = default_client()
            client.close()
        except ValueError:
            pass

        # meta = self.metadata
        # s = get_func_selector(meta.project, meta.name, meta.tag)
        # clean_objects(s, running)

    def get_status(self):
        meta = self.metadata
        s = get_func_selector(meta.project, meta.name, meta.tag)
        if self._is_remote_api():
            db = self._get_db()
            return db.remote_status(self.kind, s)

        status = get_obj_status(s)
        print(status)
        return status

    def cluster(self):
        return self._cluster

    def _remote_addresses(self):
        addr = self.status.scheduler_address
        dash = ''
        if config.remote_host:
            if self.spec.service_type == 'NodePort' and self.use_remote:
                addr = '{}:{}'.format(
                    config.remote_host, self.status.node_ports.get('scheduler')
                )

            if self.spec.service_type == 'NodePort':
                dash = '{}:{}'.format(
                    config.remote_host, self.status.node_ports.get('dashboard')
                )
            else:
                logger.info('to get a dashboard link, use NodePort service_type')

        return addr, dash

    @property
    def client(self):
        from dask.distributed import Client, default_client

        if self.spec.remote and not self.status.scheduler_address:
            if not self._load_db_status():
                self._start()

        if self.status.scheduler_address:
            addr, dash = self._remote_addresses()
            logger.info('trying dask client at: {}'.format(addr))
            try:
                client = Client(addr)
            except OSError as e:
                logger.warning(
                    'remote scheduler at {} not ready, will try to restart {}'.format(
                        addr, e
                    )
                )

                # todo: figure out if test is needed
                # if self._is_remote_api():
                #     raise Exception('no access to Kubernetes API')

                status = self.get_status()
                if status != 'running':
                    self._start()
                addr, dash = self._remote_addresses()
                client = Client(addr)

            logger.info(
                'using remote dask scheduler ({}) at: {}'.format(
                    self.status.cluster_name, addr
                )
            )
            if dash:
                url = '<a href="http://{}/status" target="_blank" >{} {}</a>'
                ipython_display(
                    url.format(dash, 'dashboard link:', dash),
                    alt_text='remote dashboard: {}'.format(dash),
                )

            return client
        try:
            return default_client()
        except ValueError:
            return Client()

    def deploy(self, watch=True, with_mlrun=False, skip_deployed=False, is_kfp=False):
        """deploy function, build container with dependencies"""
        return super().deploy(watch, with_mlrun, skip_deployed, is_kfp=is_kfp)

    def _run(self, runobj: RunObject, execution):

        handler = runobj.spec.handler
        self._force_handler(handler)

        environ['MLRUN_EXEC_CONFIG'] = runobj.to_json()
        if self.spec.rundb:
            environ['MLRUN_DBPATH'] = self.spec.rundb

        if not inspect.isfunction(handler):
            if not self.spec.command:
                raise ValueError(
                    'specified handler (string) without command '
                    '(py file path), specify command or use handler pointer'
                )
            mod, handler = load_module(self.spec.command, handler)
        context = MLClientCtx.from_dict(
            runobj.to_dict(),
            rundb=self.spec.rundb,
            autocommit=False,
            host=socket.gethostname(),
        )
        client = self.client
        setattr(context, 'dask_client', client)
        sout, serr = exec_from_params(handler, runobj, context)
        log_std(self._db_conn, runobj, sout, serr, skip=self.is_child, show=self.kfp)
        return context.to_dict()


def deploy_function(function: DaskCluster, secrets=None):

    # TODO: why is this here :|
    try:
        from dask_kubernetes import KubeCluster, make_pod_spec  # noqa: F401
        from dask.distributed import Client, default_client  # noqa: F401
        from kubernetes_asyncio import client
        import dask
    except ImportError as e:
        print(
            'missing dask or dask_kubernetes, please run '
            '"pip install dask distributed dask_kubernetes", %s',
            e,
        )
        raise e

    spec = function.spec
    meta = function.metadata
    spec.remote = True

    image = function.full_image_path() or 'daskdev/dask:latest'
    env = spec.env
    namespace = meta.namespace or config.namespace
    if spec.extra_pip:
        env.append(spec.extra_pip)

    pod_labels = get_resource_labels(function)
    args = ['dask-worker', "--nthreads", str(spec.nthreads)]
    if spec.args:
        args += spec.args

    container = client.V1Container(
        name='base',
        image=image,
        env=env,
        args=args,
        image_pull_policy=spec.image_pull_policy,
        volume_mounts=spec.volume_mounts,
        resources=spec.resources,
    )

    pod_spec = client.V1PodSpec(
        containers=[container],
        restart_policy='Never',
        volumes=spec.volumes,
        service_account=spec.service_account,
    )
    if spec.image_pull_secret:
        pod_spec.image_pull_secrets = [
            client.V1LocalObjectReference(name=spec.image_pull_secret)
        ]

    pod = client.V1Pod(
        metadata=client.V1ObjectMeta(namespace=namespace, labels=pod_labels),
        # annotations=meta.annotation),
        spec=pod_spec,
    )

    svc_temp = dask.config.get("kubernetes.scheduler-service-template")
    if spec.service_type or spec.node_port:
        if spec.node_port:
            spec.service_type = 'NodePort'
            svc_temp['spec']['ports'][1]['nodePort'] = spec.node_port
        update_in(svc_temp, 'spec.type', spec.service_type)

    norm_name = normalize_name(meta.name)
    dask.config.set(
        {
            "kubernetes.scheduler-service-template": svc_temp,
            'kubernetes.name': 'mlrun-' + norm_name + '-{uuid}',
        }
    )

    cluster = KubeCluster(
        pod,
        deploy_mode='remote',
        namespace=namespace,
        scheduler_timeout=spec.scheduler_timeout,
    )

    logger.info(
        'cluster {} started at {}'.format(cluster.name, cluster.scheduler_address)
    )

    function.status.scheduler_address = cluster.scheduler_address
    function.status.cluster_name = cluster.name
    if spec.service_type == 'NodePort':
        ports = cluster.scheduler.service.spec.ports
        function.status.node_ports = {
            'scheduler': ports[0].node_port,
            'dashboard': ports[1].node_port,
        }

    if spec.replicas:
        cluster.scale(spec.replicas)
    else:
        cluster.adapt(minimum=spec.min_replicas, maximum=spec.max_replicas)

    return cluster


def get_obj_status(selector=[], namespace=None):
    k8s = get_k8s_helper()
    namespace = namespace or config.namespace
    selector = ','.join(['dask.org/component=scheduler'] + selector)
    pods = k8s.list_pods(namespace, selector=selector)
    status = ''
    for pod in pods:
        status = pod.status.phase.lower()
        print(pod)
        if status == 'running':
            cluster = pod.metadata.labels.get('dask.org/cluster-name')
            logger.info(
                'found running dask function {}, cluster={}'.format(
                    pod.metadata.name, cluster
                )
            )
            return status
        logger.info(
            'found dask function {} in non ready state ({})'.format(
                pod.metadata.name, status
            )
        )
    return status


class DaskRuntimeHandler(BaseRuntimeHandler):
    @staticmethod
    def _get_object_label_selector(object_id: str) -> str:
        return f'mlrun/function={object_id}'

    @staticmethod
    def _get_default_label_selector() -> str:
        return 'mlrun/class=dask'

    def _enrich_list_resources_response(
        self, response: Dict, namespace: str, label_selector: str = None
    ) -> Dict:
        """
        Handling listing service resources
        """
        k8s_helper = get_k8s_helper()
        services = k8s_helper.v1api.list_namespaced_service(
            namespace, label_selector=label_selector
        )
        service_resources = []
        for service in services.items:
            service_resources.append(
                {'name': service.metadata.name, 'labels': service.metadata.labels}
            )
        response['service_resources'] = service_resources
        return response

    def _delete_resources(
        self,
        db: DBInterface,
        db_session: Session,
        namespace: str,
        label_selector: str = None,
        force: bool = False,
    ):
        """
        Handling services deletion
        """
        k8s_helper = get_k8s_helper()
        pods = k8s_helper.v1api.list_namespaced_pod(
            namespace, label_selector=label_selector
        )
        service_names = []
        for pod in pods.items:
            in_transient_phase = pod.status.phase not in PodPhases.stable_phases()
            if not in_transient_phase or (force and in_transient_phase):
                comp = pod.metadata.labels.get('dask.org/component')
                if comp == 'scheduler':
                    service_names.append(
                        pod.metadata.labels.get('dask.org/cluster-name')
                    )

        services = k8s_helper.v1api.list_namespaced_service(
            namespace, label_selector=label_selector
        )
        for service in services.items:
            try:
                if force or service.metadata.name in service_names:
                    k8s_helper.v1api.delete_namespaced_service(
                        service.metadata.name, namespace
                    )
                    logger.info(f"Deleted service: {service.metadata.name}")
            except ApiException as e:
                # ignore error if service is already removed
                if e.status != 404:
                    raise<|MERGE_RESOLUTION|>--- conflicted
+++ resolved
@@ -131,13 +131,9 @@
     def __init__(self, spec=None, metadata=None):
         super().__init__(spec, metadata)
         self._cluster = None
-<<<<<<< HEAD
         self.use_remote = not get_k8s_helper(
-            init=False
+            silent=True
         ).is_running_inside_kubernetes_cluster()
-=======
-        self.use_remote = not get_k8s_helper(silent=True).is_running_inside_kubernetes_cluster()
->>>>>>> 2a6319b4
         self.spec.build.base_image = self.spec.build.base_image or 'daskdev/dask:latest'
 
     @property
