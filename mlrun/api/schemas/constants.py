--- conflicted
+++ resolved
@@ -5,18 +5,6 @@
 import mlrun.errors
 
 
-<<<<<<< HEAD
-=======
-class Format(str, Enum):
-    full = "full"
-    name_only = "name_only"
-    metadata_only = "metadata_only"
-    summary = "summary"
-    # internal - allowed only in follower mode, only for the leader for upgrade purposes
-    leader = "leader"
-
-
->>>>>>> 7c17a34d
 class PatchMode(str, Enum):
     replace = "replace"
     additive = "additive"
