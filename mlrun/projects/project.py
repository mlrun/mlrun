# Copyright 2018 Iguazio
#
# Licensed under the Apache License, Version 2.0 (the "License");
# you may not use this file except in compliance with the License.
# You may obtain a copy of the License at
#
#   http://www.apache.org/licenses/LICENSE-2.0
#
# Unless required by applicable law or agreed to in writing, software
# distributed under the License is distributed on an "AS IS" BASIS,
# WITHOUT WARRANTIES OR CONDITIONS OF ANY KIND, either express or implied.
# See the License for the specific language governing permissions and
# limitations under the License.
import datetime
import getpass
import glob
import json
import pathlib
import shutil
import tempfile
import typing
import uuid
import warnings
import zipfile
from os import environ, makedirs, path, remove

import dotenv
import inflection
import kfp
import nuclio
import yaml
from git import Repo

import mlrun.api.schemas
import mlrun.db
import mlrun.errors
import mlrun.utils.regex
from mlrun.runtimes import RuntimeKinds

from ..artifacts import Artifact, ArtifactProducer, DatasetArtifact, ModelArtifact
from ..artifacts.manager import ArtifactManager, dict_to_artifact, extend_artifact_path
from ..datastore import store_manager
from ..features import Feature
from ..model import EntrypointParam, ModelObj
from ..run import code_to_function, get_object, import_function, new_function
from ..runtimes.utils import add_code_metadata
from ..secrets import SecretsStore
from ..utils import is_ipython, is_legacy_artifact, is_relative_path, logger, update_in
from ..utils.clones import clone_git, clone_tgz, clone_zip, get_repo_url
from ..utils.model_monitoring import set_project_model_monitoring_credentials
from ..utils.notifications import CustomNotificationPusher, NotificationTypes
from .operations import (
    BuildStatus,
    DeployStatus,
    build_function,
    deploy_function,
    run_function,
)
from .pipelines import (
    FunctionsDict,
    WorkflowSpec,
    _PipelineRunStatus,
    enrich_function_object,
    get_db_function,
    get_workflow_engine,
    pipeline_context,
)


class ProjectError(Exception):
    pass


def init_repo(context, url, init_git):
    repo = None
    context_path = pathlib.Path(context)
    if not context_path.exists():
        context_path.mkdir(parents=True)
    elif not context_path.is_dir():
        raise ValueError(f"context {context} is not a dir path")
    try:
        repo = Repo(context)
        url = get_repo_url(repo)
    except Exception:
        if init_git:
            repo = Repo.init(context)
    return repo, url


def new_project(
    name,
    context: str = "./",
    init_git: bool = False,
    user_project: bool = False,
    remote: str = None,
    from_template: str = None,
    secrets: dict = None,
    description: str = None,
    subpath: str = None,
    save: bool = True,
    overwrite: bool = False,
) -> "MlrunProject":
    """Create a new MLRun project, optionally load it from a yaml/zip/git template

    example::

        # create a project with local and marketplace functions, a workflow, and an artifact
        project = mlrun.new_project("myproj", "./", init_git=True, description="my new project")
        project.set_function('prep_data.py', 'prep-data', image='mlrun/mlrun', handler='prep_data')
        project.set_function('hub://auto_trainer', 'train')
        project.set_artifact('data', Artifact(target_path=data_url))
        project.set_workflow('main', "./myflow.py")
        project.save()

        # run the "main" workflow (watch=True to wait for run completion)
        project.run("main", watch=True)

    example (load from template)::

        # create a new project from a zip template (can also use yaml/git templates)
        # initialize a local git, and register the git remote path
        project = mlrun.new_project("myproj", "./", init_git=True,
                                    remote="git://github.com/mlrun/project-demo.git",
                                    from_template="http://mysite/proj.zip")
        project.run("main", watch=True)


    :param name:         project name
    :param context:      project local directory path
    :param init_git:     if True, will git init the context dir
    :param user_project: add the current user name to the provided project name (making it unique per user)
    :param remote:       remote Git url
    :param from_template:     path to project YAML/zip file that will be used as a template
    :param secrets:      key:secret dict or SecretsStore used to download sources
    :param description:  text describing the project
    :param subpath:      project subpath (relative to the context dir)
    :param save:         whether to save the created project in the DB
    :param overwrite:    overwrite project using 'cascade' deletion strategy (deletes project resources)
                         if project with name exists

    :returns: project object
    """
    context = context or "./"
    name = _add_username_to_project_name_if_needed(name, user_project)

    if from_template:
        if from_template.endswith(".yaml"):
            project = _load_project_file(from_template, name, secrets)
        elif from_template.startswith("git://"):
            clone_git(from_template, context, secrets, clone=True)
            shutil.rmtree(path.join(context, ".git"))
            project = _load_project_dir(context, name)
        elif from_template.endswith(".zip"):
            clone_zip(from_template, context, secrets)
            project = _load_project_dir(context, name)
        else:
            raise ValueError("template must be a path to .yaml or .zip file")
        project.metadata.name = name
    else:
        project = MlrunProject(name=name)
    project.spec.context = context
    project.spec.subpath = subpath or project.spec.subpath

    repo, url = init_repo(context, remote, init_git or remote)
    project.spec.repo = repo
    if remote and url != remote:
        project.create_remote(remote)
    elif url:
        project.spec._source = url
        project.spec.origin_url = url
    if description:
        project.spec.description = description

    _set_as_current_default_project(project)

    if save and mlrun.mlconf.dbpath:
        if overwrite:
            logger.info(f"Deleting project {name} from MLRun DB due to overwrite")
            _delete_project_from_db(
                name, secrets, mlrun.api.schemas.DeletionStrategy.cascade
            )

        try:
            project.save(store=False)
        except mlrun.errors.MLRunConflictError as exc:
            raise mlrun.errors.MLRunConflictError(
                f"Project with name {name} already exists. "
                "Use overwrite=True to overwrite the existing project."
            ) from exc
        logger.info(
            f"Created and saved project {name}",
            from_template=from_template,
            overwrite=overwrite,
            context=context,
            save=save,
        )
    return project


def load_project(
    context: str = "./",
    url: str = None,
    name: str = None,
    secrets: dict = None,
    init_git: bool = False,
    subpath: str = None,
    clone: bool = False,
    user_project: bool = False,
    save: bool = True,
) -> "MlrunProject":
    """Load an MLRun project from git or tar or dir

    example::

        # Load the project and run the 'main' workflow.
        # When using git as the url source the context directory must be an empty or
        # non-existent folder as the git repo will be cloned there
        project = load_project("./demo_proj", "git://github.com/mlrun/project-demo.git")
        project.run("main", arguments={'data': data_url})

    :param context:      project local directory path
    :param url:          name (in DB) or git or tar.gz or .zip sources archive path e.g.:
                         git://github.com/mlrun/demo-xgb-project.git
                         http://mysite/archived-project.zip
                         <project-name>
                         The git project should include the project yaml file.
                         If the project yaml file is in a sub-directory, must specify the sub-directory.
    :param name:         project name
    :param secrets:      key:secret dict or SecretsStore used to download sources
    :param init_git:     if True, will git init the context dir
    :param subpath:      project subpath (within the archive)
    :param clone:        if True, always clone (delete any existing content)
    :param user_project: add the current user name to the project name (for db:// prefixes)
    :param save:         whether to save the created project and artifact in the DB

    :returns: project object
    """
    if not context:
        raise ValueError("valid context (local dir path) must be provided")

    secrets = secrets or {}
    repo = None
    project = None
    name = _add_username_to_project_name_if_needed(name, user_project)

    from_db = False
    if url:
        url = str(url)  # to support path objects
        if url.endswith(".yaml"):
            project = _load_project_file(url, name, secrets)
            project.spec.context = context
        elif url.startswith("git://"):
            url, repo = clone_git(url, context, secrets, clone)
        elif url.endswith(".tar.gz"):
            clone_tgz(url, context, secrets, clone)
        elif url.endswith(".zip"):
            clone_zip(url, context, secrets, clone)
        else:
            project = _load_project_from_db(url, secrets, user_project)
            project.spec.context = context
            if not path.isdir(context):
                makedirs(context)
            project.spec.subpath = subpath or project.spec.subpath
            from_db = True

    if not repo:
        repo, url = init_repo(context, url, init_git)

    if not project:
        project = _load_project_dir(context, name, subpath)
    if not project.metadata.name:
        raise ValueError("project name must be specified")
    if not from_db or (url and url.startswith("git://")):
        project.spec.source = url or project.spec.source
        project.spec.origin_url = url or project.spec.origin_url
    project.spec.repo = repo
    if repo:
        try:
            # handle cases where active_branch is not set (e.g. in Gitlab CI)
            project.spec.branch = repo.active_branch.name
        except Exception:
            pass
    if save and mlrun.mlconf.dbpath:
        project.save()
        project.register_artifacts()

    _set_as_current_default_project(project)

    return project


def get_or_create_project(
    name: str,
    context: str = "./",
    url: str = None,
    secrets: dict = None,
    init_git=False,
    subpath: str = None,
    clone: bool = False,
    user_project: bool = False,
    from_template: str = None,
    save: bool = True,
) -> "MlrunProject":
    """Load a project from MLRun DB, or create/import if doesnt exist

    example::

        # load project from the DB (if exist) or the source repo
        project = get_or_create_project("myproj", "./", "git://github.com/mlrun/demo-xgb-project.git")
        project.pull("development")  # pull the latest code from git
        project.run("main", arguments={'data': data_url})  # run the workflow "main"

    :param name:         project name
    :param context:      project local directory path (Default value = "./")
    :param url:          name (in DB) or git or tar.gz or .zip sources archive path e.g.:
                         git://github.com/mlrun/demo-xgb-project.git
                         http://mysite/archived-project.zip
    :param secrets:      key:secret dict or SecretsStore used to download sources
    :param init_git:     if True, will excute `git init` on the context dir
    :param subpath:      project subpath (within the archive/context)
    :param clone:        if True, always clone (delete any existing content)
    :param user_project: add the current username to the project name (for db:// prefixes)
    :param from_template:     path to project YAML file that will be used as from_template (for new projects)
    :param save:         whether to save the created project in the DB
    :returns: project object
    """
    context = context or "./"
    try:
        # load project from the DB.
        # use `name` as `url` as we load the project from the DB
        project = load_project(
            context,
            name,
            name,
            secrets=secrets,
            init_git=init_git,
            subpath=subpath,
            clone=clone,
            user_project=user_project,
            # only loading project from db so no need to save it
            save=False,
        )
        logger.info(f"loaded project {name} from MLRun DB")
        return project

    except mlrun.errors.MLRunNotFoundError:
        spec_path = path.join(context, subpath or "", "project.yaml")
        if url or path.isfile(spec_path):
            # load project from archive or local project.yaml
            project = load_project(
                context,
                url,
                name,
                secrets=secrets,
                init_git=init_git,
                subpath=subpath,
                clone=clone,
                user_project=user_project,
                save=save,
            )
            message = f"loaded project {name} from {url or context}"
            if save:
                message = f"{message} and saved in MLRun DB"
            logger.info(message)
        else:
            # create a new project
            project = new_project(
                name,
                context,
                init_git=init_git,
                user_project=user_project,
                from_template=from_template,
                secrets=secrets,
                subpath=subpath,
                save=save,
            )
            message = f"created project {name}"
            if save:
                message = f"{message} and saved in MLRun DB"
            logger.info(message)
        return project


def _load_project_dir(context, name="", subpath=""):
    subpath_str = subpath or ""
    fpath = path.join(context, subpath_str, "project.yaml")
    if path.isfile(fpath):
        with open(fpath) as fp:
            data = fp.read()
            struct = yaml.load(data, Loader=yaml.FullLoader)
            project = _project_instance_from_struct(struct, name)
            project.spec.context = context

    elif path.isfile(path.join(context, subpath_str, "function.yaml")):
        func = import_function(path.join(context, subpath_str, "function.yaml"))
        project = MlrunProject(
            name=func.metadata.project,
            functions=[{"url": "function.yaml", "name": func.metadata.name}],
        )
    else:
        raise mlrun.errors.MLRunNotFoundError(
            "project or function YAML not found in path"
        )

    project.spec.context = context
    project.metadata.name = name or project.metadata.name
    project.spec.subpath = subpath
    return project


def _add_username_to_project_name_if_needed(name, user_project):
    if user_project:
        if not name:
            raise ValueError("user_project must be specified together with name")
        username = environ.get("V3IO_USERNAME") or getpass.getuser()
        normalized_username = inflection.dasherize(username.lower())
        if username != normalized_username:
            logger.info(
                "Username was normalized to match the required pattern for project name",
                username=username,
                normalized_username=normalized_username,
            )
        name = f"{name}-{normalized_username}"
    return name


def _load_project_from_db(url, secrets, user_project=False):
    db = mlrun.db.get_run_db(secrets=secrets)
    project_name = _add_username_to_project_name_if_needed(
        url.replace("db://", ""), user_project
    )
    return db.get_project(project_name)


def _delete_project_from_db(project_name, secrets, deletion_strategy):
    db = mlrun.db.get_run_db(secrets=secrets)
    return db.delete_project(project_name, deletion_strategy=deletion_strategy)


def _load_project_file(url, name="", secrets=None):
    try:
        obj = get_object(url, secrets)
    except FileNotFoundError as exc:
        raise FileNotFoundError(f"cant find project file at {url}") from exc
    struct = yaml.load(obj, Loader=yaml.FullLoader)
    return _project_instance_from_struct(struct, name)


def _project_instance_from_struct(struct, name):
    # Name is in the root level only in the legacy project structure
    if "name" in struct:
        legacy_project = MlrunProjectLegacy.from_dict(struct)
        project = MlrunProject(
            legacy_project.name,
            legacy_project.description,
            legacy_project.params,
            [],
            legacy_project.workflows,
            legacy_project.artifacts,
            legacy_project.artifact_path,
            legacy_project.conda,
        )
        # other attributes that not passed on initialization
        project._initialized = legacy_project._initialized
        project._secrets = legacy_project._secrets
        project._artifact_manager = legacy_project._artifact_mngr

        project.spec.source = legacy_project.source
        project.spec.context = legacy_project.context
        project.spec.mountdir = legacy_project.mountdir
        project.spec.subpath = legacy_project.subpath
        project.spec.origin_url = legacy_project.origin_url
        project.spec.branch = legacy_project.branch
        project.spec.tag = legacy_project.tag
        project.spec._function_definitions = legacy_project._function_defs
        project.spec._function_objects = legacy_project._function_objects
        project.spec.functions = legacy_project.functions
    else:
        struct.setdefault("metadata", {})["name"] = name or struct.get(
            "metadata", {}
        ).get("name", "")
        project = MlrunProject.from_dict(struct)
    return project


class ProjectMetadata(ModelObj):
    def __init__(self, name=None, created=None, labels=None, annotations=None):
        self.name = name
        self.created = created
        self.labels = labels or {}
        self.annotations = annotations or {}

    @property
    def name(self) -> str:
        """Project name"""
        return self._name

    @name.setter
    def name(self, name):
        if name:
            self.validate_project_name(name)
        self._name = name

    @staticmethod
    def validate_project_name(name: str, raise_on_failure: bool = True) -> bool:
        try:
            mlrun.utils.helpers.verify_field_regex(
                "project.metadata.name", name, mlrun.utils.regex.project_name
            )
        except mlrun.errors.MLRunInvalidArgumentError:
            if raise_on_failure:
                raise
            return False
        return True


class ProjectSpec(ModelObj):
    def __init__(
        self,
        description=None,
        params=None,
        functions=None,
        workflows=None,
        artifacts=None,
        artifact_path=None,
        conda=None,
        source=None,
        subpath=None,
        origin_url=None,
        goals=None,
        load_source_on_run=None,
        default_requirements: typing.Union[str, typing.List[str]] = None,
        desired_state=mlrun.api.schemas.ProjectState.online.value,
        owner=None,
        disable_auto_mount=None,
        workdir=None,
    ):
        self.repo = None

        self.description = description
        self.context = ""
        self._mountdir = None
        self._source = None
        self.source = source or ""
        self.load_source_on_run = load_source_on_run
        self.subpath = subpath
        self.origin_url = origin_url
        self.goals = goals
        self.desired_state = desired_state
        self.owner = owner
        self.branch = None
        self.tag = ""
        self.params = params or {}
        self.conda = conda or {}
        self.artifact_path = artifact_path
        self._artifacts = {}
        self.artifacts = artifacts or []
        self.default_requirements = default_requirements
        self.workdir = workdir

        self._workflows = {}
        self.workflows = workflows or []

        self._function_objects = {}
        self._function_definitions = {}
        self.functions = functions or []
        self.disable_auto_mount = disable_auto_mount

    @property
    def source(self) -> str:
        """source url or git repo"""
        if not self._source:
            if self.repo:
                url = get_repo_url(self.repo)
                if url:
                    self._source = url

        if self._source in [".", "./"]:
            return path.abspath(self.context)
        return self._source

    @source.setter
    def source(self, src):
        self._source = src

    @property
    def mountdir(self) -> str:
        """specify to mount the context dir inside the function container
        use '.' to use the same path as in the client e.g. Jupyter"""

        if self._mountdir and self._mountdir in [".", "./"]:
            return path.abspath(self.context)
        return self._mountdir

    @mountdir.setter
    def mountdir(self, mountdir):
        self._mountdir = mountdir

    @property
    def functions(self) -> list:
        """list of function object/specs used in this project"""
        functions = []
        for name, function in self._function_definitions.items():
            if hasattr(function, "to_dict"):
                spec = function.to_dict(strip=True)
                if (
                    function.spec.build.source
                    and function.spec.build.source.startswith(self._source_repo())
                ):
                    update_in(spec, "spec.build.source", "./")
                functions.append({"name": name, "spec": spec})
            else:
                functions.append(function)
        return functions

    @functions.setter
    def functions(self, functions):
        if not functions:
            functions = []
        if not isinstance(functions, list):
            raise ValueError("functions must be a list")

        function_definitions = {}
        for function in functions:
            if not isinstance(function, dict) and not hasattr(function, "to_dict"):
                raise ValueError("function must be an object or dict")
            if isinstance(function, dict):
                name = function.get("name", "")
                if not name:
                    raise ValueError("function name must be specified in dict")
            else:
                name = function.metadata.name
            function_definitions[name] = function

        self._function_definitions = function_definitions

    def set_function(self, name, function_object, function_dict):
        self._function_definitions[name] = function_dict
        self._function_objects[name] = function_object

    def remove_function(self, name):
        if name in self._function_objects:
            del self._function_objects[name]
        if name in self._function_definitions:
            del self._function_definitions[name]

    @property
    def workflows(self) -> typing.List[dict]:
        """
        :returns: list of workflows specs dicts used in this project
        """
        return [workflow.to_dict() for workflow in self._workflows.values()]

    @workflows.setter
    def workflows(self, workflows: typing.List[typing.Union[dict, WorkflowSpec]]):
        if not workflows:
            workflows = []
        if not isinstance(workflows, list):
            raise ValueError("workflows must be a list")

        workflows_dict = {}
        for workflow in workflows:
            if not isinstance(workflow, dict) and not isinstance(
                workflow, WorkflowSpec
            ):
                raise ValueError(
                    f"workflow must be a dict or `WorkflowSpec` type. Given: {type(workflow)}"
                )
            if isinstance(workflow, dict):
                workflow = WorkflowSpec.from_dict(workflow)
            name = workflow.name
            # todo: support steps dsl as code alternative
            if not name:
                raise ValueError('workflow "name" must be specified')
            if not workflow.path and not workflow.code:
                raise ValueError('workflow source "path" or "code" must be specified')
            workflows_dict[name] = workflow

        self._workflows = workflows_dict

    def set_workflow(self, name, workflow):
        self._workflows[name] = (
            workflow
            if isinstance(workflow, WorkflowSpec)
            else WorkflowSpec.from_dict(workflow)
        )

    def remove_workflow(self, name):
        if name in self._workflows:
            del self._workflows[name]

    @property
    def artifacts(self) -> list:
        """list of artifacts used in this project"""
        return [artifact for artifact in self._artifacts.values()]

    @artifacts.setter
    def artifacts(self, artifacts):
        if not artifacts:
            artifacts = []
        if not isinstance(artifacts, list):
            raise ValueError("artifacts must be a list")

        artifacts_dict = {}
        for artifact in artifacts:
            if not isinstance(artifact, dict) and not hasattr(artifact, "to_dict"):
                raise ValueError("artifacts must be a dict or class")
            if isinstance(artifact, dict):
                # Support legacy artifacts
                if is_legacy_artifact(artifact) or _is_imported_artifact(artifact):
                    key = artifact.get("key")
                else:
                    key = artifact.get("metadata").get("key", "")
                if not key:
                    raise ValueError('artifacts "key" must be specified')
            else:
                key = artifact.key
                artifact = artifact.to_dict()

            artifacts_dict[key] = artifact

        self._artifacts = artifacts_dict

    def set_artifact(self, key, artifact):
        if hasattr(artifact, "base_dict"):
            artifact = artifact.base_dict()
        if not _is_imported_artifact(artifact):
            artifact["metadata"]["key"] = key
        self._artifacts[key] = artifact

    def remove_artifact(self, key):
        if key in self._artifacts:
            del self._artifacts[key]

    def _source_repo(self):
        src = self.source
        if src:
            return src.split("#")[0]
        return ""

    def _need_repo(self):
        for f in self._function_objects.values():
            if f.spec.build.source in [".", "./"]:
                return True
        return False

    def get_code_path(self):
        """Get the path to the code root/workdir"""
        return path.join(self.context, self.workdir or self.subpath or "")


class ProjectStatus(ModelObj):
    def __init__(self, state=None):
        self.state = state


class MlrunProject(ModelObj):
    kind = "project"
    _dict_fields = ["kind", "metadata", "spec", "status"]

    def __init__(
        self,
        name=None,
        description=None,
        params=None,
        functions=None,
        workflows=None,
        artifacts=None,
        artifact_path=None,
        conda=None,
        # all except these 2 are for backwards compatibility with MlrunProjectLegacy
        metadata=None,
        spec=None,
        default_requirements: typing.Union[str, typing.List[str]] = None,
    ):
        self._metadata = None
        self.metadata = metadata
        self._spec = None
        self.spec = spec
        self._status = None
        self.status = None

        # Handling the fields given in the legacy way
        self.metadata.name = name or self.metadata.name
        self.spec.description = description or self.spec.description
        self.spec.params = params or self.spec.params
        self.spec.functions = functions or self.spec.functions
        self.spec.workflows = workflows or self.spec.workflows
        self.spec.artifacts = artifacts or self.spec.artifacts
        self.spec.artifact_path = artifact_path or self.spec.artifact_path
        self.spec.conda = conda or self.spec.conda
        self.spec.default_requirements = (
            default_requirements or self.spec.default_requirements
        )

        self._initialized = False
        self._secrets = SecretsStore()
        self._artifact_manager = None
        self._notifiers = CustomNotificationPusher(
            [
                NotificationTypes.slack,
                NotificationTypes.console,
                NotificationTypes.ipython,
            ]
        )

    @property
    def metadata(self) -> ProjectMetadata:
        return self._metadata

    @metadata.setter
    def metadata(self, metadata):
        self._metadata = self._verify_dict(metadata, "metadata", ProjectMetadata)

    @property
    def spec(self) -> ProjectSpec:
        return self._spec

    @spec.setter
    def spec(self, spec):
        self._spec = self._verify_dict(spec, "spec", ProjectSpec)

    @property
    def status(self) -> ProjectStatus:
        return self._status

    @status.setter
    def status(self, status):
        self._status = self._verify_dict(status, "status", ProjectStatus)

    @property
    def notifiers(self):
        return self._notifiers

    @property
    def name(self) -> str:
        """Project name, this is a property of the project metadata"""
        return self.metadata.name

    @name.setter
    def name(self, name):
        self.metadata.name = name

    @property
    def artifact_path(self) -> str:
        """This is a property of the spec, look there for documentation
        leaving here for backwards compatibility with users code that used MlrunProjectLegacy"""
        warnings.warn(
            "This is a property of the spec, use project.spec.artifact_path instead"
            "This will be deprecated in 0.7.0, and will be removed in 0.9.0",
            # TODO: In 0.7.0 do changes in examples & demos In 0.9.0 remove
            PendingDeprecationWarning,
        )
        return self.spec.artifact_path

    @artifact_path.setter
    def artifact_path(self, artifact_path):
        warnings.warn(
            "This is a property of the spec, use project.spec.artifact_path instead"
            "This will be deprecated in 0.7.0, and will be removed in 0.9.0",
            # TODO: In 0.7.0 do changes in examples & demos In 0.9.0 remove
            PendingDeprecationWarning,
        )
        self.spec.artifact_path = artifact_path

    @property
    def source(self) -> str:
        """This is a property of the spec, look there for documentation
        leaving here for backwards compatibility with users code that used MlrunProjectLegacy"""
        warnings.warn(
            "This is a property of the spec, use project.spec.source instead"
            "This will be deprecated in 0.7.0, and will be removed in 0.9.0",
            # TODO: In 0.7.0 do changes in examples & demos In 0.9.0 remove
            PendingDeprecationWarning,
        )
        return self.spec.source

    @source.setter
    def source(self, source):
        warnings.warn(
            "This is a property of the spec, use project.spec.source instead"
            "This will be deprecated in 0.7.0, and will be removed in 0.9.0",
            # TODO: In 0.7.0 do changes in examples & demos In 0.9.0 remove
            PendingDeprecationWarning,
        )
        self.spec.source = source

    def set_source(self, source, pull_at_runtime=False, workdir=None):
        """set the project source code path(can be git/tar/zip archive)

        :param source:     valid path to git, zip, or tar file, (or None for current) e.g.
                           git://github.com/mlrun/something.git
                           http://some/url/file.zip
        :param pull_at_runtime: load the archive into the container at job runtime vs on build/deploy
        :param workdir:    the relative workdir path (under the context dir)
        """
        self.spec.load_source_on_run = pull_at_runtime
        self.spec.source = source or self.spec.source
        self.spec.workdir = workdir or self.spec.workdir
        # reset function objects (to recalculate build attributes)
        self.sync_functions()

    def get_artifact_uri(
        self, key: str, category: str = "artifact", tag: str = None
    ) -> str:
        """return the project artifact uri (store://..) from the artifact key

        example::

            uri = project.get_artifact_uri("my_model", category="model", tag="prod")

        :param key:  artifact key/name
        :param category:  artifact category (artifact, model, feature-vector, ..)
        :param tag:  artifact version tag, default to latest version
        """
        uri = f"store://{category}s/{self.metadata.name}/{key}"
        if tag:
            uri = f"{uri}:{tag}"
        return uri

    def get_store_resource(self, uri):
        """get store resource object by uri"""
        return mlrun.datastore.get_store_resource(
            uri, secrets=self._secrets, project=self.metadata.name
        )

    @property
    def context(self) -> str:
        """This is a property of the spec, look there for documentation
        leaving here for backwards compatibility with users code that used MlrunProjectLegacy"""
        warnings.warn(
            "This is a property of the spec, use project.spec.context instead"
            "This will be deprecated in 0.7.0, and will be removed in 0.9.0",
            # TODO: In 0.7.0 do changes in examples & demos In 0.9.0 remove
            PendingDeprecationWarning,
        )
        return self.spec.context

    @context.setter
    def context(self, context):
        warnings.warn(
            "This is a property of the spec, use project.spec.context instead"
            "This will be deprecated in 0.7.0, and will be removed in 0.9.0",
            # TODO: In 0.7.0 do changes in examples & demos In 0.9.0 remove
            PendingDeprecationWarning,
        )
        self.spec.context = context

    @property
    def mountdir(self) -> str:
        """This is a property of the spec, look there for documentation
        leaving here for backwards compatibility with users code that used MlrunProjectLegacy"""
        warnings.warn(
            "This is a property of the spec, use project.spec.mountdir instead"
            "This will be deprecated in 0.7.0, and will be removed in 0.9.0",
            # TODO: In 0.7.0 do changes in examples & demos In 0.9.0 remove
            PendingDeprecationWarning,
        )
        return self.spec.mountdir

    @mountdir.setter
    def mountdir(self, mountdir):
        warnings.warn(
            "This is a property of the spec, use project.spec.mountdir instead"
            "This will be deprecated in 0.7.0, and will be removed in 0.9.0",
            # TODO: In 0.7.0 do changes in examples & demos In 0.9.0 remove
            PendingDeprecationWarning,
        )
        self.spec.mountdir = mountdir

    @property
    def params(self) -> str:
        """This is a property of the spec, look there for documentation
        leaving here for backwards compatibility with users code that used MlrunProjectLegacy"""
        warnings.warn(
            "This is a property of the spec, use project.spec.params instead"
            "This will be deprecated in 0.7.0, and will be removed in 0.9.0",
            # TODO: In 0.7.0 do changes in examples & demos In 0.9.0 remove
            PendingDeprecationWarning,
        )
        return self.spec.params

    @params.setter
    def params(self, params):
        warnings.warn(
            "This is a property of the spec, use project.spec.params instead"
            "This will be deprecated in 0.7.0, and will be removed in 0.9.0",
            # TODO: In 0.7.0 do changes in examples & demos In 0.9.0 remove
            PendingDeprecationWarning,
        )
        self.spec.params = params

    @property
    def description(self) -> str:
        """This is a property of the spec, look there for documentation
        leaving here for backwards compatibility with users code that used MlrunProjectLegacy"""
        warnings.warn(
            "This is a property of the spec, use project.spec.description instead"
            "This will be deprecated in 0.7.0, and will be removed in 0.9.0",
            # TODO: In 0.7.0 do changes in examples & demos In 0.9.0 remove
            PendingDeprecationWarning,
        )
        return self.spec.description

    @description.setter
    def description(self, description):
        warnings.warn(
            "This is a property of the spec, use project.spec.description instead"
            "This will be deprecated in 0.7.0, and will be removed in 0.9.0",
            # TODO: In 0.7.0 do changes in examples & demos In 0.9.0 remove
            PendingDeprecationWarning,
        )
        self.spec.description = description

    @property
    def functions(self) -> list:
        """This is a property of the spec, look there for documentation
        leaving here for backwards compatibility with users code that used MlrunProjectLegacy"""
        warnings.warn(
            "This is a property of the spec, use project.spec.functions instead"
            "This will be deprecated in 0.7.0, and will be removed in 0.9.0",
            # TODO: In 0.7.0 do changes in examples & demos In 0.9.0 remove
            PendingDeprecationWarning,
        )
        return self.spec.functions

    @functions.setter
    def functions(self, functions):
        warnings.warn(
            "This is a property of the spec, use project.spec.functions instead"
            "This will be deprecated in 0.7.0, and will be removed in 0.9.0",
            # TODO: In 0.7.0 do changes in examples & demos In 0.9.0 remove
            PendingDeprecationWarning,
        )
        self.spec.functions = functions

    @property
    def workflows(self) -> list:
        """This is a property of the spec, look there for documentation
        leaving here for backwards compatibility with users code that used MlrunProjectLegacy"""
        warnings.warn(
            "This is a property of the spec, use project.spec.workflows instead"
            "This will be deprecated in 0.7.0, and will be removed in 0.9.0",
            # TODO: In 0.7.0 do changes in examples & demos In 0.9.0 remove
            PendingDeprecationWarning,
        )
        return self.spec.workflows

    @workflows.setter
    def workflows(self, workflows):
        warnings.warn(
            "This is a property of the spec, use project.spec.workflows instead"
            "This will be deprecated in 0.7.0, and will be removed in 0.9.0",
            # TODO: In 0.7.0 do changes in examples & demos In 0.9.0 remove
            PendingDeprecationWarning,
        )
        self.spec.workflows = workflows

    def set_workflow(
        self,
        name,
        workflow_path: str,
        embed=False,
        engine=None,
        args_schema: typing.List[EntrypointParam] = None,
        handler=None,
        schedule: typing.Union[str, mlrun.api.schemas.ScheduleCronTrigger] = None,
        ttl=None,
        image: str = None,
        **args,
    ):
        """add or update a workflow, specify a name and the code path

        :param name:          name of the workflow
        :param workflow_path: url/path for the workflow file
        :param embed:         add the workflow code into the project.yaml
        :param engine:        workflow processing engine ("kfp" or "local")
        :param args_schema:   list of arg schema definitions (:py:class`~mlrun.model.EntrypointParam`)
        :param handler:       workflow function handler
        :param schedule:      ScheduleCronTrigger class instance or a standard crontab expression string
                              (which will be converted to the class using its `from_crontab` constructor),
                              see this link for help:
                              https://apscheduler.readthedocs.io/en/3.x/modules/triggers/cron.html#module-apscheduler.triggers.cron
        :param ttl:           pipeline ttl in secs (after that the pods will be removed)
        :param image:         image for workflow runner job, only for scheduled and remote workflows
        :param args:          argument values (key=value, ..)
        """
        if not workflow_path:
            raise ValueError("valid workflow_path must be specified")
        if embed:
            if self.spec.context and not workflow_path.startswith("/"):
                workflow_path = path.join(self.spec.context, workflow_path)
            with open(workflow_path, "r") as fp:
                txt = fp.read()
            workflow = {"name": name, "code": txt}
        else:
            workflow = {"name": name, "path": workflow_path}
        if args:
            workflow["args"] = args
        if handler:
            workflow["handler"] = handler
        if args_schema:
            args_schema = [
                schema.to_dict() if hasattr(schema, "to_dict") else schema
                for schema in args_schema
            ]
            workflow["args_schema"] = args_schema
        workflow["engine"] = engine
        workflow["schedule"] = schedule
        if ttl:
            workflow["ttl"] = ttl
        if image:
            workflow["image"] = image
        self.spec.set_workflow(name, workflow)

    @property
    def artifacts(self) -> list:
        """This is a property of the spec, look there for documentation
        leaving here for backwards compatibility with users code that used MlrunProjectLegacy"""
        warnings.warn(
            "This is a property of the spec, use project.spec.artifacts instead"
            "This will be deprecated in 0.7.0, and will be removed in 0.9.0",
            # TODO: In 0.7.0 do changes in examples & demos In 0.9.0 remove
            PendingDeprecationWarning,
        )
        return self.spec.artifacts

    @artifacts.setter
    def artifacts(self, artifacts):
        warnings.warn(
            "This is a property of the spec, use project.spec.artifacts instead"
            "This will be deprecated in 0.7.0, and will be removed in 0.9.0",
            # TODO: In 0.7.0 do changes in examples & demos In 0.9.0 remove
            PendingDeprecationWarning,
        )
        self.spec.artifacts = artifacts

    def set_artifact(
        self,
        key,
        artifact: typing.Union[str, dict, Artifact] = None,
        target_path: str = None,
        tag: str = None,
    ):
        """add/set an artifact in the project spec (will be registered on load)

        example::

            # register a simple file artifact
            project.set_artifact('data', target_path=data_url)
            # register a model artifact
            project.set_artifact('model', ModelArtifact(model_file="model.pkl"), target_path=model_dir_url)

            # register a path to artifact package (will be imported on project load)
            # to generate such package use `artifact.export(target_path)`
            project.set_artifact('model', 'https://mystuff.com/models/mymodel.zip')

        :param key:  artifact key/name
        :param artifact:  mlrun Artifact object/dict (or its subclasses) or path to artifact
                          file to import (yaml/json/zip), relative paths are relative to the context path
        :param target_path: absolute target path url (point to the artifact content location)
        :param tag:    artifact tag
        """
        if artifact and isinstance(artifact, str):
            artifact = {"import_from": artifact, "key": key}
            if tag:
                artifact["tag"] = tag
        else:
            if not artifact:
                artifact = Artifact()
            artifact.spec.target_path = target_path or artifact.spec.target_path
            if artifact.spec.target_path and "://" not in artifact.spec.target_path:
                raise mlrun.errors.MLRunInvalidArgumentError(
                    "target_path url must point to a shared/object storage path"
                )
            artifact.metadata.tag = tag or artifact.metadata.tag
        self.spec.set_artifact(key, artifact)

    def register_artifacts(self):
        """register the artifacts in the MLRun DB (under this project)"""
        artifact_manager = self._get_artifact_manager()
        artifact_path = mlrun.utils.helpers.fill_artifact_path_template(
            self.spec.artifact_path or mlrun.mlconf.artifact_path, self.metadata.name
        )
        producer = ArtifactProducer(
            "project",
            self.metadata.name,
            self.metadata.name,
            tag=self._get_hexsha() or "latest",
        )
        for artifact_dict in self.spec.artifacts:
            if _is_imported_artifact(artifact_dict):
                import_from = artifact_dict["import_from"]
                if is_relative_path(import_from):
                    # source path should be relative to the project context
                    import_from = path.join(self.spec.get_code_path(), import_from)

                self.import_artifact(
                    import_from,
                    artifact_dict["key"],
                    tag=artifact_dict.get("tag"),
                )
            else:
                artifact = dict_to_artifact(artifact_dict)
                if is_relative_path(artifact.src_path):
                    # source path should be relative to the project context
                    artifact.src_path = path.join(
                        self.spec.get_code_path(), artifact.src_path
                    )
                artifact_manager.log_artifact(
                    producer, artifact, artifact_path=artifact_path
                )

    def _get_artifact_manager(self):
        if self._artifact_manager:
            return self._artifact_manager
        db = mlrun.db.get_run_db(secrets=self._secrets)
        store_manager.set(self._secrets, db)
        self._artifact_manager = ArtifactManager(db)
        return self._artifact_manager

    def _get_hexsha(self):
        try:
            if self.spec.repo:
                return self.spec.repo.head.commit.hexsha
        except Exception:
            pass
        return None

    def log_artifact(
        self,
        item,
        body=None,
        tag="",
        local_path="",
        artifact_path=None,
        format=None,
        upload=None,
        labels=None,
        target_path=None,
        **kwargs,
    ):
        """log an output artifact and optionally upload it to datastore

        example::

            project.log_artifact(
                "some-data",
                body=b"abc is 123",
                local_path="model.txt",
                labels={"framework": "xgboost"},
            )


        :param item:          artifact key or artifact class ()
        :param body:          will use the body as the artifact content
        :param local_path:    path to the local file we upload, will also be use
                              as the destination subpath (under "artifact_path")
        :param artifact_path: target artifact path (when not using the default)
                              to define a subpath under the default location use:
                              `artifact_path=context.artifact_subpath('data')`
        :param format:        artifact file format: csv, png, ..
        :param tag:           version tag
        :param target_path:   absolute target path (instead of using artifact_path + local_path)
        :param upload:        upload to datastore (default is True)
        :param labels:        a set of key/value labels to tag the artifact with

        :returns: artifact object
        """
        am = self._get_artifact_manager()
        artifact_path = extend_artifact_path(
            artifact_path, self.spec.artifact_path or mlrun.mlconf.artifact_path
        )
        artifact_path = mlrun.utils.helpers.fill_artifact_path_template(
            artifact_path, self.metadata.name
        )
        producer = ArtifactProducer(
            "project",
            self.metadata.name,
            self.metadata.name,
            tag=self._get_hexsha() or str(uuid.uuid4()),
        )
        item = am.log_artifact(
            producer,
            item,
            body,
            tag=tag,
            local_path=local_path,
            artifact_path=artifact_path,
            format=format,
            upload=upload,
            labels=labels,
            target_path=target_path,
            **kwargs,
        )
        return item

    def log_dataset(
        self,
        key,
        df,
        tag="",
        local_path=None,
        artifact_path=None,
        upload=None,
        labels=None,
        format="",
        preview=None,
        stats=None,
        target_path="",
        extra_data=None,
        label_column: str = None,
        **kwargs,
    ) -> DatasetArtifact:
        """
        log a dataset artifact and optionally upload it to datastore

        example::

            raw_data = {
                "first_name": ["Jason", "Molly", "Tina", "Jake", "Amy"],
                "last_name": ["Miller", "Jacobson", "Ali", "Milner", "Cooze"],
                "age": [42, 52, 36, 24, 73],
                "testScore": [25, 94, 57, 62, 70],
            }
            df = pd.DataFrame(raw_data, columns=["first_name", "last_name", "age", "testScore"])
            project.log_dataset("mydf", df=df, stats=True)

        :param key:           artifact key
        :param df:            dataframe object
        :param label_column:  name of the label column (the one holding the target (y) values)
        :param local_path:    path to the local dataframe file that exists locally.
                              The given file extension will be used to save the dataframe to a file
                              If the file exists, it will be uploaded to the datastore instead of the given df.
        :param artifact_path: target artifact path (when not using the default).
                              to define a subpath under the default location use:
                              `artifact_path=context.artifact_subpath('data')`
        :param tag:           version tag
        :param format:        optional, format to use (`csv`, `parquet`, `pq`, `tsdb`, `kv`)
        :param target_path:   absolute target path (instead of using artifact_path + local_path)
        :param preview:       number of lines to store as preview in the artifact metadata
        :param stats:         calculate and store dataset stats in the artifact metadata
        :param extra_data:    key/value list of extra files/charts to link with this dataset
        :param upload:        upload to datastore (default is True)
        :param labels:        a set of key/value labels to tag the artifact with

        :returns: artifact object
        """
        ds = DatasetArtifact(
            key,
            df,
            preview=preview,
            extra_data=extra_data,
            format=format,
            stats=stats,
            label_column=label_column,
            **kwargs,
        )

        item = self.log_artifact(
            ds,
            local_path=local_path,
            artifact_path=artifact_path,
            target_path=target_path,
            tag=tag,
            upload=upload,
            labels=labels,
        )
        return item

    def log_model(
        self,
        key,
        body=None,
        framework="",
        tag="",
        model_dir=None,
        model_file=None,
        algorithm=None,
        metrics=None,
        parameters=None,
        artifact_path=None,
        upload=None,
        labels=None,
        inputs: typing.List[Feature] = None,
        outputs: typing.List[Feature] = None,
        feature_vector: str = None,
        feature_weights: list = None,
        training_set=None,
        label_column=None,
        extra_data=None,
        **kwargs,
    ):
        """log a model artifact and optionally upload it to datastore

        example::

            project.log_model("model", body=dumps(model),
                              model_file="model.pkl",
                              metrics=context.results,
                              training_set=training_df,
                              label_column='label',
                              feature_vector=feature_vector_uri,
                              labels={"app": "fraud"})

        :param key:             artifact key or artifact class ()
        :param body:            will use the body as the artifact content
        :param model_file:      path to the local model file we upload (see also model_dir)
                                or to a model file data url (e.g. http://host/path/model.pkl)
        :param model_dir:       path to the local dir holding the model file and extra files
        :param artifact_path:   target artifact path (when not using the default)
                                to define a subpath under the default location use:
                                `artifact_path=context.artifact_subpath('data')`
        :param framework:       name of the ML framework
        :param algorithm:       training algorithm name
        :param tag:             version tag
        :param metrics:         key/value dict of model metrics
        :param parameters:      key/value dict of model parameters
        :param inputs:          ordered list of model input features (name, type, ..)
        :param outputs:         ordered list of model output/result elements (name, type, ..)
        :param upload:          upload to datastore (default is True)
        :param labels:          a set of key/value labels to tag the artifact with
        :param feature_vector:  feature store feature vector uri (store://feature-vectors/<project>/<name>[:tag])
        :param feature_weights: list of feature weights, one per input column
        :param training_set:    training set dataframe, used to infer inputs & outputs
        :param label_column:    which columns in the training set are the label (target) columns
        :param extra_data:      key/value list of extra files/charts to link with this dataset
                                value can be absolute path | relative path (to model dir) | bytes | artifact object

        :returns: artifact object
        """

        if training_set is not None and inputs:
            raise mlrun.errors.MLRunInvalidArgumentError(
                "cannot specify inputs and training set together"
            )

        model = ModelArtifact(
            key,
            body,
            model_file=model_file,
            model_dir=model_dir,
            metrics=metrics,
            parameters=parameters,
            inputs=inputs,
            outputs=outputs,
            framework=framework,
            algorithm=algorithm,
            feature_vector=feature_vector,
            feature_weights=feature_weights,
            extra_data=extra_data,
            **kwargs,
        )
        if training_set is not None:
            model.infer_from_df(training_set, label_column)

        item = self.log_artifact(
            model,
            artifact_path=artifact_path,
            tag=tag,
            upload=upload,
            labels=labels,
        )
        return item

    def import_artifact(
        self, item_path: str, new_key=None, artifact_path=None, tag=None
    ):
        """Import an artifact object/package from .yaml, .json, or .zip file

        :param item_path:     dataitem url  or file path to the file/package
        :param new_key:       overwrite the artifact key/name
        :param artifact_path: target artifact path (when not using the default)
        :param tag:           artifact tag to set
        :return: artifact object
        """

        def get_artifact(spec):
            artifact = dict_to_artifact(spec)
            artifact.metadata.key = new_key or artifact.metadata.key
            artifact.metadata.project = self.metadata.name
            artifact.metadata.updated = None
            artifact.metadata.tag = tag or artifact.metadata.tag
            return artifact

        dataitem = mlrun.get_dataitem(item_path)
        if item_path.endswith(".yaml") or item_path.endswith(".yml"):
            artifact_dict = yaml.load(dataitem.get(), Loader=yaml.FullLoader)
            artifact = get_artifact(artifact_dict)
        elif item_path.endswith(".json"):
            artifact_dict = json.loads(dataitem.get())
            artifact = get_artifact(artifact_dict)
        elif item_path.endswith(".zip"):
            item_file = dataitem.local()
            with tempfile.TemporaryDirectory() as temp_dir:
                with zipfile.ZipFile(item_file, "r") as zf:
                    zf.extractall(temp_dir)
                with open(f"{temp_dir}/_spec.yaml", "r") as fp:
                    data = fp.read()
                spec = yaml.load(data, Loader=yaml.FullLoader)
                artifact = get_artifact(spec)
                with open(f"{temp_dir}/_body", "rb") as fp:
                    artifact.spec._body = fp.read()
                artifact.target_path = ""
                return self.log_artifact(
                    artifact, local_path=temp_dir, artifact_path=artifact_path
                )

            if dataitem.kind != "file":
                remove(item_file)
        else:
            raise ValueError("unsupported file suffix, use .yaml, .json, or .zip")

        return self.log_artifact(artifact, artifact_path=artifact_path, upload=False)

    def reload(self, sync=False, context=None) -> "MlrunProject":
        """reload the project and function objects from the project yaml/specs

        :param sync:    set to True to load functions objects
        :param context: context directory (where the yaml and code exist)

        :returns: project object
        """
        context = context or self.spec.context
        if context:
            project = _load_project_dir(context, self.metadata.name, self.spec.subpath)
        else:
            project = _load_project_file(
                self.spec.origin_url, self.metadata.name, self._secrets
            )
        project.spec.source = self.spec.source
        project.spec.repo = self.spec.repo
        project.spec.branch = self.spec.branch
        project.spec.origin_url = self.spec.origin_url
        if sync:
            project.sync_functions()
        self.__dict__.update(project.__dict__)
        return project

    def set_function(
        self,
        func: typing.Union[str, mlrun.runtimes.BaseRuntime] = None,
        name: str = "",
        kind: str = "",
        image: str = None,
        handler=None,
        with_repo: bool = None,
        tag: str = None,
        requirements: typing.Union[str, typing.List[str]] = None,
    ) -> mlrun.runtimes.BaseRuntime:
        """update or add a function object to the project

        function can be provided as an object (func) or a .py/.ipynb/.yaml url
        support url prefixes::

            object (s3://, v3io://, ..)
            MLRun DB e.g. db://project/func:ver
            functions hub/market: e.g. hub://auto_trainer:master

        examples::

            proj.set_function(func_object)
            proj.set_function('./src/mycode.py', 'ingest',
                              image='myrepo/ing:latest', with_repo=True)
            proj.set_function('http://.../mynb.ipynb', 'train')
            proj.set_function('./func.yaml')
            proj.set_function('hub://get_toy_data', 'getdata')

        :param func:      function object or spec/code url, None refers to current Notebook
        :param name:      name of the function (under the project)
        :param kind:      runtime kind e.g. job, nuclio, spark, dask, mpijob
                          default: job
        :param image:     docker image to be used, can also be specified in
                          the function object/yaml
        :param handler:   default function handler to invoke (can only be set with .py/.ipynb files)
        :param with_repo: add (clone) the current repo to the build source
        :tag:             function version tag (none for 'latest', can only be set with .py/.ipynb files)
        :param requirements:    list of python packages or pip requirements file path

        :returns: project object
        """
        if func is None and not _has_module(handler, kind):
            # if function path is not provided and it is not a module (no ".")
            # use the current notebook as default
            if not is_ipython:
                raise ValueError(
                    "function path or module must be specified (when not running inside a Notebook)"
                )
            from IPython import get_ipython

            kernel = get_ipython()
            func = nuclio.utils.notebook_file_name(kernel)
            if func.startswith(path.abspath(self.spec.context)):
                func = path.relpath(func, self.spec.context)

        func = func or ""
        if isinstance(func, str):
            # in hub or db functions name defaults to the function name
            if not name and not (func.startswith("db://") or func.startswith("hub://")):
                raise ValueError("function name must be specified")
            function_dict = {
                "url": func,
                "name": name,
                "kind": kind,
                "image": image,
                "handler": handler,
                "with_repo": with_repo,
                "tag": tag,
                "requirements": requirements,
            }
            func = {k: v for k, v in function_dict.items() if v}
            name, function_object = _init_function_from_dict(func, self)
            func["name"] = name
        elif hasattr(func, "to_dict"):
            name, function_object = _init_function_from_obj(func, self, name=name)
            if handler:
                raise ValueError(
                    "default handler cannot be set for existing function object"
                )
            if image:
                function_object.spec.image = image
            if with_repo:
                function_object.spec.build.source = "./"
            if requirements:
                function_object.with_requirements(requirements)
            if not name:
                raise ValueError("function name must be specified")
        else:
            raise ValueError("func must be a function url or object")

        self.spec.set_function(name, function_object, func)
        return function_object

    def remove_function(self, name):
        """remove a function from a project

        :param name:    name of the function (under the project)
        """
        self.spec.remove_function(name)

    def func(self, key, sync=False) -> mlrun.runtimes.BaseRuntime:
        """get function object by name

        :param sync:  will reload/reinit the function

        :returns: function object
        """
        warnings.warn(
            "This will be deprecated in future releases, use  get_function() instead",
            # TODO: do changes in examples & demos In 0.9.0 remove
            PendingDeprecationWarning,
        )
        return self.get_function(key, sync)

    def get_function(
        self,
        key,
        sync=False,
        enrich=False,
        ignore_cache=False,
        copy_function=True,
    ) -> mlrun.runtimes.BaseRuntime:
        """get function object by name

        :param key:   name of key for search
        :param sync:  will reload/reinit the function from the project spec
        :param enrich: add project info/config/source info to the function object
        :param ignore_cache: read the function object from the DB (ignore the local cache)
        :param copy_function: return a copy of the function object

        :returns: function object
        """
        if key in self.spec._function_objects and not sync and not ignore_cache:
            function = self.spec._function_objects[key]
        elif key in self.spec._function_definitions and not ignore_cache:
            self.sync_functions([key])
            function = self.spec._function_objects[key]
        else:
            function = get_db_function(self, key)
            self.spec._function_objects[key] = function
        if enrich:
            return enrich_function_object(self, function, copy_function=copy_function)
        return function

    def get_function_objects(self) -> typing.Dict[str, mlrun.runtimes.BaseRuntime]:
        """ "get a virtual dict with all the project functions ready for use in a pipeline"""
        self.sync_functions()
        return FunctionsDict(self)

    def pull(self, branch=None, remote=None):
        """pull/update sources from git or tar into the context dir

        :param branch:  git branch, if not the current one
        :param remote:  git remote, if other than origin
        """
        url = self.spec.origin_url
        if url and url.startswith("git://"):
            if not self.spec.repo:
                raise ValueError("repo was not initialized, use load_project()")
            branch = branch or self.spec.repo.active_branch.name
            remote = remote or "origin"
            self.spec.repo.git.pull(remote, branch)
        elif url and url.endswith(".tar.gz"):
            clone_tgz(url, self.spec.context, self._secrets)
        elif url and url.endswith(".zip"):
            clone_zip(url, self.spec.context, self._secrets)

    def create_remote(self, url, name="origin", branch=None):
        """create remote for the project git

        :param url:    remote git url
        :param name:   name for the remote (default is 'origin')
        :param branch: Git branch to use as source
        """
        if not self.spec.repo:
            raise ValueError("git repo is not set/defined")
        self.spec.repo.create_remote(name, url=url)
        url = url.replace("https://", "git://")
        if not branch:
            try:
                branch = self.spec.repo.active_branch.name
            except Exception:
                pass
        if branch:
            url = f"{url}#{branch}"
        self.spec._source = self.spec.source or url
        self.spec.origin_url = self.spec.origin_url or url

    def push(self, branch, message=None, update=True, remote=None, add: list = None):
        """update spec and push updates to remote git repo

        :param branch:  target git branch
        :param message: git commit message
        :param update:  update files (git add update=True)
        :param remote:  git remote, default to origin
        :param add:     list of files to add
        """
        repo = self.spec.repo
        if not repo:
            raise ValueError("git repo is not set/defined")
        self.save()

        add = add or []
        add.append("project.yaml")
        repo.index.add(add)
        if update:
            repo.git.add(update=True)
        if repo.is_dirty():
            if not message:
                raise ValueError("please specify the commit message")
            repo.git.commit(m=message)

        if not branch:
            raise ValueError("please specify the remote branch")
        repo.git.push(remote or "origin", branch)

    def sync_functions(self, names: list = None, always=True, save=False):
        """reload function objects from specs and files"""
        if self._initialized and not always:
            return self.spec._function_objects

        funcs = self.spec._function_objects
        if not names:
            names = self.spec._function_definitions.keys()
            funcs = {}
        origin = add_code_metadata(self.spec.context)
        for name in names:
            f = self.spec._function_definitions.get(name)
            if not f:
                raise ValueError(f"function named {name} not found")
            if hasattr(f, "to_dict"):
                name, func = _init_function_from_obj(f, self, name)
            else:
                if not isinstance(f, dict):
                    raise ValueError("function must be an object or dict")
                name, func = _init_function_from_dict(f, self, name)
            func.spec.build.code_origin = origin
            funcs[name] = func
            if save:
                func.save(versioned=False)

        self.spec._function_objects = funcs
        self._initialized = True
        return self.spec._function_objects

    def with_secrets(self, kind, source, prefix=""):
        """register a secrets source (file, env or dict)

        read secrets from a source provider to be used in workflows, example::

            proj.with_secrets('file', 'file.txt')
            proj.with_secrets('inline', {'key': 'val'})
            proj.with_secrets('env', 'ENV1,ENV2', prefix='PFX_')

        Vault secret source has several options::

            proj.with_secrets('vault', {'user': <user name>, 'secrets': ['secret1', 'secret2' ...]})
            proj.with_secrets('vault', {'project': <proj.name>, 'secrets': ['secret1', 'secret2' ...]})
            proj.with_secrets('vault', ['secret1', 'secret2' ...])

        The 2nd option uses the current project name as context.
        Can also use empty secret list::

            proj.with_secrets('vault', [])

        This will enable access to all secrets in vault registered to the current project.

        :param kind:   secret type (file, inline, env, vault)
        :param source: secret data or link (see example)
        :param prefix: add a prefix to the keys in this source

        :returns: project object
        """

        if kind == "vault" and isinstance(source, list):
            source = {"project": self.metadata.name, "secrets": source}

        self._secrets.add_source(kind, source, prefix)
        return self

    def get_secret(self, key: str):
        """get a key based secret e.g. DB password from the context
        secrets can be specified when invoking a run through files, env, ..
        """
        if self._secrets:
            return self._secrets.get(key)
        return None

    def set_secrets(
        self,
        secrets: dict = None,
        file_path: str = None,
        provider: typing.Union[str, mlrun.api.schemas.SecretProviderName] = None,
    ):
        """set project secrets from dict or secrets env file
        when using a secrets file it should have lines in the form KEY=VALUE, comment line start with "#"
        V3IO paths/credentials and MLrun service API address are dropped from the secrets

        example secrets file::

            # this is an env file
            AWS_ACCESS_KEY_ID-XXXX
            AWS_SECRET_ACCESS_KEY=YYYY

        usage::

            # read env vars from dict or file and set as project secrets
            project.set_secrets({"SECRET1": "value"})
            project.set_secrets(file_path="secrets.env")

        :param secrets:   dict with secrets key/value
        :param file_path: path to secrets file
        :param provider:  MLRun secrets provider
        """
        if (not secrets and not file_path) or (secrets and file_path):
            raise mlrun.errors.MLRunInvalidArgumentError(
                "must specify secrets OR file_path"
            )
        if file_path:
            secrets = dotenv.dotenv_values(file_path)
            if None in secrets.values():
                raise mlrun.errors.MLRunInvalidArgumentError(
                    "env file lines must be in the form key=value"
                )
        # drop V3IO paths/credentials and MLrun service API address
        env_vars = {
            key: val
            for key, val in secrets.items()
            if key != "MLRUN_DBPATH" and not key.startswith("V3IO_")
        }
        provider = provider or mlrun.api.schemas.SecretProviderName.kubernetes
        mlrun.db.get_run_db().create_project_secrets(
            self.metadata.name, provider=provider, secrets=env_vars
        )

    def create_vault_secrets(self, secrets):
        warnings.warn(
            "This method is obsolete, use project.set_secrets() instead"
            "This will be deprecated and removed in 1.0.0",
            # TODO: In 1.0 remove
            PendingDeprecationWarning,
        )
        run_db = mlrun.db.get_run_db(secrets=self._secrets)
        run_db.create_project_secrets(
            self.metadata.name, mlrun.api.schemas.SecretProviderName.vault, secrets
        )

    def get_vault_secrets(self, secrets=None, local=False):
        if local:
            logger.warning(
                "get_vault_secrets executed locally. This is not recommended and may become deprecated soon"
            )
            return self._secrets.vault.get_secrets(secrets, project=self.metadata.name)

        run_db = mlrun.db.get_run_db(secrets=self._secrets)
        project_secrets = run_db.list_project_secrets(
            self.metadata.name,
            self._secrets.vault.token,
            mlrun.api.schemas.SecretProviderName.vault,
            secrets,
        )
        return project_secrets.secrets

    def get_param(self, key: str, default=None):
        """get project param by key"""
        if self.spec.params:
            return self.spec.params.get(key, default)
        return default

    def _enrich_artifact_path_with_workflow_uid(self):
        artifact_path = self.spec.artifact_path or mlrun.mlconf.artifact_path

        workflow_uid_string = "{{workflow.uid}}"
        if (
            not mlrun.mlconf.enrich_artifact_path_with_workflow_id
            # no need to add workflow.uid to the artifact path for uniqueness,
            # this is already being handled by generating
            # the artifact target path from the artifact content hash ( body / file etc...)
            or mlrun.mlconf.artifacts.generate_target_path_from_artifact_hash
            # if the artifact path already contains workflow.uid, no need to add it again
            or workflow_uid_string in artifact_path
        ):
            return artifact_path

        # join paths and replace "\" with "/" (in case of windows clients)
        artifact_path = path.join(artifact_path, workflow_uid_string).replace("\\", "/")
        return artifact_path

    def run(
        self,
        name: str = None,
        workflow_path: str = None,
        arguments: typing.Dict[str, typing.Any] = None,
        artifact_path: str = None,
        workflow_handler: typing.Union[str, typing.Callable] = None,
        namespace: str = None,
        sync: bool = False,
        watch: bool = False,
        dirty: bool = False,
        ttl: int = None,
        engine: str = None,
        local: bool = None,
        schedule: typing.Union[str, mlrun.api.schemas.ScheduleCronTrigger, bool] = None,
        timeout: int = None,
<<<<<<< HEAD
        override: bool = False,
=======
        overwrite: bool = False,
        override: bool = False,
        source: str = None,
>>>>>>> 005031f5
    ) -> _PipelineRunStatus:
        """run a workflow using kubeflow pipelines

        :param name:      name of the workflow
        :param workflow_path:
                          url to a workflow file, if not a project workflow
        :param arguments:
                          kubeflow pipelines arguments (parameters)
        :param artifact_path:
                          target path/url for workflow artifacts, the string
                          '{{workflow.uid}}' will be replaced by workflow id
        :param workflow_handler:
                          workflow function handler (for running workflow function directly)
        :param namespace: kubernetes namespace if other than default
        :param sync:      force functions sync before run
        :param watch:     wait for pipeline completion
        :param dirty:     allow running the workflow when the git repo is dirty
        :param ttl:       pipeline ttl in secs (after that the pods will be removed)
        :param engine:    workflow engine running the workflow.
                          supported values are 'kfp' (default), 'local' or 'remote'.
                          for setting engine for remote running use 'remote:local' or 'remote:kfp'.
        :param local:     run local pipeline with local functions (set local=True in function.run())
        :param schedule:  ScheduleCronTrigger class instance or a standard crontab expression string
                          (which will be converted to the class using its `from_crontab` constructor),
                          see this link for help:
                          https://apscheduler.readthedocs.io/en/3.x/modules/triggers/cron.html#module-apscheduler.triggers.cron
                          for using the pre-defined workflow's schedule, set `schedule=True`
<<<<<<< HEAD
        :param timeout:   timeout in seconds to wait for pipeline completion (used when watch=True)
        :param override:  replacing the schedule of the same workflow (under the same name) if exists with the new one.
=======
        :param timeout:   timeout in seconds to wait for pipeline completion (watch will be activated)
        :param overwrite: replacing the schedule of the same workflow (under the same name) if exists with the new one
        :param override:  replacing the schedule of the same workflow (under the same name) if exists with the new one
        :param source:    remote source to use instead of the actual `project.spec.source` (used when engine is remote).
                          for other engines the source is to validate that the code is up-to-date
>>>>>>> 005031f5
        :returns: run id
        """

        arguments = arguments or {}
        need_repo = self.spec._need_repo()
        if self.spec.repo and self.spec.repo.is_dirty():
            msg = "you seem to have uncommitted git changes, use .push()"
            if dirty or not need_repo:
                logger.warning("WARNING!, " + msg)
            else:
                raise ProjectError(msg + " or dirty=True")

        if need_repo and self.spec.repo and not self.spec.source:
            raise ProjectError(
                "remote repo is not defined, use .create_remote() + push()"
            )

        self.sync_functions(always=sync)
        if not self.spec._function_objects:
            raise ValueError("no functions in the project")

        if not name and not workflow_path and not workflow_handler:
            if self.spec.workflows:
                name = list(self.spec._workflows.keys())[0]
            else:
                raise ValueError("workflow name or path must be specified")

        if workflow_path or (workflow_handler and callable(workflow_handler)):
            workflow_spec = WorkflowSpec(path=workflow_path, args=arguments)
        else:
            workflow_spec = self.spec._workflows[name].copy()
            workflow_spec.merge_args(arguments)
            workflow_spec.ttl = ttl or workflow_spec.ttl
        workflow_spec.run_local = local

        name = f"{self.metadata.name}-{name}" if name else self.metadata.name
        artifact_path = artifact_path or self._enrich_artifact_path_with_workflow_uid()

        if schedule:
<<<<<<< HEAD
            workflow_spec.override = override or workflow_spec.override
=======
            if override or overwrite:
                if overwrite:
                    logger.warn(
                        "Please use override (SDK) or --override-workflow (CLI) "
                        "instead of overwrite (SDK) or --overwrite-schedule (CLI)"
                        "This will be removed in 1.6.0",
                        # TODO: Remove in 1.6.0
                    )
                workflow_spec.override = True
>>>>>>> 005031f5
            # Schedule = True -> use workflow_spec.schedule
            if not isinstance(schedule, bool):
                workflow_spec.schedule = schedule
        else:
            workflow_spec.schedule = None

        inner_engine = None
        if engine and engine.startswith("remote"):
            if ":" in engine:
                engine, inner_engine = engine.split(":")
        elif workflow_spec.schedule:
            inner_engine = engine
            engine = "remote"
        # The default engine is kfp if not given:
        workflow_engine = get_workflow_engine(engine or workflow_spec.engine, local)
        if not inner_engine and engine == "remote":
            inner_engine = get_workflow_engine(workflow_spec.engine, local).engine
        workflow_spec.engine = inner_engine or workflow_engine.engine

        run = workflow_engine.run(
            self,
            workflow_spec,
            name,
            workflow_handler=workflow_handler,
            secrets=self._secrets,
            artifact_path=artifact_path,
            namespace=namespace,
            source=source,
        )
        # run is None when scheduling
        if run and run.state == mlrun.run.RunStatuses.failed:
            return run
        if not workflow_spec.schedule:
            # Failure and schedule messages already logged
            logger.info(
                f"started run workflow {name} with run id = '{run.run_id}' by {workflow_engine.engine} engine"
            )
        workflow_spec.clear_tmp()
<<<<<<< HEAD
        if watch and not workflow_spec.schedule:
=======
        if (timeout or watch) and not workflow_spec.schedule:
>>>>>>> 005031f5
            run._engine.get_run_status(project=self, run=run, timeout=timeout)
        return run

    def save_workflow(self, name, target, artifact_path=None, ttl=None):
        """create and save a workflow as a yaml or archive file

        :param name:   workflow name
        :param target: target file path (can end with .yaml or .zip)
        :param artifact_path:
                       target path/url for workflow artifacts, the string
                       '{{workflow.uid}}' will be replaced by workflow id
        :param ttl:    pipeline ttl (time to live) in secs (after that the pods will be removed)
        """
        if not name or name not in self.spec._workflows:
            raise ValueError(f"workflow {name} not found")

        workflow_spec = self.spec._workflows[name]
        self.sync_functions()
        workflow_engine = get_workflow_engine(workflow_spec.engine)
        workflow_engine.save(self, workflow_spec, target, artifact_path=artifact_path)

    def get_run_status(
        self,
        run,
        timeout=None,
        expected_statuses=None,
        notifiers: CustomNotificationPusher = None,
    ):
        warnings.warn(
            "This will be deprecated in 1.4.0, and will be removed in 1.6.0. "
            "Use `timeout` parameter in `project.run()` method instead",
            PendingDeprecationWarning,
        )
        return run._engine.get_run_status(
            project=self,
            run=run,
            timeout=timeout,
            expected_statuses=expected_statuses,
            notifiers=notifiers,
        )

    def clear_context(self):
        """delete all files and clear the context dir"""
        if (
            self.spec.context
            and path.exists(self.spec.context)
            and path.isdir(self.spec.context)
        ):
            shutil.rmtree(self.spec.context)

    def save(self, filepath=None, store=True):
        """export project to yaml file and save project in database

        :store: if True, allow updating in case project already exists
        """
        self.export(filepath)
        self.save_to_db(store)
        return self

    def save_to_db(self, store=True):
        """save project to database

        :store: if True, allow updating in case project already exists
        """
        db = mlrun.db.get_run_db(secrets=self._secrets)
        if store:
            return db.store_project(self.metadata.name, self.to_dict())

        return db.create_project(self.to_dict())

    def export(self, filepath=None, include_files: str = None):
        """save the project object into a yaml file or zip archive (default to project.yaml)

        By default the project object is exported to a yaml file, when the filepath suffix is '.zip'
        the project context dir (code files) are also copied into the zip, the archive path can include
        DataItem urls (for remote object storage, e.g. s3://<bucket>/<path>).

        :param filepath: path to store project .yaml or .zip (with the project dir content)
        :param include_files: glob filter string for selecting files to include in the zip archive
        """
        project_file_path = filepath
        archive_code = filepath and str(filepath).endswith(".zip")
        if not filepath or archive_code:
            project_file_path = path.join(
                self.spec.context, self.spec.subpath or "", "project.yaml"
            )
        project_dir = pathlib.Path(project_file_path).parent
        project_dir.mkdir(parents=True, exist_ok=True)
        with open(project_file_path, "w") as fp:
            fp.write(self.to_yaml())

        if archive_code:
            files_filter = include_files or "**"
            tmp_path = None
            if "://" in filepath:
                tmp_path = tempfile.mktemp(".zip")
            zipf = zipfile.ZipFile(tmp_path or filepath, "w")
            for file_path in glob.iglob(
                f"{project_dir}/{files_filter}", recursive=True
            ):
                write_path = pathlib.Path(file_path)
                zipf.write(write_path, arcname=write_path.relative_to(project_dir))
            zipf.close()
            if tmp_path:
                mlrun.get_dataitem(filepath).upload(tmp_path)
                remove(tmp_path)

    def set_model_monitoring_credentials(self, access_key: str):
        """Set the credentials that will be used by the project's model monitoring
        infrastructure functions.
        The supplied credentials must have data access

        :param access_key: Model Monitoring access key for managing user permissions.
        """
        set_project_model_monitoring_credentials(
            access_key=access_key, project=self.metadata.name
        )

    def run_function(
        self,
        function: typing.Union[str, mlrun.runtimes.BaseRuntime],
        handler: str = None,
        name: str = "",
        params: dict = None,
        hyperparams: dict = None,
        hyper_param_options: mlrun.model.HyperParamOptions = None,
        inputs: dict = None,
        outputs: typing.List[str] = None,
        workdir: str = "",
        labels: dict = None,
        base_task: mlrun.model.RunTemplate = None,
        watch: bool = True,
        local: bool = None,
        verbose: bool = None,
        selector: str = None,
        auto_build: bool = None,
        schedule: typing.Union[str, mlrun.api.schemas.ScheduleCronTrigger] = None,
        artifact_path: str = None,
    ) -> typing.Union[mlrun.model.RunObject, kfp.dsl.ContainerOp]:
        """Run a local or remote task as part of a local/kubeflow pipeline

        example (use with project)::

            # create a project with two functions (local and from marketplace)
            project = mlrun.new_project(project_name, "./proj")
            project.set_function("mycode.py", "myfunc", image="mlrun/mlrun")
            project.set_function("hub://auto_trainer", "train")

            # run functions (refer to them by name)
            run1 = project.run_function("myfunc", params={"x": 7})
            run2 = project.run_function("train", params={"label_columns": LABELS},
                                                 inputs={"dataset":run1.outputs["data"]})

        :param function:        name of the function (in the project) or function object
        :param handler:         name of the function handler
        :param name:            execution name
        :param params:          input parameters (dict)
        :param hyperparams:     hyper parameters
        :param selector:        selection criteria for hyper params e.g. "max.accuracy"
        :param hyper_param_options:  hyper param options (selector, early stop, strategy, ..)
                                see: :py:class:`~mlrun.model.HyperParamOptions`
        :param inputs:          input objects (dict of key: path)
        :param outputs:         list of outputs which can pass in the workflow
        :param workdir:         default input artifacts path
        :param labels:          labels to tag the job/run with ({key:val, ..})
        :param base_task:       task object to use as base
        :param watch:           watch/follow run log, True by default
        :param local:           run the function locally vs on the runtime/cluster
        :param verbose:         add verbose prints/logs
        :param auto_build:      when set to True and the function require build it will be built on the first
                                function run, use only if you dont plan on changing the build config between runs
        :param schedule:        ScheduleCronTrigger class instance or a standard crontab expression string
                                (which will be converted to the class using its `from_crontab` constructor),
                                see this link for help:
                                https://apscheduler.readthedocs.io/en/3.x/modules/triggers/cron.html#module-apscheduler.triggers.cron
        :param artifact_path:   path to store artifacts, when running in a workflow this will be set automatically

        :return: MLRun RunObject or KubeFlow containerOp
        """
        return run_function(
            function,
            handler=handler,
            name=name,
            params=params,
            hyperparams=hyperparams,
            hyper_param_options=hyper_param_options,
            inputs=inputs,
            outputs=outputs,
            workdir=workdir,
            labels=labels,
            base_task=base_task,
            watch=watch,
            local=local,
            verbose=verbose,
            selector=selector,
            project_object=self,
            auto_build=auto_build,
            schedule=schedule,
            artifact_path=artifact_path,
        )

    def build_function(
        self,
        function: typing.Union[str, mlrun.runtimes.BaseRuntime],
        with_mlrun: bool = None,
        skip_deployed: bool = False,
        image=None,
        base_image=None,
        commands: list = None,
        secret_name="",
        requirements: typing.Union[str, typing.List[str]] = None,
        mlrun_version_specifier=None,
        builder_env: dict = None,
        overwrite_build_params: bool = False,
    ) -> typing.Union[BuildStatus, kfp.dsl.ContainerOp]:
        """deploy ML function, build container with its dependencies

        :param function:        name of the function (in the project) or function object
        :param with_mlrun:      add the current mlrun package to the container build
        :param skip_deployed:   skip the build if we already have an image for the function
        :param image:           target image name/path
        :param base_image:      base image name/path (commands and source code will be added to it)
        :param commands:        list of docker build (RUN) commands e.g. ['pip install pandas']
        :param secret_name:     k8s secret for accessing the docker registry
        :param requirements:    list of python packages or pip requirements file path, defaults to None
        :param mlrun_version_specifier:  which mlrun package version to include (if not current)
        :param builder_env:     Kaniko builder pod env vars dict (for config/credentials)
                                e.g. builder_env={"GIT_TOKEN": token}, does not work yet in KFP
        :param overwrite_build_params:  overwrite the function build parameters with the provided ones, or attempt to
         add to existing parameters
        """
        return build_function(
            function,
            with_mlrun=with_mlrun,
            skip_deployed=skip_deployed,
            image=image,
            base_image=base_image,
            commands=commands,
            secret_name=secret_name,
            requirements=requirements,
            mlrun_version_specifier=mlrun_version_specifier,
            builder_env=builder_env,
            project_object=self,
            overwrite_build_params=overwrite_build_params,
        )

    def deploy_function(
        self,
        function: typing.Union[str, mlrun.runtimes.BaseRuntime],
        dashboard: str = "",
        models: list = None,
        env: dict = None,
        tag: str = None,
        verbose: bool = None,
        builder_env: dict = None,
        mock: bool = None,
    ) -> typing.Union[DeployStatus, kfp.dsl.ContainerOp]:
        """deploy real-time (nuclio based) functions

        :param function:    name of the function (in the project) or function object
        :param dashboard:   url of the remote Nuclio dashboard (when not local)
        :param models:      list of model items
        :param env:         dict of extra environment variables
        :param tag:         extra version tag
        :param verbose:     add verbose prints/logs
        :param builder_env: env vars dict for source archive config/credentials e.g. `builder_env={"GIT_TOKEN": token}`
        :param mock:        deploy mock server vs a real Nuclio function (for local simulations)
        """
        return deploy_function(
            function,
            dashboard=dashboard,
            models=models,
            env=env,
            tag=tag,
            verbose=verbose,
            builder_env=builder_env,
            project_object=self,
            mock=mock,
        )

    def get_artifact(self, key, tag=None, iter=None):
        """Return an artifact object

        :param key: artifact key
        :param tag: version tag
        :param iter: iteration number (for hyper-param tasks)
        :return: Artifact object
        """
        db = mlrun.db.get_run_db(secrets=self._secrets)
        artifact = db.read_artifact(key, tag, iter=iter, project=self.metadata.name)
        return dict_to_artifact(artifact)

    def list_artifacts(
        self,
        name=None,
        tag=None,
        labels=None,
        since=None,
        until=None,
        iter: int = None,
        best_iteration: bool = False,
        kind: str = None,
        category: typing.Union[str, mlrun.api.schemas.ArtifactCategories] = None,
    ) -> mlrun.lists.ArtifactList:
        """List artifacts filtered by various parameters.

        The returned result is an `ArtifactList` (list of dict), use `.to_objects()` to convert it to a list of
        RunObjects, `.show()` to view graphically in Jupyter, and `.to_df()` to convert to a DataFrame.

        Examples::

            # Get latest version of all artifacts in project
            latest_artifacts = project.list_artifacts('', tag='latest')
            # check different artifact versions for a specific artifact, return as objects list
            result_versions = project.list_artifacts('results', tag='*').to_objects()

        :param name: Name of artifacts to retrieve. Name is used as a like query, and is not case-sensitive. This means
            that querying for ``name`` may return artifacts named ``my_Name_1`` or ``surname``.
        :param tag: Return artifacts assigned this tag.
        :param labels: Return artifacts that have these labels.
        :param since: Not in use in :py:class:`HTTPRunDB`.
        :param until: Not in use in :py:class:`HTTPRunDB`.
        :param iter: Return artifacts from a specific iteration (where ``iter=0`` means the root iteration). If
            ``None`` (default) return artifacts from all iterations.
        :param best_iteration: Returns the artifact which belongs to the best iteration of a given run, in the case of
            artifacts generated from a hyper-param run. If only a single iteration exists, will return the artifact
            from that iteration. If using ``best_iter``, the ``iter`` parameter must not be used.
        :param kind: Return artifacts of the requested kind.
        :param category: Return artifacts of the requested category.
        """
        db = mlrun.db.get_run_db(secrets=self._secrets)
        return db.list_artifacts(
            name,
            self.metadata.name,
            tag,
            labels=labels,
            since=since,
            until=until,
            iter=iter,
            best_iteration=best_iteration,
            kind=kind,
            category=category,
        )

    def list_models(
        self,
        name=None,
        tag=None,
        labels=None,
        since=None,
        until=None,
        iter: int = None,
        best_iteration: bool = False,
    ):
        """List models in project, filtered by various parameters.

        Examples::

            # Get latest version of all models in project
            latest_models = project.list_models('', tag='latest')

        :param name: Name of artifacts to retrieve. Name is used as a like query, and is not case-sensitive. This means
            that querying for ``name`` may return artifacts named ``my_Name_1`` or ``surname``.
        :param tag: Return artifacts assigned this tag.
        :param labels: Return artifacts that have these labels.
        :param since: Not in use in :py:class:`HTTPRunDB`.
        :param until: Not in use in :py:class:`HTTPRunDB`.
        :param iter: Return artifacts from a specific iteration (where ``iter=0`` means the root iteration). If
            ``None`` (default) return artifacts from all iterations.
        :param best_iteration: Returns the artifact which belongs to the best iteration of a given run, in the case of
            artifacts generated from a hyper-param run. If only a single iteration exists, will return the artifact
            from that iteration. If using ``best_iter``, the ``iter`` parameter must not be used.
        """
        db = mlrun.db.get_run_db(secrets=self._secrets)
        return db.list_artifacts(
            name,
            self.metadata.name,
            tag,
            labels=labels,
            since=since,
            until=until,
            iter=iter,
            best_iteration=best_iteration,
            kind="model",
        ).to_objects()

    def list_functions(self, name=None, tag=None, labels=None):
        """Retrieve a list of functions, filtered by specific criteria.

        example::

            functions = project.list_functions(tag="latest")


        :param name: Return only functions with a specific name.
        :param tag: Return function versions with specific tags.
        :param labels: Return functions that have specific labels assigned to them.
        :returns: List of function objects.
        """
        db = mlrun.db.get_run_db(secrets=self._secrets)
        functions = db.list_functions(name, self.metadata.name, tag=tag, labels=labels)
        if functions:
            # convert dict to function objects
            return [mlrun.new_function(runtime=func) for func in functions]

    def list_runs(
        self,
        name=None,
        uid=None,
        labels=None,
        state=None,
        sort=True,
        last=0,
        iter=False,
        start_time_from: datetime.datetime = None,
        start_time_to: datetime.datetime = None,
        last_update_time_from: datetime.datetime = None,
        last_update_time_to: datetime.datetime = None,
        **kwargs,
    ) -> mlrun.lists.RunList:
        """Retrieve a list of runs, filtered by various options.

        The returned result is a `` (list of dict), use `.to_objects()` to convert it to a list of RunObjects,
        `.show()` to view graphically in Jupyter, `.to_df()` to convert to a DataFrame, and `compare()` to
        generate comparison table and PCP plot.

        Example::

            # return a list of runs matching the name and label and compare
            runs = project.list_runs(name='download', labels='owner=admin')
            runs.compare()
            # If running in Jupyter, can use the .show() function to display the results
            project.list_runs(name='').show()


        :param name: Name of the run to retrieve.
        :param uid: Unique ID of the run.
        :param project: Project that the runs belongs to.
        :param labels: List runs that have a specific label assigned. Currently only a single label filter can be
            applied, otherwise result will be empty.
        :param state: List only runs whose state is specified.
        :param sort: Whether to sort the result according to their start time. Otherwise, results will be
            returned by their internal order in the DB (order will not be guaranteed).
        :param last: Deprecated - currently not used.
        :param iter: If ``True`` return runs from all iterations. Otherwise, return only runs whose ``iter`` is 0.
        :param start_time_from: Filter by run start time in ``[start_time_from, start_time_to]``.
        :param start_time_to: Filter by run start time in ``[start_time_from, start_time_to]``.
        :param last_update_time_from: Filter by run last update time in ``(last_update_time_from,
            last_update_time_to)``.
        :param last_update_time_to: Filter by run last update time in ``(last_update_time_from, last_update_time_to)``.
        """
        db = mlrun.db.get_run_db(secrets=self._secrets)
        return db.list_runs(
            name,
            uid,
            self.metadata.name,
            labels=labels,
            state=state,
            sort=sort,
            last=last,
            iter=iter,
            start_time_from=start_time_from,
            start_time_to=start_time_to,
            last_update_time_from=last_update_time_from,
            last_update_time_to=last_update_time_to,
            **kwargs,
        )


def _set_as_current_default_project(project: MlrunProject):
    mlrun.mlconf.default_project = project.metadata.name
    pipeline_context.set(project)


class MlrunProjectLegacy(ModelObj):
    kind = "project"

    def __init__(
        self,
        name=None,
        description=None,
        params=None,
        functions=None,
        workflows=None,
        artifacts=None,
        artifact_path=None,
        conda=None,
    ):

        self._initialized = False
        self.name = name
        self.description = description
        self.tag = ""
        self.origin_url = ""
        self._source = ""
        self.context = None
        self.subpath = ""
        self.branch = None
        self.repo = None
        self._secrets = SecretsStore()
        self.params = params or {}
        self.conda = conda or {}
        self._mountdir = None
        self._artifact_mngr = None
        self.artifact_path = artifact_path

        self.workflows = workflows or []
        self.artifacts = artifacts or []

        self._function_objects = {}
        self._function_defs = {}
        self.functions = functions or []

    @property
    def source(self) -> str:
        """source url or git repo"""
        if not self._source:
            if self.repo:
                url = get_repo_url(self.repo)
                if url:
                    self._source = url

        return self._source

    @source.setter
    def source(self, src):
        self._source = src

    def _source_repo(self):
        src = self.source
        if src:
            return src.split("#")[0]
        return ""

    def _get_hexsha(self):
        try:
            if self.repo:
                return self.repo.head.commit.hexsha
        except Exception:
            pass
        return None

    @property
    def mountdir(self) -> str:
        """specify to mount the context dir inside the function container
        use '.' to use the same path as in the client e.g. Jupyter"""

        if self._mountdir and self._mountdir in [".", "./"]:
            return path.abspath(self.context)
        return self._mountdir

    @mountdir.setter
    def mountdir(self, mountdir):
        self._mountdir = mountdir

    @property
    def functions(self) -> list:
        """list of function object/specs used in this project"""
        funcs = []
        for name, f in self._function_defs.items():
            if hasattr(f, "to_dict"):
                spec = f.to_dict(strip=True)
                if f.spec.build.source and f.spec.build.source.startswith(
                    self._source_repo()
                ):
                    update_in(spec, "spec.build.source", "./")
                funcs.append({"name": name, "spec": spec})
            else:
                funcs.append(f)
        return funcs

    @functions.setter
    def functions(self, funcs):
        if not isinstance(funcs, list):
            raise ValueError("functions must be a list")

        func_defs = {}
        for f in funcs:
            if not isinstance(f, dict) and not hasattr(f, "to_dict"):
                raise ValueError("functions must be an objects or dict")
            if isinstance(f, dict):
                name = f.get("name", "")
                if not name:
                    raise ValueError("function name must be specified in dict")
            else:
                name = f.metadata.name
            func_defs[name] = f

        self._function_defs = func_defs

    @property
    def workflows(self) -> list:
        """list of workflows specs used in this project"""
        return [w for w in self._workflows.values()]

    @workflows.setter
    def workflows(self, workflows):
        if not isinstance(workflows, list):
            raise ValueError("workflows must be a list")

        wfdict = {}
        for w in workflows:
            if not isinstance(w, dict):
                raise ValueError("workflow must be a dict")
            name = w.get("name", "")
            # todo: support steps dsl as code alternative
            if not name:
                raise ValueError('workflow "name" must be specified')
            if "path" not in w and "code" not in w:
                raise ValueError('workflow source "path" or "code" must be specified')
            wfdict[name] = w

        self._workflows = wfdict

    @property
    def artifacts(self) -> list:
        """list of artifacts used in this project"""
        return [a for a in self._artifacts.values()]

    @artifacts.setter
    def artifacts(self, artifacts):
        if not isinstance(artifacts, list):
            raise ValueError("artifacts must be a list")

        afdict = {}
        for a in artifacts:
            if not isinstance(a, dict) and not hasattr(a, "to_dict"):
                raise ValueError("artifacts must be a dict or class")
            if isinstance(a, dict):
                key = a.get("key", "")
                if not key:
                    raise ValueError('artifacts "key" must be specified')
            else:
                key = a.key
                a = a.to_dict()

            afdict[key] = a

        self._artifacts = afdict

    # needed for tests
    def set_workflow(self, name, workflow_path: str, embed=False, **args):
        """add or update a workflow, specify a name and the code path"""
        if not workflow_path:
            raise ValueError("valid workflow_path must be specified")
        if embed:
            if self.context and not workflow_path.startswith("/"):
                workflow_path = path.join(self.context, workflow_path)
            with open(workflow_path, "r") as fp:
                txt = fp.read()
            workflow = {"name": name, "code": txt}
        else:
            workflow = {"name": name, "path": workflow_path}
        if args:
            workflow["args"] = args
        self._workflows[name] = workflow

    # needed for tests
    def set_function(
        self,
        func: typing.Union[str, mlrun.runtimes.BaseRuntime],
        name: str = "",
        kind: str = "",
        image: str = None,
        with_repo: bool = None,
    ):
        """update or add a function object to the project

        function can be provided as an object (func) or a .py/.ipynb/.yaml url

        supported url prefixes::

            object (s3://, v3io://, ..)
            MLRun DB e.g. db://project/func:ver
            functions hub/market: e.g. hub://auto_trainer:master

        examples::

            proj.set_function(func_object)
            proj.set_function('./src/mycode.py', 'ingest',
                              image='myrepo/ing:latest', with_repo=True)
            proj.set_function('http://.../mynb.ipynb', 'train')
            proj.set_function('./func.yaml')
            proj.set_function('hub://get_toy_data', 'getdata')

        :param func:      function object or spec/code url
        :param name:      name of the function (under the project)
        :param kind:      runtime kind e.g. job, nuclio, spark, dask, mpijob
                          default: job
        :param image:     docker image to be used, can also be specified in
                          the function object/yaml
        :param with_repo: add (clone) the current repo to the build source

        :returns: project object
        """
        if isinstance(func, str):
            if not name:
                raise ValueError("function name must be specified")
            fdict = {
                "url": func,
                "name": name,
                "kind": kind,
                "image": image,
                "with_repo": with_repo,
            }
            func = {k: v for k, v in fdict.items() if v}
            name, f = _init_function_from_dict_legacy(func, self)
        elif hasattr(func, "to_dict"):
            name, f = _init_function_from_obj_legacy(func, self, name=name)
            if image:
                f.spec.image = image
            if with_repo:
                f.spec.build.source = "./"

            if not name:
                raise ValueError("function name must be specified")
        else:
            raise ValueError("func must be a function url or object")

        self._function_defs[name] = func
        self._function_objects[name] = f
        return f

    # needed for tests
    def save(self, filepath=None):
        """save the project object into a file (default to project.yaml)"""
        filepath = filepath or path.join(
            self.context, self.subpath or "", "project.yaml"
        )
        with open(filepath, "w") as fp:
            fp.write(self.to_yaml())


def _init_function_from_dict(f, project, name=None):
    name = name or f.get("name", "")
    url = f.get("url", "")
    kind = f.get("kind", "")
    image = f.get("image", None)
    handler = f.get("handler", None)
    with_repo = f.get("with_repo", False)
    requirements = f.get("requirements", None)
    tag = f.get("tag", None)

    in_context = False
    has_module = _has_module(handler, kind)
    if not url and "spec" not in f and not has_module:
        # function must point to a file or a module or have a spec
        raise ValueError("function missing a url or a spec or a module")

    relative_url = url
    if url and "://" not in url:
        if project.spec.context and not url.startswith("/"):
            url = path.join(project.spec.get_code_path(), url)
            in_context = True
        if not path.isfile(url):
            raise OSError(f"{url} not found")

    if "spec" in f:
        func = new_function(name, runtime=f["spec"])
    elif not url and has_module:
        func = new_function(
            name, image=image, kind=kind or "job", handler=handler, tag=tag
        )
    elif url.endswith(".yaml") or url.startswith("db://") or url.startswith("hub://"):
        if tag:
            raise ValueError(
                "function with db:// or hub:// url or .yaml file, does not support tag value "
            )
        func = import_function(url)
        if image:
            func.spec.image = image
    elif url.endswith(".ipynb"):
        # not defaulting kind to job here cause kind might come from magic annotations in the notebook
        func = code_to_function(
            name, filename=url, image=image, kind=kind, handler=handler, tag=tag
        )
    elif url.endswith(".py"):
        if not image and kind != "local":
            raise ValueError(
                "image must be provided with py code files which do not "
                "run on 'local' engine kind"
            )
        if in_context and with_repo:
            func = new_function(
                name,
                command=relative_url,
                image=image,
                kind=kind or "job",
                handler=handler,
                tag=tag,
            )
        else:
            func = code_to_function(
                name,
                filename=url,
                image=image,
                kind=kind or "job",
                handler=handler,
                tag=tag,
            )
    else:
        raise ValueError(f"unsupported function url:handler {url}:{handler} or no spec")

    if with_repo:
        func.spec.build.source = "./"
    if requirements:
        func.with_requirements(requirements)

    return _init_function_from_obj(func, project, name)


def _init_function_from_obj(func, project, name=None):
    build = func.spec.build
    if project.spec.origin_url:
        origin = project.spec.origin_url
        try:
            if project.spec.repo:
                origin += "#" + project.spec.repo.head.commit.hexsha
        except Exception:
            pass
        build.code_origin = origin
    if project.metadata.name:
        func.metadata.project = project.metadata.name
    if project.spec.tag:
        func.metadata.tag = project.spec.tag
    return name or func.metadata.name, func


def _init_function_from_dict_legacy(f, project):
    name = f.get("name", "")
    url = f.get("url", "")
    kind = f.get("kind", "")
    image = f.get("image", None)
    with_repo = f.get("with_repo", False)

    if with_repo and not project.source:
        raise ValueError("project source must be specified when cloning context")

    in_context = False
    if not url and "spec" not in f:
        raise ValueError("function missing a url or a spec")

    if url and "://" not in url:
        if project.context and not url.startswith("/"):
            url = path.join(project.context, url)
            in_context = True
        if not path.isfile(url):
            raise OSError(f"{url} not found")

    if "spec" in f:
        func = new_function(name, runtime=f["spec"])
    elif url.endswith(".yaml") or url.startswith("db://") or url.startswith("hub://"):
        func = import_function(url)
        if image:
            func.spec.image = image
    elif url.endswith(".ipynb"):
        func = code_to_function(name, filename=url, image=image, kind=kind)
    elif url.endswith(".py"):
        if not image:
            raise ValueError(
                "image must be provided with py code files, "
                "use function object for more control/settings"
            )
        if in_context and with_repo:
            func = new_function(name, command=url, image=image, kind=kind or "job")
        else:
            func = code_to_function(name, filename=url, image=image, kind=kind or "job")
    else:
        raise ValueError(f"unsupported function url {url} or no spec")

    if with_repo:
        func.spec.build.source = "./"

    return _init_function_from_obj_legacy(func, project, name)


def _init_function_from_obj_legacy(func, project, name=None):
    build = func.spec.build
    if project.origin_url:
        origin = project.origin_url
        try:
            if project.repo:
                origin += "#" + project.repo.head.commit.hexsha
        except Exception:
            pass
        build.code_origin = origin
    if project.name:
        func.metadata.project = project.name
    if project.tag:
        func.metadata.tag = project.tag
    return name or func.metadata.name, func


def _has_module(handler, kind):
    if not handler:
        return False
    return (kind in RuntimeKinds.nuclio_runtimes() and ":" in handler) or "." in handler


def _is_imported_artifact(artifact):
    return artifact and isinstance(artifact, dict) and "import_from" in artifact<|MERGE_RESOLUTION|>--- conflicted
+++ resolved
@@ -1942,13 +1942,9 @@
         local: bool = None,
         schedule: typing.Union[str, mlrun.api.schemas.ScheduleCronTrigger, bool] = None,
         timeout: int = None,
-<<<<<<< HEAD
-        override: bool = False,
-=======
         overwrite: bool = False,
         override: bool = False,
         source: str = None,
->>>>>>> 005031f5
     ) -> _PipelineRunStatus:
         """run a workflow using kubeflow pipelines
 
@@ -1976,16 +1972,11 @@
                           see this link for help:
                           https://apscheduler.readthedocs.io/en/3.x/modules/triggers/cron.html#module-apscheduler.triggers.cron
                           for using the pre-defined workflow's schedule, set `schedule=True`
-<<<<<<< HEAD
-        :param timeout:   timeout in seconds to wait for pipeline completion (used when watch=True)
-        :param override:  replacing the schedule of the same workflow (under the same name) if exists with the new one.
-=======
         :param timeout:   timeout in seconds to wait for pipeline completion (watch will be activated)
         :param overwrite: replacing the schedule of the same workflow (under the same name) if exists with the new one
         :param override:  replacing the schedule of the same workflow (under the same name) if exists with the new one
         :param source:    remote source to use instead of the actual `project.spec.source` (used when engine is remote).
                           for other engines the source is to validate that the code is up-to-date
->>>>>>> 005031f5
         :returns: run id
         """
 
@@ -2025,9 +2016,6 @@
         artifact_path = artifact_path or self._enrich_artifact_path_with_workflow_uid()
 
         if schedule:
-<<<<<<< HEAD
-            workflow_spec.override = override or workflow_spec.override
-=======
             if override or overwrite:
                 if overwrite:
                     logger.warn(
@@ -2037,7 +2025,6 @@
                         # TODO: Remove in 1.6.0
                     )
                 workflow_spec.override = True
->>>>>>> 005031f5
             # Schedule = True -> use workflow_spec.schedule
             if not isinstance(schedule, bool):
                 workflow_spec.schedule = schedule
@@ -2076,11 +2063,7 @@
                 f"started run workflow {name} with run id = '{run.run_id}' by {workflow_engine.engine} engine"
             )
         workflow_spec.clear_tmp()
-<<<<<<< HEAD
-        if watch and not workflow_spec.schedule:
-=======
         if (timeout or watch) and not workflow_spec.schedule:
->>>>>>> 005031f5
             run._engine.get_run_status(project=self, run=run, timeout=timeout)
         return run
 
