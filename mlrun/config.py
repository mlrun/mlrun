--- conflicted
+++ resolved
@@ -520,15 +520,14 @@
             "preemptible_nodes.tolerations", list
         )
 
-<<<<<<< HEAD
     def get_kaniko_security_context(self) -> dict:
         return self.decode_base64_config_and_load_to_object(
             "httpdb.builder.kaniko_security_context", dict
-=======
+        )
+
     def get_default_function_security_context(self) -> dict:
         return self.decode_base64_config_and_load_to_object(
             "function.spec.security_context.default", dict
->>>>>>> 6ba74857
         )
 
     def is_preemption_nodes_configured(self):
