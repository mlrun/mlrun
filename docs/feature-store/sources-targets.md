--- conflicted
+++ resolved
@@ -153,11 +153,7 @@
 ## ParquetTarget
 
 {py:meth}`~mlrun.datastore.ParquetTarget` is the default target for offline data. 
-<<<<<<< HEAD
-The Parquet file is ideal for fetching large set of data for training.
-=======
 The Parquet file is ideal for fetching large sets of data for training.
->>>>>>> 0eca3908
 
 ### Partitioning
 
