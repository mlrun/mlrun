--- conflicted
+++ resolved
@@ -68,18 +68,8 @@
     assert updated_record.full_object is not None
 
 
-<<<<<<< HEAD
-def test_data_migration_fill_project_state(
+def test_data_migration_enrich_project_state(
     db: DBInterface, db_session: sqlalchemy.orm.Session,
-=======
-# running only on sqldb cause filedb is not really a thing anymore, will be removed soon
-@pytest.mark.parametrize(
-    "db,db_session", [(dbs[0], dbs[0])], indirect=["db", "db_session"]
-)
-def test_data_migration_enrich_project_state(
-    db: DBInterface,
-    db_session: sqlalchemy.orm.Session,
->>>>>>> c180a6a5
 ):
     for i in range(10):
         project_name = f"project-name-{i}"
