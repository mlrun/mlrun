--- conflicted
+++ resolved
@@ -848,8 +848,6 @@
         assert artifacts[0]["metadata"]["key"] == "drift_table_plot"
         assert artifacts[1]["metadata"]["key"] == "features_drift_results"
 
-<<<<<<< HEAD
-=======
         # Validate that model_uri is based on models prefix
         assert (
             model_endpoint.spec.model_uri
@@ -862,7 +860,6 @@
             == f"{project.metadata.name}/batch-drift-function"
         )
 
->>>>>>> 2e63e4b0
 
 @TestMLRunSystem.skip_test_if_env_not_configured
 @pytest.mark.enterprise
