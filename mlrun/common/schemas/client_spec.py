# Copyright 2023 Iguazio
#
# Licensed under the Apache License, Version 2.0 (the "License");
# you may not use this file except in compliance with the License.
# You may obtain a copy of the License at
#
#   http://www.apache.org/licenses/LICENSE-2.0
#
# Unless required by applicable law or agreed to in writing, software
# distributed under the License is distributed on an "AS IS" BASIS,
# WITHOUT WARRANTIES OR CONDITIONS OF ANY KIND, either express or implied.
# See the License for the specific language governing permissions and
# limitations under the License.
#
import typing

import pydantic

from .function import Function
from .k8s import Resources


class ClientSpec(pydantic.BaseModel):
    version: typing.Optional[str]
    namespace: typing.Optional[str]
    docker_registry: typing.Optional[str]
    remote_host: typing.Optional[str]
    mpijob_crd_version: typing.Optional[str]
    ui_url: typing.Optional[str]
    artifact_path: typing.Optional[str]
    feature_store_data_prefixes: typing.Optional[typing.Dict[str, str]]
    spark_app_image: typing.Optional[str]
    spark_app_image_tag: typing.Optional[str]
    spark_history_server_path: typing.Optional[str]
    spark_operator_version: typing.Optional[str]
    kfp_image: typing.Optional[str]
    kfp_url: typing.Optional[str]
    dask_kfp_image: typing.Optional[str]
    api_url: typing.Optional[str]
    nuclio_version: typing.Optional[str]
    ui_projects_prefix: typing.Optional[str]
    scrape_metrics: typing.Optional[str]
    default_function_node_selector: typing.Optional[str]
    igz_version: typing.Optional[str]
    auto_mount_type: typing.Optional[str]
    auto_mount_params: typing.Optional[str]
    default_function_priority_class_name: typing.Optional[str]
    valid_function_priority_class_names: typing.Optional[str]
    default_tensorboard_logs_path: typing.Optional[str]
    default_function_pod_resources: typing.Optional[Resources]
    preemptible_nodes_node_selector: typing.Optional[str]
    preemptible_nodes_tolerations: typing.Optional[str]
    default_preemption_mode: typing.Optional[str]
    force_run_local: typing.Optional[str]
    function: typing.Optional[Function]
    redis_url: typing.Optional[str]
    redis_type: typing.Optional[str]
    sql_url: typing.Optional[str]
    model_endpoint_monitoring_store_type: typing.Optional[str]
    # ce_mode is deprecated, we will use the full ce config instead and ce_mode will be removed in 1.6.0
    ce_mode: typing.Optional[str]
    ce: typing.Optional[dict]
    # not passing them as one object as it possible client user would like to override only one of the params
    calculate_artifact_hash: typing.Optional[str]
    generate_artifact_target_path_from_artifact_hash: typing.Optional[str]
    logs: typing.Optional[dict]
<<<<<<< HEAD
    tracking: typing.Optional[dict]
=======
    packagers: typing.Optional[dict]
>>>>>>> b31c569b
<|MERGE_RESOLUTION|>--- conflicted
+++ resolved
@@ -64,8 +64,5 @@
     calculate_artifact_hash: typing.Optional[str]
     generate_artifact_target_path_from_artifact_hash: typing.Optional[str]
     logs: typing.Optional[dict]
-<<<<<<< HEAD
     tracking: typing.Optional[dict]
-=======
-    packagers: typing.Optional[dict]
->>>>>>> b31c569b
+    packagers: typing.Optional[dict]