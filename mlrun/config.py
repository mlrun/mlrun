--- conflicted
+++ resolved
@@ -103,7 +103,7 @@
         "real_path": "",
         "db_type": "sqldb",
         "max_workers": "",
-<<<<<<< HEAD
+        "db": {"commit_retry_timeout": 30, "commit_retry_interval": 3},
         "authentication": {
             "mode": "none",  # one of none, basic, bearer, iguazio
             "basic": {"username": "", "password": ""},
@@ -113,9 +113,6 @@
             },
         },
         "authorization": {"mode": "none"},  # one of none, opa
-=======
-        "db": {"commit_retry_timeout": 30, "commit_retry_interval": 3},
->>>>>>> d495cd43
         "scheduling": {
             # the minimum interval that will be allowed between two scheduled jobs - e.g. a job wouldn't be
             # allowed to be scheduled to run more then 2 times in X. Can't be less then 1 minute, "0" to disable
