--- conflicted
+++ resolved
@@ -228,13 +228,9 @@
     await git_notification.send("test-message", "info", [])
 
     requests_mock.assert_called_once_with(
-<<<<<<< HEAD
         expected_url,
         headers=expected_headers,
         json={"body": expected_body},
-    )
-=======
-        url=expected_url, json={"body": expected_body}, headers=expected_headers
     )
 
 
@@ -272,5 +268,4 @@
 
     custom_notification_pusher.push("test-message", "info", [])
     assert mock_console_send.call_count == expected_console_call_amount
-    assert mock_ipython_send.call_count == expected_ipython_call_amount
->>>>>>> da9da17e
+    assert mock_ipython_send.call_count == expected_ipython_call_amount