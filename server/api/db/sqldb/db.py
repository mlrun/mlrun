# Copyright 2023 Iguazio
#
# Licensed under the Apache License, Version 2.0 (the "License");
# you may not use this file except in compliance with the License.
# You may obtain a copy of the License at
#
#   http://www.apache.org/licenses/LICENSE-2.0
#
# Unless required by applicable law or agreed to in writing, software
# distributed under the License is distributed on an "AS IS" BASIS,
# WITHOUT WARRANTIES OR CONDITIONS OF ANY KIND, either express or implied.
# See the License for the specific language governing permissions and
# limitations under the License.
#
import asyncio
import collections
import functools
import hashlib
import pathlib
import re
import typing
import urllib.parse
from copy import deepcopy
from datetime import datetime, timedelta, timezone
from typing import Any

import fastapi.concurrency
import mergedeep
import pytz
from sqlalchemy import MetaData, and_, delete, distinct, func, or_, select, text
from sqlalchemy.exc import SQLAlchemyError
from sqlalchemy.inspection import inspect
<<<<<<< HEAD
from sqlalchemy.orm import Session
=======
from sqlalchemy.orm import Session, aliased
>>>>>>> 61a2211a

import mlrun
import mlrun.common.constants as mlrun_constants
import mlrun.common.formatters
import mlrun.common.runtimes.constants
import mlrun.common.schemas
import mlrun.errors
import mlrun.model
import server.api.db.session
import server.api.utils.helpers
from mlrun.artifacts.base import fill_artifact_object_hash
from mlrun.config import config
from mlrun.errors import err_to_str
from mlrun.lists import ArtifactList, RunList
from mlrun.model import RunObject
from mlrun.utils import (
    fill_function_hash,
    fill_object_hash,
    generate_artifact_uri,
    generate_object_uri,
    get_in,
    is_legacy_artifact,
    logger,
    update_in,
    validate_artifact_key_name,
    validate_tag_name,
)
from server.api.db.base import DBInterface
from server.api.db.sqldb.helpers import (
    MemoizationCache,
    generate_query_predicate_for_name,
    label_set,
    run_labels,
    run_start_time,
    run_state,
    update_labels,
)
from server.api.db.sqldb.models import (
    AlertConfig,
    AlertState,
    AlertTemplate,
    Artifact,
    ArtifactV2,
    BackgroundTask,
    Base,
    DatastoreProfile,
    DataVersion,
    Entity,
    Feature,
    FeatureSet,
    FeatureVector,
    Function,
    HubSource,
    Log,
    PaginationCache,
    Project,
    Run,
    Schedule,
    User,
    _labeled,
    _tagged,
    _with_notifications,
)

NULL = None  # Avoid flake8 issuing warnings when comparing in filter
unversioned_tagged_object_uid_prefix = "unversioned-"

conflict_messages = [
    "(sqlite3.IntegrityError) UNIQUE constraint failed",
    "(pymysql.err.IntegrityError) (1062",
    "(pymysql.err.IntegrityError) (1586",
]


def retry_on_conflict(function):
    """
    Most of our store_x functions starting from doing get, then if nothing is found creating the object otherwise
    updating attributes on the existing object. On the SQL level this translates to either INSERT or UPDATE queries.
    Sometimes we have a race condition in which two requests do the get, find nothing, create a new object, but only the
    SQL query of the first one will succeed, the second will get a conflict error, in that case, a retry like we're
    doing on the bottom most layer (like the one for the database is locked error) won't help, cause the object does not
    hold a reference to the existing DB object, and therefore will always translate to an INSERT query, therefore, in
    order to make it work, we need to do the get again, and in other words, call the whole store_x function again
    This why we implemented this retry as a decorator that comes "around" the existing functions
    """

    @functools.wraps(function)
    def wrapper(*args, **kwargs):
        def _try_function():
            try:
                return function(*args, **kwargs)
            except Exception as exc:
                if mlrun.utils.helpers.are_strings_in_exception_chain_messages(
                    exc, conflict_messages
                ):
                    logger.warning(
                        "Got conflict error from DB. Retrying", err=err_to_str(exc)
                    )
                    raise mlrun.errors.MLRunRuntimeError(
                        "Got conflict error from DB"
                    ) from exc
                raise mlrun.errors.MLRunFatalFailureError(original_exception=exc)

        if config.httpdb.db.conflict_retry_timeout:
            interval = config.httpdb.db.conflict_retry_interval
            if interval is None:
                interval = mlrun.utils.create_step_backoff([[0.0001, 1], [3, None]])
            return mlrun.utils.helpers.retry_until_successful(
                interval,
                config.httpdb.db.conflict_retry_timeout,
                logger,
                False,
                _try_function,
            )
        else:
            return function(*args, **kwargs)

    return wrapper


class SQLDB(DBInterface):
    def __init__(self, dsn=""):
        self.dsn = dsn
        self._name_with_iter_regex = re.compile("^[0-9]+-.+$")

    def initialize(self, session):
        if self.dsn and self.dsn.startswith("sqlite:///"):
            logger.info("Creating sqlite db file", dsn=self.dsn)
            parsed = urllib.parse.urlparse(self.dsn)
            pathlib.Path(parsed.path[1:]).parent.mkdir(parents=True, exist_ok=True)

    # ---- Logs ----
    def store_log(
        self,
        session,
        uid,
        project="",
        body=b"",
        append=False,
    ):
        raise NotImplementedError("DB should not be used for logs storage")

    def get_log(self, session, uid, project="", offset=0, size=0):
        raise NotImplementedError("DB should not be used for logs storage")

    def delete_log(self, session: Session, project: str, uid: str):
        project = project or config.default_project
        self._delete(session, Log, project=project, uid=uid)

    def _delete_logs(self, session: Session, project: str):
        logger.debug("Removing logs from db", project=project)
        for log in self._list_logs(session, project):
            self.delete_log(session, project, log.uid)

    def _list_logs(self, session: Session, project: str):
        return self._query(session, Log, project=project).all()

    # ---- Runs ----
    @retry_on_conflict
    def store_run(
        self,
        session,
        run_data,
        uid,
        project="",
        iter=0,
    ):
        logger.debug(
            "Storing run to db",
            project=project,
            uid=uid,
            iter=iter,
            run_name=run_data["metadata"]["name"],
        )
        run = self._get_run(session, uid, project, iter, with_for_update=True)
        now = datetime.now(timezone.utc)
        if not run:
            run = Run(
                name=run_data["metadata"]["name"],
                uid=uid,
                project=project,
                iteration=iter,
                state=run_state(run_data),
                start_time=run_start_time(run_data) or now,
                requested_logs=False,
            )
        self._ensure_run_name_on_update(run, run_data)
        labels = run_labels(run_data)
        self._update_run_state(run, run_data)
        update_labels(run, labels)
        # Note that this code basically allowing anyone to override the run's start time after it was already set
        # This is done to enable the context initialization to set the start time to when the user's code actually
        # started running, and not when the run record was initially created (happening when triggering the job)
        # In the future we might want to limit who can actually do that
        start_time = run_start_time(run_data) or SQLDB._add_utc_timezone(run.start_time)
        run_data.setdefault("status", {})["start_time"] = start_time.isoformat()
        run.start_time = start_time
        self._update_run_updated_time(run, run_data, now=now)
        run.struct = run_data
        self._upsert(session, [run], ignore=True)

    def update_run(self, session, updates: dict, uid, project="", iter=0):
        project = project or config.default_project
        run = self._get_run(session, uid, project, iter, with_for_update=True)
        if not run:
            run_uri = RunObject.create_uri(project, uid, iter)
            raise mlrun.errors.MLRunNotFoundError(f"Run {run_uri} not found")
        struct = run.struct
        for key, val in updates.items():
            update_in(struct, key, val)
        self._ensure_run_name_on_update(run, struct)
        self._update_run_state(run, struct)
        start_time = run_start_time(struct)
        if start_time:
            run.start_time = start_time

        # Update the labels only if the run updates contains labels
        if run_labels(updates):
            update_labels(run, run_labels(struct))
        self._update_run_updated_time(run, struct)
        run.struct = struct
        self._upsert(session, [run])
        self._delete_empty_labels(session, Run.Label)
        return run.struct

    def list_distinct_runs_uids(
        self,
        session,
        project: str = None,
        requested_logs_modes: list[bool] = None,
        only_uids=True,
        last_update_time_from: datetime = None,
        states: list[str] = None,
        specific_uids: list[str] = None,
    ) -> typing.Union[list[str], RunList]:
        """
        List all runs uids in the DB
        :param session: DB session
        :param project: Project name, `*` or `None` lists across all projects
        :param requested_logs_modes: If not `None`, will return only runs with the given requested logs modes
        :param only_uids: If True, will return only the uids of the runs as list of strings
                          If False, will return the full run objects as RunList
        :param last_update_time_from: If not `None`, will return only runs updated after this time
        :param states: If not `None`, will return only runs with the given states
        :return: List of runs uids or RunList
        """
        if only_uids:
            # using distinct to avoid duplicates as there could be multiple runs with the same uid(different iterations)
            query = self._query(session, distinct(Run.uid))
        else:
            query = self._query(session, Run)

        if project and project != "*":
            query = query.filter(Run.project == project)

        if states:
            query = query.filter(Run.state.in_(states))

        if last_update_time_from is not None:
            query = query.filter(Run.updated >= last_update_time_from)

        if requested_logs_modes is not None:
            query = query.filter(Run.requested_logs.in_(requested_logs_modes))

        if specific_uids:
            query = query.filter(Run.uid.in_(specific_uids))

        if not only_uids:
            # group_by allows us to have a row per uid with the whole record rather than just the uid (as distinct does)
            # note we cannot promise that the same row will be returned each time per uid as the order is not guaranteed
            query = query.group_by(Run.uid)

            runs = RunList()
            for run in query:
                runs.append(run.struct)

            return runs

        # from each row we expect to get a tuple of (uid,) so we need to extract the uid from the tuple
        return [uid for (uid,) in query.all()]

    def update_runs_requested_logs(
        self, session, uids: list[str], requested_logs: bool = True
    ):
        # note that you should commit right after the synchronize_session=False
        # https://stackoverflow.com/questions/70350298/what-does-synchronize-session-false-do-exactly-in-update-functions-for-sqlalch
        self._query(session, Run).filter(Run.uid.in_(uids)).update(
            {
                Run.requested_logs: requested_logs,
                Run.updated: datetime.now(timezone.utc),
            },
            synchronize_session=False,
        )
        session.commit()

    def read_run(self, session, uid, project=None, iter=0):
        project = project or config.default_project
        run = self._get_run(session, uid, project, iter)
        if not run:
            raise mlrun.errors.MLRunNotFoundError(
                f"Run uid {uid} of project {project} not found"
            )
        return run.struct

    def list_runs(
        self,
        session,
        name: typing.Optional[str] = None,
        uid: typing.Optional[typing.Union[str, list[str]]] = None,
        project: str = "",
        labels: typing.Optional[typing.Union[str, list[str]]] = None,
        states: typing.Optional[list[mlrun.common.runtimes.constants.RunStates]] = None,
        sort: bool = True,
        last: int = 0,
        iter: bool = False,
        start_time_from: datetime = None,
        start_time_to: datetime = None,
        last_update_time_from: datetime = None,
        last_update_time_to: datetime = None,
        partition_by: mlrun.common.schemas.RunPartitionByField = None,
        rows_per_partition: int = 1,
        partition_sort_by: mlrun.common.schemas.SortField = None,
        partition_order: mlrun.common.schemas.OrderType = mlrun.common.schemas.OrderType.desc,
        max_partitions: int = 0,
        requested_logs: bool = None,
        return_as_run_structs: bool = True,
        with_notifications: bool = False,
        page: typing.Optional[int] = None,
        page_size: typing.Optional[int] = None,
    ) -> RunList:
        project = project or config.default_project
        query = self._find_runs(session, uid, project, labels)
        if name is not None:
            query = self._add_run_name_query(query, name)
        if states is not None:
            query = query.filter(Run.state.in_(states))
        if start_time_from is not None:
            query = query.filter(Run.start_time >= start_time_from)
        if start_time_to is not None:
            query = query.filter(Run.start_time <= start_time_to)
        if last_update_time_from is not None:
            query = query.filter(Run.updated >= last_update_time_from)
        if last_update_time_to is not None:
            query = query.filter(Run.updated <= last_update_time_to)
        if sort:
            query = query.order_by(Run.start_time.desc())
        if last:
            if not sort:
                raise mlrun.errors.MLRunInvalidArgumentError(
                    "Limiting the number of returned records without sorting will provide non-deterministic results"
                )
            query = query.limit(last)
        if not iter:
            query = query.filter(Run.iteration == 0)
        if requested_logs is not None:
            query = query.filter(Run.requested_logs == requested_logs)
        # Purposefully not using outer join to avoid returning runs without notifications
        if with_notifications:
            query = query.join(Run.Notification)
        if partition_by:
            self._assert_partition_by_parameters(
                mlrun.common.schemas.RunPartitionByField,
                partition_by,
                partition_sort_by,
            )
            query = self._create_partitioned_query(
                session,
                query,
                Run,
                partition_by,
                rows_per_partition,
                partition_sort_by,
                partition_order,
                max_partitions,
            )

        query = self._paginate_query(query, page, page_size)

        if not return_as_run_structs:
            return query.all()

        runs = RunList()
        for run in query:
            run_struct = run.struct
            if with_notifications:
                run_struct.setdefault("spec", {}).setdefault("notifications", [])
                run_struct.setdefault("status", {}).setdefault("notifications", {})
                for notification in run.notifications:
                    (
                        notification_spec,
                        notification_status,
                    ) = self._transform_notification_record_to_spec_and_status(
                        notification
                    )
                    run_struct["spec"]["notifications"].append(notification_spec)
                    run_struct["status"]["notifications"][notification.name] = (
                        notification_status
                    )
            runs.append(run_struct)

        return runs

    def del_run(self, session, uid, project=None, iter=0):
        project = project or config.default_project
        # We currently delete *all* iterations
        self._delete(session, Run, uid=uid, project=project)

    def del_runs(
        self, session, name=None, project=None, labels=None, state=None, days_ago=0
    ):
        project = project or config.default_project
        query = self._find_runs(session, None, project, labels)
        if days_ago:
            since = datetime.now(timezone.utc) - timedelta(days=days_ago)
            query = query.filter(Run.start_time >= since)
        if name:
            query = self._add_run_name_query(query, name)
        if state:
            query = query.filter(Run.state == state)
        for run in query:  # Can not use query.delete with join
            session.delete(run)
        session.commit()

    def _add_run_name_query(self, query, name):
        exact_name = self._escape_characters_for_like_query(name)
        if name.startswith("~"):
            query = query.filter(Run.name.ilike(f"%{exact_name[1:]}%", escape="\\"))
        else:
            query = query.filter(Run.name == name)
        return query

    @staticmethod
    def _ensure_run_name_on_update(run_record: Run, run_dict: dict):
        body_name = run_dict["metadata"]["name"]
        if body_name != run_record.name:
            raise mlrun.errors.MLRunInvalidArgumentError(
                "Changing name for an existing run is invalid"
            )

    @staticmethod
    def _update_run_updated_time(
        run_record: Run, run_dict: dict, now: typing.Optional[datetime] = None
    ):
        if now is None:
            now = datetime.now(timezone.utc)
        run_record.updated = now
        run_dict.setdefault("status", {})["last_update"] = now.isoformat()

    @staticmethod
    def _update_run_state(run_record: Run, run_dict: dict):
        state = run_state(run_dict)
        run_record.state = state
        run_dict.setdefault("status", {})["state"] = state

    # ---- Artifacts ----
    @retry_on_conflict
    def store_artifact(
        self,
        session,
        key,
        artifact,
        uid=None,
        iter=None,
        tag="",
        project="",
        producer_id="",
        best_iteration=False,
        always_overwrite=False,
    ) -> str:
        project = project or config.default_project
        tag = tag or "latest"

        # handle link artifacts separately
        if artifact.get("kind") == mlrun.common.schemas.ArtifactCategories.link.value:
            return self._mark_best_iteration_artifact(
                session,
                project,
                key,
                artifact,
                uid,
            )

        if tag:
            # fail early if tag is invalid
            validate_tag_name(tag, "artifact.metadata.tag")

        original_uid = uid

        if isinstance(artifact, dict):
            artifact_dict = artifact
        else:
            artifact_dict = artifact.to_dict()

        if not artifact_dict.get("metadata", {}).get("key"):
            artifact_dict.setdefault("metadata", {})["key"] = key
        if not artifact_dict.get("metadata", {}).get("project"):
            artifact_dict.setdefault("metadata", {})["project"] = project

        # calculate uid
        uid = fill_artifact_object_hash(artifact_dict, iter, producer_id)

        # If object was referenced by UID, the request cannot modify it
        if original_uid and uid != original_uid:
            raise mlrun.errors.MLRunInvalidArgumentError(
                "Changing uid for an object referenced by its uid"
            )

        # for easier querying, we mark artifacts without iteration as best iteration
        if not best_iteration and (iter is None or iter == 0):
            best_iteration = True

        # try to get an existing artifact with the same calculated uid
        existing_artifact = self._get_existing_artifact(
            session, project, key, uid, producer_id=producer_id, iteration=iter
        )

        # if the object is not new, we need to check if we need to update it or create a new one
        if existing_artifact:
            if (
                self._should_update_artifact(existing_artifact, uid, iter)
                or always_overwrite
            ):
                logger.debug(
                    "Updating an existing artifact",
                    project=project,
                    key=key,
                    iteration=iter,
                    uid=uid,
                )
                db_artifact = existing_artifact
                self._update_artifact_record_from_dict(
                    db_artifact,
                    artifact_dict,
                    project,
                    key,
                    uid,
                    iter,
                    best_iteration,
                    producer_id,
                )
                self._upsert(session, [db_artifact])
                if tag:
                    self.tag_artifacts(session, tag, [db_artifact], project)
                return uid
            logger.debug(
                "A similar artifact exists, but some values have changed - creating a new artifact",
                project=project,
                key=key,
                iteration=iter,
                producer_id=producer_id,
            )

        return self.create_artifact(
            session,
            project,
            artifact_dict,
            key,
            tag,
            uid,
            iter,
            producer_id,
            best_iteration,
        )

    def create_artifact(
        self,
        session,
        project,
        artifact,
        key,
        tag="",
        uid=None,
        iteration=None,
        producer_id="",
        best_iteration=False,
    ):
        if not uid:
            uid = fill_artifact_object_hash(artifact, iteration, producer_id)

        # check if the object already exists
        query = self._query(session, ArtifactV2, key=key, project=project, uid=uid)
        existing_object = query.one_or_none()
        if existing_object:
            object_uri = generate_object_uri(project, key, tag)
            raise mlrun.errors.MLRunConflictError(
                f"Adding an already-existing {ArtifactV2.__name__} - {object_uri}"
            )

        validate_artifact_key_name(key, "artifact.key")

        db_artifact = ArtifactV2(project=project, key=key)
        self._update_artifact_record_from_dict(
            db_artifact,
            artifact,
            project,
            key,
            uid,
            iteration,
            best_iteration,
            producer_id,
        )

        self._upsert(session, [db_artifact])
        if tag:
            validate_tag_name(tag, "artifact.metadata.tag")
            self.tag_artifacts(
                session,
                tag,
                [db_artifact],
                project,
            )

        # we want to tag the artifact also as "latest" if it's the first time we store it
        if tag != "latest":
            self.tag_artifacts(session, "latest", [db_artifact], project)

        return uid

    def list_artifacts(
        self,
        session,
        name=None,
        project=None,
        tag=None,
        labels=None,
        since=None,
        until=None,
        kind=None,
        category: mlrun.common.schemas.ArtifactCategories = None,
        iter: int = None,
        best_iteration: bool = False,
        as_records: bool = False,
        uid: str = None,
        producer_id: str = None,
        producer_uri: str = None,
        most_recent: bool = False,
    ):
        project = project or config.default_project

        if best_iteration and iter is not None:
            raise mlrun.errors.MLRunInvalidArgumentError(
                "Best iteration cannot be used when iter is specified"
            )

        artifact_records = self._find_artifacts(
            session,
            project,
            tag=tag,
            labels=labels,
            since=since,
            until=until,
            name=name,
            kind=kind,
            category=category,
            iter=iter,
            uid=uid,
            producer_id=producer_id,
            best_iteration=best_iteration,
            most_recent=most_recent,
            attach_tags=not as_records,
        )
        if as_records:
            return artifact_records

        artifacts = ArtifactList()
        for artifact, artifact_tag in artifact_records:
            artifact_struct = artifact.full_object

            # Producer URI usually points to a run and is used to filter artifacts by the run that produced them.
            # When the artifact was produced by a workflow, the producer id is a workflow id.
            if producer_uri:
                artifact_struct.setdefault("spec", {}).setdefault("producer", {})
                artifact_producer_uri = artifact_struct["spec"]["producer"].get(
                    "uri", None
                )
                # We check if the producer uri is a substring of the artifact producer uri because it
                # may contain additional information (like the run iteration) that we don't want to filter by.
                if (
                    artifact_producer_uri is not None
                    and producer_uri not in artifact_producer_uri
                ):
                    continue

            self._set_tag_in_artifact_struct(artifact_struct, artifact_tag)
            artifacts.append(artifact_struct)

        return artifacts

    def read_artifact(
        self,
        session,
        key: str,
        tag: str = None,
        iter: int = None,
        project: str = None,
        producer_id: str = None,
        uid: str = None,
        raise_on_not_found: bool = True,
    ):
        query = self._query(session, ArtifactV2, key=key, project=project)

        computed_tag = tag or "latest"
        artifact_tag_uid = None
        if tag and not uid:
            artifact_tag_uid = self._resolve_class_tag_uid(
                session, ArtifactV2, project, key, computed_tag
            )
            if not artifact_tag_uid:
                artifact_uri = generate_artifact_uri(project, key, tag, iter)
                raise mlrun.errors.MLRunNotFoundError(
                    f"Artifact {artifact_uri} not found"
                )
            uid = artifact_tag_uid

        if uid:
            query = query.filter(ArtifactV2.uid == uid)
        if producer_id:
            query = query.filter(ArtifactV2.producer_id == producer_id)

        # keep the query without the iteration filter for later error handling
        query_without_iter = query
        if iter:
            query = query.filter(ArtifactV2.iteration == iter)

        db_artifact = query.one_or_none()

        if not db_artifact:
            # if the artifact was not found and iter==0, we might be looking for a link artifact
            # in this case, we need to look for the artifact with the best iteration
            fail = True
            if iter == 0:
                query_without_iter = query_without_iter.filter(
                    ArtifactV2.best_iteration
                )
                db_artifact = query_without_iter.one_or_none()
                if db_artifact is not None:
                    # we found something, so we can continue
                    fail = False

            if fail:
                if raise_on_not_found:
                    artifact_uri = generate_artifact_uri(project, key, tag, iter)
                    raise mlrun.errors.MLRunNotFoundError(
                        f"Artifact {artifact_uri} not found"
                    )
                return None

        artifact = db_artifact.full_object

        # If connected to a tag add it to metadata
        if artifact_tag_uid:
            self._set_tag_in_artifact_struct(artifact, computed_tag)
        return artifact

    def del_artifact(
        self, session, key, tag="", project="", uid=None, producer_id=None
    ):
        project = project or config.default_project
        self._delete_tagged_object(
            session,
            ArtifactV2,
            project=project,
            tag=tag,
            uid=uid,
            key=key,
            producer_id=producer_id,
        )

    def del_artifacts(
        self,
        session,
        name="",
        project="",
        tag="*",
        labels=None,
        ids=None,
        producer_id=None,
    ):
        project = project or config.default_project
        distinct_keys = {
            artifact.key
            for artifact in self._find_artifacts(
                session, project, ids, tag, labels, name=name
            )
        }
        failed_to_delete_keys = []
        for key in distinct_keys:
            artifact_column_identifier, column_value = self._delete_tagged_object(
                session,
                ArtifactV2,
                project=project,
                tag=tag,
                key=key,
                commit=False,
                producer_id=producer_id,
            )
            if artifact_column_identifier is None:
                # record was not found
                continue

            # we do a best effort deletion
            try:
                if artifact_column_identifier == "id":
                    # deleting tags, because in sqlite the relationships aren't necessarily cascading
                    self._delete(session, ArtifactV2.Tag, obj_id=column_value)
                    self._delete(session, ArtifactV2, id=column_value)
                else:
                    # it's the artifact's key
                    # deleting tags, because in sqlite the relationships aren't necessarily cascading
                    self._delete(
                        session, ArtifactV2.Tag, project=project, obj_name=column_value
                    )
                    self._delete(session, ArtifactV2, project=project, key=column_value)
            except Exception as exc:
                logger.warning(f"Failed to delete artifact {key}", exc_info=str(exc))
                failed_to_delete_keys.append(key)

        if failed_to_delete_keys:
            raise mlrun.errors.MLRunInternalServerError(
                f"Failed to delete artifacts: {failed_to_delete_keys}"
            )

    def list_artifact_tags(
        self, session, project, category: mlrun.common.schemas.ArtifactCategories = None
    ) -> list[str]:
        """
        List all tags for artifacts in the DB

        :param session: DB session
        :param project: Project name
        :param category: Artifact category to filter by

        :return: a list of distinct tags
        """
        query = (
            self._query(session, ArtifactV2.Tag.name)
            .select_from(ArtifactV2)
            .join(ArtifactV2.Tag, ArtifactV2.Tag.obj_id == ArtifactV2.id)
            .filter(ArtifactV2.project == project)
            .group_by(ArtifactV2.Tag.name)
        )
        if category:
            query = self._add_artifact_category_query(category, query)

        # the query returns a list of tuples, we need to extract the tag from each tuple
        return [tag for (tag,) in query]

    @retry_on_conflict
    def overwrite_artifacts_with_tag(
        self,
        session: Session,
        project: str,
        tag: str,
        identifiers: list[mlrun.common.schemas.ArtifactIdentifier],
    ):
        # query all artifacts which match the identifiers
        artifacts = []
        for identifier in identifiers:
            artifacts += self._list_artifacts_for_tagging(
                session,
                project_name=project,
                identifier=identifier,
            )

        # TODO: remove duplicates artifacts entries

        # delete related tags from artifacts identifiers
        # not committing the session here because we want to do it atomic with the next query
        self._delete_artifacts_tags(session, project, artifacts, commit=False)

        # tag artifacts with tag
        self.tag_artifacts(session, tag, artifacts, project)

    @retry_on_conflict
    def append_tag_to_artifacts(
        self,
        session: Session,
        project: str,
        tag: str,
        identifiers: list[mlrun.common.schemas.ArtifactIdentifier],
    ):
        # query all artifacts which match the identifiers
        artifacts = []
        for identifier in identifiers:
            artifacts += self._list_artifacts_for_tagging(
                session,
                project_name=project,
                identifier=identifier,
            )
        self.tag_artifacts(session, tag, artifacts, project)

    def delete_tag_from_artifacts(
        self,
        session: Session,
        project: str,
        tag: str,
        identifiers: list[mlrun.common.schemas.ArtifactIdentifier],
    ):
        # query all artifacts which match the identifiers
        artifacts = []
        for identifier in identifiers:
            artifacts += self._list_artifacts_for_tagging(
                session,
                project_name=project,
                identifier=identifier,
            )
        self._delete_artifacts_tags(session, project, artifacts, tags=[tag])

    def tag_artifacts(
        self,
        session,
        tag_name: str,
        artifacts,
        project: str,
    ):
        artifacts_keys = [artifact.key for artifact in artifacts]
        logger.debug(
            "Locking artifacts in db before tagging artifacts",
            project=project,
            tag=tag_name,
            artifacts_keys=artifacts_keys,
        )

        # to avoid multiple runs trying to tag the same artifacts simultaneously,
        # lock the artifacts with the same keys for the entire transaction (using with_for_update).
        self._query(
            session,
            ArtifactV2,
            project=project,
        ).with_entities(ArtifactV2.id).filter(
            ArtifactV2.key.in_(artifacts_keys),
        ).order_by(ArtifactV2.id.asc()).populate_existing().with_for_update().all()

        logger.debug(
            "Acquired artifacts db lock",
            project=project,
            tag=tag_name,
            artifacts_keys=artifacts_keys,
        )

        objects = []
        for artifact in artifacts:
            # remove the tags of the same name that point to artifacts with the same key
            # and a different producer id
            query = (
                self._query(
                    session,
                    artifact.Tag,
                    name=tag_name,
                    project=project,
                    obj_name=artifact.key,
                )
                .join(
                    ArtifactV2,
                )
                .filter(
                    ArtifactV2.producer_id != artifact.producer_id,
                )
            )

            # delete the tags
            for old_tag in query:
                objects.append(old_tag)
                session.delete(old_tag)

            def _get_tag(_session):
                # search for an existing tag with the same name, and points to artifacts with the same key, producer id,
                # and iteration. this means that the same producer created this artifact,
                # and we can update the existing tag
                tag_query = (
                    self._query(
                        _session,
                        artifact.Tag,
                        name=tag_name,
                        project=project,
                        obj_name=artifact.key,
                    )
                    .join(
                        ArtifactV2,
                    )
                    .filter(
                        ArtifactV2.producer_id == artifact.producer_id,
                        ArtifactV2.iteration == artifact.iteration,
                    )
                )

                return tag_query.one_or_none()

            # to make sure we can list tags that were created during this session in parallel by different processes,
            # we need to use a new session. if there is an existing tag, we'll definitely get it, so we can update it
            # instead of creating a new tag.
            tag = server.api.db.session.run_function_with_new_db_session(_get_tag)
            if not tag:
                # create the new tag
                tag = artifact.Tag(
                    project=project,
                    name=tag_name,
                    obj_name=artifact.key,
                )
            tag.obj_id = artifact.id

            objects.append(tag)
            session.add(tag)

        # commit the changes, including the deletion of the old tags and the creation of the new tags
        # this will also release the locks on the artifacts' rows
        self._commit(session, objects)

        logger.debug(
            "Released artifacts db lock after tagging artifacts",
            project=project,
            tag=tag_name,
            artifacts_keys=artifacts_keys,
        )

    def _mark_best_iteration_artifact(
        self,
        session,
        project,
        key,
        link_artifact,
        uid=None,
    ):
        # get the artifact record from the db
        link_iteration = link_artifact.get("spec", {}).get("link_iteration")
        link_tree = link_artifact.get("spec", {}).get("link_tree") or link_artifact.get(
            "metadata", {}
        ).get("tree")
        link_key = link_artifact.get("spec", {}).get("link_key")
        if link_key:
            key = link_key
        query = self._query(session, ArtifactV2).filter(
            ArtifactV2.project == project,
            ArtifactV2.key == key,
            ArtifactV2.iteration == link_iteration,
        )
        if link_tree:
            query = query.filter(ArtifactV2.producer_id == link_tree)
        if uid:
            query = query.filter(ArtifactV2.uid == uid)

        artifact_record = query.one_or_none()
        if not artifact_record:
            raise mlrun.errors.MLRunNotFoundError(
                f"Best iteration artifact not found - {project}/{key}:{link_iteration}",
            )

        # update the artifact record with best iteration
        artifact_record.best_iteration = True

        artifacts_to_commit = [artifact_record]

        # remove the best iteration flag from the previous best iteration artifact
        query = self._query(session, ArtifactV2).filter(
            ArtifactV2.project == project,
            ArtifactV2.key == key,
            ArtifactV2.best_iteration,
            ArtifactV2.iteration != link_iteration,
        )
        if link_tree:
            query = query.filter(ArtifactV2.producer_id == link_tree)

        previous_best_iteration_artifacts = query.one_or_none()
        if previous_best_iteration_artifacts:
            previous_best_iteration_artifacts.best_iteration = False
            artifacts_to_commit.append(previous_best_iteration_artifacts)

        self._upsert(session, artifacts_to_commit)

        return artifact_record.uid

    def _update_artifact_record_from_dict(
        self,
        artifact_record,
        artifact_dict: dict,
        project: str,
        key: str,
        uid: str,
        iter: int = None,
        best_iteration: bool = False,
        producer_id: str = None,
    ):
        artifact_record.project = project
        kind = artifact_dict.get("kind") or "artifact"
        artifact_record.kind = kind
        artifact_record.producer_id = producer_id or artifact_dict["metadata"].get(
            "tree"
        )
        updated_datetime = datetime.now(timezone.utc)
        artifact_record.updated = updated_datetime
        created = (
            str(artifact_record.created)
            if artifact_record.created
            else artifact_dict["metadata"].pop("created", None)
        )
        # make sure we have a datetime object with timezone both in the artifact record and in the artifact dict
        created_datetime = mlrun.utils.enrich_datetime_with_tz_info(
            created
        ) or datetime.now(timezone.utc)
        artifact_record.created = created_datetime

        # if iteration is not given, we assume it is a single iteration artifact, and thus we set the iteration to 0
        artifact_record.iteration = iter or 0
        if best_iteration or iter == 0:
            artifact_record.best_iteration = True

        artifact_record.uid = uid

        artifact_dict["metadata"]["updated"] = str(updated_datetime)
        artifact_dict["metadata"]["created"] = str(created_datetime)
        artifact_dict["kind"] = kind

        db_key = artifact_dict.get("spec", {}).get("db_key")
        if not db_key:
            artifact_dict.setdefault("spec", {})["db_key"] = key

        # remove the tag from the metadata, as it is stored in a separate table
        artifact_dict["metadata"].pop("tag", None)

        artifact_record.full_object = artifact_dict

        # labels are stored in a separate table
        labels = artifact_dict["metadata"].pop("labels", {}) or {}
        update_labels(artifact_record, labels)

    def _list_artifacts_for_tagging(
        self,
        session: Session,
        project_name: str,
        identifier: mlrun.common.schemas.ArtifactIdentifier,
    ):
        artifacts = self.list_artifacts(
            session,
            project=project_name,
            name=identifier.key,
            kind=identifier.kind,
            iter=identifier.iter,
            uid=identifier.uid,
            producer_id=identifier.producer_id,
            as_records=True,
        )

        # in earlier versions, the uid actually stored the producer id of the artifacts, so in case we didn't find
        # any artifacts we should try to look for artifacts with the given uid as producer id
        if not artifacts and identifier.uid and not identifier.producer_id:
            artifacts = self.list_artifacts(
                session,
                project=project_name,
                name=identifier.key,
                kind=identifier.kind,
                iter=identifier.iter,
                producer_id=identifier.uid,
                as_records=True,
            )

        return artifacts

    @staticmethod
    def _set_tag_in_artifact_struct(artifact, tag):
        artifact["metadata"]["tag"] = tag

    def _get_link_artifacts_by_keys_and_uids(self, session, project, identifiers):
        # identifiers are tuples of (key, uid)
        if not identifiers:
            return []
        predicates = [
            and_(Artifact.key == key, Artifact.uid == uid) for (key, uid) in identifiers
        ]
        return (
            self._query(session, Artifact, project=project)
            .filter(or_(*predicates))
            .all()
        )

    def _delete_artifacts_tags(
        self,
        session,
        project: str,
        artifacts: list[ArtifactV2],
        tags: list[str] = None,
        commit: bool = True,
    ):
        artifacts_ids = [artifact.id for artifact in artifacts]
        query = session.query(ArtifactV2.Tag).filter(
            ArtifactV2.Tag.project == project,
            ArtifactV2.Tag.obj_id.in_(artifacts_ids),
        )
        if tags:
            query = query.filter(ArtifactV2.Tag.name.in_(tags))
        for tag in query:
            session.delete(tag)
        if commit:
            session.commit()

    def _find_artifacts(
        self,
        session: Session,
        project: str,
        ids: typing.Union[list[str], str] = None,
        tag: str = None,
        labels: typing.Union[list[str], str] = None,
        since: datetime = None,
        until: datetime = None,
        name: str = None,
        kind: mlrun.common.schemas.ArtifactCategories = None,
        category: mlrun.common.schemas.ArtifactCategories = None,
        iter: int = None,
        uid: str = None,
        producer_id: str = None,
        best_iteration: bool = False,
        most_recent: bool = False,
        attach_tags: bool = False,
    ) -> typing.Union[
        list[tuple[ArtifactV2, str]],
        list[ArtifactV2],
    ]:
        """
        Find artifacts by the given filters.

        :param session: DB session
        :param project: Project name
        :param ids: Artifact IDs to filter by
        :param tag: Tag to filter by
        :param labels: Labels to filter by
        :param since: Filter artifacts that were updated after this time
        :param until: Filter artifacts that were updated before this time
        :param name: Artifact name to filter by
        :param kind: Artifact kind to filter by
        :param category: Artifact category to filter by (if kind is not given)
        :param iter: Artifact iteration to filter by
        :param uid: Artifact UID to filter by
        :param producer_id: Artifact producer ID to filter by
        :param best_iteration: Filter by best iteration artifacts
        :param most_recent: Filter by most recent artifacts
        :param attach_tags: Whether to return a list of tuples of (ArtifactV2, tag_name). If False, only ArtifactV2

        :return: a list of tuples of (ArtifactV2, tag_name) or a list of ArtifactV2 (if attach_tags is False)
        """
        if category and kind:
            message = "Category and Kind filters can't be given together"
            logger.warning(message, kind=kind, category=category)
            raise ValueError(message)

        query = session.query(ArtifactV2, ArtifactV2.Tag.name)

        # join on tags
        if tag and tag != "*":
            # If a tag is given, we can just join (faster than outer join) and filter on the tag
            query = query.join(ArtifactV2.Tag, ArtifactV2.Tag.obj_id == ArtifactV2.id)
            query = query.filter(ArtifactV2.Tag.name == tag)
        else:
            # If no tag is given, we need to outer join to get all artifacts, even if they don't have tags
            query = query.outerjoin(
                ArtifactV2.Tag, ArtifactV2.Tag.obj_id == ArtifactV2.id
            )
        if project:
            query = query.filter(ArtifactV2.project == project)
        if ids and ids != "*":
            query = query.filter(ArtifactV2.id.in_(ids))
        if uid:
            query = query.filter(ArtifactV2.uid == uid)
        if name:
            query = self._add_artifact_name_query(query, name)
        if iter is not None:
            query = query.filter(ArtifactV2.iteration == iter)
        if best_iteration:
            query = query.filter(ArtifactV2.best_iteration == best_iteration)
        if producer_id:
            query = query.filter(ArtifactV2.producer_id == producer_id)
        if labels:
            labels = label_set(labels)
            query = self._add_labels_filter(session, query, ArtifactV2, labels)
        if since or until:
            since = since or datetime.min
            until = until or datetime.max
            query = query.filter(
                and_(ArtifactV2.updated >= since, ArtifactV2.updated <= until)
            )
        if kind:
            query = query.filter(ArtifactV2.kind == kind)
        elif category:
            query = self._add_artifact_category_query(category, query)
        if most_recent:
            query = self._attach_most_recent_artifact_query(session, query)

        artifacts_and_tags = query.all()

        if not attach_tags:
            # we might have duplicate records due to the tagging mechanism, so we need to deduplicate
            return list({artifact for artifact, _ in artifacts_and_tags})

        return artifacts_and_tags

    def _add_artifact_name_query(self, query, name=None):
        if not name:
            return query

        if name.startswith("~"):
            # Escape special chars (_,%) since we still need to do a like query.
            exact_name = self._escape_characters_for_like_query(name)
            # Use Like query to find substring matches
            return query.filter(
                ArtifactV2.key.ilike(f"%{exact_name[1:]}%", escape="\\")
            )

        return query.filter(ArtifactV2.key == name)

    @staticmethod
    def _add_artifact_category_query(category, query):
        kinds, exclude = category.to_kinds_filter()
        if exclude:
            query = query.filter(ArtifactV2.kind.notin_(kinds))
        else:
            query = query.filter(ArtifactV2.kind.in_(kinds))
        return query

    def _get_existing_artifact(
        self,
        session,
        project: str,
        key: str,
        uid: str = None,
        producer_id: str = None,
        iteration: int = None,
    ):
        query = self._query(session, ArtifactV2, key=key, project=project)
        if uid:
            query = query.filter(ArtifactV2.uid == uid)
        if producer_id:
            query = query.filter(ArtifactV2.producer_id == producer_id)
        if iteration is not None:
            query = query.filter(ArtifactV2.iteration == iteration)
        return query.one_or_none()

    def _should_update_artifact(
        self,
        existing_artifact: ArtifactV2,
        uid=None,
        iteration=None,
    ):
        # we should create a new artifact if we got a new iteration or the calculated uid is different.
        # otherwise we should update the existing artifact
        if uid is not None and existing_artifact.uid != uid:
            return False
        if iteration is not None and existing_artifact.iteration != iteration:
            return False
        return True

    def store_artifact_v1(
        self,
        session,
        key,
        artifact,
        uid,
        iter=None,
        tag="",
        project="",
        tag_artifact=True,
    ):
        """
        Store artifact v1 in the DB, this is the deprecated legacy artifact format
        and is only left for testing purposes
        """

        def _get_artifact(uid_, project_, key_):
            try:
                resp = self._query(
                    session, Artifact, uid=uid_, project=project_, key=key_
                ).one_or_none()
                return resp
            finally:
                pass

        project = project or config.default_project
        artifact = deepcopy(artifact)
        if is_legacy_artifact(artifact):
            updated, key, labels = self._process_legacy_artifact_v1_dict_to_store(
                artifact, key, iter
            )
        else:
            updated, key, labels = self._process_artifact_v1_dict_to_store(
                artifact, key, iter
            )
        existed = True
        art = _get_artifact(uid, project, key)
        if not art:
            # for backwards compatibility only validating key name on new artifacts
            validate_artifact_key_name(key, "artifact.key")
            art = Artifact(key=key, uid=uid, updated=updated, project=project)
            existed = False

        update_labels(art, labels)

        art.struct = artifact
        self._upsert(session, [art])
        if tag_artifact:
            tag = tag or "latest"

            # we want to ensure that the tag is valid before storing,
            # if it isn't, MLRunInvalidArgumentError will be raised
            validate_tag_name(tag, "artifact.metadata.tag")
            self._tag_artifacts_v1(session, [art], project, tag)
            # we want to tag the artifact also as "latest" if it's the first time we store it, reason is that there are
            # updates we are doing to the metadata of the artifact (like updating the labels) and we don't want those
            # changes to be reflected in the "latest" tag, as this in not actual the "latest" version of the artifact
            # which was produced by the user
            if not existed and tag != "latest":
                self._tag_artifacts_v1(session, [art], project, "latest")

    def read_artifact_v1(self, session, key, tag="", iter=None, project=""):
        """
        Read artifact v1 from the DB, this is the deprecated legacy artifact format
        """

        def _resolve_tag(cls, project_, name):
            ids = []
            for tag in self._query(session, cls.Tag, project=project_, name=name):
                ids.append(tag.obj_id)
            if not ids:
                return name  # Not found, return original uid
            return ids

        project = project or config.default_project
        ids = _resolve_tag(Artifact, project, tag)
        if iter:
            key = f"{iter}-{key}"

        query = self._query(session, Artifact, key=key, project=project)

        # This will hold the real tag of the object (if exists). Will be placed in the artifact structure.
        db_tag = None

        # TODO: refactor this
        # tag has 2 meanings:
        # 1. tag - in this case _resolve_tag will find the relevant uids and will return a list
        # 2. uid - in this case _resolve_tag won't find anything and simply return what was given to it, which actually
        # represents the uid
        if isinstance(ids, list) and ids:
            query = query.filter(Artifact.id.in_(ids))
            db_tag = tag
        elif isinstance(ids, str) and ids:
            query = query.filter(Artifact.uid == ids)
        else:
            # Select by last updated
            max_updated = session.query(func.max(Artifact.updated)).filter(
                Artifact.project == project, Artifact.key == key
            )
            query = query.filter(Artifact.updated.in_(max_updated))

        art = query.one_or_none()
        if not art:
            artifact_uri = generate_artifact_uri(project, key, tag, iter)
            raise mlrun.errors.MLRunNotFoundError(f"Artifact {artifact_uri} not found")

        artifact_struct = art.struct
        # We only set a tag in the object if the user asked specifically for this tag.
        if db_tag:
            self._set_tag_in_artifact_struct(artifact_struct, db_tag)
        return artifact_struct

    def _tag_artifacts_v1(self, session, artifacts, project: str, name: str):
        # found a bug in here, which is being exposed for when have multi-param execution.
        # each artifact key is being concatenated with the key and the iteration, this is problematic in this query
        # because we are filtering by the key+iteration and not just the key ( which would require some regex )
        # it would be fixed as part of the refactoring of the new artifact table structure where we would have
        # column for iteration as well.
        for artifact in artifacts:
            query = (
                self._query(
                    session,
                    artifact.Tag,
                    project=project,
                    name=name,
                )
                .join(Artifact)
                .filter(Artifact.key == artifact.key)
            )
            tag = query.one_or_none()
            if not tag:
                # To maintain backwards compatibility,
                # we validate the tag name only if it does not already exist on the artifact,
                # we don't want to fail on old tags that were created before the validation was added.
                validate_tag_name(tag_name=name, field_name="artifact.metadata.tag")
                tag = artifact.Tag(project=project, name=name)
            tag.obj_id = artifact.id
            self._upsert(session, [tag], ignore=True)

    @staticmethod
    def _process_artifact_v1_dict_to_store(artifact, key, iter=None):
        """
        This function is the deprecated is only left for testing purposes
        """
        updated = artifact["metadata"].get("updated")
        if not updated:
            updated = artifact["metadata"]["updated"] = datetime.now(timezone.utc)
        db_key = artifact["spec"].get("db_key")
        if db_key and db_key != key:
            raise mlrun.errors.MLRunInvalidArgumentError(
                "Conflict between requested key and key in artifact body"
            )
        if not db_key:
            artifact["spec"]["db_key"] = key
        if iter:
            key = f"{iter}-{key}"
        labels = artifact["metadata"].get("labels", {})

        # Ensure there is no "tag" field in the object, to avoid inconsistent situations between
        # body and tag parameter provided.
        artifact["metadata"].pop("tag", None)
        return updated, key, labels

    @staticmethod
    def _process_legacy_artifact_v1_dict_to_store(artifact, key, iter=None):
        """
        This function is the deprecated is only left for testing purposes
        """
        updated = artifact.get("updated")
        if not updated:
            updated = artifact["updated"] = datetime.now(timezone.utc)
        db_key = artifact.get("db_key")
        if db_key and db_key != key:
            raise mlrun.errors.MLRunInvalidArgumentError(
                "Conflict between requested key and key in artifact body"
            )
        if not db_key:
            artifact["db_key"] = key
        if iter:
            key = f"{iter}-{key}"
        labels = artifact.get("labels", {})

        # Ensure there is no "tag" field in the object, to avoid inconsistent situations between
        # body and tag parameter provided.
        artifact.pop("tag", None)
        return updated, key, labels

    # ---- Functions ----
    @retry_on_conflict
    def store_function(
        self,
        session,
        function,
        name,
        project="",
        tag="",
        versioned=False,
    ) -> str:
        logger.debug(
            "Storing function to DB",
            name=name,
            project=project,
            tag=tag,
            versioned=versioned,
            function=function,
        )
        function = deepcopy(function)
        project = project or config.default_project
        tag = tag or get_in(function, "metadata.tag") or "latest"
        hash_key = fill_function_hash(function, tag)

        # clear tag from object in case another function will "take" that tag
        update_in(function, "metadata.tag", "")

        # versioned means whether we want to version this function object so that it will queryable by its hash key
        # to enable that we set the uid to the hash key so it will have a unique record (Unique constraint of function
        # is the set (project, name, uid))
        # when it's not enabled it means we want to have one unique function object for the set (project, name, tag)
        # that will be reused on every store function (cause we don't want to version each version e.g. create a new
        # record) so we set the uid to be unversioned-{tag}
        if versioned:
            uid = hash_key
        else:
            uid = f"{unversioned_tagged_object_uid_prefix}{tag}"

        updated = datetime.now(timezone.utc)
        update_in(function, "metadata.updated", updated)
        body_name = function.get("metadata", {}).get("name")
        if body_name and body_name != name:
            raise mlrun.errors.MLRunInvalidArgumentError(
                f"Conflict between requested name and name in function body, function name is {name} while body_name is"
                f" {body_name}"
            )
        if not body_name:
            function.setdefault("metadata", {})["name"] = name
        fn = self._get_class_instance_by_uid(session, Function, name, project, uid)
        if not fn:
            fn = Function(
                name=name,
                project=project,
                uid=uid,
            )
        fn.updated = updated
        labels = get_in(function, "metadata.labels", {})
        update_labels(fn, labels)
        fn.struct = function
        self._upsert(session, [fn])
        self.tag_objects_v2(session, [fn], project, tag)
        return hash_key

    def list_functions(
        self,
        session: Session,
        name: typing.Optional[str] = None,
        project: typing.Optional[str] = None,
        tag: typing.Optional[str] = None,
        labels: list[str] = None,
        hash_key: typing.Optional[str] = None,
        _format: str = mlrun.common.formatters.FunctionFormat.full,
        page: typing.Optional[int] = None,
        page_size: typing.Optional[int] = None,
    ) -> list[dict]:
        project = project or config.default_project
        functions = []
        for function, function_tag in self._find_functions(
            session,
            name,
            project,
            labels,
            tag,
            hash_key,
            page=page,
            page_size=page_size,
        ):
            function_dict = function.struct
            if not function_tag:
                # function status should be added only to tagged functions
                function_dict["status"] = None

                # the unversioned uid is only a placeholder for tagged instances that are versioned.
                # if another instance "took" the tag, we're left with an unversioned untagged instance
                # don't list it
                if function.uid.startswith(unversioned_tagged_object_uid_prefix):
                    continue
            else:
                function_dict["metadata"]["tag"] = function_tag

            functions.append(
                mlrun.common.formatters.FunctionFormat.format_obj(
                    function_dict, _format
                )
            )
        return functions

    def get_function(
        self,
        session,
        name: str = None,
        project: str = None,
        tag: str = None,
        hash_key: str = None,
        _format: str = None,
    ) -> dict:
        """
        In version 1.4.0 we added a normalization to the function name before storing.
        To be backwards compatible and allow users to query old non-normalized functions,
        we're providing a fallback to get_function:
        normalize the requested name and try to retrieve it from the database.
        If no answer is received, we will check to see if the original name contained underscores,
        if so, the retrieval will be repeated and the result (if it exists) returned.
        """
        normalized_function_name = mlrun.utils.normalize_name(name)
        try:
            return self._get_function(
                session, normalized_function_name, project, tag, hash_key, _format
            )
        except mlrun.errors.MLRunNotFoundError as exc:
            if "_" in name:
                logger.warning(
                    "Failed to get underscore-named function, trying without normalization",
                    function_name=name,
                )
                return self._get_function(
                    session, name, project, tag, hash_key, _format
                )
            else:
                raise exc

    def delete_function(self, session: Session, project: str, name: str):
        logger.debug("Removing function from db", project=project, name=name)

        # deleting tags and labels, because in sqlite the relationships aren't necessarily cascading
        self._delete_function_tags(session, project, name, commit=False)
        self._delete_class_labels(
            session, Function, project=project, name=name, commit=False
        )
        self._delete(session, Function, project=project, name=name)

    def delete_functions(
        self, session: Session, project: str, names: typing.Union[str, list[str]]
    ) -> None:
        logger.debug("Removing functions from db", project=project, name=names)

        self._delete_multi_objects(
            session=session,
            main_table=Function,
            related_tables=[Function.Tag, Function.Label],
            project=project,
            names=names,
        )

    def update_function(
        self,
        session,
        name,
        updates: dict,
        project: str = None,
        tag: str = "",
        hash_key: str = "",
    ):
        project = project or config.default_project
        query = self._query(session, Function, name=name, project=project)
        uid = self._get_function_uid(
            session=session, name=name, tag=tag, hash_key=hash_key, project=project
        )
        if uid:
            query = query.filter(Function.uid == uid)
        function = query.one_or_none()
        if function:
            struct = function.struct
            for key, val in updates.items():
                update_in(struct, key, val)
            function.struct = struct
            self._upsert(session, [function])
            return function.struct

    def _get_function(
        self,
        session,
        name: str = None,
        project: str = None,
        tag: str = None,
        hash_key: str = None,
        _format: str = mlrun.common.formatters.FunctionFormat.full,
    ):
        project = project or config.default_project
        query = self._query(session, Function, name=name, project=project)
        computed_tag = tag or "latest"
        uid = self._get_function_uid(
            session=session, name=name, tag=tag, hash_key=hash_key, project=project
        )
        tag_function_uid = None if not tag and hash_key else uid
        if uid:
            query = query.filter(Function.uid == uid)
        obj = query.one_or_none()
        if obj:
            function = obj.struct

            # If queried by hash key and nuclio/serving function remove status
            is_nuclio = (
                function.get("kind", "")
                in mlrun.runtimes.RuntimeKinds.nuclio_runtimes()
            )
            if hash_key and is_nuclio:
                function["status"] = None

            # If connected to a tag add it to metadata
            if tag_function_uid:
                function["metadata"]["tag"] = computed_tag
            return mlrun.common.formatters.FunctionFormat.format_obj(function, _format)
        else:
            function_uri = generate_object_uri(project, name, tag, hash_key)
            raise mlrun.errors.MLRunNotFoundError(f"Function not found {function_uri}")

    def _get_function_uid(
        self, session, name: str, tag: str, hash_key: str, project: str
    ):
        computed_tag = tag or "latest"
        if not tag and hash_key:
            return hash_key
        else:
            tag_function_uid = self._resolve_class_tag_uid(
                session, Function, project, name, computed_tag
            )
            if tag_function_uid is None:
                function_uri = generate_object_uri(project, name, tag)
                raise mlrun.errors.MLRunNotFoundError(
                    f"Function tag not found {function_uri}"
                )
            return tag_function_uid

    def _delete_project_functions(self, session: Session, project: str):
        function_names = self._list_project_function_names(session, project)
        self.delete_functions(
            session,
            project,
            function_names,
        )

    def _list_project_function_names(self, session: Session, project: str) -> list[str]:
        return [
            name
            for (name,) in self._query(
                session, distinct(Function.name), project=project
            ).all()
        ]

    def _delete_resources_tags(self, session: Session, project: str):
        for tagged_class in _tagged:
            self._delete(session, tagged_class, project=project)

    def _delete_resources_labels(self, session: Session, project: str):
        for labeled_class in _labeled:
            if hasattr(labeled_class, "project"):
                self._delete(session, labeled_class, project=project)

    def _delete_function_tags(self, session, project, function_name, commit=True):
        query = session.query(Function.Tag).filter(
            Function.Tag.project == project, Function.Tag.obj_name == function_name
        )
        for obj in query:
            session.delete(obj)
        if commit:
            session.commit()

    def _list_function_tags(self, session, project, function_id):
        query = (
            session.query(Function.Tag.name)
            .filter(Function.Tag.project == project, Function.Tag.obj_id == function_id)
            .distinct()
        )
        return [row[0] for row in query]

    # ---- Schedules ----
    @retry_on_conflict
    def store_schedule(
        self,
        session: Session,
        project: str,
        name: str,
        kind: mlrun.common.schemas.ScheduleKinds = None,
        scheduled_object: Any = None,
        cron_trigger: mlrun.common.schemas.ScheduleCronTrigger = None,
        labels: dict = None,
        last_run_uri: str = None,
        concurrency_limit: int = None,
        next_run_time: datetime = None,
    ) -> tuple[mlrun.common.schemas.ScheduleRecord, bool]:
        schedule = self._get_schedule_record(
            session=session, project=project, name=name, raise_on_not_found=False
        )
        is_update = schedule is not None

        if not is_update:
            schedule = self._create_schedule_db_record(
                project=project,
                name=name,
                kind=kind,
                scheduled_object=scheduled_object,
                cron_trigger=cron_trigger,
                concurrency_limit=concurrency_limit,
                labels=labels,
                next_run_time=next_run_time,
            )

        self._update_schedule_body(
            schedule=schedule,
            scheduled_object=scheduled_object,
            cron_trigger=cron_trigger,
            labels=labels,
            last_run_uri=last_run_uri,
            concurrency_limit=concurrency_limit,
            next_run_time=next_run_time,
        )

        logger.debug(
            "Storing schedule to db",
            project=schedule.project,
            name=schedule.name,
            kind=schedule.kind,
            cron_trigger=schedule.cron_trigger,
            labels=schedule.labels,
            concurrency_limit=schedule.concurrency_limit,
            scheduled_object=schedule.scheduled_object,
        )

        self._upsert(session, [schedule])

        schedule = self._transform_schedule_record_to_scheme(schedule)
        return schedule, is_update

    def create_schedule(
        self,
        session: Session,
        project: str,
        name: str,
        kind: mlrun.common.schemas.ScheduleKinds,
        scheduled_object: Any,
        cron_trigger: mlrun.common.schemas.ScheduleCronTrigger,
        concurrency_limit: int,
        labels: dict = None,
        next_run_time: datetime = None,
    ) -> mlrun.common.schemas.ScheduleRecord:
        schedule_record = self._create_schedule_db_record(
            project=project,
            name=name,
            kind=kind,
            scheduled_object=scheduled_object,
            cron_trigger=cron_trigger,
            concurrency_limit=concurrency_limit,
            labels=labels,
            next_run_time=next_run_time,
        )

        logger.debug(
            "Saving schedule to db",
            project=schedule_record.project,
            name=schedule_record.name,
            kind=schedule_record.kind,
            cron_trigger=schedule_record.cron_trigger,
            concurrency_limit=schedule_record.concurrency_limit,
            next_run_time=schedule_record.next_run_time,
        )
        self._upsert(session, [schedule_record])

        schedule = self._transform_schedule_record_to_scheme(schedule_record)
        return schedule

    @staticmethod
    def _create_schedule_db_record(
        project: str,
        name: str,
        kind: mlrun.common.schemas.ScheduleKinds,
        scheduled_object: Any,
        cron_trigger: mlrun.common.schemas.ScheduleCronTrigger,
        concurrency_limit: int,
        labels: dict = None,
        next_run_time: datetime = None,
    ) -> Schedule:
        if concurrency_limit is None:
            concurrency_limit = config.httpdb.scheduling.default_concurrency_limit
        if next_run_time is not None:
            # We receive the next_run_time with localized timezone info (e.g +03:00). All the timestamps should be
            # saved in the DB in UTC timezone, therefore we transform next_run_time to UTC as well.
            next_run_time = next_run_time.astimezone(pytz.utc)

        schedule = Schedule(
            project=project,
            name=name,
            kind=kind.value,
            creation_time=datetime.now(timezone.utc),
            concurrency_limit=concurrency_limit,
            next_run_time=next_run_time,
            # these are properties of the object that map manually (using getters and setters) to other column of the
            # table and therefore Pycharm yells that they're unexpected
            scheduled_object=scheduled_object,
            cron_trigger=cron_trigger,
        )

        update_labels(schedule, labels or {})
        return schedule

    def update_schedule(
        self,
        session: Session,
        project: str,
        name: str,
        scheduled_object: Any = None,
        cron_trigger: mlrun.common.schemas.ScheduleCronTrigger = None,
        labels: dict = None,
        last_run_uri: str = None,
        concurrency_limit: int = None,
        next_run_time: datetime = None,
    ):
        schedule = self._get_schedule_record(session, project, name)

        self._update_schedule_body(
            schedule=schedule,
            scheduled_object=scheduled_object,
            cron_trigger=cron_trigger,
            labels=labels,
            last_run_uri=last_run_uri,
            concurrency_limit=concurrency_limit,
            next_run_time=next_run_time,
        )

        logger.debug(
            "Updating schedule in db",
            project=project,
            name=name,
            cron_trigger=cron_trigger,
            labels=labels,
            concurrency_limit=concurrency_limit,
            next_run_time=next_run_time,
        )
        self._upsert(session, [schedule])

    @staticmethod
    def _update_schedule_body(
        schedule: Schedule,
        scheduled_object: Any = None,
        cron_trigger: mlrun.common.schemas.ScheduleCronTrigger = None,
        labels: dict = None,
        last_run_uri: str = None,
        concurrency_limit: int = None,
        next_run_time: datetime = None,
    ):
        # explicitly ensure the updated fields are not None, as they can be empty strings/dictionaries etc.
        if scheduled_object is not None:
            schedule.scheduled_object = scheduled_object

        if cron_trigger is not None:
            schedule.cron_trigger = cron_trigger

        if labels is not None:
            update_labels(schedule, labels)

        if last_run_uri is not None:
            schedule.last_run_uri = last_run_uri

        if concurrency_limit is not None:
            schedule.concurrency_limit = concurrency_limit

        if next_run_time is not None:
            # We receive the next_run_time with localized timezone info (e.g +03:00). All the timestamps should be
            # saved in the DB in UTC timezone, therefore we transform next_run_time to UTC as well.
            schedule.next_run_time = next_run_time.astimezone(pytz.utc)

    def list_schedules(
        self,
        session: Session,
        project: str = None,
        name: str = None,
        labels: str = None,
        kind: mlrun.common.schemas.ScheduleKinds = None,
    ) -> list[mlrun.common.schemas.ScheduleRecord]:
        logger.debug("Getting schedules from db", project=project, name=name, kind=kind)
        query = self._query(session, Schedule, kind=kind)
        if project and project != "*":
            query = query.filter(Schedule.project == project)
        if name is not None:
            query = query.filter(generate_query_predicate_for_name(Schedule.name, name))
        labels = label_set(labels)
        query = self._add_labels_filter(session, query, Schedule, labels)

        schedules = [
            self._transform_schedule_record_to_scheme(db_schedule)
            for db_schedule in query
        ]
        return schedules

    def get_schedule(
        self, session: Session, project: str, name: str, raise_on_not_found: bool = True
    ) -> typing.Optional[mlrun.common.schemas.ScheduleRecord]:
        logger.debug("Getting schedule from db", project=project, name=name)
        schedule_record = self._get_schedule_record(
            session, project, name, raise_on_not_found
        )
        if not schedule_record:
            return
        schedule = self._transform_schedule_record_to_scheme(schedule_record)
        return schedule

    def delete_schedule(self, session: Session, project: str, name: str):
        logger.debug("Removing schedule from db", project=project, name=name)
        self._delete_class_labels(
            session, Schedule, project=project, name=name, commit=False
        )
        self._delete(session, Schedule, project=project, name=name)

    def delete_project_schedules(self, session: Session, project: str):
        logger.debug("Removing schedules from db", project=project)
        function_names = [
            schedule.name for schedule in self.list_schedules(session, project=project)
        ]
        self.delete_schedules(
            session,
            project,
            names=function_names,
        )

    def delete_schedules(
        self, session: Session, project: str, names: typing.Union[str, list[str]]
    ) -> None:
        logger.debug("Removing schedules from db", project=project, name=names)
        self._delete_multi_objects(
            session=session,
            main_table=Schedule,
            related_tables=[Schedule.Label],
            project=project,
            names=names,
        )

    @staticmethod
    def _delete_multi_objects(
        session: Session,
        main_table: mlrun.utils.db.BaseModel,
        related_tables: list[mlrun.utils.db.BaseModel],
        project: str,
        names: typing.Union[str, list[str]],
    ):
        if not names:
            logger.debug(
                "No names provided, skipping deletion",
                project=project,
                tables=[main_table] + related_tables,
            )
            return
        for cls in related_tables:
            logger.debug(f"Removing from {cls}", project=project, name=names)

            # The select is mandatory for sqlalchemy 1.4 because
            # query.delete does not support multiple-table criteria within DELETE
            if project != "*":
                subquery = (
                    select(cls.id)
                    .join(main_table)
                    .where(
                        and_(
                            main_table.project == project,
                            or_(main_table.name == name for name in names),
                        )
                    )
                    .subquery()
                )
            else:
                subquery = (
                    select(cls.id)
                    .join(main_table)
                    .where(or_(main_table.name == name for name in names))
                    .subquery()
                )
            stmt = (
                delete(cls)
                .where(cls.id.in_(aliased(subquery)))
                .execution_options(synchronize_session=False)
            )

            # Execute the delete statement
            execution_obj = session.execute(stmt)
            logger.debug(
                f"Removed {execution_obj.rowcount} rows from {cls} table",
                project=project,
                names=names,
                names_count=len(names),
            )
        if project != "*":
            query = session.query(main_table).filter(
                and_(
                    main_table.project == project,
                    or_(main_table.name == name for name in names),
                )
            )
        else:
            query = session.query(main_table).filter(
                or_(main_table.name == name for name in names),
            )

        count = query.delete(synchronize_session=False)
        logger.debug(
            f"Removed {count} rows from {main_table} table",
            project=project,
            names=names,
            names_count=len(names),
        )
        session.commit()

    def _get_schedule_record(
        self, session: Session, project: str, name: str, raise_on_not_found: bool = True
    ) -> Schedule:
        query = self._query(session, Schedule, project=project, name=name)
        schedule_record = query.one_or_none()
        if not schedule_record and raise_on_not_found:
            raise mlrun.errors.MLRunNotFoundError(
                f"Schedule not found: project={project}, name={name}"
            )
        return schedule_record

    def _delete_feature_vectors(self, session: Session, project: str):
        logger.debug("Removing feature-vectors from db", project=project)
        for feature_vector_name in self._list_project_feature_vector_names(
            session, project
        ):
            self.delete_feature_vector(session, project, feature_vector_name)

    def _list_project_feature_vector_names(
        self, session: Session, project: str
    ) -> list[str]:
        return [
            name
            for (name,) in self._query(
                session, distinct(FeatureVector.name), project=project
            ).all()
        ]

    def tag_objects_v2(
        self,
        session,
        objs,
        project: str,
        name: str,
        obj_name_attribute: str = "name",
    ):
        tags = []
        for obj in objs:
            query = self._query(
                session,
                obj.Tag,
                name=name,
                project=project,
                obj_name=getattr(obj, obj_name_attribute),
            )

            tag = query.one_or_none()
            if not tag:
                tag = obj.Tag(
                    project=project,
                    name=name,
                    obj_name=getattr(obj, obj_name_attribute),
                )
            tag.obj_id = obj.id
            tags.append(tag)
        self._upsert(session, tags)

    # ---- Projects ----
    def create_project(self, session: Session, project: mlrun.common.schemas.Project):
        logger.debug("Creating project in DB", project_name=project.metadata.name)
        created = datetime.utcnow()
        project.metadata.created = created
        # TODO: handle taking out the functions/workflows/artifacts out of the project and save them separately
        project_record = Project(
            name=project.metadata.name,
            description=project.spec.description,
            source=project.spec.source,
            state=project.status.state,
            created=created,
            owner=project.spec.owner,
            default_function_node_selector=project.spec.default_function_node_selector,
            full_object=project.dict(),
        )
        labels = project.metadata.labels or {}
        update_labels(project_record, labels)
        self._upsert(session, [project_record])

    @retry_on_conflict
    def store_project(
        self, session: Session, name: str, project: mlrun.common.schemas.Project
    ):
        logger.debug(
            "Storing project in DB",
            name=name,
            project_metadata=project.metadata,
            project_owner=project.spec.owner,
            project_desired_state=project.spec.desired_state,
            default_function_node_selector=project.spec.default_function_node_selector,
            project_status=project.status,
        )
        self._normalize_project_parameters(project)

        project_record = self._get_project_record(
            session, name, raise_on_not_found=False
        )
        if not project_record:
            self.create_project(session, project)
        else:
            self._update_project_record_from_project(session, project_record, project)

    @staticmethod
    def _normalize_project_parameters(project: mlrun.common.schemas.Project):
        # remove leading & trailing whitespaces from the project parameters keys and values to prevent duplications
        if project.spec.params:
            project.spec.params = {
                str(key).strip(): value.strip() if isinstance(value, str) else value
                for key, value in project.spec.params.items()
            }

    def patch_project(
        self,
        session: Session,
        name: str,
        project: dict,
        patch_mode: mlrun.common.schemas.PatchMode = mlrun.common.schemas.PatchMode.replace,
    ):
        logger.debug("Patching project in DB", name=name, patch_mode=patch_mode)
        project_record = self._get_project_record(session, name)
        self._patch_project_record_from_project(
            session, name, project_record, project, patch_mode
        )

    def get_project(
        self,
        session: Session,
        name: str = None,
        project_id: int = None,
    ) -> mlrun.common.schemas.Project:
        project_record = self._get_project_record(session, name, project_id)

        return self._transform_project_record_to_schema(session, project_record)

    def delete_project(
        self,
        session: Session,
        name: str,
        deletion_strategy: mlrun.common.schemas.DeletionStrategy = mlrun.common.schemas.DeletionStrategy.default(),
    ):
        logger.debug(
            "Deleting project from DB", name=name, deletion_strategy=deletion_strategy
        )
        self._delete(session, Project, name=name)

    def list_projects(
        self,
        session: Session,
        owner: str = None,
        format_: mlrun.common.formatters.ProjectFormat = mlrun.common.formatters.ProjectFormat.full,
        labels: list[str] = None,
        state: mlrun.common.schemas.ProjectState = None,
        names: typing.Optional[list[str]] = None,
    ) -> mlrun.common.schemas.ProjectsOutput:
        query = self._query(session, Project, owner=owner, state=state)

        # if format is name_only, we don't need to query the full project object, we can just query the name
        # and return it as a list of strings
        if format_ == mlrun.common.formatters.ProjectFormat.name_only:
            query = self._query(session, Project.name, owner=owner, state=state)

        # attach filters to the query
        if labels:
            query = self._add_labels_filter(session, query, Project, labels)
        if names is not None:
            query = query.filter(Project.name.in_(names))

        project_records = query.all()

        # format the projects according to the requested format
        projects = []
        for project_record in project_records:
            if format_ == mlrun.common.formatters.ProjectFormat.name_only:
                # can't use formatter as we haven't queried the entire object anyway
                projects.append(project_record.name)
            else:
                projects.append(
                    mlrun.common.formatters.ProjectFormat.format_obj(
                        self._transform_project_record_to_schema(
                            session, project_record
                        ),
                        format_,
                    )
                )
        return mlrun.common.schemas.ProjectsOutput(projects=projects)

    async def get_project_resources_counters(
        self,
    ) -> tuple[
        dict[str, int],
        dict[str, int],
        dict[str, int],
        dict[str, int],
        dict[str, int],
        dict[str, int],
        dict[str, int],
        dict[str, int],
        dict[str, int],
    ]:
        results = await asyncio.gather(
            fastapi.concurrency.run_in_threadpool(
                server.api.db.session.run_function_with_new_db_session,
                self._calculate_files_counters,
            ),
            fastapi.concurrency.run_in_threadpool(
                server.api.db.session.run_function_with_new_db_session,
                self._calculate_schedules_counters,
            ),
            fastapi.concurrency.run_in_threadpool(
                server.api.db.session.run_function_with_new_db_session,
                self._calculate_feature_sets_counters,
            ),
            fastapi.concurrency.run_in_threadpool(
                server.api.db.session.run_function_with_new_db_session,
                self._calculate_models_counters,
            ),
            fastapi.concurrency.run_in_threadpool(
                server.api.db.session.run_function_with_new_db_session,
                self._calculate_runs_counters,
            ),
        )
        (
            project_to_files_count,
            (
                project_to_schedule_count,
                project_to_schedule_pending_jobs_count,
                project_to_schedule_pending_workflows_count,
            ),
            project_to_feature_set_count,
            project_to_models_count,
            (
                project_to_recent_completed_runs_count,
                project_to_recent_failed_runs_count,
                project_to_running_runs_count,
            ),
        ) = results
        return (
            project_to_files_count,
            project_to_schedule_count,
            project_to_schedule_pending_jobs_count,
            project_to_schedule_pending_workflows_count,
            project_to_feature_set_count,
            project_to_models_count,
            project_to_recent_completed_runs_count,
            project_to_recent_failed_runs_count,
            project_to_running_runs_count,
        )

    def _calculate_functions_counters(self, session) -> dict[str, int]:
        functions_count_per_project = (
            session.query(Function.project, func.count(distinct(Function.name)))
            .group_by(Function.project)
            .all()
        )
        project_to_function_count = {
            result[0]: result[1] for result in functions_count_per_project
        }
        return project_to_function_count

    def _calculate_schedules_counters(
        self, session
    ) -> [dict[str, int], dict[str, int], dict[str, int]]:
        schedules_count_per_project = (
            session.query(Schedule.project, func.count(distinct(Schedule.name)))
            .group_by(Schedule.project)
            .all()
        )
        project_to_schedule_count = {
            result[0]: result[1] for result in schedules_count_per_project
        }

        next_day = datetime.now(timezone.utc) + timedelta(hours=24)

        schedules_pending_count_per_project = (
            session.query(Schedule.project, Schedule.name, Schedule.Label)
            .join(Schedule.Label, Schedule.Label.parent == Schedule.id)
            .filter(Schedule.next_run_time < next_day)
            .filter(Schedule.next_run_time >= datetime.now(timezone.utc))
            .filter(
                Schedule.Label.name.in_(
                    [mlrun_constants.MLRunInternalLabels.workflow, "kind"]
                )
            )
            .all()
        )

        project_to_schedule_pending_jobs_count = collections.defaultdict(int)
        project_to_schedule_pending_workflows_count = collections.defaultdict(int)

        for result in schedules_pending_count_per_project:
            if (
                result[2].to_dict()["name"]
                == mlrun_constants.MLRunInternalLabels.workflow
            ):
                project_to_schedule_pending_workflows_count[result[0]] += 1
            elif result[2].to_dict()["value"] == "job":
                project_to_schedule_pending_jobs_count[result[0]] += 1

        return (
            project_to_schedule_count,
            project_to_schedule_pending_jobs_count,
            project_to_schedule_pending_workflows_count,
        )

    def _calculate_feature_sets_counters(self, session) -> dict[str, int]:
        feature_sets_count_per_project = (
            session.query(FeatureSet.project, func.count(distinct(FeatureSet.name)))
            .group_by(FeatureSet.project)
            .all()
        )
        project_to_feature_set_count = {
            result[0]: result[1] for result in feature_sets_count_per_project
        }
        return project_to_feature_set_count

    def _calculate_models_counters(self, session) -> dict[str, int]:
        # We're using the "most_recent" which gives us only one version of each artifact key, which is what we want to
        # count (artifact count, not artifact versions count)
        model_artifacts = self._find_artifacts(
            session,
            None,
            kind=mlrun.common.schemas.ArtifactCategories.model,
            most_recent=True,
        )
        project_to_models_count = collections.defaultdict(int)
        for model_artifact in model_artifacts:
            project_to_models_count[model_artifact.project] += 1
        return project_to_models_count

    def _calculate_files_counters(self, session) -> dict[str, int]:
        # We're using the "most_recent" flag which gives us only one version of each artifact key, which is what we
        # want to count (artifact count, not artifact versions count)
        file_artifacts = self._find_artifacts(
            session,
            None,
            category=mlrun.common.schemas.ArtifactCategories.other,
            most_recent=True,
        )
        project_to_files_count = collections.defaultdict(int)
        for file_artifact in file_artifacts:
            project_to_files_count[file_artifact.project] += 1
        return project_to_files_count

    def _calculate_runs_counters(
        self, session
    ) -> tuple[
        dict[str, int],
        dict[str, int],
        dict[str, int],
    ]:
        running_runs_count_per_project = (
            session.query(Run.project, func.count(distinct(Run.name)))
            .filter(
                Run.state.in_(
                    mlrun.common.runtimes.constants.RunStates.non_terminal_states()
                )
            )
            .group_by(Run.project)
            .all()
        )
        project_to_running_runs_count = {
            result[0]: result[1] for result in running_runs_count_per_project
        }

        one_day_ago = datetime.now() - timedelta(hours=24)
        recent_failed_runs_count_per_project = (
            session.query(Run.project, func.count(distinct(Run.name)))
            .filter(
                Run.state.in_(
                    [
                        mlrun.common.runtimes.constants.RunStates.error,
                        mlrun.common.runtimes.constants.RunStates.aborted,
                    ]
                )
            )
            .filter(Run.start_time >= one_day_ago)
            .group_by(Run.project)
            .all()
        )
        project_to_recent_failed_runs_count = {
            result[0]: result[1] for result in recent_failed_runs_count_per_project
        }

        recent_completed_runs_count_per_project = (
            session.query(Run.project, func.count(distinct(Run.name)))
            .filter(
                Run.state.in_(
                    [
                        mlrun.common.runtimes.constants.RunStates.completed,
                    ]
                )
            )
            .filter(Run.start_time >= one_day_ago)
            .group_by(Run.project)
            .all()
        )
        project_to_recent_completed_runs_count = {
            result[0]: result[1] for result in recent_completed_runs_count_per_project
        }
        return (
            project_to_recent_completed_runs_count,
            project_to_recent_failed_runs_count,
            project_to_running_runs_count,
        )

    async def generate_projects_summaries(
        self, session: Session, projects: list[str]
    ) -> list[mlrun.common.schemas.ProjectSummary]:
        (
            project_to_function_count,
            project_to_schedule_count,
            project_to_feature_set_count,
            project_to_models_count,
            project_to_recent_failed_runs_count,
            project_to_running_runs_count,
        ) = await self._get_project_resources_counters(session)
        project_summaries = []
        for project in projects:
            project_summaries.append(
                mlrun.common.schemas.ProjectSummary(
                    name=project,
                    functions_count=project_to_function_count.get(project, 0),
                    schedules_count=project_to_schedule_count.get(project, 0),
                    feature_sets_count=project_to_feature_set_count.get(project, 0),
                    models_count=project_to_models_count.get(project, 0),
                    runs_failed_recent_count=project_to_recent_failed_runs_count.get(
                        project, 0
                    ),
                    runs_running_count=project_to_running_runs_count.get(project, 0),
                    # This is a mandatory field - filling here with 0, it will be filled with the real number in the
                    # crud layer
                    pipelines_running_count=0,
                )
            )
        return project_summaries

    def _update_project_record_from_project(
        self,
        session: Session,
        project_record: Project,
        project: mlrun.common.schemas.Project,
    ):
        project.metadata.created = project_record.created
        project_dict = project.dict()
        # TODO: handle taking out the functions/workflows/artifacts out of the project and save them separately
        project_record.full_object = project_dict
        project_record.description = project.spec.description
        project_record.source = project.spec.source
        project_record.owner = project.spec.owner
        project_record.state = project.status.state
        project_record.default_function_node_selector = (
            project.spec.default_function_node_selector
        )
        labels = project.metadata.labels or {}
        update_labels(project_record, labels)
        self._upsert(session, [project_record])

    def _patch_project_record_from_project(
        self,
        session: Session,
        name: str,
        project_record: Project,
        project: dict,
        patch_mode: mlrun.common.schemas.PatchMode,
    ):
        project.setdefault("metadata", {})["created"] = project_record.created
        strategy = patch_mode.to_mergedeep_strategy()
        project_record_full_object = project_record.full_object
        mergedeep.merge(project_record_full_object, project, strategy=strategy)

        # If a bad kind value was passed, it will fail here (return 422 to caller)
        project = mlrun.common.schemas.Project(**project_record_full_object)
        self.store_project(
            session,
            name,
            project,
        )

        project_record.full_object = project_record_full_object
        self._upsert(session, [project_record])

    def is_project_exists(self, session: Session, name: str):
        project_record = self._get_project_record(
            session, name, raise_on_not_found=False
        )
        if not project_record:
            return False
        return True

    def _get_project_record(
        self,
        session: Session,
        name: str = None,
        project_id: int = None,
        raise_on_not_found: bool = True,
    ) -> typing.Optional[Project]:
        if not any([project_id, name]):
            raise mlrun.errors.MLRunInvalidArgumentError(
                "One of 'name' or 'project_id' must be provided"
            )
        project_record = self._query(
            session, Project, name=name, id=project_id
        ).one_or_none()
        if not project_record:
            if not raise_on_not_found:
                return None
            raise mlrun.errors.MLRunNotFoundError(
                f"Project not found: name={name}, project_id={project_id}"
            )

        return project_record

    def verify_project_has_no_related_resources(self, session: Session, name: str):
        artifacts = self._find_artifacts(session, name, "*")
        self._verify_empty_list_of_project_related_resources(
            name, artifacts, "artifacts"
        )
        logs = self._list_logs(session, name)
        self._verify_empty_list_of_project_related_resources(name, logs, "logs")
        runs = self._find_runs(session, None, name, []).all()
        self._verify_empty_list_of_project_related_resources(name, runs, "runs")
        notifications = []
        for cls in _with_notifications:
            notifications.extend(self._get_db_notifications(session, cls, project=name))
        self._verify_empty_list_of_project_related_resources(
            name, notifications, "notifications"
        )
        schedules = self.list_schedules(session, project=name)
        self._verify_empty_list_of_project_related_resources(
            name, schedules, "schedules"
        )
        functions = self._list_project_function_names(session, name)
        self._verify_empty_list_of_project_related_resources(
            name, functions, "functions"
        )
        feature_sets = self._list_project_feature_set_names(session, name)
        self._verify_empty_list_of_project_related_resources(
            name, feature_sets, "feature_sets"
        )
        feature_vectors = self._list_project_feature_vector_names(session, name)
        self._verify_empty_list_of_project_related_resources(
            name, feature_vectors, "feature_vectors"
        )

    def delete_project_related_resources(self, session: Session, name: str):
        self.del_artifacts(session, project=name)
        self._delete_logs(session, name)
        self.delete_run_notifications(session, project=name)
        self.delete_alert_notifications(session, project=name)
        self.del_runs(session, project=name)
        self.delete_project_schedules(session, name)
        self._delete_project_functions(session, name)
        self._delete_feature_sets(session, name)
        self._delete_feature_vectors(session, name)
        self._delete_background_tasks(session, project=name)
        self.delete_datastore_profiles(session, project=name)

        # resources deletion should remove their tags and labels as well, but doing another try in case there are
        # orphan resources
        self._delete_resources_tags(session, name)
        self._delete_resources_labels(session, name)

    @staticmethod
    def _verify_empty_list_of_project_related_resources(
        project: str, resources: list, resource_name: str
    ):
        if resources:
            raise mlrun.errors.MLRunPreconditionFailedError(
                f"Project {project} can not be deleted since related resources found: {resource_name}"
            )

    def _get_record_by_name_tag_and_uid(
        self,
        session,
        cls,
        project: str,
        name: str,
        tag: str = None,
        uid: str = None,
        obj_name_attribute="name",
    ):
        kwargs = {obj_name_attribute: name, "project": project}
        query = self._query(session, cls, **kwargs)
        computed_tag = tag or "latest"
        object_tag_uid = None
        if tag or not uid:
            object_tag_uid = self._resolve_class_tag_uid(
                session, cls, project, name, computed_tag
            )
            if object_tag_uid is None:
                return None, None, None
            uid = object_tag_uid
        if uid:
            query = query.filter(cls.uid == uid)
        return computed_tag, object_tag_uid, query.one_or_none()

    # ---- Feature sets ----
    def create_feature_set(
        self,
        session,
        project,
        feature_set: mlrun.common.schemas.FeatureSet,
        versioned=True,
    ) -> str:
        (
            uid,
            tag,
            feature_set_dict,
        ) = self._validate_and_enrich_record_for_creation(
            session, feature_set, FeatureSet, project, versioned
        )

        db_feature_set = FeatureSet(project=project)
        self._update_db_record_from_object_dict(db_feature_set, feature_set_dict, uid)
        self._update_feature_set_spec(db_feature_set, feature_set_dict)

        self._upsert(session, [db_feature_set])
        self.tag_objects_v2(session, [db_feature_set], project, tag)

        return uid

    def patch_feature_set(
        self,
        session,
        project,
        name,
        feature_set_patch: dict,
        tag=None,
        uid=None,
        patch_mode: mlrun.common.schemas.PatchMode = mlrun.common.schemas.PatchMode.replace,
    ) -> str:
        feature_set_record = self._get_feature_set(session, project, name, tag, uid)
        if not feature_set_record:
            feature_set_uri = generate_object_uri(project, name, tag)
            raise mlrun.errors.MLRunNotFoundError(
                f"Feature-set not found {feature_set_uri}"
            )

        feature_set_struct = feature_set_record.dict(exclude_none=True)
        # using mergedeep for merging the patch content into the existing dictionary
        strategy = patch_mode.to_mergedeep_strategy()
        mergedeep.merge(feature_set_struct, feature_set_patch, strategy=strategy)

        versioned = feature_set_record.metadata.uid is not None

        # If a bad kind value was passed, it will fail here (return 422 to caller)
        feature_set = mlrun.common.schemas.FeatureSet(**feature_set_struct)
        return self.store_feature_set(
            session,
            project,
            name,
            feature_set,
            feature_set.metadata.tag,
            uid,
            versioned,
            always_overwrite=True,
        )

    def get_feature_set(
        self,
        session,
        project: str,
        name: str,
        tag: str = None,
        uid: str = None,
    ) -> mlrun.common.schemas.FeatureSet:
        feature_set = self._get_feature_set(session, project, name, tag, uid)
        if not feature_set:
            feature_set_uri = generate_object_uri(project, name, tag)
            raise mlrun.errors.MLRunNotFoundError(
                f"Feature-set not found {feature_set_uri}"
            )

        return feature_set

    def _get_feature_set(
        self,
        session,
        project: str,
        name: str,
        tag: str = None,
        uid: str = None,
    ):
        (
            computed_tag,
            feature_set_tag_uid,
            db_feature_set,
        ) = self._get_record_by_name_tag_and_uid(
            session, FeatureSet, project, name, tag, uid
        )
        if db_feature_set:
            feature_set = self._transform_feature_set_model_to_schema(db_feature_set)

            # If connected to a tag add it to metadata
            if feature_set_tag_uid:
                feature_set.metadata.tag = computed_tag
            return feature_set
        else:
            return None

    def _get_records_to_tags_map(self, session, cls, project, tag, name=None):
        # Find object IDs by tag, project and object-name (which is a like query)
        tag_query = self._query(session, cls.Tag, project=project, name=tag)
        if name:
            tag_query = tag_query.filter(
                generate_query_predicate_for_name(cls.Tag.obj_name, name)
            )

        # Generate a mapping from each object id (note: not uid, it's the DB ID) to its associated tags.
        obj_id_tags = {}
        for row in tag_query:
            if row.obj_id in obj_id_tags:
                obj_id_tags[row.obj_id].append(row.name)
            else:
                obj_id_tags[row.obj_id] = [row.name]
        return obj_id_tags

    def _generate_records_with_tags_assigned(
        self, object_record, transform_fn, obj_id_tags, default_tag=None
    ):
        # Using a similar mechanism here to assign tags to feature sets as is used in list_functions. Please refer
        # there for some comments explaining the logic.
        results = []
        if default_tag:
            results.append(transform_fn(object_record, default_tag))
        else:
            object_tags = obj_id_tags.get(object_record.id, [])
            if len(object_tags) == 0 and not object_record.uid.startswith(
                unversioned_tagged_object_uid_prefix
            ):
                new_object = transform_fn(object_record)
                results.append(new_object)
            else:
                for object_tag in object_tags:
                    results.append(transform_fn(object_record, object_tag))
        return results

    @staticmethod
    def _generate_feature_set_digest(feature_set: mlrun.common.schemas.FeatureSet):
        return mlrun.common.schemas.FeatureSetDigestOutput(
            metadata=feature_set.metadata,
            spec=mlrun.common.schemas.FeatureSetDigestSpec(
                entities=feature_set.spec.entities,
                features=feature_set.spec.features,
            ),
        )

    def _generate_feature_or_entity_list_query(
        self,
        session,
        query_class,
        project: str,
        feature_set_keys,
        name: str = None,
        tag: str = None,
        labels: list[str] = None,
    ):
        # Query the actual objects to be returned
        query = (
            session.query(FeatureSet, query_class)
            .filter_by(project=project)
            .join(query_class)
        )

        if name:
            query = query.filter(
                generate_query_predicate_for_name(query_class.name, name)
            )
        if labels:
            query = self._add_labels_filter(session, query, query_class, labels)
        if tag:
            query = query.filter(FeatureSet.id.in_(feature_set_keys))

        return query

    def list_features(
        self,
        session,
        project: str,
        name: str = None,
        tag: str = None,
        entities: list[str] = None,
        labels: list[str] = None,
    ) -> mlrun.common.schemas.FeaturesOutput:
        # We don't filter by feature-set name here, as the name parameter refers to features
        feature_set_id_tags = self._get_records_to_tags_map(
            session, FeatureSet, project, tag, name=None
        )

        query = self._generate_feature_or_entity_list_query(
            session, Feature, project, feature_set_id_tags.keys(), name, tag, labels
        )

        if entities:
            query = query.join(FeatureSet.entities).filter(Entity.name.in_(entities))

        features_results = []
        transform_feature_set_model_to_schema = MemoizationCache(
            self._transform_feature_set_model_to_schema
        ).memoize
        generate_feature_set_digest = MemoizationCache(
            self._generate_feature_set_digest
        ).memoize

        for row in query:
            feature_record = mlrun.common.schemas.FeatureRecord.from_orm(row.Feature)
            feature_name = feature_record.name

            feature_sets = self._generate_records_with_tags_assigned(
                row.FeatureSet,
                transform_feature_set_model_to_schema,
                feature_set_id_tags,
                tag,
            )

            for feature_set in feature_sets:
                # Get the feature from the feature-set full structure, as it may contain extra fields (which are not
                # in the DB)
                feature = next(
                    (
                        feature
                        for feature in feature_set.spec.features
                        if feature.name == feature_name
                    ),
                    None,
                )
                if not feature:
                    raise mlrun.errors.MLRunInternalServerError(
                        "Inconsistent data in DB - features in DB not in feature-set document"
                    )

                feature_set_digest = generate_feature_set_digest(feature_set)

                features_results.append(
                    mlrun.common.schemas.FeatureListOutput(
                        feature=feature,
                        feature_set_digest=feature_set_digest,
                    )
                )
        return mlrun.common.schemas.FeaturesOutput(features=features_results)

    def list_entities(
        self,
        session,
        project: str,
        name: str = None,
        tag: str = None,
        labels: list[str] = None,
    ) -> mlrun.common.schemas.EntitiesOutput:
        feature_set_id_tags = self._get_records_to_tags_map(
            session, FeatureSet, project, tag, name=None
        )

        query = self._generate_feature_or_entity_list_query(
            session, Entity, project, feature_set_id_tags.keys(), name, tag, labels
        )

        entities_results = []
        transform_feature_set_model_to_schema = MemoizationCache(
            self._transform_feature_set_model_to_schema
        ).memoize
        generate_feature_set_digest = MemoizationCache(
            self._generate_feature_set_digest
        ).memoize

        for row in query:
            entity_record = mlrun.common.schemas.FeatureRecord.from_orm(row.Entity)
            entity_name = entity_record.name

            feature_sets = self._generate_records_with_tags_assigned(
                row.FeatureSet,
                transform_feature_set_model_to_schema,
                feature_set_id_tags,
                tag,
            )

            for feature_set in feature_sets:
                # Get the feature from the feature-set full structure, as it may contain extra fields (which are not
                # in the DB)
                entity = next(
                    (
                        entity
                        for entity in feature_set.spec.entities
                        if entity.name == entity_name
                    ),
                    None,
                )
                if not entity:
                    raise mlrun.errors.MLRunInternalServerError(
                        "Inconsistent data in DB - entities in DB not in feature-set document"
                    )

                feature_set_digest = generate_feature_set_digest(feature_set)

                entities_results.append(
                    mlrun.common.schemas.EntityListOutput(
                        entity=entity,
                        feature_set_digest=feature_set_digest,
                    )
                )

        return mlrun.common.schemas.EntitiesOutput(entities=entities_results)

    @staticmethod
    def _assert_partition_by_parameters(partition_by_enum_cls, partition_by, sort):
        if sort is None:
            raise mlrun.errors.MLRunInvalidArgumentError(
                "sort parameter must be provided when partition_by is used."
            )
        # For now, name is the only supported value. Remove once more fields are added.
        if partition_by not in partition_by_enum_cls:
            valid_enum_values = [
                enum_value.value for enum_value in partition_by_enum_cls
            ]
            raise mlrun.errors.MLRunInvalidArgumentError(
                f"Invalid partition_by given: '{partition_by.value}'. Must be one of {valid_enum_values}"
            )

    @staticmethod
    def _create_partitioned_query(
        session,
        query,
        cls,
        partition_by: typing.Union[
            mlrun.common.schemas.FeatureStorePartitionByField,
            mlrun.common.schemas.RunPartitionByField,
        ],
        rows_per_partition: int,
        partition_sort_by: mlrun.common.schemas.SortField,
        partition_order: mlrun.common.schemas.OrderType,
        max_partitions: int = 0,
    ):
        partition_field = partition_by.to_partition_by_db_field(cls)
        sort_by_field = partition_sort_by.to_db_field(cls)

        row_number_column = (
            func.row_number()
            .over(
                partition_by=partition_field,
                order_by=partition_order.to_order_by_predicate(sort_by_field),
            )
            .label("row_number")
        )

        # Retrieve only the ID from the subquery to minimize the inner table,
        # in the final step we inner join the inner table with the full table.
        query = query.with_entities(cls.id).add_column(row_number_column)
        if max_partitions > 0:
            max_partition_value = (
                func.max(sort_by_field)
                .over(
                    partition_by=partition_field,
                )
                .label("max_partition_value")
            )
            query = query.add_column(max_partition_value)

        # Need to generate a subquery so we can filter based on the row_number, since it
        # is a window function using over().
        subquery = query.subquery()
        if max_partitions == 0:
            result_query = (
                session.query(cls)
                .join(subquery, cls.id == subquery.c.id)
                .filter(subquery.c.row_number <= rows_per_partition)
            )
            return result_query

        result_query = session.query(subquery).filter(
            subquery.c.row_number <= rows_per_partition
        )

        # We query on max-partitions, so need to do another sub-query and order per the latest updated time of
        # a run in the partition.
        partition_rank = (
            func.dense_rank()
            .over(order_by=subquery.c.max_partition_value.desc())
            .label("partition_rank")
        )
        subquery = result_query.add_column(partition_rank).subquery()
        result_query = (
            session.query(cls)
            .join(subquery, cls.id == subquery.c.id)
            .filter(subquery.c.partition_rank <= max_partitions)
        )
        return result_query

    def list_feature_sets(
        self,
        session,
        project: str,
        name: str = None,
        tag: str = None,
        state: str = None,
        entities: list[str] = None,
        features: list[str] = None,
        labels: list[str] = None,
        partition_by: mlrun.common.schemas.FeatureStorePartitionByField = None,
        rows_per_partition: int = 1,
        partition_sort_by: mlrun.common.schemas.SortField = None,
        partition_order: mlrun.common.schemas.OrderType = mlrun.common.schemas.OrderType.desc,
    ) -> mlrun.common.schemas.FeatureSetsOutput:
        obj_id_tags = self._get_records_to_tags_map(
            session, FeatureSet, project, tag, name
        )

        # Query the actual objects to be returned
        query = self._query(session, FeatureSet, project=project, state=state)

        if name is not None:
            query = query.filter(
                generate_query_predicate_for_name(FeatureSet.name, name)
            )
        if tag:
            query = query.filter(FeatureSet.id.in_(obj_id_tags.keys()))
        if entities:
            query = query.join(FeatureSet.entities).filter(Entity.name.in_(entities))
        if features:
            query = query.join(FeatureSet.features).filter(Feature.name.in_(features))
        if labels:
            query = self._add_labels_filter(session, query, FeatureSet, labels)

        if partition_by:
            self._assert_partition_by_parameters(
                mlrun.common.schemas.FeatureStorePartitionByField,
                partition_by,
                partition_sort_by,
            )
            query = self._create_partitioned_query(
                session,
                query,
                FeatureSet,
                partition_by,
                rows_per_partition,
                partition_sort_by,
                partition_order,
            )

        feature_sets = []
        for feature_set_record in query:
            feature_sets.extend(
                self._generate_records_with_tags_assigned(
                    feature_set_record,
                    self._transform_feature_set_model_to_schema,
                    obj_id_tags,
                    tag,
                )
            )
        return mlrun.common.schemas.FeatureSetsOutput(feature_sets=feature_sets)

    def list_feature_sets_tags(
        self,
        session,
        project: str,
    ):
        query = (
            session.query(FeatureSet.name, FeatureSet.Tag.name)
            .filter(FeatureSet.Tag.project == project)
            .join(FeatureSet, FeatureSet.Tag.obj_id == FeatureSet.id)
            .distinct()
        )
        return [(project, row[0], row[1]) for row in query]

    @staticmethod
    def _update_feature_set_features(
        feature_set: FeatureSet, feature_dicts: list[dict]
    ):
        new_features = set(feature_dict["name"] for feature_dict in feature_dicts)
        current_features = set(feature.name for feature in feature_set.features)

        features_to_remove = current_features.difference(new_features)
        features_to_add = new_features.difference(current_features)

        feature_set.features = [
            feature
            for feature in feature_set.features
            if feature.name not in features_to_remove
        ]

        for feature_dict in feature_dicts:
            feature_name = feature_dict["name"]
            if feature_name in features_to_add:
                labels = feature_dict.get("labels") or {}
                feature = Feature(
                    name=feature_dict["name"],
                    value_type=feature_dict["value_type"],
                    labels=[],
                )
                update_labels(feature, labels)
                feature_set.features.append(feature)
            elif feature_name not in features_to_remove:
                # get the existing feature from the feature set
                feature = next(
                    (
                        feature
                        for feature in feature_set.features
                        if feature.name == feature_name
                    ),
                    None,
                )
                if feature:
                    # update it with the new labels in case they were changed
                    labels = feature_dict.get("labels") or {}
                    update_labels(feature, labels)

    @staticmethod
    def _update_feature_set_entities(feature_set: FeatureSet, entity_dicts: list[dict]):
        new_entities = set(entity_dict["name"] for entity_dict in entity_dicts)
        current_entities = set(entity.name for entity in feature_set.entities)

        entities_to_remove = current_entities.difference(new_entities)
        entities_to_add = new_entities.difference(current_entities)

        feature_set.entities = [
            entity
            for entity in feature_set.entities
            if entity.name not in entities_to_remove
        ]

        for entity_dict in entity_dicts:
            if entity_dict["name"] in entities_to_add:
                labels = entity_dict.get("labels") or {}
                entity = Entity(
                    name=entity_dict["name"],
                    value_type=entity_dict["value_type"],
                    labels=[],
                )
                update_labels(entity, labels)
                feature_set.entities.append(entity)

    def _update_feature_set_spec(
        self, feature_set: FeatureSet, new_feature_set_dict: dict
    ):
        feature_set_spec = new_feature_set_dict.get("spec")
        features = feature_set_spec.pop("features", [])
        entities = feature_set_spec.pop("entities", [])
        self._update_feature_set_features(feature_set, features)
        self._update_feature_set_entities(feature_set, entities)

    @staticmethod
    def _common_object_validate_and_perform_uid_change(
        object_dict: dict,
        tag,
        versioned,
        existing_uid=None,
    ):
        uid = fill_object_hash(object_dict, "uid", tag)
        if not versioned:
            uid = f"{unversioned_tagged_object_uid_prefix}{tag}"
            object_dict["metadata"]["uid"] = uid

        # If object was referenced by UID, the request cannot modify it
        if existing_uid and uid != existing_uid:
            raise mlrun.errors.MLRunInvalidArgumentError(
                "Changing uid for an object referenced by its uid"
            )
        return uid

    @staticmethod
    def _update_db_record_from_object_dict(
        db_object,
        common_object_dict: dict,
        uid,
    ):
        db_object.name = common_object_dict["metadata"]["name"]
        updated_datetime = datetime.now(timezone.utc)
        db_object.updated = updated_datetime
        if not db_object.created:
            db_object.created = common_object_dict["metadata"].pop(
                "created", None
            ) or datetime.now(timezone.utc)
        db_object.state = common_object_dict.get("status", {}).get("state")
        db_object.uid = uid

        common_object_dict["metadata"]["updated"] = str(updated_datetime)
        common_object_dict["metadata"]["created"] = str(db_object.created)

        # In case of an unversioned object, we don't want to return uid to user queries. However,
        # the uid DB field has to be set, since it's used for uniqueness in the DB.
        if uid.startswith(unversioned_tagged_object_uid_prefix):
            common_object_dict["metadata"].pop("uid", None)

        db_object.full_object = common_object_dict

        # labels are stored in a separate table
        labels = common_object_dict["metadata"].pop("labels", {}) or {}
        update_labels(db_object, labels)

    @retry_on_conflict
    def store_feature_set(
        self,
        session,
        project,
        name,
        feature_set: mlrun.common.schemas.FeatureSet,
        tag=None,
        uid=None,
        versioned=True,
        always_overwrite=False,
    ) -> str:
        return self._store_tagged_object(
            session,
            FeatureSet,
            project,
            name,
            feature_set,
            tag=tag,
            uid=uid,
            versioned=versioned,
            always_overwrite=always_overwrite,
        )

    def _store_tagged_object(
        self,
        session,
        cls,
        project,
        name,
        tagged_object: typing.Union[
            mlrun.common.schemas.FeatureVector,
            mlrun.common.schemas.FeatureSet,
        ],
        tag=None,
        uid=None,
        versioned=True,
        always_overwrite=False,
    ):
        original_uid = uid

        # record with the given tag/uid
        _, _, existing_tagged_object = self._get_record_by_name_tag_and_uid(
            session, cls, project, name, tag, uid
        )

        tagged_object_dict = tagged_object.dict(exclude_none=True)

        # get the computed uid
        uid = self._common_object_validate_and_perform_uid_change(
            tagged_object_dict, tag, versioned, original_uid
        )

        if existing_tagged_object:
            if uid == existing_tagged_object.uid or always_overwrite:
                db_tagged_object = existing_tagged_object
            else:
                # In case an object with the given tag (or 'latest' which is the default) and name, but different uid
                # was found - Check If an object with the same computed uid but different tag already exists
                # and re-tag it.
                if self._re_tag_existing_object(session, cls, project, name, tag, uid):
                    return uid

                db_tagged_object = cls(project=project)

            self._update_db_record_from_object_dict(
                db_tagged_object, tagged_object_dict, uid
            )

            if cls == FeatureSet:
                self._update_feature_set_spec(db_tagged_object, tagged_object_dict)
            self._upsert(session, [db_tagged_object])
            if tag:
                self.tag_objects_v2(session, [db_tagged_object], project, tag)
            return uid

        # Object with the given tag/uid doesn't exist
        # Check if this is a re-tag of existing object - search by uid only
        if self._re_tag_existing_object(session, cls, project, name, tag, uid):
            return uid

        tagged_object.metadata.tag = tag
        return self._create_tagged_object(
            session, project, cls, tagged_object, versioned
        )

    def _create_tagged_object(
        self,
        session,
        project,
        cls,
        tagged_object: typing.Union[
            mlrun.common.schemas.FeatureVector,
            mlrun.common.schemas.FeatureSet,
            dict,
        ],
        versioned=True,
    ):
        uid, tag, tagged_object_dict = self._validate_and_enrich_record_for_creation(
            session, tagged_object, cls, project, versioned
        )

        db_tagged_object = cls(project=project)

        self._update_db_record_from_object_dict(
            db_tagged_object, tagged_object_dict, uid
        )
        if cls == FeatureSet:
            self._update_feature_set_spec(db_tagged_object, tagged_object_dict)

        self._upsert(session, [db_tagged_object])
        self.tag_objects_v2(session, [db_tagged_object], project, tag)

        return uid

    def _re_tag_existing_object(
        self,
        session,
        cls,
        project,
        name,
        tag,
        uid,
        obj_name_attribute: str = "name",
    ):
        _, _, existing_object = self._get_record_by_name_tag_and_uid(
            session,
            cls,
            project,
            name,
            None,
            uid,
            obj_name_attribute=obj_name_attribute,
        )
        if existing_object:
            self.tag_objects_v2(
                session,
                [existing_object],
                project,
                tag,
                obj_name_attribute=obj_name_attribute,
            )
            return existing_object

        return None

    def _validate_and_enrich_record_for_creation(
        self,
        session,
        new_object,
        db_class,
        project,
        versioned,
    ):
        object_type = new_object.__class__.__name__

        object_dict = new_object.dict(exclude_none=True)
        hash_key = fill_object_hash(object_dict, "uid", new_object.metadata.tag)

        if versioned:
            uid = hash_key
        else:
            uid = f"{unversioned_tagged_object_uid_prefix}{new_object.metadata.tag}"
            object_dict["metadata"]["uid"] = uid

        existing_object = self._get_class_instance_by_uid(
            session, db_class, new_object.metadata.name, project, uid
        )
        if existing_object:
            object_uri = generate_object_uri(
                project, new_object.metadata.name, new_object.metadata.tag
            )
            raise mlrun.errors.MLRunConflictError(
                f"Adding an already-existing {object_type} - {object_uri}"
            )

        return uid, new_object.metadata.tag, object_dict

    def _delete_feature_sets(self, session: Session, project: str):
        logger.debug("Removing feature-sets from db", project=project)
        for feature_set_name in self._list_project_feature_set_names(session, project):
            self.delete_feature_set(session, project, feature_set_name)

    def _list_project_feature_set_names(
        self, session: Session, project: str
    ) -> list[str]:
        return [
            name
            for (name,) in self._query(
                session, distinct(FeatureSet.name), project=project
            ).all()
        ]

    def delete_feature_set(self, session, project, name, tag=None, uid=None):
        self._delete_tagged_object(
            session,
            FeatureSet,
            project=project,
            tag=tag,
            uid=uid,
            name=name,
        )

    # ---- Feature Vectors ----
    def create_feature_vector(
        self,
        session,
        project,
        feature_vector: mlrun.common.schemas.FeatureVector,
        versioned=True,
    ) -> str:
        (
            uid,
            tag,
            feature_vector_dict,
        ) = self._validate_and_enrich_record_for_creation(
            session, feature_vector, FeatureVector, project, versioned
        )

        db_feature_vector = FeatureVector(project=project)

        self._update_db_record_from_object_dict(
            db_feature_vector, feature_vector_dict, uid
        )

        self._upsert(session, [db_feature_vector])
        self.tag_objects_v2(session, [db_feature_vector], project, tag)

        return uid

    def get_feature_vector(
        self, session, project: str, name: str, tag: str = None, uid: str = None
    ) -> mlrun.common.schemas.FeatureVector:
        feature_vector = self._get_feature_vector(session, project, name, tag, uid)
        if not feature_vector:
            feature_vector_uri = generate_object_uri(project, name, tag)
            raise mlrun.errors.MLRunNotFoundError(
                f"Feature-vector not found {feature_vector_uri}"
            )

        return feature_vector

    def _get_feature_vector(
        self,
        session,
        project: str,
        name: str,
        tag: str = None,
        uid: str = None,
    ):
        (
            computed_tag,
            feature_vector_tag_uid,
            db_feature_vector,
        ) = self._get_record_by_name_tag_and_uid(
            session, FeatureVector, project, name, tag, uid
        )
        if db_feature_vector:
            feature_vector = self._transform_feature_vector_model_to_schema(
                db_feature_vector
            )

            # If connected to a tag add it to metadata
            if feature_vector_tag_uid:
                feature_vector.metadata.tag = computed_tag
            return feature_vector
        else:
            return None

    def list_feature_vectors(
        self,
        session,
        project: str,
        name: str = None,
        tag: str = None,
        state: str = None,
        labels: list[str] = None,
        partition_by: mlrun.common.schemas.FeatureStorePartitionByField = None,
        rows_per_partition: int = 1,
        partition_sort_by: mlrun.common.schemas.SortField = None,
        partition_order: mlrun.common.schemas.OrderType = mlrun.common.schemas.OrderType.desc,
    ) -> mlrun.common.schemas.FeatureVectorsOutput:
        obj_id_tags = self._get_records_to_tags_map(
            session, FeatureVector, project, tag, name
        )

        # Query the actual objects to be returned
        query = self._query(session, FeatureVector, project=project, state=state)

        if name is not None:
            query = query.filter(
                generate_query_predicate_for_name(FeatureVector.name, name)
            )
        if tag:
            query = query.filter(FeatureVector.id.in_(obj_id_tags.keys()))
        if labels:
            query = self._add_labels_filter(session, query, FeatureVector, labels)

        if partition_by:
            self._assert_partition_by_parameters(
                mlrun.common.schemas.FeatureStorePartitionByField,
                partition_by,
                partition_sort_by,
            )
            query = self._create_partitioned_query(
                session,
                query,
                FeatureVector,
                partition_by,
                rows_per_partition,
                partition_sort_by,
                partition_order,
            )

        feature_vectors = []
        for feature_vector_record in query:
            feature_vectors.extend(
                self._generate_records_with_tags_assigned(
                    feature_vector_record,
                    self._transform_feature_vector_model_to_schema,
                    obj_id_tags,
                    tag,
                )
            )
        return mlrun.common.schemas.FeatureVectorsOutput(
            feature_vectors=feature_vectors
        )

    def list_feature_vectors_tags(
        self,
        session,
        project: str,
    ):
        query = (
            session.query(FeatureVector.name, FeatureVector.Tag.name)
            .filter(FeatureVector.Tag.project == project)
            .join(FeatureVector, FeatureVector.Tag.obj_id == FeatureVector.id)
            .distinct()
        )
        return [(project, row[0], row[1]) for row in query]

    @retry_on_conflict
    def store_feature_vector(
        self,
        session,
        project,
        name,
        feature_vector: mlrun.common.schemas.FeatureVector,
        tag=None,
        uid=None,
        versioned=True,
        always_overwrite=False,
    ) -> str:
        return self._store_tagged_object(
            session,
            FeatureVector,
            project,
            name,
            feature_vector,
            tag=tag,
            uid=uid,
            versioned=versioned,
            always_overwrite=always_overwrite,
        )

    def patch_feature_vector(
        self,
        session,
        project,
        name,
        feature_vector_update: dict,
        tag=None,
        uid=None,
        patch_mode: mlrun.common.schemas.PatchMode = mlrun.common.schemas.PatchMode.replace,
    ) -> str:
        feature_vector_record = self._get_feature_vector(
            session, project, name, tag, uid
        )
        if not feature_vector_record:
            feature_vector_uri = generate_object_uri(project, name, tag)
            raise mlrun.errors.MLRunNotFoundError(
                f"Feature-vector not found {feature_vector_uri}"
            )

        feature_vector_struct = feature_vector_record.dict(exclude_none=True)
        # using mergedeep for merging the patch content into the existing dictionary
        strategy = patch_mode.to_mergedeep_strategy()
        mergedeep.merge(feature_vector_struct, feature_vector_update, strategy=strategy)

        versioned = feature_vector_record.metadata.uid is not None

        feature_vector = mlrun.common.schemas.FeatureVector(**feature_vector_struct)
        return self.store_feature_vector(
            session,
            project,
            name,
            feature_vector,
            feature_vector.metadata.tag,
            uid,
            versioned,
            always_overwrite=True,
        )

    def delete_feature_vector(self, session, project, name, tag=None, uid=None):
        self._delete_tagged_object(
            session,
            FeatureVector,
            project=project,
            tag=tag,
            uid=uid,
            name=name,
        )

    def _delete_tagged_object(
        self,
        session,
        cls,
        project,
        tag=None,
        uid=None,
        name=None,
        key=None,
        commit=True,
        **kwargs,
    ):
        if tag and uid:
            raise mlrun.errors.MLRunInvalidArgumentError(
                "Both uid and tag specified when deleting an object."
            )

        # "key" is only used for artifact objects, and "name" is used for all other tagged objects.
        # thus only one should be passed
        if name and key:
            raise mlrun.errors.MLRunInvalidArgumentError(
                "Both name and key specified when deleting an object."
            )
        if not name and not key:
            raise mlrun.errors.MLRunInvalidArgumentError(
                "Neither name nor key specified when deleting an object."
            )

        object_id = None
        obj_name = name or key
        if uid:
            object_record = self._query(
                session,
                cls,
                project=project,
                uid=uid,
                name=name,
                key=key,
                **kwargs,
            ).one_or_none()
            if object_record is None:
                return None, None
            object_id = object_record.id
        elif tag and tag != "*":
            tag_record = self._query(
                session, cls.Tag, project=project, name=tag, obj_name=obj_name
            ).one_or_none()
            if tag_record is None:
                return None, None
            object_id = tag_record.obj_id

        if object_id:
            if not commit:
                return "id", object_id
            # deleting tags, because in sqlite the relationships aren't necessarily cascading
            self._delete(session, cls.Tag, obj_id=object_id)
            self._delete(session, cls, id=object_id)
        else:
            if not commit:
                if name:
                    return "name", obj_name
                return "key", obj_name
            # If we got here, neither tag nor uid were provided - delete all references by name.
            # deleting tags, because in sqlite the relationships aren't necessarily cascading
            identifier = {"name": obj_name} if name else {"key": obj_name}
            self._delete(session, cls.Tag, project=project, obj_name=obj_name)
            self._delete(session, cls, project=project, **identifier)

    def _resolve_class_tag_uid(self, session, cls, project, obj_name, tag_name):
        for tag in self._query(
            session, cls.Tag, project=project, obj_name=obj_name, name=tag_name
        ):
            return self._query(session, cls).get(tag.obj_id).uid
        return None

    def _resolve_class_tag_uids(
        self, session, cls, project, tag_name, obj_name=None
    ) -> list[str]:
        uids = []

        query = self._query(session, cls.Tag, project=project, name=tag_name)
        if obj_name:
            query = query.filter(
                generate_query_predicate_for_name(cls.Tag.obj_name, obj_name)
            )

        for tag in query:
            # TODO: query db in a single call
            obj = self._query(session, cls).get(tag.obj_id)
            if obj:
                uids.append(obj.uid)
        return uids

    def _attach_most_recent_artifact_query(self, session, query):
        # Create a sub query of latest uid (by updated) per (project,key)
        subq = (
            session.query(
                ArtifactV2.project,
                ArtifactV2.key,
                func.max(ArtifactV2.updated).label("max_updated"),
            )
            .group_by(
                ArtifactV2.project,
                ArtifactV2.key,
            )
            .subquery()
        )

        # Join current query with sub query on (project, key)
        return query.join(
            subq,
            and_(
                ArtifactV2.project == subq.c.project,
                ArtifactV2.key == subq.c.key,
                ArtifactV2.updated == subq.c.max_updated,
            ),
        )

    def _query(self, session, cls, **kw):
        kw = {k: v for k, v in kw.items() if v is not None}
        return session.query(cls).filter_by(**kw)

    def _get_count(self, session, cls):
        return session.query(func.count(inspect(cls).primary_key[0])).scalar()

    def _find_or_create_users(self, session, user_names):
        users = list(self._query(session, User).filter(User.name.in_(user_names)))
        new = set(user_names) - {user.name for user in users}
        if new:
            for name in new:
                user = User(name=name)
                session.add(user)
                users.append(user)
            try:
                session.commit()
            except SQLAlchemyError as err:
                session.rollback()
                raise mlrun.errors.MLRunConflictError(
                    f"Failed to add user: {err_to_str(err)}"
                ) from err
        return users

    def _get_class_instance_by_uid(self, session, cls, name, project, uid):
        query = self._query(session, cls, name=name, project=project, uid=uid)
        return query.one_or_none()

    def _get_run(self, session, uid, project, iteration, with_for_update=False):
        query = self._query(session, Run, uid=uid, project=project, iteration=iteration)
        if with_for_update:
            query = query.populate_existing().with_for_update()

        return query.one_or_none()

    def _delete_empty_labels(self, session, cls):
        session.query(cls).filter(cls.parent == NULL).delete()
        session.commit()

    def _upsert(self, session, objects, ignore=False):
        if not objects:
            return
        for object_ in objects:
            session.add(object_)
        self._commit(session, objects, ignore)

    def _commit(self, session, objects, ignore=False):
        def _try_commit_obj():
            try:
                session.commit()
            except SQLAlchemyError as sql_err:
                session.rollback()
                classes = list(set([object_.__class__.__name__ for object_ in objects]))

                # if the database is locked, we raise a retryable error
                if "database is locked" in str(sql_err):
                    logger.warning(
                        "Database is locked. Retrying",
                        classes_to_commit=classes,
                        err=str(sql_err),
                    )
                    raise mlrun.errors.MLRunRuntimeError(
                        "Failed committing changes, database is locked"
                    ) from sql_err

                # the error is not retryable, so we try to identify weather there was a conflict or not
                # either way - we wrap the error with a fatal error so the retry mechanism will stop
                logger.warning(
                    "Failed committing changes to DB",
                    classes=classes,
                    err=err_to_str(sql_err),
                )
                if not ignore:
                    # get the identifiers of the objects that failed to commit, for logging purposes
                    identifiers = ",".join(
                        object_.get_identifier_string() for object_ in objects
                    )

                    mlrun_error = mlrun.errors.MLRunRuntimeError(
                        f"Failed committing changes to DB. classes={classes} objects={identifiers}"
                    )

                    # check if the error is a conflict error
                    if any([message in str(sql_err) for message in conflict_messages]):
                        mlrun_error = mlrun.errors.MLRunConflictError(
                            f"Conflict - at least one of the objects already exists: {identifiers}"
                        )

                    # we want to keep the exception stack trace, but we also want the retry mechanism to stop
                    # so, we raise a new indicative exception from the original sql exception (this keeps
                    # the stack trace intact), and then wrap it with a fatal error (which stops the retry mechanism).
                    # Note - this way, the exception is raised from this code section, and not from the retry function.
                    try:
                        raise mlrun_error from sql_err
                    except (
                        mlrun.errors.MLRunRuntimeError,
                        mlrun.errors.MLRunConflictError,
                    ) as exc:
                        raise mlrun.errors.MLRunFatalFailureError(
                            original_exception=exc
                        )

        if config.httpdb.db.commit_retry_timeout:
            mlrun.utils.helpers.retry_until_successful(
                config.httpdb.db.commit_retry_interval,
                config.httpdb.db.commit_retry_timeout,
                logger,
                False,
                _try_commit_obj,
            )

    def _find_runs(self, session, uid, project, labels):
        labels = label_set(labels)
        if project == "*":
            project = None
        query = self._query(session, Run, project=project)
        if uid:
            # uid may be either a single uid (string) or a list of uids
            uid = mlrun.utils.helpers.as_list(uid)
            query = query.filter(Run.uid.in_(uid))
        return self._add_labels_filter(session, query, Run, labels)

    def _get_db_notifications(
        self, session, cls, name: str = None, parent_id: str = None, project: str = None
    ):
        return self._query(
            session, cls.Notification, name=name, parent_id=parent_id, project=project
        ).all()

    @staticmethod
    def _escape_characters_for_like_query(value: str) -> str:
        return (
            value.translate(value.maketrans({"_": r"\_", "%": r"\%"})) if value else ""
        )

    def _find_functions(
        self,
        session: Session,
        name: str,
        project: str,
        labels: typing.Union[str, list[str], None] = None,
        tag: typing.Optional[str] = None,
        hash_key: typing.Optional[str] = None,
        page: typing.Optional[int] = None,
        page_size: typing.Optional[int] = None,
    ) -> list[tuple[Function, str]]:
        query = session.query(Function, Function.Tag.name)
        query = query.filter(Function.project == project)

        if name:
            query = query.filter(generate_query_predicate_for_name(Function.name, name))

        if hash_key is not None:
            query = query.filter(Function.uid == hash_key)

        if not tag:
            # If no tag is given, we need to outer join to get all functions, even if they don't have tags.
            query = query.outerjoin(Function.Tag, Function.id == Function.Tag.obj_id)
        else:
            # If a tag is given, we can just join (faster than outer join) and filter on the tag.
            query = query.join(Function.Tag, Function.id == Function.Tag.obj_id)
            query = query.filter(Function.Tag.name == tag)

        labels = label_set(labels)
        query = self._add_labels_filter(session, query, Function, labels)
        query = self._paginate_query(query, page, page_size)
        return query

    def _delete(self, session, cls, **kw):
        query = session.query(cls).filter_by(**kw)
        for obj in query:
            session.delete(obj)
        session.commit()

    def _find_lables(self, session, cls, label_cls, labels):
        return session.query(cls).join(label_cls).filter(label_cls.name.in_(labels))

    def _add_labels_filter(self, session, query, cls, labels):
        if not labels:
            return query

        preds = []
        # Some specific handling is needed for the case of a query like "label=x&label=x=value". In this case
        # of course it should be reduced to "label=x=value". That's why we need to keep the labels that are queried
        # with values, and then remove it from the list of labels queried without value.
        label_names_with_values = set()
        label_names_no_values = set()

        for lbl in labels:
            if "=" in lbl:
                name, value = (v.strip() for v in lbl.split("=", 1))
                cond = and_(
                    generate_query_predicate_for_name(cls.Label.name, name),
                    generate_query_predicate_for_name(cls.Label.value, value),
                )
                preds.append(cond)
                label_names_with_values.add(name)
            else:
                label_names_no_values.add(lbl.strip())

        for name in label_names_no_values.difference(label_names_with_values):
            preds.append(generate_query_predicate_for_name(cls.Label.name, name))

        if len(preds) == 1:
            # A single label predicate is a common case, and there's no need to burden the DB with
            # a more complex query for that case.
            subq = session.query(cls.Label).filter(*preds).subquery("labels")
        else:
            # Basically do an "or" query on the predicates, and count how many rows each parent object has -
            # if it has as much rows as predicates, then it means it answers all the conditions.
            subq = (
                session.query(cls.Label)
                .filter(or_(*preds))
                .group_by(cls.Label.parent)
                .having(func.count(cls.Label.parent) == len(preds))
                .subquery("labels")
            )

        return query.join(subq)

    def _delete_class_labels(
        self,
        session: Session,
        cls: Any,
        project: str = "",
        name: str = "",
        key: str = "",
        commit: bool = True,
    ):
        filters = []
        if project:
            filters.append(cls.project == project)
        if name:
            filters.append(cls.name == name)
        if key:
            filters.append(cls.key == key)
        query = session.query(cls.Label).join(cls).filter(*filters)

        for label in query:
            session.delete(label)
        if commit:
            session.commit()

    def _transform_schedule_record_to_scheme(
        self,
        schedule_record: Schedule,
    ) -> mlrun.common.schemas.ScheduleRecord:
        schedule = mlrun.common.schemas.ScheduleRecord.from_orm(schedule_record)
        schedule.creation_time = self._add_utc_timezone(schedule.creation_time)
        schedule.next_run_time = self._add_utc_timezone(schedule.next_run_time)
        return schedule

    @staticmethod
    def _add_utc_timezone(time_value: typing.Optional[datetime]):
        """
        sqlalchemy losing timezone information with sqlite so we're returning it
        https://stackoverflow.com/questions/6991457/sqlalchemy-losing-timezone-information-with-sqlite
        """
        if time_value:
            if time_value.tzinfo is None:
                return pytz.utc.localize(time_value)
        return time_value

    @staticmethod
    def _transform_feature_set_model_to_schema(
        feature_set_record: FeatureSet,
        tag=None,
    ) -> mlrun.common.schemas.FeatureSet:
        feature_set_full_dict = feature_set_record.full_object
        feature_set_resp = mlrun.common.schemas.FeatureSet(**feature_set_full_dict)

        feature_set_resp.metadata.tag = tag
        return feature_set_resp

    @staticmethod
    def _transform_feature_vector_model_to_schema(
        feature_vector_record: FeatureVector,
        tag=None,
    ) -> mlrun.common.schemas.FeatureVector:
        feature_vector_full_dict = feature_vector_record.full_object
        feature_vector_resp = mlrun.common.schemas.FeatureVector(
            **feature_vector_full_dict
        )

        feature_vector_resp.metadata.tag = tag
        feature_vector_resp.metadata.created = feature_vector_record.created
        return feature_vector_resp

    def _transform_project_record_to_schema(
        self, session: Session, project_record: Project
    ) -> mlrun.common.schemas.Project:
        # in projects that was created before 0.6.0 the full object wasn't created properly - fix that, and return
        if not project_record.full_object:
            project = mlrun.common.schemas.Project(
                metadata=mlrun.common.schemas.ProjectMetadata(
                    name=project_record.name,
                    created=project_record.created,
                ),
                spec=mlrun.common.schemas.ProjectSpec(
                    description=project_record.description,
                    source=project_record.source,
                    default_function_node_selector=project_record.default_function_node_selector,
                ),
                status=mlrun.common.schemas.ObjectStatus(
                    state=project_record.state,
                ),
            )
            self.store_project(session, project_record.name, project)
            return project
        # TODO: handle transforming the functions/workflows/artifacts references to real objects
        return mlrun.common.schemas.Project(**project_record.full_object)

    def _transform_notification_record_to_spec_and_status(
        self,
        notification_record,
    ) -> tuple[dict, dict]:
        notification_spec = self._transform_notification_record_to_schema(
            notification_record
        ).to_dict()
        notification_status = {
            "status": notification_spec.pop("status", None),
            "sent_time": notification_spec.pop("sent_time", None),
            "reason": notification_spec.pop("reason", None),
        }
        return notification_spec, notification_status

    @staticmethod
    def _transform_notification_record_to_schema(
        notification_record,
    ) -> mlrun.model.Notification:
        return mlrun.model.Notification(
            kind=notification_record.kind,
            name=notification_record.name,
            message=notification_record.message,
            severity=notification_record.severity,
            when=notification_record.when.split(","),
            condition=notification_record.condition,
            secret_params=notification_record.secret_params,
            params=notification_record.params,
            status=notification_record.status,
            sent_time=notification_record.sent_time,
            reason=notification_record.reason,
        )

    def _move_and_reorder_table_items(
        self, session, moved_object, move_to=None, move_from=None
    ):
        # If move_to is None - delete object. If move_from is None - insert a new object
        moved_object.index = move_to

        if move_from == move_to:
            # It's just modifying the same object - update and exit.
            # using merge since primary key is changing
            session.merge(moved_object)
            session.commit()
            return

        modifier = 1
        if move_from is None:
            start, end = move_to, None
        elif move_to is None:
            start, end = move_from + 1, None
            modifier = -1
        else:
            if move_from < move_to:
                start, end = move_from + 1, move_to
                modifier = -1
            else:
                start, end = move_to, move_from - 1

        query = session.query(HubSource).filter(HubSource.index >= start)
        if end:
            query = query.filter(HubSource.index <= end)

        for source_record in query:
            source_record.index = source_record.index + modifier
            # using merge since primary key is changing
            session.merge(source_record)

        if move_to:
            # using merge since primary key is changing
            session.merge(moved_object)
        else:
            session.delete(moved_object)
        session.commit()

    @staticmethod
    def _transform_hub_source_record_to_schema(
        hub_source_record: HubSource,
    ) -> mlrun.common.schemas.IndexedHubSource:
        source_full_dict = hub_source_record.full_object
        hub_source = mlrun.common.schemas.HubSource(**source_full_dict)
        return mlrun.common.schemas.IndexedHubSource(
            index=hub_source_record.index, source=hub_source
        )

    @staticmethod
    def _transform_hub_source_schema_to_record(
        hub_source_schema: mlrun.common.schemas.IndexedHubSource,
        current_object: HubSource = None,
    ):
        now = datetime.now(timezone.utc)
        if current_object:
            if current_object.name != hub_source_schema.source.metadata.name:
                raise mlrun.errors.MLRunInternalServerError(
                    "Attempt to update object while replacing its name"
                )
            created_timestamp = current_object.created
        else:
            created_timestamp = hub_source_schema.source.metadata.created or now
        updated_timestamp = hub_source_schema.source.metadata.updated or now

        hub_source_record = HubSource(
            id=current_object.id if current_object else None,
            name=hub_source_schema.source.metadata.name,
            index=hub_source_schema.index,
            created=created_timestamp,
            updated=updated_timestamp,
        )
        full_object = hub_source_schema.source.dict()
        full_object["metadata"]["created"] = str(created_timestamp)
        full_object["metadata"]["updated"] = str(updated_timestamp)
        # Make sure we don't keep any credentials in the DB. These are handled in the hub crud object.
        full_object["spec"].pop("credentials", None)

        hub_source_record.full_object = full_object
        return hub_source_record

    @staticmethod
    def _validate_and_adjust_hub_order(session, order):
        max_order = session.query(func.max(HubSource.index)).scalar()
        if not max_order or max_order < 0:
            max_order = 0

        if order == mlrun.common.schemas.hub.last_source_index:
            order = max_order + 1

        if order > max_order + 1:
            raise mlrun.errors.MLRunInvalidArgumentError(
                f"Order must not exceed the current maximal order + 1. max_order = {max_order}, order = {order}"
            )
        if order < 1:
            raise mlrun.errors.MLRunInvalidArgumentError(
                "Order of inserted source must be greater than 0 or "
                + f"{mlrun.common.schemas.hub.last_source_index} (for last). order = {order}"
            )
        return order

    # ---- Hub Sources ----
    def create_hub_source(
        self, session, ordered_source: mlrun.common.schemas.IndexedHubSource
    ):
        logger.debug(
            "Creating hub source in DB",
            index=ordered_source.index,
            name=ordered_source.source.metadata.name,
        )

        order = self._validate_and_adjust_hub_order(session, ordered_source.index)
        name = ordered_source.source.metadata.name
        source_record = self._query(session, HubSource, name=name).one_or_none()
        if source_record:
            raise mlrun.errors.MLRunConflictError(
                f"Hub source name already exists. name = {name}"
            )
        source_record = self._transform_hub_source_schema_to_record(ordered_source)

        self._move_and_reorder_table_items(
            session, source_record, move_to=order, move_from=None
        )

    @retry_on_conflict
    def store_hub_source(
        self,
        session,
        name,
        ordered_source: mlrun.common.schemas.IndexedHubSource,
    ):
        logger.debug("Storing hub source in DB", index=ordered_source.index, name=name)

        if name != ordered_source.source.metadata.name:
            raise mlrun.errors.MLRunInvalidArgumentError(
                "Conflict between resource name and metadata.name in the stored object"
            )
        order = self._validate_and_adjust_hub_order(session, ordered_source.index)

        source_record = self._query(session, HubSource, name=name).one_or_none()
        current_order = source_record.index if source_record else None
        if current_order == mlrun.common.schemas.hub.last_source_index:
            raise mlrun.errors.MLRunInvalidArgumentError(
                "Attempting to modify the global hub source."
            )
        source_record = self._transform_hub_source_schema_to_record(
            ordered_source, source_record
        )

        self._move_and_reorder_table_items(
            session, source_record, move_to=order, move_from=current_order
        )

    def list_hub_sources(self, session) -> list[mlrun.common.schemas.IndexedHubSource]:
        results = []
        query = self._query(session, HubSource).order_by(HubSource.index.desc())
        for record in query:
            ordered_source = self._transform_hub_source_record_to_schema(record)
            # Need this to make the list return such that the default source is last in the response.
            if ordered_source.index != mlrun.common.schemas.last_source_index:
                results.insert(0, ordered_source)
            else:
                results.append(ordered_source)
        return results

    def _list_hub_sources_without_transform(self, session) -> list[HubSource]:
        return self._query(session, HubSource).all()

    def delete_hub_source(self, session, name):
        logger.debug("Deleting hub source from DB", name=name)

        source_record = self._query(session, HubSource, name=name).one_or_none()
        if not source_record:
            return

        current_order = source_record.index
        if current_order == mlrun.common.schemas.hub.last_source_index:
            raise mlrun.errors.MLRunInvalidArgumentError(
                "Attempting to delete the global hub source."
            )

        self._move_and_reorder_table_items(
            session, source_record, move_to=None, move_from=current_order
        )

    def get_hub_source(
        self, session, name=None, index=None, raise_on_not_found=True
    ) -> typing.Optional[mlrun.common.schemas.IndexedHubSource]:
        source_record = self._query(
            session, HubSource, name=name, index=index
        ).one_or_none()
        if not source_record:
            log_method = logger.warning if raise_on_not_found else logger.debug
            message = f"Hub source not found. name = {name}"
            log_method(message)
            if raise_on_not_found:
                raise mlrun.errors.MLRunNotFoundError(message)

            return None

        return self._transform_hub_source_record_to_schema(source_record)

    # ---- Data Versions ----
    def get_current_data_version(
        self, session, raise_on_not_found=True
    ) -> typing.Optional[str]:
        current_data_version_record = (
            self._query(session, DataVersion)
            .order_by(DataVersion.created.desc())
            .limit(1)
            .one_or_none()
        )
        if not current_data_version_record:
            log_method = logger.warning if raise_on_not_found else logger.debug
            message = "No data version found"
            log_method(message)
            if raise_on_not_found:
                raise mlrun.errors.MLRunNotFoundError(message)
        if current_data_version_record:
            return current_data_version_record.version
        else:
            return None

    def create_data_version(self, session, version):
        logger.debug(
            "Creating data version in DB",
            version=version,
        )

        now = datetime.now(timezone.utc)
        data_version_record = DataVersion(version=version, created=now)
        self._upsert(session, [data_version_record])

    def store_alert_template(
        self, session, template: mlrun.common.schemas.AlertTemplate
    ) -> mlrun.common.schemas.AlertTemplate:
        template_record = self._get_alert_template_record(
            session, template.template_name
        )
        if not template_record:
            return self._create_alert_template(session, template)
        template_record.full_object = template.dict()

        self._upsert(session, [template_record])
        return self._transform_alert_template_record_to_schema(
            self._get_alert_template_record(session, template.template_name)
        )

    def _create_alert_template(
        self, session, template: mlrun.common.schemas.AlertTemplate
    ) -> mlrun.common.schemas.AlertTemplate:
        template_record = self._transform_alert_template_schema_to_record(template)
        self._upsert(session, [template_record])
        return self._transform_alert_template_record_to_schema(template_record)

    def delete_alert_template(self, session, name: str):
        self._delete(session, AlertTemplate, name=name)

    def list_alert_templates(self, session) -> list[mlrun.common.schemas.AlertTemplate]:
        query = self._query(session, AlertTemplate)
        return list(map(self._transform_alert_template_record_to_schema, query.all()))

    def get_alert_template(
        self, session, name: str
    ) -> mlrun.common.schemas.AlertTemplate:
        return self._transform_alert_template_record_to_schema(
            self._get_alert_template_record(session, name)
        )

    def get_all_alerts(self, session) -> list[mlrun.common.schemas.AlertConfig]:
        query = self._query(session, AlertConfig)
        return list(map(self._transform_alert_config_record_to_schema, query.all()))

    def get_num_configured_alerts(self, session) -> int:
        return self._get_count(session, AlertConfig)

    def store_alert(
        self, session, alert: mlrun.common.schemas.AlertConfig
    ) -> mlrun.common.schemas.AlertConfig:
        alert_record = self._get_alert_record(session, alert.name, alert.project)
        if not alert_record:
            return self._create_alert(session, alert)
        alert_record.full_object = alert.dict()
        alert_state = self.get_alert_state(session, alert_record.id)

        self._delete_alert_notifications(session, alert.name, alert, alert.project)
        self._store_notifications(
            session,
            AlertConfig,
            alert.get_raw_notifications(),
            alert_record.id,
            alert.project,
        )

        self._upsert(session, [alert_record, alert_state])
        return self.get_alert_by_id(session, alert_record.id)

    def _create_alert(
        self, session, alert: mlrun.common.schemas.AlertConfig
    ) -> mlrun.common.schemas.AlertConfig:
        alert_record = self._transform_alert_config_schema_to_record(alert)
        self._upsert(session, [alert_record])

        alert_record = self._get_alert_record(
            session, alert_record.name, alert_record.project
        )

        self._store_notifications(
            session,
            AlertConfig,
            alert.get_raw_notifications(),
            alert_record.id,
            alert.project,
        )

        state = AlertState(count=0, parent_id=alert_record.id)
        self._upsert(session, [state])
        return self._transform_alert_config_record_to_schema(alert_record)

    def delete_alert(self, session, project: str, name: str):
        self._delete(session, AlertConfig, project=project, name=name)

    def list_alerts(
        self, session, project: str = None
    ) -> list[mlrun.common.schemas.AlertConfig]:
        query = self._query(session, AlertConfig)

        if project and project != "*":
            query = query.filter(AlertConfig.project == project)

        alerts = list(map(self._transform_alert_config_record_to_schema, query.all()))
        for alert in alerts:
            self.enrich_alert(session, alert)
        return alerts

    def get_alert(
        self, session, project: str, name: str
    ) -> mlrun.common.schemas.AlertConfig:
        return self._transform_alert_config_record_to_schema(
            self._get_alert_record(session, name, project)
        )

    def get_alert_by_id(
        self, session, alert_id: int
    ) -> mlrun.common.schemas.AlertConfig:
        return self._transform_alert_config_record_to_schema(
            self._get_alert_record_by_id(session, alert_id)
        )

    def enrich_alert(self, session, alert: AlertConfig):
        state = self.get_alert_state(session, alert.id)
        alert.state = (
            mlrun.common.schemas.AlertActiveState.ACTIVE
            if state.active
            else mlrun.common.schemas.AlertActiveState.INACTIVE
        )
        alert.count = state.count

        def _enrich_notification(_notification):
            _notification = _notification.to_dict()
            # we don't want to return the secret
            del _notification["secret_params"]

            if not isinstance(_notification["when"], list):
                _notification["when"] = [_notification["when"]]
            return _notification

        notifications = [
            mlrun.common.schemas.notification.Notification(
                **_enrich_notification(notification)
            )
            for notification in self._get_db_notifications(
                session, AlertConfig, parent_id=alert.id
            )
        ]

        cooldowns = [
            notification.cooldown_period for notification in alert.notifications
        ]

        alert.notifications = [
            mlrun.common.schemas.alert.AlertNotification(
                cooldown_period=cooldown, notification=notification
            )
            for cooldown, notification in zip(cooldowns, notifications)
        ]

    @staticmethod
    def _transform_alert_template_schema_to_record(
        alert_template: mlrun.common.schemas.AlertTemplate,
    ) -> AlertTemplate:
        template_record = AlertTemplate(
            id=alert_template.template_id,
            name=alert_template.template_name,
        )
        template_record.full_object = alert_template.dict()
        return template_record

    @staticmethod
    def _transform_alert_template_record_to_schema(
        template_record: AlertTemplate,
    ) -> mlrun.common.schemas.AlertTemplate:
        if template_record is None:
            return None

        template = mlrun.common.schemas.AlertTemplate(**template_record.full_object)
        template.template_id = template_record.id
        return template

    @staticmethod
    def _transform_alert_config_record_to_schema(
        alert_config_record: AlertConfig,
    ) -> mlrun.common.schemas.AlertConfig:
        if alert_config_record is None:
            return None

        alert = mlrun.common.schemas.AlertConfig(**alert_config_record.full_object)
        alert.id = alert_config_record.id
        return alert

    @staticmethod
    def _transform_alert_config_schema_to_record(
        alert: mlrun.common.schemas.AlertConfig,
    ) -> AlertConfig:
        alert_record = AlertConfig(
            id=alert.id,
            name=alert.name,
            project=alert.project,
        )
        alert_record.full_object = alert.dict()
        return alert_record

    def _get_alert_template_record(self, session, name: str) -> AlertTemplate:
        return self._query(session, AlertTemplate, name=name).one_or_none()

    def _get_alert_record(self, session, name: str, project: str) -> AlertConfig:
        return self._query(
            session, AlertConfig, name=name, project=project
        ).one_or_none()

    def _get_alert_record_by_id(self, session, alert_id: int) -> AlertConfig:
        return self._query(session, AlertConfig, id=alert_id).one_or_none()

    def store_alert_state(
        self,
        session,
        project: str,
        name: str,
        last_updated: datetime,
        count: typing.Union[int, None] = None,
        active: bool = False,
        obj: dict = None,
    ):
        alert = self.get_alert(session, project, name)
        state = self.get_alert_state(session, alert.id)
        if count is not None:
            state.count = count
        state.last_updated = last_updated
        state.active = active
        if obj is not None:
            state.full_object = obj
        self._upsert(session, [state])

    def get_alert_state(self, session, alert_id: int) -> AlertState:
        return self._query(session, AlertState, parent_id=alert_id).one()

    def delete_alert_notifications(
        self,
        session,
        project: str,
    ):
        if resp := self._query(session, AlertConfig, project=project).all():
            for alert in resp:
                self._delete_alert_notifications(
                    session, alert.name, alert, project, commit=False
                )
                session.delete(alert)

            session.commit()

    def _delete_alert_notifications(
        self, session, name: str, alert: AlertConfig, project: str, commit: bool = True
    ):
        query = self._get_db_notifications(
            session, AlertConfig, None, alert.id, project
        )
        for notification in query:
            session.delete(notification)

        if commit:
            session.commit()

    # ---- Background Tasks ----

    @retry_on_conflict
    def store_background_task(
        self,
        session,
        name: str,
        project: str,
        state: str = mlrun.common.schemas.BackgroundTaskState.running,
        timeout: int = None,
        error: str = None,
    ):
        error = server.api.db.sqldb.helpers.ensure_max_length(error)
        background_task_record = self._query(
            session,
            BackgroundTask,
            name=name,
            project=project,
        ).one_or_none()
        now = mlrun.utils.now_date()
        if background_task_record:
            # we don't want to be able to change state after it reached terminal state
            if (
                background_task_record.state
                in mlrun.common.schemas.BackgroundTaskState.terminal_states()
                and state != background_task_record.state
            ):
                raise mlrun.errors.MLRunRuntimeError(
                    "Background task already reached terminal state, can not change to another state. Failing"
                )

            if timeout and mlrun.mlconf.background_tasks.timeout_mode == "enabled":
                background_task_record.timeout = int(timeout)
            background_task_record.state = state
            background_task_record.error = error
            background_task_record.updated = now
        else:
            if mlrun.mlconf.background_tasks.timeout_mode == "disabled":
                timeout = None

            background_task_record = BackgroundTask(
                name=name,
                project=project,
                state=state,
                created=now,
                updated=now,
                timeout=int(timeout) if timeout else None,
                error=error,
            )
        self._upsert(session, [background_task_record])

    def get_background_task(
        self,
        session: Session,
        name: str,
        project: str,
        background_task_exceeded_timeout_func,
    ) -> mlrun.common.schemas.BackgroundTask:
        background_task_record = self._get_background_task_record(
            session, name, project
        )
        background_task_record = self._apply_background_task_timeout(
            session,
            background_task_exceeded_timeout_func,
            background_task_record,
        )

        return self._transform_background_task_record_to_schema(background_task_record)

    def list_background_tasks(
        self,
        session,
        project: str,
        background_task_exceeded_timeout_func,
        states: typing.Optional[list[str]] = None,
        created_from: datetime = None,
        created_to: datetime = None,
        last_update_time_from: datetime = None,
        last_update_time_to: datetime = None,
    ) -> list[mlrun.common.schemas.BackgroundTask]:
        background_tasks = []
        query = self._list_project_background_tasks(session, project)
        if states is not None:
            query = query.filter(BackgroundTask.state.in_(states))
        if created_from is not None:
            query = query.filter(BackgroundTask.created >= created_from)
        if created_to is not None:
            query = query.filter(BackgroundTask.created <= created_to)
        if last_update_time_from is not None:
            query = query.filter(BackgroundTask.updated >= last_update_time_from)
        if last_update_time_to is not None:
            query = query.filter(BackgroundTask.updated <= last_update_time_to)

        background_task_records = query.all()
        for background_task_record in background_task_records:
            background_task_record = self._apply_background_task_timeout(
                session,
                background_task_exceeded_timeout_func,
                background_task_record,
            )

            # retest state after applying timeout
            if states and background_task_record.state not in states:
                continue

            background_tasks.append(
                self._transform_background_task_record_to_schema(background_task_record)
            )

        return background_tasks

    def delete_background_task(self, session: Session, name: str, project: str):
        self._delete(session, BackgroundTask, name=name, project=project)

    def _apply_background_task_timeout(
        self,
        session: Session,
        background_task_exceeded_timeout_func: typing.Callable,
        background_task_record: BackgroundTask,
    ):
        if (
            background_task_exceeded_timeout_func
            and background_task_exceeded_timeout_func(
                background_task_record.updated,
                background_task_record.timeout,
                background_task_record.state,
            )
        ):
            # lazy update of state, only if get background task was requested and the timeout for the update passed
            # and the task still in progress then we change to failed
            self.store_background_task(
                session,
                background_task_record.name,
                background_task_record.project,
                mlrun.common.schemas.background_task.BackgroundTaskState.failed,
            )
            background_task_record = self._get_background_task_record(
                session, background_task_record.name, background_task_record.project
            )
        return background_task_record

    @staticmethod
    def _transform_background_task_record_to_schema(
        background_task_record: BackgroundTask,
    ) -> mlrun.common.schemas.BackgroundTask:
        return mlrun.common.schemas.BackgroundTask(
            metadata=mlrun.common.schemas.BackgroundTaskMetadata(
                name=background_task_record.name,
                project=background_task_record.project,
                created=background_task_record.created,
                updated=background_task_record.updated,
                timeout=background_task_record.timeout,
            ),
            spec=mlrun.common.schemas.BackgroundTaskSpec(),
            status=mlrun.common.schemas.BackgroundTaskStatus(
                state=background_task_record.state,
                error=background_task_record.error,
            ),
        )

    def _list_project_background_task_names(
        self, session: Session, project: str
    ) -> list[str]:
        return [
            name
            for (name,) in self._query(
                session, distinct(BackgroundTask.name), project=project
            ).all()
        ]

    def _list_project_background_tasks(self, session: Session, project: str):
        return self._query(session, BackgroundTask, project=project)

    def _delete_background_tasks(self, session: Session, project: str):
        logger.debug("Removing background tasks from db", project=project)
        for background_task_name in self._list_project_background_task_names(
            session, project
        ):
            self.delete_background_task(session, background_task_name, project)

    def _get_background_task_record(
        self,
        session: Session,
        name: str,
        project: str,
        raise_on_not_found: bool = True,
    ) -> typing.Optional[BackgroundTask]:
        background_task_record = self._query(
            session, BackgroundTask, name=name, project=project
        ).one_or_none()
        if not background_task_record:
            if not raise_on_not_found:
                return None
            raise mlrun.errors.MLRunNotFoundError(
                f"Background task not found: name={name}, project={project}"
            )
        return background_task_record

    # ---- Run Notifications ----
    def store_run_notifications(
        self,
        session,
        notification_objects: list[mlrun.model.Notification],
        run_uid: str,
        project: str,
    ):
        # iteration is 0, as we don't support multiple notifications per hyper param run, only for the whole run
        run = self._get_run(session, run_uid, project, 0)
        if not run:
            raise mlrun.errors.MLRunNotFoundError(
                f"Run not found: uid={run_uid}, project={project}"
            )

        self._store_notifications(session, Run, notification_objects, run.id, project)

    def store_alert_notifications(
        self,
        session,
        notification_objects: list[mlrun.model.Notification],
        alert_id: str,
        project: str,
    ):
        if self._get_alert_record_by_id(session, alert_id):
            self._store_notifications(
                session, AlertConfig, notification_objects, alert_id, project
            )
        else:
            raise mlrun.errors.MLRunNotFoundError(
                f"Alert not found: uid={alert_id}, project={project}"
            )

    def _store_notifications(
        self,
        session,
        cls,
        notification_objects: list[mlrun.model.Notification],
        parent_id: str,
        project: str,
    ):
        db_notifications = {
            notification.name: notification
            for notification in self._get_db_notifications(
                session, cls, parent_id=parent_id
            )
        }
        notifications = []
        logger.debug(
            "Storing notifications",
            notifications_length=len(notification_objects),
            parent_id=parent_id,
            project=project,
        )
        for notification_model in notification_objects:
            new_notification = False
            notification = db_notifications.get(notification_model.name, None)
            if not notification:
                new_notification = True
                notification = cls.Notification(
                    name=notification_model.name, parent_id=parent_id, project=project
                )

            notification.kind = notification_model.kind
            notification.message = notification_model.message
            notification.severity = notification_model.severity
            notification.when = ",".join(notification_model.when)
            notification.condition = notification_model.condition
            notification.secret_params = notification_model.secret_params
            notification.params = notification_model.params
            notification.status = (
                notification_model.status
                or mlrun.common.schemas.NotificationStatus.PENDING
            )
            notification.sent_time = notification_model.sent_time
            notification.reason = notification_model.reason

            logger.debug(
                f"Storing {'new' if new_notification else 'existing'} notification",
                notification_name=notification.name,
                notification_status=notification.status,
                parent_id=parent_id,
                project=project,
            )
            notifications.append(notification)

        self._upsert(session, notifications)

    def list_run_notifications(
        self,
        session,
        run_uid: str,
        project: str = "",
    ) -> list[mlrun.model.Notification]:
        # iteration is 0, as we don't support multiple notifications per hyper param run, only for the whole run
        run = self._get_run(session, run_uid, project, 0)
        if not run:
            return []

        return [
            self._transform_notification_record_to_schema(notification)
            for notification in self._query(
                session, Run.Notification, parent_id=run.id
            ).all()
        ]

    def delete_run_notifications(
        self,
        session,
        name: str = None,
        run_uid: str = None,
        project: str = None,
        commit: bool = True,
    ):
        run_id = None
        if run_uid:
            # iteration is 0, as we don't support multiple notifications per hyper param run, only for the whole run
            run = self._get_run(session, run_uid, project, 0)
            if not run:
                raise mlrun.errors.MLRunNotFoundError(
                    f"Run not found: uid={run_uid}, project={project}"
                )
            run_id = run.id

        project = project or config.default_project
        if project == "*":
            project = None

        query = self._get_db_notifications(session, Run, name, run_id, project)
        for notification in query:
            session.delete(notification)

        if commit:
            session.commit()

    def set_run_notifications(
        self,
        session: Session,
        project: str,
        notifications: list[mlrun.model.Notification],
        identifier: mlrun.common.schemas.RunIdentifier,
        **kwargs,
    ):
        """
        Set notifications for a run. This will replace any existing notifications.
        :param session: SQLAlchemy session
        :param project: Project name
        :param notifications: List of notifications to set
        :param identifier: Run identifier
        :param kwargs: Ignored additional arguments (for interfacing purposes)
        """
        run = self._get_run(session, identifier.uid, project, None)
        if not run:
            raise mlrun.errors.MLRunNotFoundError(
                f"Run not found: project={project}, uid={identifier.uid}"
            )

        run.struct.setdefault("spec", {})["notifications"] = [
            notification.to_dict() for notification in notifications
        ]

        # update run, delete and store notifications all in one transaction.
        # using session.add instead of upsert, so we don't commit the run.
        # the commit will happen at the end (in store_run_notifications, or manually at the end).
        session.add(run)
        self.delete_run_notifications(
            session, run_uid=run.uid, project=project, commit=False
        )
        if notifications:
            self.store_run_notifications(
                session,
                notification_objects=notifications,
                run_uid=run.uid,
                project=project,
            )
        self._commit(session, [run], ignore=True)

    # ---- Data Store ----
    def store_datastore_profile(
        self, session, info: mlrun.common.schemas.DatastoreProfile
    ):
        """
        Create or replace a datastore profile.
        :param session: SQLAlchemy session
        :param info: datastore profile
        :returns: None
        """
        info.project = info.project or config.default_project
        profile = self._query(
            session, DatastoreProfile, name=info.name, project=info.project
        ).one_or_none()
        if profile:
            profile.type = info.type
            profile.full_object = info.object
            self._commit(session, [profile])
        else:
            profile = DatastoreProfile(
                name=info.name,
                type=info.type,
                project=info.project,
                full_object=info.object,
            )
            self._upsert(session, [profile])

    def get_datastore_profile(
        self,
        session,
        profile: str,
        project: str,
    ):
        """
        get a datastore profile.
        :param session: SQLAlchemy session
        :param profile: name of the profile
        :param project: Name of the project
        :returns: None
        """
        project = project or config.default_project
        res = self._query(session, DatastoreProfile, name=profile, project=project)
        if res.first():
            return self._transform_datastore_profile_model_to_schema(res.first())
        else:
            raise mlrun.errors.MLRunNotFoundError(
                f"Datastore profile '{profile}' not found in project '{project}'"
            )

    def delete_datastore_profile(
        self,
        session,
        profile: str,
        project: str,
    ):
        project = project or config.default_project
        res = self._query(session, DatastoreProfile, name=profile, project=project)
        if res.first():
            session.delete(res.first())
            session.commit()
        else:
            raise mlrun.errors.MLRunNotFoundError(
                f"Datastore profile '{profile}' not found in project '{project}'"
            )

    def list_datastore_profiles(
        self,
        session,
        project: str,
    ):
        """
        list all datastore profiles for a project.
        :param session: SQLAlchemy session
        :param project: Name of the project
        :returns: List of DatatoreProfile objects (only the public portion of it)
        """
        project = project or config.default_project
        datastore_records = self._query(session, DatastoreProfile, project=project)
        return [
            self._transform_datastore_profile_model_to_schema(datastore_record)
            for datastore_record in datastore_records
        ]

    def delete_datastore_profiles(
        self,
        session,
        project: str,
    ):
        """
        Delete all datastore profiles.
        :param session: SQLAlchemy session
        :param project: Name of the project
        :returns: None
        """
        project = project or config.default_project
        query_results = self._query(session, DatastoreProfile, project=project)
        for profile in query_results:
            session.delete(profile)
        session.commit()

    @staticmethod
    def _transform_datastore_profile_model_to_schema(
        db_object,
    ) -> mlrun.common.schemas.DatastoreProfile:
        return mlrun.common.schemas.DatastoreProfile(
            name=db_object.name,
            type=db_object.type,
            object=db_object.full_object,
            project=db_object.project,
        )

    # --- Pagination ---
    def store_paginated_query_cache_record(
        self,
        session,
        user: str,
        function: str,
        current_page: int,
        page_size: int,
        kwargs: dict,
    ):
        # generate key hash from user, function, current_page and kwargs
        key = hashlib.sha256(
            f"{user}/{function}/{page_size}/{kwargs}".encode()
        ).hexdigest()
        existing_record = self.get_paginated_query_cache_record(session, key)
        if existing_record:
            existing_record.current_page = current_page
            existing_record.last_accessed = datetime.now(timezone.utc)
            param_record = existing_record
        else:
            param_record = PaginationCache(
                key=key,
                user=user,
                function=function,
                current_page=current_page,
                page_size=page_size,
                kwargs=kwargs,
                last_accessed=datetime.now(timezone.utc),
            )

        self._upsert(session, [param_record])
        return key

    def get_paginated_query_cache_record(
        self,
        session,
        key: str,
    ):
        return self._query(session, PaginationCache, key=key).one_or_none()

    def list_paginated_query_cache_record(
        self,
        session,
        key: str = None,
        user: str = None,
        function: str = None,
        last_accessed_before: datetime = None,
        order_by: typing.Optional[mlrun.common.schemas.OrderType] = None,
        as_query: bool = False,
    ):
        query = self._query(session, PaginationCache)
        if key:
            query = query.filter(PaginationCache.key == key)
        if user:
            query = query.filter(PaginationCache.user == user)
        if function:
            query = query.filter(PaginationCache.function == function)
        if last_accessed_before:
            query = query.filter(PaginationCache.last_accessed < last_accessed_before)

        if order_by:
            query = query.order_by(
                order_by.to_order_by_predicate(PaginationCache.last_accessed)
            )

        if as_query:
            return query

        return query.all()

    def delete_paginated_query_cache_record(
        self,
        session,
        key: str,
    ):
        self._delete(session, PaginationCache, key=key)

    # ---- Utils ----
    def delete_table_records(
        self,
        session: Session,
        table: type[Base],
        raise_on_not_exists=True,
    ):
        """Delete all records from a table

        :param session: SQLAlchemy session
        :param table: the table class
        :param raise_on_not_exists: raise an error if the table does not exist
        """
        return self.delete_table_records_by_name(
            session, table.__tablename__, raise_on_not_exists
        )

    def delete_table_records_by_name(
        self,
        session: Session,
        table_name: str,
        raise_on_not_exists=True,
    ):
        """
        Delete a table by its name

        :param session: SQLAlchemy session
        :param table_name: table name
        :param raise_on_not_exists: raise an error if the table does not exist
        """

        # sanitize table name to prevent SQL injection, by removing all non-alphanumeric characters or underscores
        sanitized_table_name = re.sub(r"[^a-zA-Z0-9_]", "", table_name)

        # checking if the table exists can also help prevent SQL injection
        if self._is_table_exists(session, sanitized_table_name):
            truncate_statement = text(f"DELETE FROM {sanitized_table_name}")
            session.execute(truncate_statement)
            session.commit()
            return

        if raise_on_not_exists:
            raise mlrun.errors.MLRunNotFoundError(
                f"Table not found: {sanitized_table_name}"
            )
        logger.warning(
            "Table not found, skipping delete",
            table_name=sanitized_table_name,
        )

    @staticmethod
    def _is_table_exists(session: Session, table_name: str) -> bool:
        """
        Check if a table exists

        :param table_name: table name
        :return: True if the table exists, False otherwise
        """
        metadata = MetaData(bind=session.bind)
        metadata.reflect()
        return table_name in metadata.tables.keys()

    @staticmethod
    def _paginate_query(query, page: int = None, page_size: int = None):
        if page is not None:
            page_size = page_size or config.httpdb.pagination.default_page_size
            if query.count() < page_size * (page - 1):
                raise StopIteration
            query = query.limit(page_size).offset((page - 1) * page_size)

        return query<|MERGE_RESOLUTION|>--- conflicted
+++ resolved
@@ -30,11 +30,7 @@
 from sqlalchemy import MetaData, and_, delete, distinct, func, or_, select, text
 from sqlalchemy.exc import SQLAlchemyError
 from sqlalchemy.inspection import inspect
-<<<<<<< HEAD
-from sqlalchemy.orm import Session
-=======
 from sqlalchemy.orm import Session, aliased
->>>>>>> 61a2211a
 
 import mlrun
 import mlrun.common.constants as mlrun_constants
