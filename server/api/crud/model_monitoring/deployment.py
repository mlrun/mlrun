# Copyright 2023 Iguazio
#
# Licensed under the Apache License, Version 2.0 (the "License");
# you may not use this file except in compliance with the License.
# You may obtain a copy of the License at
#
#   http://www.apache.org/licenses/LICENSE-2.0
#
# Unless required by applicable law or agreed to in writing, software
# distributed under the License is distributed on an "AS IS" BASIS,
# WITHOUT WARRANTIES OR CONDITIONS OF ANY KIND, either express or implied.
# See the License for the specific language governing permissions and
# limitations under the License.
<<<<<<< HEAD
import os
import pathlib
=======

import json
import os
>>>>>>> 7034459d
import typing
from pathlib import Path

<<<<<<< HEAD
import mlrun_pipelines.mounts
=======
import nuclio
>>>>>>> 7034459d
import sqlalchemy.orm

import mlrun.common.schemas
import mlrun.common.schemas.model_monitoring.constants as mm_constants
import mlrun.model_monitoring.api
import mlrun.model_monitoring.application
import mlrun.model_monitoring.applications
import mlrun.model_monitoring.controller_handler
import mlrun.model_monitoring.stream_processing
import mlrun.model_monitoring.writer
import mlrun.serving.states
import server.api.api.endpoints.nuclio
import server.api.api.utils
import server.api.crud.model_monitoring.helpers
import server.api.utils.functions
import server.api.utils.scheduler
import server.api.utils.singletons.db
import server.api.utils.singletons.k8s
from mlrun import feature_store as fstore
from mlrun.config import config
from mlrun.model_monitoring.writer import ModelMonitoringWriter
from mlrun.utils import logger
<<<<<<< HEAD
from server.api.api import deps
from server.api.crud.model_monitoring.helpers import Seconds, seconds2minutes
from server.api.utils.runtimes.nuclio import resolve_nuclio_version

_MODEL_MONITORING_COMMON_PATH = (
    pathlib.Path(__file__).parents[4] / "mlrun" / "model_monitoring"
)
_STREAM_PROCESSING_FUNCTION_PATH = (
    _MODEL_MONITORING_COMMON_PATH / "stream_processing.py"
)
_MONITORING_ORIGINAL_BATCH_FUNCTION_PATH = _MODEL_MONITORING_COMMON_PATH / "batch.py"
=======
from server.api.utils.runtimes.nuclio import resolve_nuclio_version
>>>>>>> 7034459d

_STREAM_PROCESSING_FUNCTION_PATH = mlrun.model_monitoring.stream_processing.__file__
_MONITORING_APPLICATION_CONTROLLER_FUNCTION_PATH = (
    mlrun.model_monitoring.controller_handler.__file__
)
_MONITORING_WRITER_FUNCTION_PATH = mlrun.model_monitoring.writer.__file__
_HISTOGRAM_DATA_DRIFT_APP_PATH = str(
    Path(mlrun.model_monitoring.applications.__file__).parent
    / "histogram_data_drift.py"
)


class MonitoringDeployment:
    def __init__(
        self,
        project: str,
        auth_info: mlrun.common.schemas.AuthInfo,
        db_session: sqlalchemy.orm.Session,
        model_monitoring_access_key: typing.Optional[str],
        parquet_batching_max_events: int = mlrun.mlconf.model_endpoint_monitoring.parquet_batching_max_events,
        max_parquet_save_interval: int = mlrun.mlconf.model_endpoint_monitoring.parquet_batching_timeout_secs,
    ) -> None:
        """
        Initialize a MonitoringDeployment object, which handles the deployment & scheduling of:
         1. model monitoring stream
         2. model monitoring controller
         3. model monitoring writer

        :param project:                     The name of the project.
        :param auth_info:                   The auth info of the request.
        :param db_session:                  A session that manages the current dialog with the database.
        :param model_monitoring_access_key: Access key to apply the model monitoring process.
        :param parquet_batching_max_events: Maximum number of events that will be used for writing the monitoring
                                            parquet by the monitoring stream function.
        :param max_parquet_save_interval:   Maximum number of seconds to hold events before they are written to the
                                            monitoring parquet target. Note that this value will be used to handle the
                                            offset by the scheduled batch job.
        """
        self.project = project
        self.auth_info = auth_info
        self.db_session = db_session
        self.model_monitoring_access_key = model_monitoring_access_key
        self._parquet_batching_max_events = parquet_batching_max_events
        self._max_parquet_save_interval = max_parquet_save_interval

    def deploy_monitoring_functions(
        self,
<<<<<<< HEAD
        project: str,
        model_monitoring_access_key: str,
        db_session: sqlalchemy.orm.Session,
        auth_info: mlrun.common.schemas.AuthInfo,
        tracking_policy: mlrun.model_monitoring.tracking_policy.TrackingPolicy,
        overwrite_stream: bool = False,
    ):
        """
        Invoking monitoring deploying functions.

        :param project:                     The name of the project.
        :param model_monitoring_access_key: Access key to apply the model monitoring process.
        :param db_session:                  A session that manages the current dialog with the database.
        :param auth_info:                   The auth info of the request.
        :param tracking_policy:             Model monitoring configurations.
        :param overwrite_stream             If true, overwrite the existing model monitoring stream function.
                                            Default is False.
        """
        self.deploy_model_monitoring_stream_processing(
            project=project,
            model_monitoring_access_key=model_monitoring_access_key,
            db_session=db_session,
            auth_info=auth_info,
            tracking_policy=tracking_policy,
            overwrite=overwrite_stream,
        )
        self.deploy_model_monitoring_batch_processing(
            project=project,
            model_monitoring_access_key=model_monitoring_access_key,
            db_session=db_session,
            auth_info=auth_info,
            tracking_policy=tracking_policy,
            tracking_offset=Seconds(self._max_parquet_save_interval),
            function_name=mm_constants.MonitoringFunctionNames.BATCH,
=======
        base_period: int = 10,
        image: str = "mlrun/mlrun",
        deploy_histogram_data_drift_app: bool = True,
    ) -> None:
        """
        Deploy model monitoring application controller, writer and stream functions.

        :param base_period: The time period in minutes in which the model monitoring controller function
                            triggers. By default, the base period is 10 minutes.
        :param image:       The image of the model monitoring controller, writer & monitoring
                            stream functions, which are real time nuclio functino.
                            By default, the image is mlrun/mlrun.
        :param deploy_histogram_data_drift_app: If true, deploy the default histogram-based data drift application.
        """
        self.deploy_model_monitoring_controller(
            controller_image=image, base_period=base_period
>>>>>>> 7034459d
        )
        self.deploy_model_monitoring_writer_application(writer_image=image)
        self.deploy_model_monitoring_stream_processing(stream_image=image)
        if deploy_histogram_data_drift_app:
            self.deploy_histogram_data_drift_app(image=image)

    def deploy_model_monitoring_stream_processing(
<<<<<<< HEAD
        self,
        project: str,
        model_monitoring_access_key: str,
        db_session: sqlalchemy.orm.Session,
        auth_info: mlrun.common.schemas.AuthInfo,
        tracking_policy: mlrun.model_monitoring.tracking_policy.TrackingPolicy,
        overwrite: bool = False,
=======
        self, stream_image: str = "mlrun/mlrun", overwrite: bool = False
>>>>>>> 7034459d
    ) -> None:
        """
        Deploying model monitoring stream real time nuclio function. The goal of this real time function is
        to monitor the log of the data stream. It is triggered when a new log entry is detected.
        It processes the new events into statistics that are then written to statistics databases.

<<<<<<< HEAD
        :param project:                     The name of the project.
        :param model_monitoring_access_key: Access key to apply the model monitoring process.
        :param db_session:                  A session that manages the current dialog with the database.
        :param auth_info:                   The auth info of the request.
        :param tracking_policy:             Model monitoring configurations.
        :param overwrite:                   If true, overwrite the existing model monitoring stream function.
                                            Default is False.
        """
        if not overwrite:
            logger.info(
                "Checking if model monitoring stream is already deployed",
                project=project,
            )
            try:
                # validate that the model monitoring stream has not yet been deployed
                mlrun.runtimes.function.get_nuclio_deploy_status(
                    name="model-monitoring-stream",
                    project=project,
                    tag="",
                    auth_info=auth_info,
                )
                logger.info(
                    "Detected model monitoring stream processing function already deployed",
                    project=project,
                )
                return
            except mlrun.errors.MLRunNotFoundError:
                pass
        logger.info(
            "Deploying model monitoring stream processing function", project=project
        )
        if overwrite and not self.is_monitoring_stream_has_the_new_stream_trigger(
            project=project, db_session=db_session
        ):  # in case of only adding the new stream trigger
            prev_stream_function = server.api.crud.Functions().get_function(
                name="model-monitoring-stream",
                db_session=db_session,
                project=project,
=======
        :param stream_image:                The image of the model monitoring stream function.
                                            By default, the image is mlrun/mlrun.
        :param overwrite:                   If true, overwrite the existing model monitoring stream. Default is False.
        """

        if not self._check_if_already_deployed(
            function_name=mm_constants.MonitoringFunctionNames.STREAM,
            overwrite=overwrite,
        ):
            # Get parquet target value for model monitoring stream function
            parquet_target = (
                server.api.crud.model_monitoring.helpers.get_monitoring_parquet_path(
                    db_session=self.db_session, project=self.project
                )
>>>>>>> 7034459d
            )
            tracking_policy.stream_image = prev_stream_function["spec"]["image"]

            if (
                overwrite and not self.is_monitoring_stream_has_the_new_stream_trigger()
            ):  # in case of only adding the new stream trigger
                prev_stream_function = server.api.crud.Functions().get_function(
                    name=mm_constants.MonitoringFunctionNames.STREAM,
                    db_session=self.db_session,
                    project=self.project,
                )
                stream_image = prev_stream_function["spec"]["image"]

            fn = self._initial_model_monitoring_stream_processing_function(
                stream_image=stream_image, parquet_target=parquet_target
            )

            # Adding label to the function - will be used to identify the stream pod
            fn.metadata.labels = {"type": mm_constants.MonitoringFunctionNames.STREAM}

            fn, ready = server.api.utils.functions.build_function(
                db_session=self.db_session, auth_info=self.auth_info, function=fn
            )

            logger.debug(
                "Submitted the stream deployment",
                stream_data=fn.to_dict(),
                stream_ready=ready,
            )

    def deploy_model_monitoring_controller(
        self,
        base_period: int,
        controller_image: str = "mlrun/mlrun",
        overwrite: bool = False,
    ) -> None:
        """
        Deploy model monitoring application controller function.
        The main goal of the controller function is to handle the monitoring processing and triggering applications.

        :param base_period:                 The time period in minutes in which the model monitoring controller function
                                            triggers. By default, the base period is 10 minutes.
        :param controller_image:            The image of the model monitoring controller function.
                                            By default, the image is mlrun/mlrun.
        :param overwrite:                   If true, overwrite the existing model monitoring controller.
                                            By default, False.
        """
        if not self._check_if_already_deployed(
            function_name=mm_constants.MonitoringFunctionNames.APPLICATION_CONTROLLER,
            overwrite=overwrite,
        ):
            fn = self._get_model_monitoring_controller_function(image=controller_image)
            minutes = base_period
            hours = days = 0
            batch_dict = {
                mm_constants.EventFieldType.MINUTES: minutes,
                mm_constants.EventFieldType.HOURS: hours,
                mm_constants.EventFieldType.DAYS: days,
            }
            fn.set_env(
                mm_constants.EventFieldType.BATCH_INTERVALS_DICT,
                json.dumps(batch_dict),
            )

            fn.add_trigger(
                "cron_interval",
                spec=nuclio.CronTrigger(interval=f"{base_period}m"),
            )
            fn, ready = server.api.utils.functions.build_function(
                db_session=self.db_session, auth_info=self.auth_info, function=fn
            )

            logger.debug(
                "Submitted the controller deployment",
                controller_data=fn.to_dict(),
                controller_ready=ready,
            )

    def deploy_model_monitoring_writer_application(
        self, writer_image: str = "mlrun/mlrun", overwrite: bool = False
    ) -> None:
        """
        Deploying model monitoring writer real time nuclio function. The goal of this real time function is
        to write all the monitoring application result to the databases. It is triggered by those applications.
        It processes and writes the result to the databases.

        :param writer_image:                The image of the model monitoring writer function.
                                            By default, the image is mlrun/mlrun.
        :param overwrite:                   If true, overwrite the existing model monitoring writer. Default is False.
        """

        if not self._check_if_already_deployed(
            function_name=mm_constants.MonitoringFunctionNames.WRITER,
            overwrite=overwrite,
        ):
            fn = self._initial_model_monitoring_writer_function(
                writer_image=writer_image
            )

            # Adding label to the function - will be used to identify the writer pod
            fn.metadata.labels = {"type": "model-monitoring-writer"}

            fn, ready = server.api.utils.functions.build_function(
                db_session=self.db_session, auth_info=self.auth_info, function=fn
            )

            logger.debug(
                "Submitted the writer deployment",
                writer_data=fn.to_dict(),
                writer_ready=ready,
            )

    def apply_and_create_stream_trigger(
        self, function: mlrun.runtimes.ServingRuntime, function_name: str = None
    ) -> mlrun.runtimes.ServingRuntime:
        """Adding stream source for the nuclio serving function. By default, the function has HTTP stream trigger along
        with another supported stream source that can be either Kafka or V3IO, depends on the stream path schema that is
        defined under mlrun.mlconf.model_endpoint_monitoring.store_prefixes. Note that if no valid stream path has been
        provided then the function will have a single HTTP stream source.

        :param function:                    The serving function object that will be applied with the stream trigger.
        :param function_name:               The name of the function that be applied with the stream trigger,
                                            None for model_monitoring_stream

        :return: ServingRuntime object with stream trigger.
        """

        # Get the stream path from the configuration
        stream_paths = server.api.crud.model_monitoring.get_stream_path(
            project=self.project, function_name=function_name
        )
        for i, stream_path in enumerate(stream_paths):
            if stream_path.startswith("kafka://"):
                topic, brokers = mlrun.datastore.utils.parse_kafka_url(url=stream_path)
                # Generate Kafka stream source
                stream_source = mlrun.datastore.sources.KafkaSource(
                    brokers=brokers,
                    topics=[topic],
                )
                function = stream_source.add_nuclio_trigger(function)

            if not mlrun.mlconf.is_ce_mode():
                if stream_path.startswith("v3io://"):
                    if "projects" in stream_path:
                        stream_args = (
                            config.model_endpoint_monitoring.application_stream_args
                        )
                        access_key = self.model_monitoring_access_key
                        kwargs = {"access_key": self.model_monitoring_access_key}
                    else:
                        stream_args = (
                            config.model_endpoint_monitoring.serving_stream_args
                        )
                        access_key = os.environ.get("V3IO_ACCESS_KEY")
                        kwargs = {}
                    if mlrun.mlconf.is_explicit_ack(version=resolve_nuclio_version()):
                        kwargs["explicit_ack_mode"] = "explicitOnly"
                        kwargs["worker_allocation_mode"] = "static"
                    server.api.api.endpoints.nuclio.create_model_monitoring_stream(
                        project=self.project,
                        stream_path=stream_path,
                        access_key=access_key,
                        stream_args=stream_args,
                    )
                    # Generate V3IO stream trigger
                    function.add_v3io_stream_trigger(
                        stream_path=stream_path,
                        name=f"monitoring_{function_name}_trigger{f'_{i}' if i != 0 else ''}",
                        **kwargs,
                    )
                function = self._apply_access_key_and_mount_function(
                    function=function, function_name=function_name
                )
        # Add the default HTTP source
        http_source = mlrun.datastore.sources.HttpSource()
        function = http_source.add_nuclio_trigger(function)

        return function

    def _initial_model_monitoring_stream_processing_function(
        self,
        stream_image: str,
        parquet_target: str,
    ):
        """
        Initialize model monitoring stream processing function.

        :param stream_image:   The image of the model monitoring stream function.
        :param parquet_target: Path to model monitoring parquet file that will be generated by the
                               monitoring stream nuclio function.

        :return:               A function object from a mlrun runtime class

        """

        # Initialize Stream Processor object
        stream_processor = (
            mlrun.model_monitoring.stream_processing.EventStreamProcessor(
                project=self.project,
                parquet_batching_max_events=self._parquet_batching_max_events,
                parquet_batching_timeout_secs=self._max_parquet_save_interval,
                parquet_target=parquet_target,
                model_monitoring_access_key=self.model_monitoring_access_key,
            )
        )

        # Create a new serving function for the streaming process
        function = typing.cast(
            mlrun.runtimes.ServingRuntime,
            mlrun.code_to_function(
                name=mm_constants.MonitoringFunctionNames.STREAM,
                project=self.project,
                filename=_STREAM_PROCESSING_FUNCTION_PATH,
                kind=mlrun.run.RuntimeKinds.serving,
                image=stream_image,
            ),
        )
        function.set_db_connection(
            server.api.api.utils.get_run_db_instance(self.db_session)
        )

        # Create monitoring serving graph
        stream_processor.apply_monitoring_serving_graph(function)

        # Set the project to the serving function
        function.metadata.project = self.project

        # Add stream triggers
<<<<<<< HEAD
        function = self._apply_and_create_stream_trigger(
            project=project,
            function=function,
            model_monitoring_access_key=model_monitoring_access_key,
            auth_info=auth_info,
=======
        function = self.apply_and_create_stream_trigger(
            function=function, function_name=mm_constants.MonitoringFunctionNames.STREAM
>>>>>>> 7034459d
        )

        # Apply feature store run configurations on the serving function
        run_config = fstore.RunConfig(function=function, local=False)
        function.spec.parameters = run_config.parameters

        return function

    def _get_model_monitoring_controller_function(self, image: str):
        """
        Initialize model monitoring controller function.

        :param image:         Base docker image to use for building the function container
        :return:              A function object from a mlrun runtime class
        """
        # Create job function runtime for the controller
        function = mlrun.code_to_function(
            name=mm_constants.MonitoringFunctionNames.APPLICATION_CONTROLLER,
            project=self.project,
            filename=_MONITORING_APPLICATION_CONTROLLER_FUNCTION_PATH,
            kind=mlrun.run.RuntimeKinds.nuclio,
            image=image,
            handler="handler",
        )
        function.set_db_connection(
            server.api.api.utils.get_run_db_instance(self.db_session)
        )

        # Set the project to the job function
        function.metadata.project = self.project

        function = self._apply_access_key_and_mount_function(
            function=function,
            function_name=mm_constants.MonitoringFunctionNames.APPLICATION_CONTROLLER,
        )

        # Enrich runtime with the required configurations
        server.api.api.utils.apply_enrichment_and_validation_on_function(
            function, self.auth_info
        )

        return function

<<<<<<< HEAD
    @classmethod
    def _submit_schedule_batch_job(
        cls,
        project: str,
        function_uri: str,
        db_session: sqlalchemy.orm.Session,
        auth_info: mlrun.common.schemas.AuthInfo,
        tracking_policy: mlrun.model_monitoring.tracking_policy.TrackingPolicy,
        tracking_offset: Seconds = Seconds(0),
        function_name: str = "model-monitoring-batch",
    ):
        """
        Create a new scheduled monitoring batch job analysis based on the model-monitoring-batch function that has
        been already registered.

        :param project:         Project name.
        :param function_uri:    Function URI of the registered model monitoring batch job. This URI includes the
                                related project name, function name, and hash key.
        :param db_session:      A session that manages the current dialog with the database.
        :param auth_info:       The auth info of the request.
        :param tracking_policy: Model monitoring configurations.
        :param tracking_offset: Offset for the tracking policy (for synchronization with the stream).

        """

        function_uri = function_uri.replace("db://", "")

        task = mlrun.new_task(name=function_name, project=project)
        task.spec.function = function_uri

        schedule, batch_dict = cls._generate_schedule_and_interval_dict(
            function_name=function_name,
            tracking_policy=tracking_policy,
            tracking_offset=tracking_offset,
        )

        task.spec.parameters[mm_constants.EventFieldType.BATCH_INTERVALS_DICT] = (
            batch_dict
        )

        data = {
            "task": task.to_dict(),
            "schedule": schedule,
        }

        logger.info(
            f"Deploying {function_name.replace('-',' ')} processing function",
            project=project,
        )

        # Add job schedule policy (every hour by default)
        server.api.api.utils.submit_run_sync(
            db_session=db_session, auth_info=auth_info, data=data
        )

    @classmethod
    def _generate_schedule_and_interval_dict(
        cls,
        function_name: str,
        tracking_policy: mlrun.model_monitoring.tracking_policy.TrackingPolicy,
        tracking_offset: Seconds,
    ) -> typing.Tuple[str, typing.Dict[str, int]]:
        """Generate schedule cron string along with the batch interval dictionary according to the providing
        function name. As for the model monitoring controller function, the dictionary batch interval is
        corresponding to the scheduling policy.

        :param tracking_policy: Model monitoring configurations.
        :param tracking_offset: Offset for the tracking policy (for synchronization with the stream).

        :return: A tuple of:
         [0] = Schedule cron string
         [1] = Dictionary of the batch interval.
        """

        if function_name == mm_constants.MonitoringFunctionNames.BATCH:
            # Apply batching interval params
            interval_list = [
                tracking_policy.default_batch_intervals.minute,
                tracking_policy.default_batch_intervals.hour,
                tracking_policy.default_batch_intervals.day,
            ]
            (
                minutes,
                hours,
                days,
            ) = server.api.crud.model_monitoring.helpers.get_batching_interval_param(
                interval_list
            )
            schedule = server.api.crud.model_monitoring.helpers.convert_to_cron_string(
                tracking_policy.default_batch_intervals,
                minute_delay=seconds2minutes(tracking_offset),
            )
        else:
            # Apply monitoring controller params
            minutes = tracking_policy.base_period
            hours = days = 0
            schedule = f"*/{tracking_policy.base_period} * * * *"
        batch_dict = {
            mm_constants.EventFieldType.MINUTES: minutes,
            mm_constants.EventFieldType.HOURS: hours,
            mm_constants.EventFieldType.DAYS: days,
        }
        return schedule, batch_dict

    def _apply_and_create_stream_trigger(
        self,
        project: str,
        function: mlrun.runtimes.ServingRuntime,
        model_monitoring_access_key: str = None,
        auth_info: mlrun.common.schemas.AuthInfo = Depends(deps.authenticate_request),
        function_name: str = None,
    ) -> mlrun.runtimes.ServingRuntime:
        """Adding stream source for the nuclio serving function. By default, the function has HTTP stream trigger along
        with another supported stream source that can be either Kafka or V3IO, depends on the stream path schema that is
        defined under mlrun.mlconf.model_endpoint_monitoring.store_prefixes. Note that if no valid stream path has been
        provided then the function will have a single HTTP stream source.

        :param project:                     Project name.
        :param function:                    The serving function object that will be applied with the stream trigger.
        :param model_monitoring_access_key: Access key to apply the model monitoring stream function when the stream is
                                            schema is V3IO.
        :param auth_info:                   The auth info of the request.
        :param function_name:             the name of the function that be applied with the stream trigger,
                                            None for model_monitoring_stream

        :return: ServingRuntime object with stream trigger.
        """

        # Get the stream path from the configuration
        stream_paths = server.api.crud.model_monitoring.get_stream_path(
            project=project, application_name=function_name
        )
        for i, stream_path in enumerate(stream_paths):
            if stream_path.startswith("kafka://"):
                topic, brokers = mlrun.datastore.utils.parse_kafka_url(url=stream_path)
                # Generate Kafka stream source
                stream_source = mlrun.datastore.sources.KafkaSource(
                    brokers=brokers,
                    topics=[topic],
                )
                function = stream_source.add_nuclio_trigger(function)

            if not mlrun.mlconf.is_ce_mode():
                if stream_path.startswith("v3io://"):
                    if "projects" in stream_path:
                        stream_args = (
                            config.model_endpoint_monitoring.application_stream_args
                        )
                        access_key = model_monitoring_access_key
                        kwargs = {"access_key": model_monitoring_access_key}
                    else:
                        stream_args = (
                            config.model_endpoint_monitoring.serving_stream_args
                        )
                        access_key = os.environ.get("V3IO_ACCESS_KEY")
                        kwargs = {}
                    if mlrun.mlconf.is_explicit_ack(version=resolve_nuclio_version()):
                        kwargs["explicit_ack_mode"] = "explicitOnly"
                        kwargs["worker_allocation_mode"] = "static"
                    server.api.api.endpoints.functions.create_model_monitoring_stream(
                        project=project,
                        stream_path=stream_path,
                        access_key=access_key,
                        stream_args=stream_args,
                    )
                    # Generate V3IO stream trigger
                    function.add_v3io_stream_trigger(
                        stream_path=stream_path,
                        name=f"monitoring_{function_name or 'model-monitoring-stream'}"
                        f"_trigger{f'_{i}' if i != 0 else ''}",
                        **kwargs,
                    )
                function = self._apply_access_key_and_mount_function(
                    project=project,
                    function=function,
                    model_monitoring_access_key=model_monitoring_access_key,
                    auth_info=auth_info,
                    function_name=function_name,
                )
        # Add the default HTTP source
        http_source = mlrun.datastore.sources.HttpSource()
        function = http_source.add_nuclio_trigger(function)

        return function

    @staticmethod
=======
>>>>>>> 7034459d
    def _apply_access_key_and_mount_function(
        self,
        function: typing.Union[
            mlrun.runtimes.KubejobRuntime, mlrun.runtimes.ServingRuntime
        ],
        function_name: str = None,
    ) -> typing.Union[mlrun.runtimes.KubejobRuntime, mlrun.runtimes.ServingRuntime]:
        """Applying model monitoring access key on the provided function when using V3IO path. In addition, this method
        mount the V3IO path for the provided function to configure the access to the system files.

        :param function:                    Model monitoring function object that will be filled with the access key and
                                            the access to the system files.

        :return: function runtime object with access key and access to system files.
        """

        if (
            function_name in mm_constants.MonitoringFunctionNames.list()
            and not mlrun.mlconf.is_ce_mode()
        ):
            # Set model monitoring access key for managing permissions
            function.set_env_from_secret(
                mm_constants.ProjectSecretKeys.ACCESS_KEY,
                server.api.utils.singletons.k8s.get_k8s_helper().get_project_secret_name(
                    self.project
                ),
                server.api.crud.secrets.Secrets().generate_client_project_secret_key(
                    server.api.crud.secrets.SecretsClientType.model_monitoring,
                    mm_constants.ProjectSecretKeys.ACCESS_KEY,
                ),
            )

<<<<<<< HEAD
            function.metadata.credentials.access_key = model_monitoring_access_key
            function.apply(mlrun_pipelines.mounts.v3io_cred())
=======
            function.metadata.credentials.access_key = self.model_monitoring_access_key
            function.apply(mlrun.v3io_cred())
>>>>>>> 7034459d

            # Ensure that the auth env vars are set
            server.api.api.utils.ensure_function_has_auth_set(function, self.auth_info)
        return function

    def _initial_model_monitoring_writer_function(self, writer_image: str):
        """
        Initialize model monitoring writer function.

        :param writer_image:                The image of the model monitoring writer function.

        :return:                            A function object from a mlrun runtime class
        """

        # Create a new serving function for the streaming process
        function = mlrun.code_to_function(
            name=mm_constants.MonitoringFunctionNames.WRITER,
            project=self.project,
            filename=_MONITORING_WRITER_FUNCTION_PATH,
            kind=mlrun.run.RuntimeKinds.serving,
            image=writer_image,
        )
        function.set_db_connection(
            server.api.api.utils.get_run_db_instance(self.db_session)
        )
        # Create writer monitoring serving graph
        graph = function.set_topology(mlrun.serving.states.StepKinds.flow)
        graph.to(ModelMonitoringWriter(project=self.project)).respond()  # writer

        # Set the project to the serving function
<<<<<<< HEAD
        function.metadata.project = project

        # Add stream triggers
        function = self._apply_and_create_stream_trigger(
            project=project,
=======
        function.metadata.project = self.project

        # Add stream triggers
        function = self.apply_and_create_stream_trigger(
>>>>>>> 7034459d
            function=function,
            function_name=mm_constants.MonitoringFunctionNames.WRITER,
        )

        # Apply feature store run configurations on the serving function
        run_config = fstore.RunConfig(function=function, local=False)
        function.spec.parameters = run_config.parameters

        return function

<<<<<<< HEAD
    @staticmethod
    def is_monitoring_stream_has_the_new_stream_trigger(
        project: str,
        db_session: sqlalchemy.orm.Session,
    ) -> bool:
        """
=======
    def _check_if_already_deployed(
        self, function_name: str, overwrite: bool = False
    ) -> bool:
        """
         If overwrite equal False the method check the desired function is all ready deployed

        :param function_name:   The name of the function to check.
        :param overwrite:       If true, overwrite the existing model monitoring controller.
                                By default, False.

        :return:                True if the function is already deployed, otherwise False.
        """
        if not overwrite:
            logger.info(
                f"Checking if {function_name} is already deployed",
                project=self.project,
            )
            try:
                # validate that the function has not yet been deployed
                mlrun.runtimes.nuclio.function.get_nuclio_deploy_status(
                    name=function_name,
                    project=self.project,
                    tag="",
                    auth_info=self.auth_info,
                )
                logger.info(
                    f"Detected {function_name} function already deployed",
                    project=self.project,
                )
                return True
            except mlrun.errors.MLRunNotFoundError:
                pass
        logger.info(f"Deploying {function_name} function", project=self.project)
        return False

    def deploy_histogram_data_drift_app(self, image: str) -> None:
        """
        Deploy the histogram data drift application.

        :param image: The image on with the function will run.
        """
        logger.info("Preparing the histogram data drift function")
        func = mlrun.model_monitoring.api._create_model_monitoring_function_base(
            project=self.project,
            func=_HISTOGRAM_DATA_DRIFT_APP_PATH,
            name=mm_constants.HistogramDataDriftApplicationConstants.NAME,
            application_class="HistogramDataDriftApplication",
            image=image,
        )

        if not mlrun.mlconf.is_ce_mode():
            logger.info("Setting the access key for the histogram data drift function")
            func.metadata.credentials.access_key = self.model_monitoring_access_key
            server.api.api.utils.ensure_function_has_auth_set(func, self.auth_info)
            logger.info("Ensured the histogram data drift function auth")

        func.set_label(
            mm_constants.ModelMonitoringAppLabel.KEY,
            mm_constants.ModelMonitoringAppLabel.VAL,
        )

        fn, ready = server.api.utils.functions.build_function(
            db_session=self.db_session, auth_info=self.auth_info, function=func
        )

        logger.debug(
            "Submitted the histogram data drift app deployment",
            app_data=fn.to_dict(),
            app_ready=ready,
        )

    def is_monitoring_stream_has_the_new_stream_trigger(self) -> bool:
        """
>>>>>>> 7034459d
        Check if the monitoring stream function has the new stream trigger.

        :return: True if the monitoring stream function has the new stream trigger, otherwise False.
        """

        try:
            function = server.api.crud.Functions().get_function(
<<<<<<< HEAD
                name="model-monitoring-stream",
                db_session=db_session,
                project=project,
=======
                name=mm_constants.MonitoringFunctionNames.STREAM,
                db_session=self.db_session,
                project=self.project,
>>>>>>> 7034459d
            )
        except mlrun.errors.MLRunNotFoundError:
            logger.info(
                "The stream function is not deployed yet when the user will run `enable_model_monitoring` "
                "the stream function will be deployed with the new & the old stream triggers",
<<<<<<< HEAD
                project=project,
=======
                project=self.project,
>>>>>>> 7034459d
            )
            return True

        if (
            function["spec"]["config"].get(
<<<<<<< HEAD
                "spec.triggers.monitoring_model-monitoring-stream_trigger_1"
=======
                f"spec.triggers.monitoring_{mm_constants.MonitoringFunctionNames.STREAM}_trigger_1"
>>>>>>> 7034459d
            )
            is None
        ):
            logger.info(
                "The stream function needs to be updated with the new stream trigger",
<<<<<<< HEAD
                project=project,
=======
                project=self.project,
>>>>>>> 7034459d
            )
            return False
        return True


def get_endpoint_features(
    feature_names: list[str],
    feature_stats: dict = None,
    current_stats: dict = None,
) -> list[mlrun.common.schemas.Features]:
    """
    Getting a new list of features that exist in feature_names along with their expected (feature_stats) and
    actual (current_stats) stats. The expected stats were calculated during the creation of the model endpoint,
    usually based on the data from the Model Artifact. The actual stats are based on the results from the latest
    model monitoring batch job.

    param feature_names: List of feature names.
    param feature_stats: Dictionary of feature stats that were stored during the creation of the model endpoint
                         object.
    param current_stats: Dictionary of the latest stats that were stored during the last run of the model monitoring
                         batch job.

    return: List of feature objects. Each feature has a name, weight, expected values, and actual values. More info
            can be found under `mlrun.common.schemas.Features`.
    """

    # Initialize feature and current stats dictionaries
    safe_feature_stats = feature_stats or {}
    safe_current_stats = current_stats or {}

    # Create feature object and add it to a general features list
    features = []
    for name in feature_names:
        if feature_stats is not None and name not in feature_stats:
            logger.warn("Feature missing from 'feature_stats'", name=name)
        if current_stats is not None and name not in current_stats:
            logger.warn("Feature missing from 'current_stats'", name=name)
        f = mlrun.common.schemas.Features.new(
            name, safe_feature_stats.get(name), safe_current_stats.get(name)
        )
        features.append(f)
    return features<|MERGE_RESOLUTION|>--- conflicted
+++ resolved
@@ -11,22 +11,13 @@
 # WITHOUT WARRANTIES OR CONDITIONS OF ANY KIND, either express or implied.
 # See the License for the specific language governing permissions and
 # limitations under the License.
-<<<<<<< HEAD
-import os
-import pathlib
-=======
 
 import json
 import os
->>>>>>> 7034459d
 import typing
 from pathlib import Path
 
-<<<<<<< HEAD
-import mlrun_pipelines.mounts
-=======
 import nuclio
->>>>>>> 7034459d
 import sqlalchemy.orm
 
 import mlrun.common.schemas
@@ -49,21 +40,7 @@
 from mlrun.config import config
 from mlrun.model_monitoring.writer import ModelMonitoringWriter
 from mlrun.utils import logger
-<<<<<<< HEAD
-from server.api.api import deps
-from server.api.crud.model_monitoring.helpers import Seconds, seconds2minutes
 from server.api.utils.runtimes.nuclio import resolve_nuclio_version
-
-_MODEL_MONITORING_COMMON_PATH = (
-    pathlib.Path(__file__).parents[4] / "mlrun" / "model_monitoring"
-)
-_STREAM_PROCESSING_FUNCTION_PATH = (
-    _MODEL_MONITORING_COMMON_PATH / "stream_processing.py"
-)
-_MONITORING_ORIGINAL_BATCH_FUNCTION_PATH = _MODEL_MONITORING_COMMON_PATH / "batch.py"
-=======
-from server.api.utils.runtimes.nuclio import resolve_nuclio_version
->>>>>>> 7034459d
 
 _STREAM_PROCESSING_FUNCTION_PATH = mlrun.model_monitoring.stream_processing.__file__
 _MONITORING_APPLICATION_CONTROLLER_FUNCTION_PATH = (
@@ -111,42 +88,6 @@
 
     def deploy_monitoring_functions(
         self,
-<<<<<<< HEAD
-        project: str,
-        model_monitoring_access_key: str,
-        db_session: sqlalchemy.orm.Session,
-        auth_info: mlrun.common.schemas.AuthInfo,
-        tracking_policy: mlrun.model_monitoring.tracking_policy.TrackingPolicy,
-        overwrite_stream: bool = False,
-    ):
-        """
-        Invoking monitoring deploying functions.
-
-        :param project:                     The name of the project.
-        :param model_monitoring_access_key: Access key to apply the model monitoring process.
-        :param db_session:                  A session that manages the current dialog with the database.
-        :param auth_info:                   The auth info of the request.
-        :param tracking_policy:             Model monitoring configurations.
-        :param overwrite_stream             If true, overwrite the existing model monitoring stream function.
-                                            Default is False.
-        """
-        self.deploy_model_monitoring_stream_processing(
-            project=project,
-            model_monitoring_access_key=model_monitoring_access_key,
-            db_session=db_session,
-            auth_info=auth_info,
-            tracking_policy=tracking_policy,
-            overwrite=overwrite_stream,
-        )
-        self.deploy_model_monitoring_batch_processing(
-            project=project,
-            model_monitoring_access_key=model_monitoring_access_key,
-            db_session=db_session,
-            auth_info=auth_info,
-            tracking_policy=tracking_policy,
-            tracking_offset=Seconds(self._max_parquet_save_interval),
-            function_name=mm_constants.MonitoringFunctionNames.BATCH,
-=======
         base_period: int = 10,
         image: str = "mlrun/mlrun",
         deploy_histogram_data_drift_app: bool = True,
@@ -163,7 +104,6 @@
         """
         self.deploy_model_monitoring_controller(
             controller_image=image, base_period=base_period
->>>>>>> 7034459d
         )
         self.deploy_model_monitoring_writer_application(writer_image=image)
         self.deploy_model_monitoring_stream_processing(stream_image=image)
@@ -171,63 +111,13 @@
             self.deploy_histogram_data_drift_app(image=image)
 
     def deploy_model_monitoring_stream_processing(
-<<<<<<< HEAD
-        self,
-        project: str,
-        model_monitoring_access_key: str,
-        db_session: sqlalchemy.orm.Session,
-        auth_info: mlrun.common.schemas.AuthInfo,
-        tracking_policy: mlrun.model_monitoring.tracking_policy.TrackingPolicy,
-        overwrite: bool = False,
-=======
         self, stream_image: str = "mlrun/mlrun", overwrite: bool = False
->>>>>>> 7034459d
     ) -> None:
         """
         Deploying model monitoring stream real time nuclio function. The goal of this real time function is
         to monitor the log of the data stream. It is triggered when a new log entry is detected.
         It processes the new events into statistics that are then written to statistics databases.
 
-<<<<<<< HEAD
-        :param project:                     The name of the project.
-        :param model_monitoring_access_key: Access key to apply the model monitoring process.
-        :param db_session:                  A session that manages the current dialog with the database.
-        :param auth_info:                   The auth info of the request.
-        :param tracking_policy:             Model monitoring configurations.
-        :param overwrite:                   If true, overwrite the existing model monitoring stream function.
-                                            Default is False.
-        """
-        if not overwrite:
-            logger.info(
-                "Checking if model monitoring stream is already deployed",
-                project=project,
-            )
-            try:
-                # validate that the model monitoring stream has not yet been deployed
-                mlrun.runtimes.function.get_nuclio_deploy_status(
-                    name="model-monitoring-stream",
-                    project=project,
-                    tag="",
-                    auth_info=auth_info,
-                )
-                logger.info(
-                    "Detected model monitoring stream processing function already deployed",
-                    project=project,
-                )
-                return
-            except mlrun.errors.MLRunNotFoundError:
-                pass
-        logger.info(
-            "Deploying model monitoring stream processing function", project=project
-        )
-        if overwrite and not self.is_monitoring_stream_has_the_new_stream_trigger(
-            project=project, db_session=db_session
-        ):  # in case of only adding the new stream trigger
-            prev_stream_function = server.api.crud.Functions().get_function(
-                name="model-monitoring-stream",
-                db_session=db_session,
-                project=project,
-=======
         :param stream_image:                The image of the model monitoring stream function.
                                             By default, the image is mlrun/mlrun.
         :param overwrite:                   If true, overwrite the existing model monitoring stream. Default is False.
@@ -242,9 +132,7 @@
                 server.api.crud.model_monitoring.helpers.get_monitoring_parquet_path(
                     db_session=self.db_session, project=self.project
                 )
->>>>>>> 7034459d
-            )
-            tracking_policy.stream_image = prev_stream_function["spec"]["image"]
+            )
 
             if (
                 overwrite and not self.is_monitoring_stream_has_the_new_stream_trigger()
@@ -471,16 +359,8 @@
         function.metadata.project = self.project
 
         # Add stream triggers
-<<<<<<< HEAD
-        function = self._apply_and_create_stream_trigger(
-            project=project,
-            function=function,
-            model_monitoring_access_key=model_monitoring_access_key,
-            auth_info=auth_info,
-=======
         function = self.apply_and_create_stream_trigger(
             function=function, function_name=mm_constants.MonitoringFunctionNames.STREAM
->>>>>>> 7034459d
         )
 
         # Apply feature store run configurations on the serving function
@@ -524,195 +404,6 @@
 
         return function
 
-<<<<<<< HEAD
-    @classmethod
-    def _submit_schedule_batch_job(
-        cls,
-        project: str,
-        function_uri: str,
-        db_session: sqlalchemy.orm.Session,
-        auth_info: mlrun.common.schemas.AuthInfo,
-        tracking_policy: mlrun.model_monitoring.tracking_policy.TrackingPolicy,
-        tracking_offset: Seconds = Seconds(0),
-        function_name: str = "model-monitoring-batch",
-    ):
-        """
-        Create a new scheduled monitoring batch job analysis based on the model-monitoring-batch function that has
-        been already registered.
-
-        :param project:         Project name.
-        :param function_uri:    Function URI of the registered model monitoring batch job. This URI includes the
-                                related project name, function name, and hash key.
-        :param db_session:      A session that manages the current dialog with the database.
-        :param auth_info:       The auth info of the request.
-        :param tracking_policy: Model monitoring configurations.
-        :param tracking_offset: Offset for the tracking policy (for synchronization with the stream).
-
-        """
-
-        function_uri = function_uri.replace("db://", "")
-
-        task = mlrun.new_task(name=function_name, project=project)
-        task.spec.function = function_uri
-
-        schedule, batch_dict = cls._generate_schedule_and_interval_dict(
-            function_name=function_name,
-            tracking_policy=tracking_policy,
-            tracking_offset=tracking_offset,
-        )
-
-        task.spec.parameters[mm_constants.EventFieldType.BATCH_INTERVALS_DICT] = (
-            batch_dict
-        )
-
-        data = {
-            "task": task.to_dict(),
-            "schedule": schedule,
-        }
-
-        logger.info(
-            f"Deploying {function_name.replace('-',' ')} processing function",
-            project=project,
-        )
-
-        # Add job schedule policy (every hour by default)
-        server.api.api.utils.submit_run_sync(
-            db_session=db_session, auth_info=auth_info, data=data
-        )
-
-    @classmethod
-    def _generate_schedule_and_interval_dict(
-        cls,
-        function_name: str,
-        tracking_policy: mlrun.model_monitoring.tracking_policy.TrackingPolicy,
-        tracking_offset: Seconds,
-    ) -> typing.Tuple[str, typing.Dict[str, int]]:
-        """Generate schedule cron string along with the batch interval dictionary according to the providing
-        function name. As for the model monitoring controller function, the dictionary batch interval is
-        corresponding to the scheduling policy.
-
-        :param tracking_policy: Model monitoring configurations.
-        :param tracking_offset: Offset for the tracking policy (for synchronization with the stream).
-
-        :return: A tuple of:
-         [0] = Schedule cron string
-         [1] = Dictionary of the batch interval.
-        """
-
-        if function_name == mm_constants.MonitoringFunctionNames.BATCH:
-            # Apply batching interval params
-            interval_list = [
-                tracking_policy.default_batch_intervals.minute,
-                tracking_policy.default_batch_intervals.hour,
-                tracking_policy.default_batch_intervals.day,
-            ]
-            (
-                minutes,
-                hours,
-                days,
-            ) = server.api.crud.model_monitoring.helpers.get_batching_interval_param(
-                interval_list
-            )
-            schedule = server.api.crud.model_monitoring.helpers.convert_to_cron_string(
-                tracking_policy.default_batch_intervals,
-                minute_delay=seconds2minutes(tracking_offset),
-            )
-        else:
-            # Apply monitoring controller params
-            minutes = tracking_policy.base_period
-            hours = days = 0
-            schedule = f"*/{tracking_policy.base_period} * * * *"
-        batch_dict = {
-            mm_constants.EventFieldType.MINUTES: minutes,
-            mm_constants.EventFieldType.HOURS: hours,
-            mm_constants.EventFieldType.DAYS: days,
-        }
-        return schedule, batch_dict
-
-    def _apply_and_create_stream_trigger(
-        self,
-        project: str,
-        function: mlrun.runtimes.ServingRuntime,
-        model_monitoring_access_key: str = None,
-        auth_info: mlrun.common.schemas.AuthInfo = Depends(deps.authenticate_request),
-        function_name: str = None,
-    ) -> mlrun.runtimes.ServingRuntime:
-        """Adding stream source for the nuclio serving function. By default, the function has HTTP stream trigger along
-        with another supported stream source that can be either Kafka or V3IO, depends on the stream path schema that is
-        defined under mlrun.mlconf.model_endpoint_monitoring.store_prefixes. Note that if no valid stream path has been
-        provided then the function will have a single HTTP stream source.
-
-        :param project:                     Project name.
-        :param function:                    The serving function object that will be applied with the stream trigger.
-        :param model_monitoring_access_key: Access key to apply the model monitoring stream function when the stream is
-                                            schema is V3IO.
-        :param auth_info:                   The auth info of the request.
-        :param function_name:             the name of the function that be applied with the stream trigger,
-                                            None for model_monitoring_stream
-
-        :return: ServingRuntime object with stream trigger.
-        """
-
-        # Get the stream path from the configuration
-        stream_paths = server.api.crud.model_monitoring.get_stream_path(
-            project=project, application_name=function_name
-        )
-        for i, stream_path in enumerate(stream_paths):
-            if stream_path.startswith("kafka://"):
-                topic, brokers = mlrun.datastore.utils.parse_kafka_url(url=stream_path)
-                # Generate Kafka stream source
-                stream_source = mlrun.datastore.sources.KafkaSource(
-                    brokers=brokers,
-                    topics=[topic],
-                )
-                function = stream_source.add_nuclio_trigger(function)
-
-            if not mlrun.mlconf.is_ce_mode():
-                if stream_path.startswith("v3io://"):
-                    if "projects" in stream_path:
-                        stream_args = (
-                            config.model_endpoint_monitoring.application_stream_args
-                        )
-                        access_key = model_monitoring_access_key
-                        kwargs = {"access_key": model_monitoring_access_key}
-                    else:
-                        stream_args = (
-                            config.model_endpoint_monitoring.serving_stream_args
-                        )
-                        access_key = os.environ.get("V3IO_ACCESS_KEY")
-                        kwargs = {}
-                    if mlrun.mlconf.is_explicit_ack(version=resolve_nuclio_version()):
-                        kwargs["explicit_ack_mode"] = "explicitOnly"
-                        kwargs["worker_allocation_mode"] = "static"
-                    server.api.api.endpoints.functions.create_model_monitoring_stream(
-                        project=project,
-                        stream_path=stream_path,
-                        access_key=access_key,
-                        stream_args=stream_args,
-                    )
-                    # Generate V3IO stream trigger
-                    function.add_v3io_stream_trigger(
-                        stream_path=stream_path,
-                        name=f"monitoring_{function_name or 'model-monitoring-stream'}"
-                        f"_trigger{f'_{i}' if i != 0 else ''}",
-                        **kwargs,
-                    )
-                function = self._apply_access_key_and_mount_function(
-                    project=project,
-                    function=function,
-                    model_monitoring_access_key=model_monitoring_access_key,
-                    auth_info=auth_info,
-                    function_name=function_name,
-                )
-        # Add the default HTTP source
-        http_source = mlrun.datastore.sources.HttpSource()
-        function = http_source.add_nuclio_trigger(function)
-
-        return function
-
-    @staticmethod
-=======
->>>>>>> 7034459d
     def _apply_access_key_and_mount_function(
         self,
         function: typing.Union[
@@ -745,13 +436,8 @@
                 ),
             )
 
-<<<<<<< HEAD
-            function.metadata.credentials.access_key = model_monitoring_access_key
-            function.apply(mlrun_pipelines.mounts.v3io_cred())
-=======
             function.metadata.credentials.access_key = self.model_monitoring_access_key
             function.apply(mlrun.v3io_cred())
->>>>>>> 7034459d
 
             # Ensure that the auth env vars are set
             server.api.api.utils.ensure_function_has_auth_set(function, self.auth_info)
@@ -782,18 +468,10 @@
         graph.to(ModelMonitoringWriter(project=self.project)).respond()  # writer
 
         # Set the project to the serving function
-<<<<<<< HEAD
-        function.metadata.project = project
-
-        # Add stream triggers
-        function = self._apply_and_create_stream_trigger(
-            project=project,
-=======
         function.metadata.project = self.project
 
         # Add stream triggers
         function = self.apply_and_create_stream_trigger(
->>>>>>> 7034459d
             function=function,
             function_name=mm_constants.MonitoringFunctionNames.WRITER,
         )
@@ -804,14 +482,6 @@
 
         return function
 
-<<<<<<< HEAD
-    @staticmethod
-    def is_monitoring_stream_has_the_new_stream_trigger(
-        project: str,
-        db_session: sqlalchemy.orm.Session,
-    ) -> bool:
-        """
-=======
     def _check_if_already_deployed(
         self, function_name: str, overwrite: bool = False
     ) -> bool:
@@ -885,7 +555,6 @@
 
     def is_monitoring_stream_has_the_new_stream_trigger(self) -> bool:
         """
->>>>>>> 7034459d
         Check if the monitoring stream function has the new stream trigger.
 
         :return: True if the monitoring stream function has the new stream trigger, otherwise False.
@@ -893,45 +562,27 @@
 
         try:
             function = server.api.crud.Functions().get_function(
-<<<<<<< HEAD
-                name="model-monitoring-stream",
-                db_session=db_session,
-                project=project,
-=======
                 name=mm_constants.MonitoringFunctionNames.STREAM,
                 db_session=self.db_session,
                 project=self.project,
->>>>>>> 7034459d
             )
         except mlrun.errors.MLRunNotFoundError:
             logger.info(
                 "The stream function is not deployed yet when the user will run `enable_model_monitoring` "
                 "the stream function will be deployed with the new & the old stream triggers",
-<<<<<<< HEAD
-                project=project,
-=======
                 project=self.project,
->>>>>>> 7034459d
             )
             return True
 
         if (
             function["spec"]["config"].get(
-<<<<<<< HEAD
-                "spec.triggers.monitoring_model-monitoring-stream_trigger_1"
-=======
                 f"spec.triggers.monitoring_{mm_constants.MonitoringFunctionNames.STREAM}_trigger_1"
->>>>>>> 7034459d
             )
             is None
         ):
             logger.info(
                 "The stream function needs to be updated with the new stream trigger",
-<<<<<<< HEAD
-                project=project,
-=======
                 project=self.project,
->>>>>>> 7034459d
             )
             return False
         return True
