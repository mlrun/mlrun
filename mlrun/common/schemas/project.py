# Copyright 2018 Iguazio
#
# Licensed under the Apache License, Version 2.0 (the "License");
# you may not use this file except in compliance with the License.
# You may obtain a copy of the License at
#
#   http://www.apache.org/licenses/LICENSE-2.0
#
# Unless required by applicable law or agreed to in writing, software
# distributed under the License is distributed on an "AS IS" BASIS,
# WITHOUT WARRANTIES OR CONDITIONS OF ANY KIND, either express or implied.
# See the License for the specific language governing permissions and
# limitations under the License.
#
import datetime
import typing

import pydantic

import mlrun.common.types

from .object import ObjectKind, ObjectStatus


class ProjectsFormat(mlrun.common.types.StrEnum):
    full = "full"
    name_only = "name_only"
    # minimal format removes large fields from the response (e.g. functions, workflows, artifacts)
    # and is used for faster response times (in the UI)
    minimal = "minimal"
    # internal - allowed only in follower mode, only for the leader for upgrade purposes
    leader = "leader"


class ProjectMetadata(pydantic.BaseModel):
    name: str
    created: typing.Optional[datetime.datetime] = None
    labels: typing.Optional[dict] = {}
    annotations: typing.Optional[dict] = {}

    class Config:
        extra = pydantic.Extra.allow


class ProjectDesiredState(mlrun.common.types.StrEnum):
    online = "online"
    offline = "offline"
    archived = "archived"


class ProjectState(mlrun.common.types.StrEnum):
    unknown = "unknown"
    creating = "creating"
    deleting = "deleting"
    online = "online"
    offline = "offline"
    archived = "archived"

    @staticmethod
    def terminal_states():
        return [
            ProjectState.online,
            ProjectState.offline,
            ProjectState.archived,
        ]


class ProjectStatus(ObjectStatus):
    state: typing.Optional[ProjectState]


class ProjectSpec(pydantic.BaseModel):
    description: typing.Optional[str] = None
    owner: typing.Optional[str] = None
    goals: typing.Optional[str] = None
    params: typing.Optional[dict] = {}
    functions: typing.Optional[list] = []
    workflows: typing.Optional[list] = []
    artifacts: typing.Optional[list] = []
    artifact_path: typing.Optional[str] = None
    conda: typing.Optional[str] = None
    source: typing.Optional[str] = None
    subpath: typing.Optional[str] = None
    origin_url: typing.Optional[str] = None
    desired_state: typing.Optional[ProjectDesiredState] = ProjectDesiredState.online
<<<<<<< HEAD
    default_image: typing.Optional[str] = None
=======
    custom_packagers: typing.Optional[typing.List[typing.Tuple[str, bool]]] = None
>>>>>>> 6d794d48

    class Config:
        extra = pydantic.Extra.allow


class Project(pydantic.BaseModel):
    kind: ObjectKind = pydantic.Field(ObjectKind.project, const=True)
    metadata: ProjectMetadata
    spec: ProjectSpec = ProjectSpec()
    status: ObjectStatus = ObjectStatus()


class ProjectOwner(pydantic.BaseModel):
    username: str
    access_key: str


class ProjectSummary(pydantic.BaseModel):
    name: str
    files_count: int
    feature_sets_count: int
    models_count: int
    runs_failed_recent_count: int
    runs_running_count: int
    schedules_count: int
    pipelines_running_count: typing.Optional[int] = None


class IguazioProject(pydantic.BaseModel):
    data: dict


class ProjectsOutput(pydantic.BaseModel):
    # The format query param controls the project type used:
    # full - Project
    # name_only - str
    # summary - ProjectSummary
    # leader - currently only IguazioProject supported
    # The way pydantic handles typing.Union is that it takes the object and tries to coerce it to be the types of the
    # union by the definition order. Therefore we can't currently add generic dict for all leader formats, but we need
    # to add a specific classes for them. it's frustrating but couldn't find other workaround, see:
    # https://github.com/samuelcolvin/pydantic/issues/1423, https://github.com/samuelcolvin/pydantic/issues/619
    projects: typing.List[typing.Union[Project, str, ProjectSummary, IguazioProject]]


class ProjectSummariesOutput(pydantic.BaseModel):
    project_summaries: typing.List[ProjectSummary]<|MERGE_RESOLUTION|>--- conflicted
+++ resolved
@@ -83,11 +83,8 @@
     subpath: typing.Optional[str] = None
     origin_url: typing.Optional[str] = None
     desired_state: typing.Optional[ProjectDesiredState] = ProjectDesiredState.online
-<<<<<<< HEAD
+    custom_packagers: typing.Optional[typing.List[typing.Tuple[str, bool]]] = None
     default_image: typing.Optional[str] = None
-=======
-    custom_packagers: typing.Optional[typing.List[typing.Tuple[str, bool]]] = None
->>>>>>> 6d794d48
 
     class Config:
         extra = pydantic.Extra.allow
