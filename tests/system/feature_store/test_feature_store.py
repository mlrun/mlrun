import json
import os
import pathlib
import random
import string
import tempfile
import uuid
from datetime import datetime, timedelta, timezone
from time import sleep

import fsspec
import numpy as np
import pandas as pd
import pyarrow.parquet as pq
import pytest
from pandas.util.testing import assert_frame_equal
from storey import MapClass

import mlrun
import mlrun.feature_store as fs
import tests.conftest
from mlrun.config import config
from mlrun.data_types.data_types import InferOptions, ValueType
from mlrun.datastore.sources import (
    CSVSource,
    DataFrameSource,
    ParquetSource,
    StreamSource,
)
from mlrun.datastore.targets import (
    CSVTarget,
    NoSqlTarget,
    ParquetTarget,
    TargetTypes,
    get_target_driver,
)
from mlrun.feature_store import Entity, FeatureSet
from mlrun.feature_store.feature_set import aggregates_step
from mlrun.feature_store.feature_vector import FixedWindowType
from mlrun.feature_store.steps import FeaturesetValidator
from mlrun.features import MinMaxValidator
from tests.system.base import TestMLRunSystem

from .data_sample import quotes, stocks, trades


class MyMap(MapClass):
    def __init__(self, multiplier=1, **kwargs):
        super().__init__(**kwargs)
        self._multiplier = multiplier

    def do(self, event):
        event["xx"] = event["bid"] * self._multiplier
        event["zz"] = 9
        return event


def my_func(df):
    return df


def myfunc1(x, context=None):
    assert context is not None, "context is none"
    x = x.drop(columns=["exchange"])
    return x


def _generate_random_name():
    random_name = "".join([random.choice(string.ascii_letters) for i in range(10)])
    return random_name


# Marked as enterprise because of v3io mount and pipelines
@TestMLRunSystem.skip_test_if_env_not_configured
@pytest.mark.enterprise
class TestFeatureStore(TestMLRunSystem):
    project_name = "fs-system-test-project"

    def custom_setup(self):
        pass

    def _generate_vector(self):
        data = pd.DataFrame({"name": ["ab", "cd"], "data": [10, 20]})

        data.set_index(["name"], inplace=True)
        fset = fs.FeatureSet("pandass", entities=[fs.Entity("name")], engine="pandas")
        fs.ingest(featureset=fset, source=data)

        features = ["pandass.*"]
        vector = fs.FeatureVector("my-vec", features)
        return vector

    def _ingest_stocks_featureset(self):
        stocks_set = fs.FeatureSet(
            "stocks", entities=[Entity("ticker", ValueType.STRING)]
        )

        with pytest.raises(mlrun.errors.MLRunInvalidArgumentError):
            fs.ingest(
                stocks_set,
                stocks,
                infer_options=fs.InferOptions.default(),
                run_config=fs.RunConfig(local=True),
            )

        df = fs.ingest(stocks_set, stocks, infer_options=fs.InferOptions.default())

        self._logger.info(f"output df:\n{df}")
        stocks_set["name"].description = "some name"

        self._logger.info(f"stocks spec: {stocks_set.to_yaml()}")
        assert (
            stocks_set.spec.features["name"].description == "some name"
        ), "description was not set"
        assert len(df) == len(stocks), "dataframe size doesnt match"
        assert stocks_set.status.stats["exchange"], "stats not created"

    def _ingest_quotes_featureset(self):
        quotes_set = FeatureSet("stock-quotes", entities=["ticker"])

        flow = quotes_set.graph
        flow.to("MyMap", multiplier=3).to(
            "storey.Extend", _fn="({'z': event['bid'] * 77})"
        ).to("storey.Filter", "filter", _fn="(event['bid'] > 51.92)").to(
            FeaturesetValidator()
        )

        quotes_set.add_aggregation("ask", ["sum", "max"], "1h", "10m", name="asks1")
        quotes_set.add_aggregation("ask", ["sum", "max"], "5h", "10m", name="asks2")
        quotes_set.add_aggregation("bid", ["min"], "1h", "10m")

        with pytest.raises(mlrun.errors.MLRunInvalidArgumentError):
            # no name parameter, different window
            quotes_set.add_aggregation("bid", ["max"], "5h", "10m")

        with pytest.raises(mlrun.errors.MLRunInvalidArgumentError):
            # no name parameter, different period
            quotes_set.add_aggregation("bid", ["max"], "1h", "5m")

        quotes_set.add_aggregation(
            column="bid", operations=["max"], windows="1h", period="10m"
        )

        df = fs.preview(
            quotes_set,
            quotes,
            entity_columns=["ticker"],
            timestamp_key="time",
            options=fs.InferOptions.default(),
        )
        self._logger.info(f"quotes spec: {quotes_set.spec.to_yaml()}")
        assert df["zz"].mean() == 9, "map didnt set the zz column properly"
        quotes_set["bid"].validator = MinMaxValidator(min=52, severity="info")

        quotes_set.plot(
            str(self.results_path / "pipe.png"), rankdir="LR", with_targets=True
        )
        df = fs.ingest(quotes_set, quotes, return_df=True)
        self._logger.info(f"output df:\n{df}")
        assert quotes_set.status.stats.get("asks1_sum_1h"), "stats not created"

    def _get_offline_vector(self, features, features_size, engine=None):
        vector = fs.FeatureVector("myvector", features, "stock-quotes.xx")
        resp = fs.get_offline_features(
            vector, entity_rows=trades, entity_timestamp_column="time", engine=engine
        )
        assert len(vector.spec.features) == len(
            features
        ), "unexpected num of requested features"
        assert (
            len(vector.status.features) == features_size
        ), "unexpected num of returned features"
        assert (
            len(vector.status.stats) == features_size
        ), "unexpected num of feature stats"
        assert vector.status.label_column == "xx", "unexpected label_column name"

        df = resp.to_dataframe()
        columns = trades.shape[1] + features_size - 2  # - 2 keys
        assert df.shape[1] == columns, "unexpected num of returned df columns"
        resp.to_parquet(str(self.results_path / f"query-{engine}.parquet"))

        # check simple api without join with other df
        # test the use of vector uri
        vector.save()
        resp = fs.get_offline_features(vector.uri, engine=engine)
        df = resp.to_dataframe()
        assert df.shape[1] == features_size, "unexpected num of returned df columns"

    def _get_online_features(self, features, features_size):
        # test real-time query
        vector = fs.FeatureVector("my-vec", features)
        with fs.get_online_feature_service(vector) as svc:
            # check non existing column
            resp = svc.get([{"bb": "AAPL"}])

            # check that passing a dict (without list) works
            resp = svc.get({"ticker": "GOOG"})
            assert (
                resp[0]["name"] == "Alphabet Inc" and resp[0]["exchange"] == "NASDAQ"
            ), "unexpected online result"

            try:
                resp = svc.get("GOOG")
                assert False
            except mlrun.errors.MLRunInvalidArgumentError:
                pass

            # check passing a list of list (of entity values) works
            resp = svc.get([["GOOG"]])
            assert resp[0]["name"] == "Alphabet Inc", "unexpected online result"

            resp = svc.get([{"ticker": "a"}])
            assert resp[0] is None
            resp = svc.get([{"ticker": "GOOG"}, {"ticker": "MSFT"}])
            resp = svc.get([{"ticker": "AAPL"}])
            assert (
                resp[0]["name"] == "Apple Inc" and resp[0]["exchange"] == "NASDAQ"
            ), "unexpected online result"
            resp2 = svc.get([{"ticker": "AAPL"}], as_list=True)
            assert (
                len(resp2[0]) == features_size - 1
            ), "unexpected online vector size"  # -1 label

    def test_ingest_and_query(self):

        self._logger.debug("Creating stocks feature set")
        self._ingest_stocks_featureset()

        self._logger.debug("Creating stock-quotes feature set")
        self._ingest_quotes_featureset()

        self._logger.debug("Get offline feature vector")
        features = [
            "stock-quotes.bid",
            "stock-quotes.asks2_sum_5h",
            "stock-quotes.ask as mycol",
            "stocks.*",
        ]
        features_size = (
            len(features) + 1 + 1
        )  # (*) returns 2 features, label adds 1 feature

        # test fetch with the pandas merger engine
        self._get_offline_vector(features, features_size, engine="local")

        # test fetch with the dask merger engine
        self._get_offline_vector(features, features_size, engine="dask")

        self._logger.debug("Get online feature vector")
        self._get_online_features(features, features_size)

    def test_get_offline_features_with_or_without_indexes(self):
        # ingest test data
        par_target = ParquetTarget(
            **{
                "path": "v3io:///bigdata/system-test-project/parquet/",
                "name": "stocks-parquet",
            }
        )
        targets = [par_target]
        stocks_for_parquet = trades.copy()
        stocks_for_parquet["another_time"] = [
            pd.Timestamp("2021-03-28 13:30:00.023"),
            pd.Timestamp("2021-03-28 13:30:00.038"),
            pd.Timestamp("2021-03-28 13:30:00.048"),
            pd.Timestamp("2021-03-28 13:30:00.048"),
            pd.Timestamp("2021-03-28 13:30:00.048"),
        ]
        stocks_for_parquet.to_parquet(
            "v3io:///bigdata/system-test-project/stocks_test.parquet"
        )
        stocks_for_parquet.set_index("ticker", inplace=True)
        stocks_set = fs.FeatureSet(
            "stocks_parquet_test",
            "stocks set",
            [Entity("ticker", ValueType.STRING)],
            timestamp_key="time",
        )

        df = fs.ingest(stocks_set, stocks_for_parquet, targets)
        assert len(df) == len(stocks_for_parquet), "dataframe size doesnt match"

        # test get offline features with different parameters
        vector = fs.FeatureVector("offline-vec", ["stocks_parquet_test.*"])

        # with_indexes = False, entity_timestamp_column = None
        default_df = fs.get_offline_features(vector).to_dataframe()
        assert isinstance(
            default_df.index, pd.core.indexes.range.RangeIndex
        ), "index column is not of default type"
        assert default_df.index.name is None, "index column is not of default type"
        assert "time" not in default_df.columns, "'time' column shouldn't be present"
        assert (
            "ticker" not in default_df.columns
        ), "'ticker' column shouldn't be present"

        # with_indexes = False, entity_timestamp_column = "time"
        df_no_time = fs.get_offline_features(
            vector, entity_timestamp_column="time"
        ).to_dataframe()
        assert isinstance(
            df_no_time.index, pd.core.indexes.range.RangeIndex
        ), "index column is not of default type"
        assert df_no_time.index.name is None, "index column is not of default type"
        assert "time" not in df_no_time.columns, "'time' column should not be present"
        assert (
            "ticker" not in df_no_time.columns
        ), "'ticker' column shouldn't be present"
        assert (
            "another_time" in df_no_time.columns
        ), "'another_time' column should be present"

        # with_indexes = False, entity_timestamp_column = "invalid" - should return the timestamp column
        df_with_time = fs.get_offline_features(
            vector, entity_timestamp_column="another_time"
        ).to_dataframe()
        assert isinstance(
            df_with_time.index, pd.core.indexes.range.RangeIndex
        ), "index column is not of default type"
        assert df_with_time.index.name is None, "index column is not of default type"
        assert (
            "ticker" not in df_with_time.columns
        ), "'ticker' column shouldn't be present"
        assert "time" in df_with_time.columns, "'time' column should be present"
        assert (
            "another_time" not in df_with_time.columns
        ), "'another_time' column should not be present"

        vector.spec.with_indexes = True
        df_with_index = fs.get_offline_features(vector).to_dataframe()
        assert not isinstance(
            df_with_index.index, pd.core.indexes.range.RangeIndex
        ), "index column is of default type"
        assert df_with_index.index.name == "ticker"
        assert "time" in df_with_index.columns, "'time' column should be present"

    @pytest.mark.parametrize(
        "target_path, should_raise_error",
        [
            (None, False),  # default
            (f"v3io:///bigdata/{project_name}/gof_wt.parquet", False),  # single file
            (f"v3io:///bigdata/{project_name}/gof_wt/", False),  # directory
            (
                f"v3io:///bigdata/{project_name}/{{run_id}}/gof_wt.parquet",
                True,
            ),  # with run_id
        ],
    )
    def test_different_target_paths_for_get_offline_features(
        self, target_path, should_raise_error
    ):
        stocks = pd.DataFrame(
            {
                "ticker": ["MSFT", "GOOG", "AAPL"],
                "name": ["Microsoft Corporation", "Alphabet Inc", "Apple Inc"],
                "booly": [True, False, True],
            }
        )
        stocks_set = fs.FeatureSet(
            "stocks_test", entities=[Entity("ticker", ValueType.STRING)]
        )
        fs.ingest(stocks_set, stocks)

        vector = fs.FeatureVector("SjqevLXR", ["stocks_test.*"])
        target = ParquetTarget(name="parquet", path=target_path)
        if should_raise_error:
            with pytest.raises(mlrun.errors.MLRunInvalidArgumentError):
                fs.get_offline_features(vector, with_indexes=True, target=target)
        else:
            fs.get_offline_features(vector, with_indexes=True, target=target)
            df = pd.read_parquet(target.get_target_path())
            assert df is not None

    @pytest.mark.parametrize(
        "target_path, final_path",
        [
            (
                "v3io:///bigdata/csvtest/csvname.csv",
                "v3io:///bigdata/csvtest/{run_id}/csvname.csv",
            ),
            (
                "v3io:///bigdata/csvtest/csvname",
                "v3io:///bigdata/csvtest/csvname/{run_id}/",
            ),
            (
                "v3io:///bigdata/csvtest/csvname/",
                "v3io:///bigdata/csvtest/csvname/{run_id}/",
            ),
            (
                "v3io:///bigdata/csvtest/csvname/{run_id}",
                "v3io:///bigdata/csvtest/csvname/{run_id}/",
            ),
        ],
    )
    def test_csv_path(self, target_path, final_path):
        df = pd.DataFrame(
            {
                "key": ["key1", "key2"],
                "time_stamp": [
                    datetime(2020, 11, 1, 17, 33, 15),
                    datetime(2020, 10, 1, 17, 33, 15),
                ],
                "another_time_column": [
                    datetime(2020, 9, 1, 17, 33, 15),
                    datetime(2020, 8, 1, 17, 33, 15),
                ],
            }
        )
        fset = FeatureSet("csvnamefs", entities=[Entity("key")])
        target = CSVTarget(name="csvtar", path=target_path)
        fs.ingest(fset, source=df, targets=[target])

        expected = final_path.format(run_id=fset.status.targets[0].run_id)
        assert fset.get_target_path("csvtar") == expected

    def test_nosql_no_path(self):
        df = pd.DataFrame(
            {
                "key": ["key1", "key2"],
                "time_stamp": [
                    datetime(2020, 11, 1, 17, 33, 15),
                    datetime(2020, 10, 1, 17, 33, 15),
                ],
                "another_time_column": [
                    datetime(2020, 9, 1, 17, 33, 15),
                    datetime(2020, 8, 1, 17, 33, 15),
                ],
            }
        )
        fset = fs.FeatureSet("nosql-no-path", entities=[Entity("time_stamp")])
        target_overwrite = True
        ingest_kw = dict()
        if target_overwrite is not None:
            ingest_kw["overwrite"] = target_overwrite
        fs.ingest(fset, df, infer_options=fs.InferOptions.default(), **ingest_kw)

        assert fset.status.targets[
            0
        ].get_path().get_absolute_path() == fset.get_target_path("parquet")
        assert fset.status.targets[
            1
        ].get_path().get_absolute_path() == fset.get_target_path("nosql")

    def test_feature_set_db(self):
        name = "stocks_test"
        stocks_set = fs.FeatureSet(name, entities=["ticker"])
        fs.preview(
            stocks_set,
            stocks,
        )
        stocks_set.save()
        db = mlrun.get_run_db()

        sets = db.list_feature_sets(self.project_name, name)
        assert len(sets) == 1, "bad number of results"

        feature_set = fs.get_feature_set(name, self.project_name)
        assert feature_set.metadata.name == name, "bad feature set response"

        fs.ingest(stocks_set, stocks)
        with pytest.raises(mlrun.errors.MLRunPreconditionFailedError):
            fs.delete_feature_set(name, self.project_name)

        stocks_set.purge_targets()

        fs.delete_feature_set(name, self.project_name)
        sets = db.list_feature_sets(self.project_name, name)
        assert not sets, "Feature set should be deleted"

    def test_feature_vector_db(self):
        name = "fvec-test"
        fvec = fs.FeatureVector(name=name)

        db = mlrun.get_run_db()

        # TODO: Using to_dict due to a bug in httpdb api which will be fixed in another PR
        db.create_feature_vector(
            feature_vector=fvec.to_dict(), project=self.project_name
        )

        vecs = db.list_feature_vectors(self.project_name, name)
        assert len(vecs) == 1, "bad number of results"

        feature_vec = fs.get_feature_vector(name, self.project_name)
        assert feature_vec.metadata.name == name, "bad feature set response"

        fs.delete_feature_vector(name, self.project_name)
        vecs = db.list_feature_vectors(self.project_name, name)
        assert not vecs, "Feature vector should be deleted"

    def test_top_value_of_boolean_column(self):
        stocks = pd.DataFrame(
            {
                "ticker": ["MSFT", "GOOG", "AAPL"],
                "name": ["Microsoft Corporation", "Alphabet Inc", "Apple Inc"],
                "booly": [True, False, True],
            }
        )
        stocks_set = fs.FeatureSet(
            "stocks_test", entities=[Entity("ticker", ValueType.STRING)]
        )
        fs.ingest(stocks_set, stocks)

        vector = fs.FeatureVector("SjqevLXR", ["stocks_test.*"])
        fs.get_offline_features(vector)

        actual_stat = vector.get_stats_table().drop("hist", axis=1, errors="ignore")
        actual_stat = actual_stat.sort_index().sort_index(axis=1)
        assert isinstance(actual_stat["top"]["booly"], bool)

    def test_ingest_to_default_path(self):
        key = "patient_id"
        measurements = fs.FeatureSet(
            "measurements", entities=[Entity(key)], timestamp_key="timestamp"
        )
        source = CSVSource(
            "mycsv", path=os.path.relpath(str(self.assets_path / "testdata.csv"))
        )

        fs.ingest(
            measurements,
            source,
            infer_options=fs.InferOptions.schema() + fs.InferOptions.Stats,
            run_config=fs.RunConfig(local=True),
        )
        final_path = measurements.get_target_path()
        assert "latest" not in final_path
        assert measurements.status.targets is not None
        for target in measurements.status.targets:
            assert "latest" not in target.get_path().get_absolute_path()
            assert target.run_id is not None

    def test_serverless_ingest(self):
        key = "patient_id"
        measurements = fs.FeatureSet(
            "measurements", entities=[Entity(key)], timestamp_key="timestamp"
        )
        target_path = os.path.relpath(str(self.results_path / "mycsv.csv"))
        source = CSVSource(
            "mycsv", path=os.path.relpath(str(self.assets_path / "testdata.csv"))
        )
        targets = [CSVTarget("mycsv", path=target_path)]
        if os.path.exists(target_path):
            os.remove(target_path)

        fs.ingest(
            measurements,
            source,
            targets,
            infer_options=fs.InferOptions.schema() + fs.InferOptions.Stats,
            run_config=fs.RunConfig(local=True),
        )
        final_path = measurements.get_target_path()
        assert os.path.exists(final_path), "result file was not generated"
        features = sorted(measurements.spec.features.keys())
        stats = sorted(measurements.status.stats.keys())
        print(features)
        print(stats)
        stats.remove("timestamp")
        stats.remove(key)
        assert features == stats, "didn't infer stats for all features"

    def test_non_partitioned_target_in_dir(self):
        source = CSVSource(
            "mycsv", path=os.path.relpath(str(self.assets_path / "testdata.csv"))
        )
        path = str(self.results_path / _generate_random_name())
        target = ParquetTarget(path=path)

        fset = fs.FeatureSet(
            name="test", entities=[Entity("patient_id")], timestamp_key="timestamp"
        )
        fs.ingest(fset, source, targets=[target])

        path_with_runid = path + "/" + fset.status.targets[0].run_id

        list_files = os.listdir(path_with_runid)
        assert len(list_files) == 1 and not os.path.isdir(
            path_with_runid + "/" + list_files[0]
        )
        os.remove(path_with_runid + "/" + list_files[0])

    def test_ingest_with_timestamp(self):
        key = "patient_id"
        measurements = fs.FeatureSet(
            "measurements", entities=[Entity(key)], timestamp_key="timestamp"
        )
        source = CSVSource(
            "mycsv",
            path=os.path.relpath(str(self.assets_path / "testdata.csv")),
            time_field="timestamp",
        )
        resp = fs.ingest(measurements, source)
        assert resp["timestamp"].head(n=1)[0] == datetime.fromisoformat(
            "2020-12-01 17:24:15.906352"
        )

    def test_csv_time_columns(self):
        df = pd.DataFrame(
            {
                "key": ["key1", "key2"],
                "time_stamp": [
                    datetime(2020, 11, 1, 17, 33, 15),
                    datetime(2020, 10, 1, 17, 33, 15),
                ],
                "another_time_column": [
                    datetime(2020, 9, 1, 17, 33, 15),
                    datetime(2020, 8, 1, 17, 33, 15),
                ],
            }
        )

        csv_path = tempfile.mktemp(".csv")
        df.to_csv(path_or_buf=csv_path, index=False)
        source = CSVSource(
            path=csv_path, time_field="time_stamp", parse_dates=["another_time_column"]
        )

        measurements = fs.FeatureSet(
            "fs", entities=[Entity("key")], timestamp_key="time_stamp"
        )
        try:
            resp = fs.ingest(measurements, source)
            df.set_index("key", inplace=True)
            assert_frame_equal(df, resp)
        finally:
            os.remove(csv_path)

    def test_featureset_column_types(self):
        data = pd.DataFrame(
            {
                "key": ["key1", "key2"],
                "str": ["my_string1", "my_string2"],
                "int": [123456, 234567],
                "float": [123.456, 234.567],
                "bool": [True, False],
                "timestamp": [
                    pd.Timestamp("1980-02-04 17:21:50.781"),
                    pd.Timestamp("2020-03-04 12:12:45.120"),
                ],
                "category": pd.Categorical(
                    ["a", "c"], categories=["d", "c", "b", "a"], ordered=True
                ),
            }
        )
        for key in data.keys():
            verify_ingest(data, key)
            verify_ingest(data, key, infer=True)

        # Timedelta isn't supported in parquet
        data["timedelta"] = pd.Timedelta("-1 days 2 min 3us")

        for key in ["key", "timedelta"]:
            verify_ingest(data, key, targets=[TargetTypes.nosql])
            verify_ingest(data, key, targets=[TargetTypes.nosql], infer=True)

    def test_filtering_parquet_by_time(self):
        key = "patient_id"
        measurements = fs.FeatureSet(
            "measurements", entities=[Entity(key)], timestamp_key="timestamp"
        )
        source = ParquetSource(
            "myparquet",
            path=os.path.relpath(str(self.assets_path / "testdata.parquet")),
            time_field="timestamp",
            start_time=datetime(2020, 12, 1, 17, 33, 15),
            end_time="2020-12-01 17:33:16",
        )

        resp = fs.ingest(
            measurements,
            source,
            return_df=True,
        )
        assert len(resp) == 10

        # start time > timestamp in source
        source = ParquetSource(
            "myparquet",
            path=os.path.relpath(str(self.assets_path / "testdata.parquet")),
            time_field="timestamp",
            start_time=datetime(2022, 12, 1, 17, 33, 15),
            end_time="2022-12-01 17:33:16",
        )

        resp = fs.ingest(
            measurements,
            source,
            return_df=True,
        )
        assert len(resp) == 0

    @pytest.mark.parametrize("key_bucketing_number", [None, 0, 4])
    @pytest.mark.parametrize("partition_cols", [None, ["department"]])
    @pytest.mark.parametrize("time_partitioning_granularity", [None, "day"])
    def test_ingest_partitioned_by_key_and_time(
        self, key_bucketing_number, partition_cols, time_partitioning_granularity
    ):
        name = f"measurements_{uuid.uuid4()}"
        key = "patient_id"
        measurements = fs.FeatureSet(
            name, entities=[Entity(key)], timestamp_key="timestamp"
        )
        orig_columns = list(pd.read_csv(str(self.assets_path / "testdata.csv")).columns)
        source = CSVSource(
            "mycsv",
            path=os.path.relpath(str(self.assets_path / "testdata.csv")),
            time_field="timestamp",
        )
        measurements.set_targets(
            targets=[
                ParquetTarget(
                    partitioned=True,
                    key_bucketing_number=key_bucketing_number,
                    partition_cols=partition_cols,
                    time_partitioning_granularity=time_partitioning_granularity,
                )
            ],
            with_defaults=False,
        )

        resp1 = fs.ingest(measurements, source).to_dict()

        features = [
            f"{name}.*",
        ]
        vector = fs.FeatureVector("myvector", features)
        resp2 = fs.get_offline_features(
            vector, entity_timestamp_column="timestamp", with_indexes=True
        )
        resp2 = resp2.to_dataframe().to_dict()

        assert resp1 == resp2

        file_system = fsspec.filesystem("v3io")
        path = measurements.get_target_path("parquet")
        dataset = pq.ParquetDataset(
            path,
            filesystem=file_system,
        )
        partitions = [key for key, _ in dataset.pieces[0].partition_keys]

        if key_bucketing_number is None:
            expected_partitions = []
        elif key_bucketing_number == 0:
            expected_partitions = ["key"]
        else:
            expected_partitions = [f"hash{key_bucketing_number}_key"]
        expected_partitions += partition_cols or []
        if all(
            value is None
            for value in [
                key_bucketing_number,
                partition_cols,
                time_partitioning_granularity,
            ]
        ):
            time_partitioning_granularity = "hour"
        if time_partitioning_granularity:
            for unit in ["year", "month", "day", "hour"]:
                expected_partitions.append(unit)
                if unit == time_partitioning_granularity:
                    break

        assert partitions == expected_partitions

        resp = fs.get_offline_features(
            vector,
            start_time=datetime(2020, 12, 1, 17, 33, 15),
            end_time="2020-12-01 17:33:16",
            entity_timestamp_column="timestamp",
        )
        resp2 = resp.to_dataframe()
        assert len(resp2) == 10
        result_columns = list(resp2.columns)
        orig_columns.remove("patient_id")
        assert result_columns.sort() == orig_columns.sort()

    def test_ingest_twice_with_nulls(self):
        name = f"test_ingest_twice_with_nulls_{uuid.uuid4()}"
        key = "key"

        measurements = fs.FeatureSet(
            name, entities=[Entity(key)], timestamp_key="my_time"
        )
        columns = [key, "my_string", "my_time"]
        df = pd.DataFrame(
            [["mykey1", "hello", pd.Timestamp("2019-01-26 14:52:37")]], columns=columns
        )
        df.set_index("my_string")
        source = DataFrameSource(df)
        measurements.set_targets(
            targets=[ParquetTarget(partitioned=True)],
            with_defaults=False,
        )
        resp1 = fs.ingest(measurements, source)
        assert resp1.to_dict() == {
            "my_string": {"mykey1": "hello"},
            "my_time": {"mykey1": pd.Timestamp("2019-01-26 14:52:37")},
        }

        features = [
            f"{name}.*",
        ]
        vector = fs.FeatureVector("myvector", features)
        resp2 = fs.get_offline_features(vector, with_indexes=True)
        resp2 = resp2.to_dataframe()
        assert resp2.to_dict() == {
            "my_string": {"mykey1": "hello"},
            "my_time": {"mykey1": pd.Timestamp("2019-01-26 14:52:37")},
        }

        measurements = fs.FeatureSet(
            name, entities=[Entity(key)], timestamp_key="my_time"
        )
        columns = [key, "my_string", "my_time"]
        df = pd.DataFrame(
            [["mykey2", None, pd.Timestamp("2019-01-26 14:52:37")]], columns=columns
        )
        df.set_index("my_string")
        source = DataFrameSource(df)
        measurements.set_targets(
            targets=[ParquetTarget(partitioned=True)],
            with_defaults=False,
        )
        resp1 = fs.ingest(measurements, source, overwrite=False)
        assert resp1.to_dict() == {
            "my_string": {"mykey2": None},
            "my_time": {"mykey2": pd.Timestamp("2019-01-26 14:52:37")},
        }

        features = [
            f"{name}.*",
        ]
        vector = fs.FeatureVector("myvector", features)
        vector.spec.with_indexes = True
        resp2 = fs.get_offline_features(vector)
        resp2 = resp2.to_dataframe()
        assert resp2.to_dict() == {
            "my_string": {"mykey1": "hello", "mykey2": None},
            "my_time": {
                "mykey1": pd.Timestamp("2019-01-26 14:52:37"),
                "mykey2": pd.Timestamp("2019-01-26 14:52:37"),
            },
        }

    def test_ordered_pandas_asof_merge(self):
        targets = [ParquetTarget(), NoSqlTarget()]
        left_set, left = prepare_feature_set(
            "left", "ticker", trades, timestamp_key="time", targets=targets
        )
        right_set, right = prepare_feature_set(
            "right", "ticker", quotes, timestamp_key="time", targets=targets
        )

        features = ["left.*", "right.*"]
        feature_vector = fs.FeatureVector("test_fv", features, description="test FV")
        res = fs.get_offline_features(feature_vector, entity_timestamp_column="time")
        res = res.to_dataframe()
        assert res.shape[0] == left.shape[0]

    def test_left_not_ordered_pandas_asof_merge(self):
        left = trades.sort_values(by="price")

        left_set, left = prepare_feature_set(
            "left", "ticker", left, timestamp_key="time"
        )
        right_set, right = prepare_feature_set(
            "right", "ticker", quotes, timestamp_key="time"
        )

        features = ["left.*", "right.*"]
        feature_vector = fs.FeatureVector("test_fv", features, description="test FV")
        res = fs.get_offline_features(feature_vector, entity_timestamp_column="time")
        res = res.to_dataframe()
        assert res.shape[0] == left.shape[0]

    def test_right_not_ordered_pandas_asof_merge(self):
        right = quotes.sort_values(by="bid")

        left_set, left = prepare_feature_set(
            "left", "ticker", trades, timestamp_key="time"
        )
        right_set, right = prepare_feature_set(
            "right", "ticker", right, timestamp_key="time"
        )

        features = ["left.*", "right.*"]
        feature_vector = fs.FeatureVector("test_fv", features, description="test FV")
        res = fs.get_offline_features(feature_vector, entity_timestamp_column="time")
        res = res.to_dataframe()
        assert res.shape[0] == left.shape[0]

    def test_read_csv(self):
        from storey import CSVSource, ReduceToDataFrame, build_flow

        csv_path = str(self.results_path / _generate_random_name() / ".csv")
        targets = [CSVTarget("mycsv", path=csv_path)]
        stocks_set = fs.FeatureSet(
            "tests", entities=[Entity("ticker", ValueType.STRING)]
        )
        fs.ingest(
            stocks_set, stocks, infer_options=fs.InferOptions.default(), targets=targets
        )

        # reading csv file
        final_path = stocks_set.get_target_path("mycsv")
        controller = build_flow([CSVSource(final_path), ReduceToDataFrame()]).run()
        termination_result = controller.await_termination()

        expected = pd.DataFrame(
            {
                0: ["ticker", "MSFT", "GOOG", "AAPL"],
                1: ["name", "Microsoft Corporation", "Alphabet Inc", "Apple Inc"],
                2: ["exchange", "NASDAQ", "NASDAQ", "NASDAQ"],
            }
        )

        assert termination_result.equals(
            expected
        ), f"{termination_result}\n!=\n{expected}"
        os.remove(final_path)

    def test_multiple_entities(self):
        name = f"measurements_{uuid.uuid4()}"
        current_time = pd.Timestamp.now()
        data = pd.DataFrame(
            {
                "time": [
                    current_time,
                    current_time - pd.Timedelta(minutes=1),
                    current_time - pd.Timedelta(minutes=2),
                    current_time - pd.Timedelta(minutes=3),
                    current_time - pd.Timedelta(minutes=4),
                    current_time - pd.Timedelta(minutes=5),
                ],
                "first_name": ["moshe", None, "yosi", "yosi", "moshe", "yosi"],
                "last_name": ["cohen", "levi", "levi", "levi", "cohen", "levi"],
                "bid": [2000, 10, 11, 12, 2500, 14],
            }
        )

        # write to kv
        data_set = fs.FeatureSet(
            name, entities=[Entity("first_name"), Entity("last_name")]
        )

        data_set.add_aggregation(
            column="bid",
            operations=["sum", "max"],
            windows="1h",
            period="10m",
        )
        fs.preview(
            data_set,
            data,  # source
            entity_columns=["first_name", "last_name"],
            timestamp_key="time",
            options=fs.InferOptions.default(),
        )

        data_set.plot(
            str(self.results_path / "pipe.png"), rankdir="LR", with_targets=True
        )
        fs.ingest(data_set, data, return_df=True)

        features = [
            f"{name}.bid_sum_1h",
        ]

        vector = fs.FeatureVector("my-vec", features)
        with fs.get_online_feature_service(vector) as svc:
            resp = svc.get([{"first_name": "yosi", "last_name": "levi"}])
            assert resp[0]["bid_sum_1h"] == 37.0

    def test_time_with_timezone(self):
        data = pd.DataFrame(
            {
                "time": [
                    datetime(2021, 6, 30, 15, 9, 35, tzinfo=timezone.utc),
                    datetime(2021, 6, 30, 15, 9, 35, tzinfo=timezone.utc),
                ],
                "first_name": ["katya", "dina"],
                "bid": [2000, 10],
            }
        )
        data_set = fs.FeatureSet("fs4", entities=[Entity("first_name")])

        df = fs.ingest(data_set, data, return_df=True)

        data.set_index("first_name", inplace=True)
        assert_frame_equal(df, data)

    def test_offline_features_filter_non_partitioned(self):
        data = pd.DataFrame(
            {
                "time_stamp": [
                    pd.Timestamp("2021-06-09 09:30:06.008"),
                    pd.Timestamp("2021-06-09 10:29:07.009"),
                    pd.Timestamp("2021-06-09 09:29:08.010"),
                ],
                "data": [10, 20, 30],
                "string": ["ab", "cd", "ef"],
            }
        )
        data_set1 = fs.FeatureSet("fs1", entities=[Entity("string")])
        fs.ingest(data_set1, data, infer_options=fs.InferOptions.default())
        features = ["fs1.*"]
        vector = fs.FeatureVector("vector", features)
        vector.spec.with_indexes = True

        resp = fs.get_offline_features(
            vector,
            entity_timestamp_column="time_stamp",
            start_time="2021-06-09 09:30",
            end_time=datetime(2021, 6, 9, 10, 30),
        )

        expected = pd.DataFrame(
            {
                "time_stamp": [
                    pd.Timestamp("2021-06-09 09:30:06.008"),
                    pd.Timestamp("2021-06-09 10:29:07.009"),
                ],
                "data": [10, 20],
                "string": ["ab", "cd"],
            }
        )
        expected.set_index(keys="string", inplace=True)

        assert expected.equals(resp.to_dataframe())

    def test_filter_offline_multiple_featuresets(self):
        data = pd.DataFrame(
            {
                "time_stamp": [
                    pd.Timestamp("2021-06-09 09:30:06.008"),
                    pd.Timestamp("2021-06-09 10:29:07.009"),
                    pd.Timestamp("2021-06-09 09:29:08.010"),
                ],
                "data": [10, 20, 30],
                "string": ["ab", "cd", "ef"],
            }
        )

        data_set1 = fs.FeatureSet("fs1", entities=[Entity("string")])
        fs.ingest(data_set1, data, infer_options=fs.InferOptions.default())

        data2 = pd.DataFrame(
            {
                "time_stamp": [
                    pd.Timestamp("2021-07-09 09:30:06.008"),
                    pd.Timestamp("2021-07-09 10:29:07.009"),
                    pd.Timestamp("2021-07-09 09:29:08.010"),
                ],
                "data": [10, 20, 30],
                "string": ["ab", "cd", "ef"],
            }
        )

        data_set2 = fs.FeatureSet("fs2", entities=[Entity("string")])
        fs.ingest(data_set2, data2, infer_options=fs.InferOptions.default())

        features = ["fs2.data", "fs1.time_stamp"]

        vector = fs.FeatureVector("vector", features)
        resp = fs.get_offline_features(
            vector,
            entity_timestamp_column="time_stamp",
            start_time=datetime(2021, 6, 9, 9, 30),
            end_time=None,  # will translate to now()
        )
        assert len(resp.to_dataframe()) == 2

    def test_unaggregated_columns(self):
        test_base_time = datetime(2020, 12, 1, 17, 33, 15)

        data = pd.DataFrame(
            {
                "time": [test_base_time, test_base_time - pd.Timedelta(minutes=1)],
                "first_name": ["moshe", "yosi"],
                "last_name": ["cohen", "levi"],
                "bid": [2000, 10],
            }
        )

        name = f"measurements_{uuid.uuid4()}"

        # write to kv
        data_set = fs.FeatureSet(name, entities=[Entity("first_name")])

        data_set.add_aggregation(
            name="bids",
            column="bid",
            operations=["sum", "max"],
            windows="1h",
            period="10m",
        )

        fs.ingest(data_set, data, return_df=True)

        features = [f"{name}.bids_sum_1h", f"{name}.last_name"]

        vector = fs.FeatureVector("my-vec", features)
        with fs.get_online_feature_service(vector) as svc:
            resp = svc.get([{"first_name": "moshe"}])
            expected = {"bids_sum_1h": 2000.0, "last_name": "cohen"}
            assert resp[0] == expected

    _split_graph_expected_default = pd.DataFrame(
        {
            "time": [
                pd.Timestamp("2016-05-25 13:30:00.023"),
                pd.Timestamp("2016-05-25 13:30:00.048"),
                pd.Timestamp("2016-05-25 13:30:00.049"),
                pd.Timestamp("2016-05-25 13:30:00.072"),
            ],
            "ticker": ["GOOG", "GOOG", "AAPL", "GOOG"],
            "bid": [720.50, 720.50, 97.99, 720.50],
            "ask": [720.93, 720.93, 98.01, 720.88],
            "xx": [2161.50, 2161.50, 293.97, 2161.50],
            "zz": [9, 9, 9, 9],
            "extra": [55478.50, 55478.50, 7545.23, 55478.50],
        }
    )

    _split_graph_expected_side = pd.DataFrame(
        {
            "time": [
                pd.Timestamp("2016-05-25 13:30:00.023"),
                pd.Timestamp("2016-05-25 13:30:00.023"),
                pd.Timestamp("2016-05-25 13:30:00.030"),
                pd.Timestamp("2016-05-25 13:30:00.041"),
                pd.Timestamp("2016-05-25 13:30:00.048"),
                pd.Timestamp("2016-05-25 13:30:00.049"),
                pd.Timestamp("2016-05-25 13:30:00.072"),
                pd.Timestamp("2016-05-25 13:30:00.075"),
            ],
            "ticker": ["GOOG", "MSFT", "MSFT", "MSFT", "GOOG", "AAPL", "GOOG", "MSFT"],
            "bid": [720.50, 51.95, 51.97, 51.99, 720.50, 97.99, 720.50, 52.01],
            "ask": [720.93, 51.96, 51.98, 52.00, 720.93, 98.01, 720.88, 52.03],
            "extra2": [
                12248.50,
                883.15,
                883.49,
                883.83,
                12248.50,
                1665.83,
                12248.50,
                884.17,
            ],
        }
    )

    def test_ingest_pandas_engine(self):
        data = pd.DataFrame({"name": ["ab", "cd"], "data": [10, 20]})

        data.set_index(["name"], inplace=True)
        fset = fs.FeatureSet("pandass", entities=[fs.Entity("name")], engine="pandas")
        fs.ingest(featureset=fset, source=data)

        features = ["pandass.*"]
        vector = fs.FeatureVector("my-vec", features)
        svc = fs.get_online_feature_service(vector)
        try:
            resp = svc.get([{"name": "ab"}])
            assert resp[0] == {"data": 10}
        finally:
            svc.close()

    @pytest.mark.parametrize("partitioned", [True, False])
    def test_schedule_on_filtered_by_time(self, partitioned):
        name = f"sched-time-{str(partitioned).lower()}"

        now = datetime.now() + timedelta(minutes=2)
        data = pd.DataFrame(
            {
                "time": [
                    pd.Timestamp("2021-01-10 10:00:00"),
                    pd.Timestamp("2021-01-10 11:00:00"),
                ],
                "first_name": ["moshe", "yosi"],
                "data": [2000, 10],
            }
        )
        # writing down a remote source
        data_target = ParquetTarget()
        data_set = fs.FeatureSet("sched_data", entities=[Entity("first_name")])
        fs.ingest(data_set, data, targets=[data_target])

        path = data_set.status.targets[0].path.format(
            run_id=data_set.status.targets[0].run_id
        )
        assert path == data_set.get_target_path()

        # the job will be scheduled every minute
        cron_trigger = "*/1 * * * *"

        source = ParquetSource(
            "myparquet", path=path, time_field="time", schedule=cron_trigger
        )

        feature_set = fs.FeatureSet(
            name=name,
            entities=[fs.Entity("first_name")],
            timestamp_key="time",
        )

        if partitioned:
            targets = [
                NoSqlTarget(),
                ParquetTarget(
                    name="tar1",
                    path="v3io:///bigdata/sched-t/",
                    partitioned=True,
                    partition_cols=["time"],
                ),
            ]
        else:
            targets = [
                ParquetTarget(
                    name="tar2", path="v3io:///bigdata/sched-f/", partitioned=False
                ),
                NoSqlTarget(),
            ]

        fs.ingest(
            feature_set,
            source,
            run_config=fs.RunConfig(local=False).apply(mlrun.mount_v3io()),
            targets=targets,
        )
        # ingest starts every round minute.
        sleep(60 - now.second + 10)

        features = [f"{name}.*"]
        vec = fs.FeatureVector("sched_test-vec", features)

        svc = fs.get_online_feature_service(vec)
        try:
            resp = svc.get([{"first_name": "yosi"}, {"first_name": "moshe"}])
            assert resp[0]["data"] == 10
            assert resp[1]["data"] == 2000

            data = pd.DataFrame(
                {
                    "time": [
                        pd.Timestamp("2021-01-10 12:00:00"),
                        pd.Timestamp("2021-01-10 13:00:00"),
                        now + pd.Timedelta(minutes=10),
                        pd.Timestamp("2021-01-09 13:00:00"),
                    ],
                    "first_name": ["moshe", "dina", "katya", "uri"],
                    "data": [50, 10, 25, 30],
                }
            )
            # writing down a remote source
            fs.ingest(data_set, data, targets=[data_target], overwrite=False)

            sleep(60)
            resp = svc.get(
                [
                    {"first_name": "yosi"},
                    {"first_name": "moshe"},
                    {"first_name": "katya"},
                    {"first_name": "dina"},
                    {"first_name": "uri"},
                ]
            )
            assert resp[0]["data"] == 10
            assert resp[1]["data"] == 50
            assert resp[2] is None
            assert resp[3]["data"] == 10
            assert resp[4] is None
        finally:
            svc.close()

        # check offline
        resp = fs.get_offline_features(vec)
        assert len(resp.to_dataframe() == 4)
        assert "uri" not in resp.to_dataframe() and "katya" not in resp.to_dataframe()

    def test_overwrite_single_file(self):
        data = pd.DataFrame(
            {
                "time": [
                    pd.Timestamp("2021-01-10 10:00:00"),
                    pd.Timestamp("2021-01-10 11:00:00"),
                ],
                "first_name": ["moshe", "yosi"],
                "data": [2000, 10],
            }
        )
        # writing down a remote source
        target2 = ParquetTarget()
        data_set = fs.FeatureSet("data", entities=[Entity("first_name")])
        fs.ingest(data_set, data, targets=[target2])

        path = data_set.status.targets[0].get_path().get_absolute_path()

        # the job will be scheduled every minute
        cron_trigger = "*/1 * * * *"

        source = ParquetSource("myparquet", schedule=cron_trigger, path=path)

        feature_set = fs.FeatureSet(
            name="overwrite",
            entities=[fs.Entity("first_name")],
            timestamp_key="time",
        )

        targets = [ParquetTarget(path="v3io:///bigdata/bla.parquet")]

        fs.ingest(
            feature_set,
            source,
            overwrite=True,
            run_config=fs.RunConfig(local=False).apply(mlrun.mount_v3io()),
            targets=targets,
        )
        sleep(60)
        features = ["overwrite.*"]
        vec = fs.FeatureVector("svec", features)

        # check offline
        resp = fs.get_offline_features(vec)
        assert len(resp.to_dataframe()) == 2

    @pytest.mark.parametrize(
        "fixed_window_type",
        [FixedWindowType.CurrentOpenWindow, FixedWindowType.LastClosedWindow],
    )
    def test_query_on_fixed_window(self, fixed_window_type):
        current_time = pd.Timestamp.now()
        data = pd.DataFrame(
            {
                "time": [
                    current_time,
                    current_time - pd.Timedelta(hours=current_time.hour + 2),
                ],
                "first_name": ["moshe", "moshe"],
                "last_name": ["cohen", "cohen"],
                "bid": [2000, 100],
            },
        )
        name = f"measurements_{uuid.uuid4()}"

        # write to kv
        data_set = fs.FeatureSet(
            name, timestamp_key="time", entities=[Entity("first_name")]
        )

        data_set.add_aggregation(
            name="bids",
            column="bid",
            operations=["sum", "max"],
            windows="24h",
        )

        fs.ingest(data_set, data, return_df=True)

        features = [f"{name}.bids_sum_24h", f"{name}.last_name"]

        vector = fs.FeatureVector("my-vec", features)
        with fs.get_online_feature_service(
            vector, fixed_window_type=fixed_window_type
        ) as svc:
            resp = svc.get([{"first_name": "moshe"}])
            if fixed_window_type == FixedWindowType.CurrentOpenWindow:
                expected = {"bids_sum_24h": 2000.0, "last_name": "cohen"}
            else:
                expected = {"bids_sum_24h": 100.0, "last_name": "cohen"}
            assert resp[0] == expected

    def test_split_graph(self):
        quotes_set = fs.FeatureSet("stock-quotes", entities=[fs.Entity("ticker")])

        quotes_set.graph.to("MyMap", "somemap1", field="multi1", multiplier=3).to(
            "storey.Extend", _fn="({'extra': event['bid'] * 77})"
        ).to("storey.Filter", "filter", _fn="(event['bid'] > 70)").to(
            FeaturesetValidator()
        )

        side_step_name = "side-step"
        quotes_set.graph.to(
            "storey.Extend", name=side_step_name, _fn="({'extra2': event['bid'] * 17})"
        )
        with pytest.raises(mlrun.errors.MLRunPreconditionFailedError):
            fs.preview(quotes_set, quotes)

        non_default_target_name = "side-target"
        quotes_set.set_targets(
            targets=[
                CSVTarget(name=non_default_target_name, after_state=side_step_name)
            ],
            default_final_step="FeaturesetValidator",
        )

        quotes_set.plot(with_targets=True)

        inf_out = fs.preview(quotes_set, quotes)
        ing_out = fs.ingest(quotes_set, quotes, return_df=True)

        default_file_path = quotes_set.get_target_path(TargetTypes.parquet)
        side_file_path = quotes_set.get_target_path(non_default_target_name)

        side_file_out = pd.read_csv(side_file_path)
        default_file_out = pd.read_parquet(default_file_path)
        self._split_graph_expected_default.set_index("ticker", inplace=True)

        assert all(self._split_graph_expected_default == default_file_out.round(2))
        assert all(self._split_graph_expected_default == ing_out.round(2))
        assert all(self._split_graph_expected_default == inf_out.round(2))

        assert all(
            self._split_graph_expected_side.sort_index(axis=1)
            == side_file_out.sort_index(axis=1).round(2)
        )

    def test_none_value(self):
        data = pd.DataFrame(
            {"first_name": ["moshe", "yossi"], "bid": [2000, 10], "bool": [True, None]}
        )

        # write to kv
        data_set = fs.FeatureSet("tests2", entities=[Entity("first_name")])
        fs.ingest(data_set, data, return_df=True)
        features = ["tests2.*"]
        vector = fs.FeatureVector("my-vec", features)
        with fs.get_online_feature_service(vector) as svc:
            resp = svc.get([{"first_name": "yossi"}])
            assert resp[0] == {"bid": 10, "bool": None}

    def test_feature_aliases(self):
        df = pd.DataFrame(
            {
                "time": [
                    pd.Timestamp("2016-05-25 13:30:00.023"),
                    pd.Timestamp("2016-05-25 13:30:00.038"),
                    pd.Timestamp("2016-05-25 13:30:00.048"),
                    pd.Timestamp("2016-05-25 13:30:00.048"),
                    pd.Timestamp("2016-05-25 13:30:00.048"),
                ],
                "ticker": ["MSFT", "MSFT", "GOOG", "GOOG", "AAPL"],
                "price": [51.95, 51.95, 720.77, 720.92, 98.0],
            }
        )

        # write to kv
        data_set = fs.FeatureSet("aliass", entities=[Entity("ticker")])

        data_set.add_aggregation(
            column="price",
            operations=["sum", "max"],
            windows="1h",
            period="10m",
        )

        fs.ingest(data_set, df)
        features = [
            "aliass.price_sum_1h",
            "aliass.price_max_1h as price_m",
        ]
        vector_name = "stocks-vec"
        vector = fs.FeatureVector(vector_name, features)

        resp = fs.get_offline_features(vector).to_dataframe()
        assert len(resp.columns) == 2
        assert "price_m" in resp.columns

        vector.save()
        stats = vector.get_stats_table()
        assert len(stats) == 2
        assert "price_m" in stats.index

        svc = fs.get_online_feature_service(vector)
        try:
            resp = svc.get(entity_rows=[{"ticker": "GOOG"}])
            assert resp[0] == {"price_sum_1h": 1441.69, "price_m": 720.92}
        finally:
            svc.close()

        # simulating updating alias from UI
        db = mlrun.get_run_db()
        update_dict = {
            "spec": {
                "features": [
                    "aliass.price_sum_1h as price_s",
                    "aliass.price_max_1h as price_m",
                ]
            }
        }
        db.patch_feature_vector(
            name=vector_name,
            feature_vector_update=update_dict,
            project=self.project_name,
        )

        svc = fs.get_online_feature_service(vector_name)
        try:
            resp = svc.get(entity_rows=[{"ticker": "GOOG"}])
            assert resp[0] == {"price_s": 1441.69, "price_m": 720.92}
        finally:
            svc.close()

        vector = db.get_feature_vector(vector_name, self.project_name, tag="latest")
        stats = vector.get_stats_table()
        assert len(stats) == 2
        assert "price_s" in stats.index

        resp = fs.get_offline_features(vector).to_dataframe()
        assert len(resp.columns) == 2
        assert "price_s" in resp.columns
        assert "price_m" in resp.columns

    def test_forced_columns_target(self):
        columns = ["time", "ask"]
        targets = [ParquetTarget(columns=columns)]
        quotes_set, _ = prepare_feature_set(
            "forced-columns", "ticker", quotes, timestamp_key="time", targets=targets
        )

        df = pd.read_parquet(quotes_set.get_target_path())
        assert all(df.columns.values == columns)

    def test_csv_parquet_index_alignment(self):
        targets = [CSVTarget()]
        csv_align_set, _ = prepare_feature_set(
            "csv-align", "ticker", quotes, timestamp_key="time", targets=targets
        )
        csv_df = csv_align_set.to_dataframe()

        features = ["csv-align.*"]
        csv_vec = fs.FeatureVector("csv-align-vector", features)
        resp = fs.get_offline_features(csv_vec)
        csv_vec_df = resp.to_dataframe()

        targets = [ParquetTarget()]
        parquet_align_set, _ = prepare_feature_set(
            "parquet-align", "ticker", quotes, timestamp_key="time", targets=targets
        )
        parquet_df = parquet_align_set.to_dataframe()
        features = ["parquet-align.*"]
        parquet_vec = fs.FeatureVector("parquet-align-vector", features)
        resp = fs.get_offline_features(parquet_vec)
        parquet_vec_df = resp.to_dataframe()

        assert all(csv_df == parquet_df)
        assert all(csv_vec_df == parquet_vec_df)

    def test_sync_pipeline(self):
        stocks_set = fs.FeatureSet(
            "stocks-sync",
            entities=[Entity("ticker", ValueType.STRING)],
            engine="pandas",
        )

        stocks_set.graph.to(name="s1", handler="myfunc1")
        df = fs.ingest(stocks_set, stocks)
        self._logger.info(f"output df:\n{df}")

        features = list(stocks_set.spec.features.keys())
        assert len(features) == 1, "wrong num of features"
        assert "exchange" not in features, "field was not dropped"
        assert len(df) == len(stocks), "dataframe size doesnt match"

    @pytest.mark.parametrize("with_graph", [True, False])
    def test_sync_pipeline_chunks(self, with_graph):
        myset = fs.FeatureSet(
            "early_sense",
            entities=[Entity("patient_id")],
            timestamp_key="timestamp",
            engine="pandas",
        )

        csv_file = os.path.relpath(str(self.assets_path / "testdata.csv"))
        original_df = pd.read_csv(csv_file)
        original_cols = original_df.shape[1]
        print(original_df.shape)
        print(original_df.info())

        chunksize = 100
        source = CSVSource("mycsv", path=csv_file, attributes={"chunksize": chunksize})
        if with_graph:
            myset.graph.to(name="s1", handler="my_func")

        df = fs.ingest(myset, source)
        self._logger.info(f"output df:\n{df}")

        features = list(myset.spec.features.keys())
        print(len(features), features)
        print(myset.to_yaml())
        print(df.shape)
        # original cols - index - timestamp cols
        assert len(features) == original_cols - 2, "wrong num of features"
        assert df.shape[1] == original_cols, "num of cols not as expected"
        # returned DF is only the first chunk (size 100)
        assert df.shape[0] == chunksize, "dataframe size doesnt match"

    def test_target_list_validation(self):
        targets = [ParquetTarget()]
        verify_target_list_fail(targets, with_defaults=True)

        targets = [ParquetTarget(path="path1"), ParquetTarget(path="path2")]
        verify_target_list_fail(targets, with_defaults=False)

        targets = [ParquetTarget(name="parquet1"), ParquetTarget(name="parquet2")]
        verify_target_list_fail(targets)

        targets = [
            ParquetTarget(name="same-name", path="path1"),
            ParquetTarget(name="same-name", path="path2"),
        ]
        verify_target_list_fail(targets, with_defaults=False)

        targets = [
            ParquetTarget(name="parquet1", path="same-path"),
            ParquetTarget(name="parquet2", path="same-path"),
        ]
        verify_target_list_fail(targets)

    def test_same_target_type(self):
        parquet_path1 = str(
            self.results_path / _generate_random_name() / "par1.parquet"
        )
        parquet_path2 = str(
            self.results_path / _generate_random_name() / "par2.parquet"
        )

        targets = [
            ParquetTarget(name="parquet1", path=parquet_path1),
            ParquetTarget(name="parquet2", path=parquet_path2),
        ]
        feature_set, _ = prepare_feature_set(
            "same-target-type", "ticker", quotes, timestamp_key="time", targets=targets
        )
        final_path1 = feature_set.get_target_path(name="parquet1")
        parquet1 = pd.read_parquet(final_path1)
        final_path2 = feature_set.get_target_path(name="parquet2")
        parquet2 = pd.read_parquet(final_path2)

        assert all(parquet1 == quotes.set_index("ticker"))
        assert all(parquet1 == parquet2)

        os.remove(final_path1)
        os.remove(final_path2)

    def test_post_aggregation_step(self):
        quotes_set = fs.FeatureSet("post-aggregation", entities=[fs.Entity("ticker")])
        agg_step = quotes_set.add_aggregation("ask", ["sum", "max"], "1h", "10m")
        agg_step.to("MyMap", "somemap1", field="multi1", multiplier=3)

        # Make sure the map step was added right after the aggregation step
        assert len(quotes_set.graph.states) == 2
        assert quotes_set.graph.states[aggregates_step].after is None
        assert quotes_set.graph.states["somemap1"].after == [aggregates_step]

    def test_featureset_uri(self):
        stocks_set = fs.FeatureSet("stocks01", entities=[fs.Entity("ticker")])
        stocks_set.save()
        fs.ingest(stocks_set.uri, stocks)

    def test_overwrite(self):
        df1 = pd.DataFrame({"name": ["ABC", "DEF", "GHI"], "value": [1, 2, 3]})
        df2 = pd.DataFrame({"name": ["JKL", "MNO", "PQR"], "value": [4, 5, 6]})

        fset = fs.FeatureSet(name="overwrite-fs", entities=[fs.Entity("name")])
        fs.ingest(fset, df1, targets=[CSVTarget(), ParquetTarget(), NoSqlTarget()])

        features = ["overwrite-fs.*"]
        fvec = fs.FeatureVector("overwrite-vec", features=features)

        csv_path = fset.get_target_path(name="csv")
        csv_df = pd.read_csv(csv_path)
        assert (
            df1.set_index(keys="name")
            .sort_index()
            .equals(csv_df.set_index(keys="name").sort_index())
        )

        parquet_path = fset.get_target_path(name="parquet")
        parquet_df = pd.read_parquet(parquet_path)
        assert df1.set_index(keys="name").sort_index().equals(parquet_df.sort_index())

        with fs.get_online_feature_service(fvec) as svc:
            resp = svc.get(entity_rows=[{"name": "GHI"}])
            assert resp[0]["value"] == 3

        fs.ingest(fset, df2)

        csv_path = fset.get_target_path(name="csv")
        csv_df = pd.read_csv(csv_path)
        assert (
            df1.set_index(keys="name")
            .sort_index()
            .equals(csv_df.set_index(keys="name").sort_index())
        )

        parquet_path = fset.get_target_path(name="parquet")
        parquet_df = pd.read_parquet(parquet_path)
        assert df2.set_index(keys="name").sort_index().equals(parquet_df.sort_index())

        with fs.get_online_feature_service(fvec) as svc:
            resp = svc.get(entity_rows=[{"name": "GHI"}])
            assert resp[0] is None

            resp = svc.get(entity_rows=[{"name": "PQR"}])
            assert resp[0]["value"] == 6

    def test_parquet_target_vector_overwrite(self):
        df1 = pd.DataFrame({"name": ["ABC", "DEF", "GHI"], "value": [1, 2, 3]})
        fset = fs.FeatureSet(name="fvec-parquet-fset", entities=[fs.Entity("name")])
        fs.ingest(fset, df1)

        features = ["fvec-parquet-fset.*"]
        fvec = fs.FeatureVector("fvec-parquet", features=features)
        fvec.spec.with_indexes = True

        target = ParquetTarget()
        off1 = fs.get_offline_features(fvec, target=target)
        dfout1 = pd.read_parquet(target.get_target_path())

        assert (
            df1.set_index(keys="name")
            .sort_index()
            .equals(off1.to_dataframe().sort_index())
        )
        assert df1.set_index(keys="name").sort_index().equals(dfout1.sort_index())

        df2 = pd.DataFrame({"name": ["JKL", "MNO", "PQR"], "value": [4, 5, 6]})
        fs.ingest(fset, df2)
        off2 = fs.get_offline_features(fvec, target=target)
        dfout2 = pd.read_parquet(target.get_target_path())
        assert (
            df2.set_index(keys="name")
            .sort_index()
            .equals(off2.to_dataframe().sort_index())
        )
        assert df2.set_index(keys="name").sort_index().equals(dfout2.sort_index())

    def test_overwrite_specified_nosql_path(self):
        df1 = pd.DataFrame({"name": ["ABC", "DEF", "GHI"], "value": [1, 2, 3]})
        df2 = pd.DataFrame({"name": ["JKL", "MNO", "PQR"], "value": [4, 5, 6]})

        targets = [NoSqlTarget(path="v3io:///bigdata/overwrite-spec")]

        fset = fs.FeatureSet(name="overwrite-spec-path", entities=[fs.Entity("name")])
        features = ["overwrite-spec-path.*"]
        fvec = fs.FeatureVector("overwrite-spec-path-fvec", features=features)

        fs.ingest(fset, df1, targets=targets)

        fs.ingest(fset, df2, targets=targets)

        with fs.get_online_feature_service(fvec) as svc:
            resp = svc.get(entity_rows=[{"name": "PQR"}])
            assert resp[0]["value"] == 6
            resp = svc.get(entity_rows=[{"name": "ABC"}])
            assert resp[0] is None

    def test_overwrite_single_parquet_file(self):
        df1 = pd.DataFrame({"name": ["ABC", "DEF", "GHI"], "value": [1, 2, 3]})
        df2 = pd.DataFrame({"name": ["JKL", "MNO", "PQR"], "value": [4, 5, 6]})

        targets = [ParquetTarget(path="v3io:///bigdata/overwrite-pq-spec/my.parquet")]

        fset = fs.FeatureSet(
            name="overwrite-pq-spec-path", entities=[fs.Entity("name")]
        )

        fs.ingest(fset, df1, targets=targets)
        with pytest.raises(mlrun.errors.MLRunInvalidArgumentError):
            fs.ingest(fset, df2, targets=targets, overwrite=False)

    def test_overwrite_false(self):
        df1 = pd.DataFrame({"name": ["ABC", "DEF", "GHI"], "value": [1, 2, 3]})
        df2 = pd.DataFrame({"name": ["JKL", "MNO", "PQR"], "value": [4, 5, 6]})
        df3 = pd.concat([df1, df2])

        fset = fs.FeatureSet(name="override-false", entities=[fs.Entity("name")])
        fs.ingest(fset, df1)

        features = ["override-false.*"]
        fvec = fs.FeatureVector("override-false-vec", features=features)
        fvec.spec.with_indexes = True

        off1 = fs.get_offline_features(fvec).to_dataframe()
        assert df1.set_index(keys="name").sort_index().equals(off1.sort_index())

        fs.ingest(fset, df2, overwrite=False)

        off2 = fs.get_offline_features(fvec).to_dataframe()
        assert df3.set_index(keys="name").sort_index().equals(off2.sort_index())

        fs.ingest(fset, df1, targets=[ParquetTarget()])

        off1 = fs.get_offline_features(fvec).to_dataframe()
        assert df1.set_index(keys="name").sort_index().equals(off1.sort_index())

        with fs.get_online_feature_service(fvec) as svc:
            resp = svc.get(entity_rows=[{"name": "PQR"}])
            assert resp[0]["value"] == 6

        with pytest.raises(mlrun.errors.MLRunInvalidArgumentError):
            fs.ingest(fset, df1, targets=[CSVTarget()], overwrite=False)

        fset.set_targets(targets=[CSVTarget()])
        with pytest.raises(mlrun.errors.MLRunInvalidArgumentError):
            fs.ingest(fset, df1, overwrite=False)

    def test_purge(self):
        key = "patient_id"
        fset = fs.FeatureSet("purge", entities=[Entity(key)], timestamp_key="timestamp")
        path = os.path.relpath(str(self.assets_path / "testdata.csv"))
        source = CSVSource(
            "mycsv",
            path=path,
            time_field="timestamp",
        )
        targets = [
            CSVTarget(),
            CSVTarget(name="specified-path", path="v3io:///bigdata/csv-purge-test.csv"),
            ParquetTarget(partitioned=True, partition_cols=["timestamp"]),
            NoSqlTarget(),
        ]
        fset.set_targets(
            targets=targets,
            with_defaults=False,
        )
        fs.ingest(fset, source)

        verify_purge(fset, targets)

        fs.ingest(fset, source)

        targets_to_purge = targets[:-1]
        verify_purge(fset, targets_to_purge)

    def test_purge_nosql(self):
        def get_v3io_api_host():
            """Return only the host out of v3io_api

            Takes the parameter from config and strip it from it's protocol and port
            returning only the host name.
            """
            api = None
            if config.v3io_api:
                api = config.v3io_api
                if "//" in api:
                    api = api[api.find("//") + 2 :]
                if ":" in api:
                    api = api[: api.find(":")]
            return api

        key = "patient_id"
        fset = fs.FeatureSet(
            name="nosqlpurge", entities=[Entity(key)], timestamp_key="timestamp"
        )
        path = os.path.relpath(str(self.assets_path / "testdata.csv"))
        source = CSVSource(
            "mycsv",
            path=path,
            time_field="timestamp",
        )
        targets = [
            NoSqlTarget(
                name="nosql", path="v3io:///bigdata/system-test-project/nosql-purge"
            ),
            NoSqlTarget(
                name="fullpath",
                path=f"v3io://webapi.{get_v3io_api_host()}/bigdata/system-test-project/nosql-purge-full",
            ),
        ]

        for tar in targets:
            test_target = [tar]
            fset.set_targets(
                with_defaults=False,
                targets=test_target,
            )
            fs.ingest(fset, source)
            verify_purge(fset, test_target)

    def test_ingest_dataframe_index(self):
        orig_df = pd.DataFrame([{"x", "y"}])
        orig_df.index.name = "idx"

        fset = fs.FeatureSet("myfset", entities=[Entity("idx")])
        fs.ingest(
            fset, orig_df, [ParquetTarget()], infer_options=fs.InferOptions.default()
        )

    def test_ingest_with_column_conversion(self):
        orig_df = source = pd.DataFrame(
            {
                "time_stamp": [
                    pd.Timestamp("2002-04-01 04:32:34.000"),
                    pd.Timestamp("2002-04-01 15:05:37.000"),
                    pd.Timestamp("2002-03-31 23:46:07.000"),
                ],
                "ssrxbtok": [488441267876, 438975336749, 298802679370],
                "nkxuonfx": [0.241233, 0.160264, 0.045345],
                "xzvipbmo": [True, False, None],
                "bikyseca": ["ONE", "TWO", "THREE"],
                "napxsuhp": [True, False, True],
                "oegndrxe": [
                    pd.Timestamp("2002-04-01 04:32:34.000"),
                    pd.Timestamp("2002-04-01 05:06:34.000"),
                    pd.Timestamp("2002-04-01 05:38:34.000"),
                ],
                "aatxnkgx": [-227504700006, -470002151801, -33193685176],
                "quupyoxi": ["FOUR", "FIVE", "SIX"],
                "temdojgz": [0.570031, 0.677182, 0.276053],
            },
            index=None,
        )

        fset = fs.FeatureSet(
            "rWQTKqbhje",
            timestamp_key="time_stamp",
            entities=[
                Entity("{}".format(k["name"]))
                for k in [
                    {
                        "dtype": "float",
                        "null_values": False,
                        "name": "temdojgz",
                        "df_dtype": "float64",
                    },
                    {
                        "dtype": "str",
                        "null_values": False,
                        "name": "bikyseca",
                        "df_dtype": "object",
                    },
                    {
                        "dtype": "float",
                        "null_values": False,
                        "name": "nkxuonfx",
                        "df_dtype": "float64",
                    },
                ]
            ],
        )

        fset.graph.to(name="s1", handler="my_func")
        ikjqkfcz = ParquetTarget(path="v3io:///bigdata/ifrlsjvxgv", partitioned=False)
        fs.ingest(fset, source, targets=[ikjqkfcz])

        features = ["rWQTKqbhje.*"]
        vector = fs.FeatureVector("WPAyrYux", features)
        vector.spec.with_indexes = True
        resp = fs.get_offline_features(vector)
        off_df = resp.to_dataframe()
        if None in list(orig_df.index.names):
            orig_df.set_index(["temdojgz", "bikyseca", "nkxuonfx"], inplace=True)
        orig_df = orig_df.sort_values(
            by=["temdojgz", "bikyseca", "nkxuonfx"]
        ).sort_index(axis=1)
        off_df = off_df.sort_values(by=["temdojgz", "bikyseca", "nkxuonfx"]).sort_index(
            axis=1
        )
        pd.testing.assert_frame_equal(
            off_df,
            orig_df,
            check_dtype=True,
            check_index_type=True,
            check_column_type=True,
            check_like=True,
            check_names=True,
        )

    def test_stream_source(self):
        # create feature set, ingest sample data and deploy nuclio function with stream source
        fset_name = "a2-stream_test"
        myset = FeatureSet(f"{fset_name}", entities=[Entity("ticker")])
        fs.ingest(myset, quotes)
        source = StreamSource(key_field="ticker", time_field="time")
        filename = str(
            pathlib.Path(tests.conftest.tests_root_directory)
            / "api"
            / "runtimes"
            / "assets"
            / "sample_function.py"
        )

        function = mlrun.code_to_function(
            "ingest_transactions", kind="serving", filename=filename
        )
        function.spec.default_content_type = "application/json"
        run_config = fs.RunConfig(function=function, local=False).apply(
            mlrun.mount_v3io()
        )
        fs.deploy_ingestion_service(
            featureset=myset, source=source, run_config=run_config
        )
        # push records to stream
        stream_path = f"v3io:///projects/{function.metadata.project}/FeatureStore/{fset_name}/v3ioStream"
        events_pusher = mlrun.datastore.get_stream_pusher(stream_path)
        client = mlrun.platforms.V3ioStreamClient(stream_path, seek_to="EARLIEST")
        events_pusher.push(
            {
                "ticker": "AAPL",
                "time": "2021-08-15T10:58:37.415101",
                "bid": 300,
                "ask": 100,
            }
        )
        # verify new records in stream
        resp = client.get_records()
        assert len(resp) != 0
        # read from online service updated data

        vector = fs.FeatureVector("my-vec", [f"{fset_name}.*"])
        with fs.get_online_feature_service(vector) as svc:
            sleep(5)
            resp = svc.get([{"ticker": "AAPL"}])

        assert resp[0]["bid"] == 300

    def test_get_offline_from_feature_set_with_no_schema(self):
        myset = FeatureSet("fset2", entities=[Entity("ticker")])
        fs.ingest(myset, quotes, infer_options=InferOptions.Null)
        features = ["fset2.*"]
        vector = fs.FeatureVector("QVMytLdP", features, with_indexes=True)

        try:
            fs.get_offline_features(vector)
            assert False
        except mlrun.errors.MLRunInvalidArgumentError:
            pass

    def test_join_with_table(self):
        table_url = "v3io:///bigdata/system-test-project/nosql/test_join_with_table"

        df = pd.DataFrame({"name": ["ABC", "DEF"], "aug": ["1", "2"]})
        fset = fs.FeatureSet(
            name="test_join_with_table_fset", entities=[fs.Entity("name")]
        )
        fs.ingest(fset, df, targets=[NoSqlTarget(path=table_url)])
        run_id = fset.status.targets[0].run_id
        table_url = f"{table_url}/{run_id}"
        df = pd.DataFrame(
            {
                "key": ["mykey1", "mykey2", "mykey3"],
                "foreignkey1": ["AB", "DE", "GH"],
                "foreignkey2": ["C", "F", "I"],
            }
        )

        fset = fs.FeatureSet("myfset", entities=[Entity("key")])
        fset.set_targets([], with_defaults=False)
        fset.graph.to(
            "storey.JoinWithTable",
            table=table_url,
            _key_extractor="(event['foreignkey1'] + event['foreignkey2'])",
            attributes=["aug"],
            inner_join=True,
        )
        df = fs.ingest(fset, df, targets=[], infer_options=fs.InferOptions.default())
        assert df.to_dict() == {
            "foreignkey1": {"mykey1": "AB", "mykey2": "DE"},
            "foreignkey2": {"mykey1": "C", "mykey2": "F"},
            "aug": {"mykey1": "1", "mykey2": "2"},
        }

    def test_get_offline_features_with_tag(self):
        def validate_result(test_vector, test_keys):
            res_set = fs.get_offline_features(test_vector)
            assert res_set is not None
            res_keys = list(res_set.vector.status.stats.keys())
            assert res_keys.sort() == test_keys.sort()

        data = quotes
        name = "quotes"
        tag = "test"
        project = self.project_name

        test_set = fs.FeatureSet(name, entities=[Entity("ticker", ValueType.STRING)])

        df = fs.ingest(test_set, data)
        assert df is not None

        # change feature set and save with tag
        test_set.add_aggregation(
            "bid",
            ["avg"],
            "1h",
        )
        new_column = "bid_avg_1h"
        test_set.metadata.tag = tag
        fs.ingest(test_set, data)

        # retrieve feature set with feature vector and check for changes
        vector = fs.FeatureVector("vector", [f"{name}.*"], with_indexes=True)
        vector_with_tag = fs.FeatureVector(
            "vector_with_tag", [f"{name}:{tag}.*"], with_indexes=True
        )
        vector_with_project = fs.FeatureVector(
            "vector_with_project", [f"{project}/{name}.*"], with_indexes=True
        )
        # vector_with_project.metadata.project = "bs"
        vector_with_features = fs.FeatureVector(
            "vector_with_features", [f"{name}.bid", f"{name}.time"], with_indexes=True
        )
        vector_with_project_tag_and_features = fs.FeatureVector(
            "vector_with_project_tag_and_features",
            [f"{project}/{name}:{tag}.bid", f"{project}/{name}:{tag}.{new_column}"],
            with_indexes=True,
        )

        expected_keys = ["time", "bid", "ask"]

        for vec, keys in [
            (vector, expected_keys),
            (vector_with_tag, expected_keys + [new_column]),
            (vector_with_project, expected_keys),
            (vector_with_features, ["bid", "time"]),
            (vector_with_project_tag_and_features, ["bid", new_column]),
        ]:
            validate_result(vec, keys)

    def test_get_online_feature_service_with_tag(self):
        def validate_result(test_vector, test_keys):
            with fs.get_online_feature_service(test_vector) as svc:
                sleep(5)
                resp = svc.get([{"ticker": "AAPL"}])
            assert resp is not None
            resp_keys = list(resp[0].keys())
            assert resp_keys.sort() == test_keys.sort()

        data = quotes
        name = "quotes"
        tag = "test"
        project = self.project_name

        test_set = fs.FeatureSet(name, entities=[Entity("ticker", ValueType.STRING)])

        df = fs.ingest(test_set, data)
        assert df is not None

        # change feature set and save with tag
        test_set.add_aggregation(
            "bid",
            ["avg"],
            "1h",
        )
        new_column = "bid_avg_1h"
        test_set.metadata.tag = tag
        fs.ingest(test_set, data)

        # retrieve feature set with feature vector and check for changes
        vector = fs.FeatureVector("vector", [f"{name}.*"], with_indexes=True)
        vector_with_tag = fs.FeatureVector(
            "vector_with_tag", [f"{name}:{tag}.*"], with_indexes=True
        )
        vector_with_project = fs.FeatureVector(
            "vector_with_project", [f"{project}/{name}.*"], with_indexes=True
        )
        # vector_with_project.metadata.project = "bs"
        vector_with_features = fs.FeatureVector(
            "vector_with_features", [f"{name}.bid", f"{name}.time"], with_indexes=True
        )
        vector_with_project_tag_and_features = fs.FeatureVector(
            "vector_with_project_tag_and_features",
            [f"{project}/{name}:{tag}.bid", f"{project}/{name}:{tag}.{new_column}"],
            with_indexes=True,
        )

        expected_keys = ["ticker", "time", "bid", "ask"]

        for vec, keys in [
            (vector, expected_keys),
            (vector_with_tag, expected_keys + [new_column]),
            (vector_with_project, expected_keys),
            (vector_with_features, ["bid", "time"]),
            (vector_with_project_tag_and_features, ["bid", new_column]),
        ]:
            validate_result(vec, keys)

    def test_preview_saves_changes(self):
        name = "update-on-preview"
        v3io_source = StreamSource(key_field="ticker", time_field="time")
        fset = fs.FeatureSet(name, timestamp_key="time", entities=[Entity("ticker")])
        import v3io.dataplane

        v3io_client = v3io.dataplane.Client()

        stream_path = f"/{self.project_name}/FeatureStore/{name}/v3ioStream"
        try:
            v3io_client.stream.delete(
                container="projects",
                stream_path=stream_path,
                raise_for_status=v3io.dataplane.RaiseForStatus.never,
            )
        except RuntimeError as err:
            assert err.__str__().__contains__(
                "404"
            ), "only acceptable error is with status 404"
        finally:
            v3io_client.stream.create(
                container="projects", stream_path=stream_path, shard_count=1
            )

        record = {
            "data": json.dumps(
                {
                    "ticker": "AAPL",
                    "time": "2021-08-15T10:58:37.415101",
                    "bid": 300,
                    "ask": 100,
                }
            )
        }

        v3io_client.stream.put_records(
            container="projects", stream_path=stream_path, records=[record]
        )

        fs.preview(
            featureset=fset,
            source=quotes,
            entity_columns=["ticker"],
            timestamp_key="time",
        )

        filename = str(
            pathlib.Path(tests.conftest.tests_root_directory)
            / "api"
            / "runtimes"
            / "assets"
            / "sample_function.py"
        )

        function = mlrun.code_to_function(
            "ingest_transactions", kind="serving", filename=filename
        )
        function.spec.default_content_type = "application/json"
        run_config = fs.RunConfig(function=function, local=False).apply(
            mlrun.mount_v3io()
        )
        fs.deploy_ingestion_service(
            featureset=fset,
            source=v3io_source,
            run_config=run_config,
            targets=[ParquetTarget(flush_after_seconds=1)],
        )

        record = {
            "data": json.dumps(
                {
                    "ticker": "AAPL",
                    "time": "2021-08-15T10:58:37.415101",
                    "bid": 400,
                    "ask": 200,
                }
            )
        }

        v3io_client.stream.put_records(
            container="projects", stream_path=stream_path, records=[record]
        )

        features = [f"{name}.*"]
        vector = fs.FeatureVector("vecc", features, with_indexes=True)

        fs.get_offline_features(vector)

    def test_online_impute(self):
        data = pd.DataFrame(
            {
                "time_stamp": [
                    pd.Timestamp("2016-05-25 13:31:00.000"),
                    pd.Timestamp("2016-05-25 13:32:00.000"),
                    pd.Timestamp("2016-05-25 13:33:00.000"),
                ],
                "data": [10, 20, 60],
                "name": ["ab", "cd", "ef"],
            }
        )

        data_set1 = fs.FeatureSet(
            "imp1", entities=[Entity("name")], timestamp_key="time_stamp"
        )
        data_set1.add_aggregation(
            "data",
            ["avg", "max"],
            "1h",
        )
        fs.ingest(data_set1, data, infer_options=fs.InferOptions.default())

        data2 = pd.DataFrame({"data2": [1, None, np.inf], "name": ["ab", "cd", "ef"]})

        data_set2 = fs.FeatureSet("imp2", entities=[Entity("name")])
        fs.ingest(data_set2, data2, infer_options=fs.InferOptions.default())

        features = ["imp2.data2", "imp1.data_max_1h", "imp1.data_avg_1h"]

        # create vector and online service with imputing policy
        vector = fs.FeatureVector("vectori", features)
        with fs.get_online_feature_service(
            vector, impute_policy={"*": "$max", "data_avg_1h": "$mean", "data2": 4}
        ) as svc:

            print(svc.vector.status.to_yaml())

            resp = svc.get([{"name": "ab"}])
            assert resp[0]["data2"] == 1
            assert resp[0]["data_max_1h"] == 60
            assert resp[0]["data_avg_1h"] == 30

            # test as list
            resp = svc.get([{"name": "ab"}], as_list=True)
            assert resp == [[1, 60, 30]]

            # test with missing key
            resp = svc.get([{"name": "xx"}])
            assert resp == [None]

            # test with missing key, as list
            resp = svc.get([{"name": "xx"}], as_list=True)
            assert resp == [None]

            resp = svc.get([{"name": "cd"}])
            assert resp[0]["data2"] == 4
            assert resp[0]["data_max_1h"] == 60
            assert resp[0]["data_avg_1h"] == 30

            resp = svc.get([{"name": "ef"}])
            assert resp[0]["data2"] == 4
            assert resp[0]["data_max_1h"] == 60
            assert resp[0]["data_avg_1h"] == 30

        # check without impute
        vector = fs.FeatureVector("vectori2", features)
        with fs.get_online_feature_service(vector) as svc:
            resp = svc.get([{"name": "cd"}])
            assert np.isnan(resp[0]["data2"])
            assert np.isnan(resp[0]["data_avg_1h"])

    def test_map_with_state_with_table(self):
        table_url = (
            "v3io:///bigdata/system-test-project/nosql/test_map_with_state_with_table"
        )

        df = pd.DataFrame({"name": ["a", "b"], "sum": [11, 22]})
        fset = fs.FeatureSet(
            name="test_map_with_state_with_table_fset", entities=[fs.Entity("name")]
        )
        fs.ingest(fset, df, targets=[NoSqlTarget(path=table_url)])
        table_url_with_run_uid = fset.status.targets[0].get_path().get_absolute_path()
        df = pd.DataFrame({"key": ["a", "a", "b"], "x": [2, 3, 4]})

        fset = fs.FeatureSet("myfset", entities=[Entity("key")])
        fset.set_targets([], with_defaults=False)
        fset.graph.to(
            "storey.MapWithState",
            initial_state=table_url_with_run_uid,
            group_by_key=True,
            _fn="map_with_state_test_function",
        )
        df = fs.ingest(fset, df, targets=[], infer_options=fs.InferOptions.default())
        assert df.to_dict() == {
            "name": {"a": "a", "b": "b"},
            "sum": {"a": 16, "b": 26},
        }

    def test_get_online_feature_service(self):
        vector = self._generate_vector()
        with fs.get_online_feature_service(vector) as svc:
            resp = svc.get([{"name": "ab"}])
            assert resp[0] == {"data": 10}

    def test_allow_empty_vector(self):
        # test that we can pass an non materialized vector to function using special flag
        vector = fs.FeatureVector("dummy-vec", [])
        vector.save()

        func = mlrun.new_function("myfunc", kind="job", handler="myfunc").with_code(
            body=myfunc
        )
        func.spec.allow_empty_resources = True
        run = func.run(inputs={"data": vector.uri}, local=True)
        assert run.output("uri") == vector.uri

    def test_two_ingests(self):
        df1 = pd.DataFrame({"name": ["AB", "CD"], "some_data": [10, 20]})
        set1 = fs.FeatureSet("set1", entities=[Entity("name")])
        fs.ingest(set1, df1)

        df2 = pd.DataFrame({"name": ["AB", "CD"], "some_data": ["Paris", "Tel Aviv"]})
        set2 = fs.FeatureSet("set2", entities=[Entity("name")])
        fs.ingest(set2, df2)
        vector = fs.FeatureVector("check", ["set1.*", "set2.some_data as ddata"])
        svc = fs.get_online_feature_service(vector)

        try:
            resp = svc.get([{"name": "AB"}])
        finally:
            svc.close()
        assert resp == [{"some_data": 10, "ddata": "Paris"}]

        resp = fs.get_offline_features(vector)
        assert resp.to_dataframe().to_dict() == {
            "some_data": {0: 10, 1: 20},
            "ddata": {0: "Paris", 1: "Tel Aviv"},
        }

<<<<<<< HEAD
    def test_feature_vector_with_all_features_and_label_feature(self):
        feature_set = FeatureSet("fs-label", entities=[Entity("ticker")])
        fs.ingest(feature_set, stocks)
        expected = stocks.to_dict()
        expected.pop("ticker")

        fv = fs.FeatureVector("fv-label", ["fs-label.*"], "fs-label.name")
        res = fs.get_offline_features(fv)

        assert res is not None
        assert res.to_dataframe().to_dict() == expected
=======
    @pytest.mark.parametrize(
        "targets, feature_set_targets, expected_target_names",
        [
            [None, None, ["parquet", "nosql"]],
            [[ParquetTarget("par")], None, ["par"]],
            [[ParquetTarget("par", "v3io:///bigdata/dis-dt.parquet")], None, ["par"]],
            [None, [ParquetTarget("par2")], ["par2"]],
            [[ParquetTarget("par")], [ParquetTarget("par2")], ["par"]],
        ],
    )
    def test_deploy_ingestion_service_with_different_targets(
        self, targets, feature_set_targets, expected_target_names
    ):
        fset_name = "dis-set"
        fset = FeatureSet(f"{fset_name}", entities=[Entity("ticker")])

        if feature_set_targets:
            fset.set_targets(feature_set_targets, with_defaults=False)
        fs.ingest(fset, quotes)
        source = StreamSource(key_field="ticker", time_field="time")
        filename = str(
            pathlib.Path(tests.conftest.tests_root_directory)
            / "api"
            / "runtimes"
            / "assets"
            / "sample_function.py"
        )

        function = mlrun.code_to_function(
            "ingest_transactions", kind="serving", filename=filename
        )
        function.spec.default_content_type = "application/json"
        function.spec.image_pull_policy = "Always"
        run_config = fs.RunConfig(function=function, local=False).apply(
            mlrun.mount_v3io()
        )
        fs.deploy_ingestion_service(
            featureset=fset, source=source, run_config=run_config, targets=targets
        )

        fset.reload()  # refresh to ingestion service updates
        assert fset.status.targets is not None
        for actual_tar in fset.status.targets:
            assert actual_tar.run_id is not None
        for expected in expected_target_names:
            assert fset.get_target_path(expected) is not None
>>>>>>> c9f63360


def verify_purge(fset, targets):
    fset.reload(update_spec=False)
    orig_status_targets = list(fset.status.targets.keys())
    target_names = [t.name for t in targets]

    for target in fset.status.targets:
        if target.name in target_names:
            driver = get_target_driver(target_spec=target, resource=fset)
            filesystem = driver._get_store().get_filesystem(False)
            assert filesystem.exists(driver.get_target_path())

    fset.purge_targets(target_names=target_names)

    for target in fset.status.targets:
        if target.name in target_names:
            driver = get_target_driver(target_spec=target, resource=fset)
            filesystem = driver._get_store().get_filesystem(False)
            assert not filesystem.exists(driver.get_target_path())

    fset.reload(update_spec=False)
    assert set(fset.status.targets.keys()) == set(orig_status_targets) - set(
        target_names
    )


def verify_target_list_fail(targets, with_defaults=None):
    feature_set = fs.FeatureSet(name="target-list-fail", entities=[fs.Entity("ticker")])
    with pytest.raises(mlrun.errors.MLRunInvalidArgumentError):
        if with_defaults:
            feature_set.set_targets(targets=targets, with_defaults=with_defaults)
        else:
            feature_set.set_targets(targets=targets)
    with pytest.raises(mlrun.errors.MLRunInvalidArgumentError):
        fs.ingest(feature_set, quotes, targets=targets)


def verify_ingest(
    base_data, keys, infer=False, targets=None, infer_options=fs.InferOptions.default()
):
    if isinstance(keys, str):
        keys = [keys]
    feature_set = fs.FeatureSet("my-feature-set")
    if infer:
        data = base_data.copy()
        fs.preview(feature_set, data, entity_columns=keys)
    else:
        data = base_data.set_index(keys=keys)
    if targets:
        feature_set.set_targets(targets=targets, with_defaults=False)
    df = fs.ingest(feature_set, data, infer_options=infer_options)

    assert len(df) == len(data)
    if infer:
        data.set_index(keys=keys, inplace=True)
    for idx in range(len(df)):
        assert all(df.values[idx] == data.values[idx])


def prepare_feature_set(
    name: str, entity: str, data: pd.DataFrame, timestamp_key=None, targets=None
):
    df_source = mlrun.datastore.sources.DataFrameSource(data, entity, timestamp_key)

    feature_set = fs.FeatureSet(
        name, entities=[fs.Entity(entity)], timestamp_key=timestamp_key
    )
    feature_set.set_targets(targets=targets, with_defaults=False if targets else True)
    df = fs.ingest(feature_set, df_source, infer_options=fs.InferOptions.default())
    return feature_set, df


def map_with_state_test_function(x, state):
    state["sum"] += x["x"]
    return state, state


myfunc = """
def myfunc(context, data):
    print('DATA:', data.artifact_url)
    assert data.meta
    context.log_result('uri', data.artifact_url)
"""<|MERGE_RESOLUTION|>--- conflicted
+++ resolved
@@ -2407,19 +2407,6 @@
             "ddata": {0: "Paris", 1: "Tel Aviv"},
         }
 
-<<<<<<< HEAD
-    def test_feature_vector_with_all_features_and_label_feature(self):
-        feature_set = FeatureSet("fs-label", entities=[Entity("ticker")])
-        fs.ingest(feature_set, stocks)
-        expected = stocks.to_dict()
-        expected.pop("ticker")
-
-        fv = fs.FeatureVector("fv-label", ["fs-label.*"], "fs-label.name")
-        res = fs.get_offline_features(fv)
-
-        assert res is not None
-        assert res.to_dataframe().to_dict() == expected
-=======
     @pytest.mark.parametrize(
         "targets, feature_set_targets, expected_target_names",
         [
@@ -2466,7 +2453,18 @@
             assert actual_tar.run_id is not None
         for expected in expected_target_names:
             assert fset.get_target_path(expected) is not None
->>>>>>> c9f63360
+
+    def test_feature_vector_with_all_features_and_label_feature(self):
+        feature_set = FeatureSet("fs-label", entities=[Entity("ticker")])
+        fs.ingest(feature_set, stocks)
+        expected = stocks.to_dict()
+        expected.pop("ticker")
+
+        fv = fs.FeatureVector("fv-label", ["fs-label.*"], "fs-label.name")
+        res = fs.get_offline_features(fv)
+
+        assert res is not None
+        assert res.to_dataframe().to_dict() == expected
 
 
 def verify_purge(fset, targets):
