# Copyright 2018 Iguazio
#
# Licensed under the Apache License, Version 2.0 (the "License");
# you may not use this file except in compliance with the License.
# You may obtain a copy of the License at
#
#   http://www.apache.org/licenses/LICENSE-2.0
#
# Unless required by applicable law or agreed to in writing, software
# distributed under the License is distributed on an "AS IS" BASIS,
# WITHOUT WARRANTIES OR CONDITIONS OF ANY KIND, either express or implied.
# See the License for the specific language governing permissions and
# limitations under the License.
#
import base64  # noqa: F401
import os
import traceback
from distutils.util import strtobool
from http import HTTPStatus
from typing import List, Optional

import v3io
import v3io.dataplane
from fastapi import (
    APIRouter,
    BackgroundTasks,
    Depends,
    Header,
    Query,
    Request,
    Response,
)
from fastapi.concurrency import run_in_threadpool
from sqlalchemy.orm import Session

import mlrun.api.crud
import mlrun.api.crud.runtimes.nuclio.function
import mlrun.api.db.session
import mlrun.api.utils.auth.verifier
import mlrun.api.utils.background_tasks
import mlrun.api.utils.clients.chief
import mlrun.api.utils.singletons.k8s
import mlrun.api.utils.singletons.project_member
import mlrun.common.model_monitoring
import mlrun.common.schemas
from mlrun.api.api import deps
from mlrun.api.api.utils import get_run_db_instance, log_and_raise, log_path
from mlrun.api.crud.secrets import Secrets, SecretsClientType
from mlrun.api.utils.builder import build_runtime
from mlrun.config import config
from mlrun.errors import MLRunRuntimeError, err_to_str
from mlrun.run import new_function
from mlrun.runtimes import RuntimeKinds, ServingRuntime, runtime_resources_map
from mlrun.runtimes.utils import get_item_name
from mlrun.utils import get_in, logger, parse_versioned_object_uri, update_in
from mlrun.utils.model_monitoring import parse_model_endpoint_store_prefix

router = APIRouter()


@router.post("/func/{project}/{name}")
async def store_function(
    request: Request,
    project: str,
    name: str,
    tag: str = "",
    versioned: bool = False,
    auth_info: mlrun.common.schemas.AuthInfo = Depends(deps.authenticate_request),
    db_session: Session = Depends(deps.get_db_session),
):
    await run_in_threadpool(
        mlrun.api.utils.singletons.project_member.get_project_member().ensure_project,
        db_session,
        project,
        auth_info=auth_info,
    )
    await mlrun.api.utils.auth.verifier.AuthVerifier().query_project_resource_permissions(
        mlrun.common.schemas.AuthorizationResourceTypes.function,
        project,
        name,
        mlrun.common.schemas.AuthorizationAction.store,
        auth_info,
    )
    data = None
    try:
        data = await request.json()
    except ValueError:
        log_and_raise(HTTPStatus.BAD_REQUEST.value, reason="bad JSON body")

    logger.debug("Storing function", project=project, name=name, tag=tag)
    hash_key = await run_in_threadpool(
        mlrun.api.crud.Functions().store_function,
        db_session,
        data,
        name,
        project,
        tag=tag,
        versioned=versioned,
        auth_info=auth_info,
    )
    return {
        "hash_key": hash_key,
    }


@router.get("/func/{project}/{name}")
async def get_function(
    project: str,
    name: str,
    tag: str = "",
    hash_key="",
    auth_info: mlrun.common.schemas.AuthInfo = Depends(deps.authenticate_request),
    db_session: Session = Depends(deps.get_db_session),
):
    func = await run_in_threadpool(
        mlrun.api.crud.Functions().get_function,
        db_session,
        name,
        project,
        tag,
        hash_key,
    )
    await mlrun.api.utils.auth.verifier.AuthVerifier().query_project_resource_permissions(
        mlrun.common.schemas.AuthorizationResourceTypes.function,
        project,
        name,
        mlrun.common.schemas.AuthorizationAction.read,
        auth_info,
    )
    return {
        "func": func,
    }


@router.delete(
    "/projects/{project}/functions/{name}", status_code=HTTPStatus.NO_CONTENT.value
)
async def delete_function(
    project: str,
    name: str,
    auth_info: mlrun.common.schemas.AuthInfo = Depends(deps.authenticate_request),
    db_session: Session = Depends(deps.get_db_session),
):
    await mlrun.api.utils.auth.verifier.AuthVerifier().query_project_resource_permissions(
        mlrun.common.schemas.AuthorizationResourceTypes.function,
        project,
        name,
        mlrun.common.schemas.AuthorizationAction.delete,
        auth_info,
    )
    await run_in_threadpool(
        mlrun.api.crud.Functions().delete_function, db_session, project, name
    )
    return Response(status_code=HTTPStatus.NO_CONTENT.value)


@router.get("/funcs")
async def list_functions(
    project: str = None,
    name: str = None,
    tag: str = None,
    labels: List[str] = Query([], alias="label"),
    hash_key: str = None,
    auth_info: mlrun.common.schemas.AuthInfo = Depends(deps.authenticate_request),
    db_session: Session = Depends(deps.get_db_session),
):
    if project is None:
        project = config.default_project
    await mlrun.api.utils.auth.verifier.AuthVerifier().query_project_permissions(
        project,
        mlrun.common.schemas.AuthorizationAction.read,
        auth_info,
    )
    functions = await run_in_threadpool(
        mlrun.api.crud.Functions().list_functions,
        db_session=db_session,
        project=project,
        name=name,
        tag=tag,
        labels=labels,
        hash_key=hash_key,
    )
    functions = await mlrun.api.utils.auth.verifier.AuthVerifier().filter_project_resources_by_permissions(
        mlrun.common.schemas.AuthorizationResourceTypes.function,
        functions,
        lambda function: (
            function.get("metadata", {}).get("project", mlrun.mlconf.default_project),
            function["metadata"]["name"],
        ),
        auth_info,
    )
    return {
        "funcs": functions,
    }


@router.post("/build/function")
@router.post("/build/function/")
async def build_function(
    request: Request,
    auth_info: mlrun.common.schemas.AuthInfo = Depends(deps.authenticate_request),
    db_session: Session = Depends(deps.get_db_session),
    client_version: Optional[str] = Header(
        None, alias=mlrun.common.schemas.HeaderNames.client_version
    ),
    client_python_version: Optional[str] = Header(
        None, alias=mlrun.common.schemas.HeaderNames.python_version
    ),
):
    data = None
    try:
        data = await request.json()
    except ValueError:
        log_and_raise(HTTPStatus.BAD_REQUEST.value, reason="bad JSON body")

    logger.info(f"build_function:\n{data}")
    function = data.get("function")
    project = function.get("metadata", {}).get("project", mlrun.mlconf.default_project)
    function_name = function.get("metadata", {}).get("name")
    await run_in_threadpool(
        mlrun.api.utils.singletons.project_member.get_project_member().ensure_project,
        db_session,
        project,
        auth_info=auth_info,
    )
    await mlrun.api.utils.auth.verifier.AuthVerifier().query_project_resource_permissions(
        mlrun.common.schemas.AuthorizationResourceTypes.function,
        project,
        function_name,
        mlrun.common.schemas.AuthorizationAction.update,
        auth_info,
    )

    # schedules are meant to be run solely by the chief then if serving function and track_models is enabled,
    # it means that schedules will be created as part of building the function, and if not chief then redirect to chief.
    # to reduce redundant load on the chief, we re-route the request only if the user has permissions
    if function.get("kind", "") == mlrun.runtimes.RuntimeKinds.serving and function.get(
        "spec", {}
    ).get("track_models", False):
        if (
            mlrun.mlconf.httpdb.clusterization.role
            != mlrun.common.schemas.ClusterizationRole.chief
        ):
            logger.info(
                "Requesting to deploy serving function with track models, re-routing to chief",
                function_name=function_name,
                project=project,
                function=function,
            )
            chief_client = mlrun.api.utils.clients.chief.Client()
            return await chief_client.build_function(request=request, json=data)

    if isinstance(data.get("with_mlrun"), bool):
        with_mlrun = data.get("with_mlrun")
    else:
        with_mlrun = strtobool(data.get("with_mlrun", "on"))
    skip_deployed = data.get("skip_deployed", False)
    mlrun_version_specifier = data.get("mlrun_version_specifier")
    fn, ready = await run_in_threadpool(
        _build_function,
        db_session,
        auth_info,
        function,
        with_mlrun,
        skip_deployed,
        mlrun_version_specifier,
        data.get("builder_env"),
        client_version,
        client_python_version,
    )
    return {
        "data": fn.to_dict(),
        "ready": ready,
    }


@router.post("/start/function", response_model=mlrun.common.schemas.BackgroundTask)
@router.post("/start/function/", response_model=mlrun.common.schemas.BackgroundTask)
async def start_function(
    request: Request,
    background_tasks: BackgroundTasks,
    auth_info: mlrun.common.schemas.AuthInfo = Depends(deps.authenticate_request),
    db_session: Session = Depends(deps.get_db_session),
    client_version: Optional[str] = Header(
        None, alias=mlrun.common.schemas.HeaderNames.client_version
    ),
    client_python_version: Optional[str] = Header(
        None, alias=mlrun.common.schemas.HeaderNames.python_version
    ),
):
    # TODO: ensure project here !!! for background task
    data = None
    try:
        data = await request.json()
    except ValueError:
        log_and_raise(HTTPStatus.BAD_REQUEST.value, reason="bad JSON body")

    logger.info("Got request to start function", body=data)

    function = await run_in_threadpool(_parse_start_function_body, db_session, data)
    await mlrun.api.utils.auth.verifier.AuthVerifier().query_project_resource_permissions(
        mlrun.common.schemas.AuthorizationResourceTypes.function,
        function.metadata.project,
        function.metadata.name,
        mlrun.common.schemas.AuthorizationAction.update,
        auth_info,
    )
    background_timeout = mlrun.mlconf.background_tasks.default_timeouts.runtimes.dask

    background_task = await run_in_threadpool(
        mlrun.api.utils.background_tasks.ProjectBackgroundTasksHandler().create_background_task,
        db_session,
        function.metadata.project,
        background_tasks,
        _start_function,
        background_timeout,
        # args for _start_function
        function,
        auth_info,
        client_version,
        client_python_version,
    )

    return background_task


@router.post("/status/function")
@router.post("/status/function/")
async def function_status(
    request: Request,
    auth_info: mlrun.common.schemas.AuthInfo = Depends(deps.authenticate_request),
):
    data = None
    try:
        data = await request.json()
    except ValueError:
        log_and_raise(HTTPStatus.BAD_REQUEST.value, reason="bad JSON body")

    resp = await _get_function_status(data, auth_info)
    return {
        "data": resp,
    }


@router.get("/build/status")
@router.get("/build/status/")
async def build_status(
    name: str = "",
    project: str = "",
    tag: str = "",
    offset: int = 0,
    logs: bool = True,
    last_log_timestamp: float = 0.0,
    verbose: bool = False,
    auth_info: mlrun.common.schemas.AuthInfo = Depends(deps.authenticate_request),
    db_session: Session = Depends(deps.get_db_session),
):
    await mlrun.api.utils.auth.verifier.AuthVerifier().query_project_resource_permissions(
        mlrun.common.schemas.AuthorizationResourceTypes.function,
        project or mlrun.mlconf.default_project,
        name,
        # store since with the current mechanism we update the status (and store the function) in the DB when a client
        # query for the status
        mlrun.common.schemas.AuthorizationAction.store,
        auth_info,
    )
    fn = await run_in_threadpool(
        mlrun.api.crud.Functions().get_function, db_session, name, project, tag
    )
    if not fn:
        log_and_raise(HTTPStatus.NOT_FOUND.value, name=name, project=project, tag=tag)

    # nuclio deploy status
    if fn.get("kind") in RuntimeKinds.nuclio_runtimes():
        return await run_in_threadpool(
            _handle_nuclio_deploy_status,
            db_session,
            auth_info,
            fn,
            name,
            project,
            tag,
            last_log_timestamp,
            verbose,
        )

    return await run_in_threadpool(
        _handle_job_deploy_status,
        db_session,
        auth_info,
        fn,
        name,
        project,
        tag,
        last_log_timestamp,
        verbose,
        offset,
        logs,
    )


def _handle_job_deploy_status(
    db_session,
    auth_info,
    fn,
    name,
    project,
    tag,
    last_log_timestamp,
    verbose,
    offset,
    logs,
):
    # job deploy status
    function_state = get_in(fn, "status.state", "")
    pod = get_in(fn, "status.build_pod", "")
    image = get_in(fn, "spec.build.image", "")
    out = b""
    if not pod:
<<<<<<< HEAD
        if function_state == "ready":
=======
        if state == mlrun.common.schemas.FunctionState.ready:
            # when the function has been built we set the created image into the `spec.image` for reference see at the
            # end of the function where we resolve if the status is ready and then set the spec.build.image to
            # spec.image
            # TODO: spec shouldn't hold backend enriched attributes, but rather in the status block
            #   therefore need set it as a new attribute in status.image which will ease our resolution
            #   of whether it is a user defined image or MLRun enriched one.
>>>>>>> 4229670c
            image = image or get_in(fn, "spec.image")
        return Response(
            content=out,
            media_type="text/plain",
            headers={
                "function_status": function_state,
                "function_image": image,
                "builder_pod": pod,
            },
        )

    # read from log file
    terminal_states = ["failed", "error", "ready"]
    log_file = log_path(project, f"build_{name}__{tag or 'latest'}")
<<<<<<< HEAD
    if function_state in terminal_states and log_file.exists():
=======
    if state in terminal_states and log_file.exists():
        if state == mlrun.common.schemas.FunctionState.ready:
            # when the function has been built we set the created image into the `spec.image` for reference see at the
            # end of the function where we resolve if the status is ready and then set the spec.build.image to
            # spec.image
            # TODO: spec shouldn't hold backend enriched attributes, but rather in the status block
            #   therefore need set it as a new attribute in status.image which will ease our resolution
            #   of whether it is a user defined image or MLRun enriched one.
            image = image or get_in(fn, "spec.image")

>>>>>>> 4229670c
        with log_file.open("rb") as fp:
            fp.seek(offset)
            out = fp.read()
        return Response(
            content=out,
            media_type="text/plain",
            headers={
                "x-mlrun-function-status": function_state,
                "function_status": function_state,
                "function_image": image,
                "builder_pod": pod,
            },
        )

    logger.info(f"get pod {pod} status")
<<<<<<< HEAD
    build_pod_state = get_k8s().get_pod_status(pod)
    logger.info(f"pod state={build_pod_state}")

    normalized_build_pod_state = ""
=======
    state = mlrun.api.utils.singletons.k8s.get_k8s_helper(silent=False).get_pod_status(
        pod
    )
    logger.info(f"pod state={state}")
>>>>>>> 4229670c

    if build_pod_state == "succeeded":
        logger.info("build completed successfully")
<<<<<<< HEAD
        normalized_build_pod_state = mlrun.api.schemas.FunctionState.ready
    if build_pod_state in ["failed", "error"]:
        logger.error(f"build {build_pod_state}, watch the build pod logs: {pod}")
        normalized_build_pod_state = mlrun.api.schemas.FunctionState.error

    normalized_build_pod_state = normalized_build_pod_state or build_pod_state

    if (
        logs and normalized_build_pod_state != "pending"
    ) or normalized_build_pod_state in terminal_states:
        resp = get_k8s().logs(pod)
        if function_state in terminal_states:
=======
        state = mlrun.common.schemas.FunctionState.ready
    if state in ["failed", "error"]:
        logger.error(f"build {state}, watch the build pod logs: {pod}")
        state = mlrun.common.schemas.FunctionState.error

    if (logs and state != "pending") or state in terminal_states:
        resp = mlrun.api.utils.singletons.k8s.get_k8s_helper(silent=False).logs(pod)
        if state in terminal_states:
>>>>>>> 4229670c
            log_file.parent.mkdir(parents=True, exist_ok=True)
            with log_file.open("wb") as fp:
                fp.write(resp.encode())

        if resp and logs:
            # begin from the offset number and then encode
            out = resp[offset:].encode()

<<<<<<< HEAD
    # check if the previous function state is different than the current build pod state, it that is the case then
    # update the function and store to the database
    if function_state != normalized_build_pod_state:

        update_in(fn, "status.state", normalized_build_pod_state)

        if normalized_build_pod_state == mlrun.api.schemas.FunctionState.ready:
            update_in(fn, "spec.image", image)

        versioned = False
        if function_state == mlrun.api.schemas.FunctionState.ready:
            versioned = True
        mlrun.api.crud.Functions().store_function(
            db_session,
            fn,
            name,
            project,
            tag,
            versioned=versioned,
        )
=======
    update_in(fn, "status.state", state)
    if state == mlrun.common.schemas.FunctionState.ready:
        update_in(fn, "spec.image", image)

    versioned = False
    if state == mlrun.common.schemas.FunctionState.ready:
        versioned = True
    mlrun.api.crud.Functions().store_function(
        db_session,
        fn,
        name,
        project,
        tag,
        versioned=versioned,
    )
>>>>>>> 4229670c

    return Response(
        content=out,
        media_type="text/plain",
        headers={
            "x-mlrun-function-status": function_state,
            "function_status": function_state,
            "function_image": image,
            "builder_pod": pod,
        },
    )


def _handle_nuclio_deploy_status(
    db_session, auth_info, fn, name, project, tag, last_log_timestamp, verbose
):
    (
        state,
        _,
        nuclio_name,
        last_log_timestamp,
        text,
        status,
    ) = mlrun.api.crud.runtimes.nuclio.function.get_nuclio_deploy_status(
        name,
        project,
        tag,
        # Workaround since when passing 0.0 to nuclio current timestamp is used and no logs are returned
        last_log_timestamp=last_log_timestamp or 1.0,
        verbose=verbose,
        auth_info=auth_info,
    )
    if state == "ready":
        logger.info("Nuclio function deployed successfully", name=name)
    if state in ["error", "unhealthy"]:
        logger.error(f"Nuclio deploy error, {text}", name=name)

    internal_invocation_urls = status.get("internalInvocationUrls", [])
    external_invocation_urls = status.get("externalInvocationUrls", [])

    # on earlier versions of mlrun, address used to represent the nodePort external invocation url
    # now that functions can be not exposed (using service_type clusterIP) this no longer relevant
    # and hence, for BC it would be filled with the external invocation url first item
    # or completely empty.
    address = external_invocation_urls[0] if external_invocation_urls else ""

    # the built and pushed image name used to run the nuclio function container
    container_image = status.get("containerImage", "")

    # we don't want to store the function on all requests to get the deploy status, therefore we verify
    # that changes were actually made and if that's the case then we store the function
    if _is_nuclio_deploy_status_changed(
        previous_status=fn.get("status", {}),
        new_status=status,
        new_state=state,
        new_nuclio_name=nuclio_name,
    ):
        update_in(fn, "status.nuclio_name", nuclio_name)
        update_in(fn, "status.internal_invocation_urls", internal_invocation_urls)
        update_in(fn, "status.external_invocation_urls", external_invocation_urls)
        update_in(fn, "status.state", state)
        update_in(fn, "status.address", address)
        update_in(fn, "status.container_image", container_image)

        versioned = False
        if state == "ready":
            # Versioned means the version will be saved in the DB forever, we don't want to spam
            # the DB with intermediate or unusable versions, only successfully deployed versions
            versioned = True
        mlrun.api.crud.Functions().store_function(
            db_session,
            fn,
            name,
            project,
            tag,
            versioned=versioned,
        )

    return Response(
        content=text,
        media_type="text/plain",
        headers={
            "x-mlrun-function-status": state,
            "x-mlrun-last-timestamp": str(last_log_timestamp),
            "x-mlrun-address": address,
            "x-mlrun-internal-invocation-urls": ",".join(internal_invocation_urls),
            "x-mlrun-external-invocation-urls": ",".join(external_invocation_urls),
            "x-mlrun-container-image": container_image,
            "x-mlrun-name": nuclio_name,
        },
    )


def _build_function(
    db_session,
    auth_info: mlrun.common.schemas.AuthInfo,
    function,
    with_mlrun=True,
    skip_deployed=False,
    mlrun_version_specifier=None,
    builder_env=None,
    client_version=None,
    client_python_version=None,
):
    fn = None
    ready = None
    try:
        fn = new_function(runtime=function)
    except Exception as err:
        logger.error(traceback.format_exc())
        log_and_raise(
            HTTPStatus.BAD_REQUEST.value,
            reason=f"runtime error: {err_to_str(err)}",
        )
    try:
        run_db = get_run_db_instance(db_session)
        fn.set_db_connection(run_db)
        fn.save(versioned=False)
        if fn.kind in RuntimeKinds.nuclio_runtimes():
            mlrun.api.api.utils.apply_enrichment_and_validation_on_function(
                fn,
                auth_info,
            )

            if fn.kind == RuntimeKinds.serving:
                # Handle model monitoring
                try:
                    if fn.spec.track_models:
                        logger.info("Tracking enabled, initializing model monitoring")

                        # Generating model monitoring access key
                        model_monitoring_access_key = None
                        if not mlrun.mlconf.is_ce_mode():
                            model_monitoring_access_key = _process_model_monitoring_secret(
                                db_session,
                                fn.metadata.project,
                                mlrun.common.model_monitoring.ProjectSecretKeys.ACCESS_KEY,
                            )
                            if mlrun.utils.model_monitoring.get_stream_path(
                                project=fn.metadata.project
                            ).startswith("v3io://"):
                                # Initialize model monitoring V3IO stream
                                _create_model_monitoring_stream(
                                    project=fn.metadata.project,
                                    function=fn,
                                )

                        if fn.spec.tracking_policy:
                            # Convert to `TrackingPolicy` object as `fn.spec.tracking_policy` is provided as a dict
                            fn.spec.tracking_policy = (
                                mlrun.utils.model_monitoring.TrackingPolicy.from_dict(
                                    fn.spec.tracking_policy
                                )
                            )
                        else:
                            # Initialize tracking policy with default values
                            fn.spec.tracking_policy = (
                                mlrun.utils.model_monitoring.TrackingPolicy()
                            )

                        # deploy both model monitoring stream and model monitoring batch job
                        mlrun.api.crud.ModelEndpoints().deploy_monitoring_functions(
                            project=fn.metadata.project,
                            db_session=db_session,
                            auth_info=auth_info,
                            tracking_policy=fn.spec.tracking_policy,
                            model_monitoring_access_key=model_monitoring_access_key,
                        )
                except Exception as exc:
                    logger.warning(
                        "Failed deploying model monitoring infrastructure for the project",
                        project=fn.metadata.project,
                        exc=exc,
                        traceback=traceback.format_exc(),
                    )

            mlrun.api.crud.runtimes.nuclio.function.deploy_nuclio_function(
                fn,
                auth_info=auth_info,
                client_version=client_version,
                client_python_version=client_python_version,
                builder_env=builder_env,
            )
            # deploy only start the process, the get status API is used to check readiness
            ready = False
        else:
            log_file = log_path(
                fn.metadata.project,
                f"build_{fn.metadata.name}__{fn.metadata.tag or 'latest'}",
            )
            if log_file.exists() and not (skip_deployed and fn.is_deployed()):
                # delete old build log file if exist and build is not skipped
                os.remove(str(log_file))

            ready = build_runtime(
                auth_info,
                fn,
                with_mlrun,
                mlrun_version_specifier,
                skip_deployed,
                builder_env=builder_env,
                client_version=client_version,
                client_python_version=client_python_version,
            )
        fn.save(versioned=True)
        logger.info("Fn:\n %s", fn.to_yaml())
    except Exception as err:
        logger.error(traceback.format_exc())
        log_and_raise(
            HTTPStatus.BAD_REQUEST.value,
            reason=f"runtime error: {err_to_str(err)}",
        )
    return fn, ready


def _parse_start_function_body(db_session, data):
    url = data.get("functionUrl")
    if not url:
        log_and_raise(
            HTTPStatus.BAD_REQUEST.value,
            reason="runtime error: functionUrl not specified",
        )

    project, name, tag, hash_key = parse_versioned_object_uri(url)
    runtime = mlrun.api.crud.Functions().get_function(
        db_session, name, project, tag, hash_key
    )
    if not runtime:
        log_and_raise(
            HTTPStatus.BAD_REQUEST.value,
            reason=f"runtime error: function {url} not found",
        )

    return new_function(runtime=runtime)


def _start_function(
    function,
    auth_info: mlrun.common.schemas.AuthInfo,
    client_version: str = None,
    client_python_version: str = None,
):
    db_session = mlrun.api.db.session.create_session()
    try:
        resource = runtime_resources_map.get(function.kind)
        if "start" not in resource:
            log_and_raise(
                HTTPStatus.BAD_REQUEST.value,
                reason="runtime error: 'start' not supported by this runtime",
            )
        try:
            run_db = get_run_db_instance(db_session)
            function.set_db_connection(run_db)
            mlrun.api.api.utils.apply_enrichment_and_validation_on_function(
                function,
                auth_info,
            )

            #  resp = resource["start"](fn)  # TODO: handle resp?
            resource["start"](
                function,
                client_version=client_version,
                client_python_version=client_python_version,
            )
            function.save(versioned=False)
            logger.info("Fn:\n %s", function.to_yaml())
        except Exception as err:
            logger.error(traceback.format_exc())
            log_and_raise(
                HTTPStatus.BAD_REQUEST.value,
                reason=f"runtime error: {err_to_str(err)}",
            )
    finally:
        mlrun.api.db.session.close_session(db_session)


async def _get_function_status(data, auth_info: mlrun.common.schemas.AuthInfo):
    logger.info(f"function_status:\n{data}")
    selector = data.get("selector")
    kind = data.get("kind")
    if not selector or not kind:
        log_and_raise(
            HTTPStatus.BAD_REQUEST.value,
            reason="runtime error: selector or runtime kind not specified",
        )
    project, name = data.get("project"), data.get("name")
    # Only after 0.6.6 the client start sending the project and name, as long as 0.6.6 is a valid version we'll need
    # to try and resolve them from the selector. TODO: remove this when 0.6.6 is not relevant anymore
    if not project or not name:
        project, name, _ = mlrun.runtimes.utils.parse_function_selector(selector)

    await mlrun.api.utils.auth.verifier.AuthVerifier().query_project_resource_permissions(
        mlrun.common.schemas.AuthorizationResourceTypes.function,
        project,
        name,
        mlrun.common.schemas.AuthorizationAction.read,
        auth_info,
    )

    resource = runtime_resources_map.get(kind)
    if "status" not in resource:
        log_and_raise(
            HTTPStatus.BAD_REQUEST.value,
            reason="runtime error: 'status' not supported by this runtime",
        )

    try:
        resp = resource["status"](selector)
        logger.info("status: %s", resp)
    except Exception as err:
        logger.error(traceback.format_exc())
        log_and_raise(
            HTTPStatus.BAD_REQUEST.value,
            reason=f"runtime error: {err_to_str(err)}",
        )


def _create_model_monitoring_stream(project: str, function):
    _init_serving_function_stream_args(fn=function)

    stream_path = mlrun.mlconf.get_model_monitoring_file_target_path(
        project=project, kind="events"
    )

    _, container, stream_path = parse_model_endpoint_store_prefix(stream_path)

    # TODO: How should we configure sharding here?
    logger.info(
        "Creating model endpoint stream for project",
        project=project,
        stream_path=stream_path,
        container=container,
        endpoint=config.v3io_api,
    )

    v3io_client = v3io.dataplane.Client(
        endpoint=config.v3io_api, access_key=os.environ.get("V3IO_ACCESS_KEY")
    )
    response = v3io_client.create_stream(
        container=container,
        path=stream_path,
        shard_count=config.model_endpoint_monitoring.serving_stream_args.shard_count,
        retention_period_hours=config.model_endpoint_monitoring.serving_stream_args.retention_period_hours,
        raise_for_status=v3io.dataplane.RaiseForStatus.never,
    )

    if not (response.status_code == 400 and "ResourceInUse" in str(response.body)):
        response.raise_for_status([409, 204])


def _init_serving_function_stream_args(fn: ServingRuntime):
    logger.debug("Initializing serving function stream args")
    if "stream_args" in fn.spec.parameters:
        logger.debug("Adding access key to pipelines stream args")
        if "access_key" not in fn.spec.parameters["stream_args"]:
            logger.debug("pipelines access key added to stream args")
            fn.spec.parameters["stream_args"]["access_key"] = os.environ.get(
                "V3IO_ACCESS_KEY"
            )
    else:
        logger.debug("pipelines access key added to stream args")
        fn.spec.parameters["stream_args"] = {
            "access_key": os.environ.get("V3IO_ACCESS_KEY")
        }

    fn.save(versioned=True)


def _get_function_env_var(fn: ServingRuntime, var_name: str):
    for env_var in fn.spec.env:
        if get_item_name(env_var) == var_name:
            return env_var
    return None


def _process_model_monitoring_secret(db_session, project_name: str, secret_key: str):
    # The expected result of this method is an access-key placed in an internal project-secret.
    # If the user provided an access-key as the "regular" secret_key, then we delete this secret and move contents
    # to the internal secret instead. Else, if the internal secret already contained a value, keep it. Last option
    # (which is the recommended option for users) is to retrieve a new access-key from the project owner and use it.
    logger.info(
        "Getting project secret", project_name=project_name, namespace=config.namespace
    )
    provider = mlrun.common.schemas.SecretProviderName.kubernetes
    secret_value = Secrets().get_project_secret(
        project_name,
        provider,
        secret_key,
        allow_secrets_from_k8s=True,
    )
    user_provided_key = secret_value is not None
    internal_key_name = Secrets().generate_client_project_secret_key(
        SecretsClientType.model_monitoring, secret_key
    )

    if not user_provided_key:
        secret_value = Secrets().get_project_secret(
            project_name,
            provider,
            internal_key_name,
            allow_secrets_from_k8s=True,
            allow_internal_secrets=True,
        )
        if not secret_value:
            project_owner = mlrun.api.utils.singletons.project_member.get_project_member().get_project_owner(
                db_session, project_name
            )

            secret_value = project_owner.access_key
            if not secret_value:
                raise MLRunRuntimeError(
                    f"No model monitoring access key. Failed to generate one for owner of project {project_name}",
                )

            logger.info(
                "Filling model monitoring access-key from project owner",
                project_name=project_name,
                project_owner=project_owner.username,
            )

    secrets = mlrun.common.schemas.SecretsData(
        provider=provider, secrets={internal_key_name: secret_value}
    )
    Secrets().store_project_secrets(project_name, secrets, allow_internal_secrets=True)
    if user_provided_key:
        logger.info(
            "Deleting user-provided access-key - replaced with an internal secret"
        )
        Secrets().delete_project_secret(project_name, provider, secret_key)

    return secret_value


def _is_nuclio_deploy_status_changed(
    previous_status: dict, new_status: dict, new_state: str, new_nuclio_name: str = None
) -> bool:
    # get relevant fields from the new status
    new_container_image = new_status.get("containerImage", "")
    new_internal_invocation_urls = new_status.get("internalInvocationUrls", [])
    new_external_invocation_urls = new_status.get("externalInvocationUrls", [])
    address = new_external_invocation_urls[0] if new_external_invocation_urls else ""

    # Determine if any of the relevant fields have changed
    has_changed = (
        previous_status.get("nuclio_name", "") != new_nuclio_name
        or previous_status.get("state") != new_state
        or previous_status.get("container_image", "") != new_container_image
        or previous_status.get("internal_invocation_urls", [])
        != new_internal_invocation_urls
        or previous_status.get("external_invocation_urls", [])
        != new_external_invocation_urls
        or previous_status.get("address", "") != address
    )
    return has_changed<|MERGE_RESOLUTION|>--- conflicted
+++ resolved
@@ -417,17 +417,13 @@
     image = get_in(fn, "spec.build.image", "")
     out = b""
     if not pod:
-<<<<<<< HEAD
-        if function_state == "ready":
-=======
-        if state == mlrun.common.schemas.FunctionState.ready:
+        if function_state == mlrun.common.schemas.FunctionState.ready:
             # when the function has been built we set the created image into the `spec.image` for reference see at the
             # end of the function where we resolve if the status is ready and then set the spec.build.image to
             # spec.image
             # TODO: spec shouldn't hold backend enriched attributes, but rather in the status block
             #   therefore need set it as a new attribute in status.image which will ease our resolution
             #   of whether it is a user defined image or MLRun enriched one.
->>>>>>> 4229670c
             image = image or get_in(fn, "spec.image")
         return Response(
             content=out,
@@ -442,20 +438,16 @@
     # read from log file
     terminal_states = ["failed", "error", "ready"]
     log_file = log_path(project, f"build_{name}__{tag or 'latest'}")
-<<<<<<< HEAD
     if function_state in terminal_states and log_file.exists():
-=======
-    if state in terminal_states and log_file.exists():
-        if state == mlrun.common.schemas.FunctionState.ready:
-            # when the function has been built we set the created image into the `spec.image` for reference see at the
-            # end of the function where we resolve if the status is ready and then set the spec.build.image to
-            # spec.image
-            # TODO: spec shouldn't hold backend enriched attributes, but rather in the status block
-            #   therefore need set it as a new attribute in status.image which will ease our resolution
-            #   of whether it is a user defined image or MLRun enriched one.
-            image = image or get_in(fn, "spec.image")
-
->>>>>>> 4229670c
+        # if state == mlrun.common.schemas.FunctionState.ready:
+        #     # when the function has been built we set the created image into the `spec.image` for reference see at the
+        #     # end of the function where we resolve if the status is ready and then set the spec.build.image to
+        #     # spec.image
+        #     # TODO: spec shouldn't hold backend enriched attributes, but rather in the status block
+        #     #   therefore need set it as a new attribute in status.image which will ease our resolution
+        #     #   of whether it is a user defined image or MLRun enriched one.
+        #     image = image or get_in(fn, "spec.image")
+
         with log_file.open("rb") as fp:
             fp.seek(offset)
             out = fp.read()
@@ -471,43 +463,27 @@
         )
 
     logger.info(f"get pod {pod} status")
-<<<<<<< HEAD
-    build_pod_state = get_k8s().get_pod_status(pod)
+    build_pod_state = mlrun.api.utils.singletons.k8s.get_k8s_helper(
+        silent=False
+    ).get_pod_status(pod)
     logger.info(f"pod state={build_pod_state}")
 
     normalized_build_pod_state = ""
-=======
-    state = mlrun.api.utils.singletons.k8s.get_k8s_helper(silent=False).get_pod_status(
-        pod
-    )
-    logger.info(f"pod state={state}")
->>>>>>> 4229670c
 
     if build_pod_state == "succeeded":
         logger.info("build completed successfully")
-<<<<<<< HEAD
-        normalized_build_pod_state = mlrun.api.schemas.FunctionState.ready
+        normalized_build_pod_state = mlrun.common.schemas.FunctionState.ready
     if build_pod_state in ["failed", "error"]:
         logger.error(f"build {build_pod_state}, watch the build pod logs: {pod}")
-        normalized_build_pod_state = mlrun.api.schemas.FunctionState.error
+        normalized_build_pod_state = mlrun.common.schemas.FunctionState.error
 
     normalized_build_pod_state = normalized_build_pod_state or build_pod_state
 
     if (
         logs and normalized_build_pod_state != "pending"
     ) or normalized_build_pod_state in terminal_states:
-        resp = get_k8s().logs(pod)
+        resp = mlrun.api.utils.singletons.k8s.get_k8s_helper(silent=False).logs(pod)
         if function_state in terminal_states:
-=======
-        state = mlrun.common.schemas.FunctionState.ready
-    if state in ["failed", "error"]:
-        logger.error(f"build {state}, watch the build pod logs: {pod}")
-        state = mlrun.common.schemas.FunctionState.error
-
-    if (logs and state != "pending") or state in terminal_states:
-        resp = mlrun.api.utils.singletons.k8s.get_k8s_helper(silent=False).logs(pod)
-        if state in terminal_states:
->>>>>>> 4229670c
             log_file.parent.mkdir(parents=True, exist_ok=True)
             with log_file.open("wb") as fp:
                 fp.write(resp.encode())
@@ -516,18 +492,17 @@
             # begin from the offset number and then encode
             out = resp[offset:].encode()
 
-<<<<<<< HEAD
     # check if the previous function state is different than the current build pod state, it that is the case then
     # update the function and store to the database
     if function_state != normalized_build_pod_state:
 
         update_in(fn, "status.state", normalized_build_pod_state)
 
-        if normalized_build_pod_state == mlrun.api.schemas.FunctionState.ready:
+        if normalized_build_pod_state == mlrun.common.schemas.FunctionState.ready:
             update_in(fn, "spec.image", image)
 
         versioned = False
-        if function_state == mlrun.api.schemas.FunctionState.ready:
+        if function_state == mlrun.common.schemas.FunctionState.ready:
             versioned = True
         mlrun.api.crud.Functions().store_function(
             db_session,
@@ -537,23 +512,6 @@
             tag,
             versioned=versioned,
         )
-=======
-    update_in(fn, "status.state", state)
-    if state == mlrun.common.schemas.FunctionState.ready:
-        update_in(fn, "spec.image", image)
-
-    versioned = False
-    if state == mlrun.common.schemas.FunctionState.ready:
-        versioned = True
-    mlrun.api.crud.Functions().store_function(
-        db_session,
-        fn,
-        name,
-        project,
-        tag,
-        versioned=versioned,
-    )
->>>>>>> 4229670c
 
     return Response(
         content=out,
