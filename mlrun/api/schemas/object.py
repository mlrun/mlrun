--- conflicted
+++ resolved
@@ -33,7 +33,6 @@
     additive = "additive"
 
 
-<<<<<<< HEAD
 class LabelRecord(BaseModel):
     id: int
     name: str
@@ -56,7 +55,8 @@
 
     class Config:
         orm_mode = True
-=======
+
+
 class ObjectKind(str, Enum):
     feature_set = "FeatureSet"
->>>>>>> ada7a927
+    feature_vector = "FeatureVector"