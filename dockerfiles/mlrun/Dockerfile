# Copyright 2023 Iguazio
#
# Licensed under the Apache License, Version 2.0 (the "License");
# you may not use this file except in compliance with the License.
# You may obtain a copy of the License at
#
#   http://www.apache.org/licenses/LICENSE-2.0
#
# Unless required by applicable law or agreed to in writing, software
# distributed under the License is distributed on an "AS IS" BASIS,
# WITHOUT WARRANTIES OR CONDITIONS OF ANY KIND, either express or implied.
# See the License for the specific language governing permissions and
# limitations under the License.

ARG MLRUN_PYTHON_VERSION=3.9

FROM gcr.io/iguazio/python:${MLRUN_PYTHON_VERSION}-slim

# Update OS packages:
RUN apt-get update && \
    DEBIAN_FRONTEND=noninteractive apt-get -y upgrade && \
    rm -rf /var/lib/apt/lists/*

# Update base pip packages (usually pip, setuptools, wheel):
RUN python -m pip  list --disable-pip-version-check --format freeze \
    | grep -v '^\-e' \
    | cut -d'=' -f1 \
    | xargs python -m pip install --upgrade

ENV PIP_NO_CACHE_DIR=1

RUN apt-get update && apt-get install --no-install-recommends -y \
  gcc \
  wget \
  git-core \
 && rm -rf /var/lib/apt/lists/*

WORKDIR /mlrun

# non-recursive chmod for the run to be able to create the handler file with any security context
RUN chmod 777 /mlrun

# Install MiniConda:
ARG MLRUN_ANACONDA_PYTHON_DISTRIBUTION="-py39"
RUN wget --quiet https://repo.anaconda.com/miniconda/Miniconda3${MLRUN_ANACONDA_PYTHON_DISTRIBUTION}_23.1.0-1-Linux-x86_64.sh -O ~/installconda.sh && \
    /bin/bash ~/installconda.sh -b -p /opt/conda && \
    rm ~/installconda.sh && \
    /opt/conda/bin/conda update --all --use-local --yes && \
    /opt/conda/bin/conda clean --all --quiet --yes && \
    ln -s /opt/conda/etc/profile.d/conda.sh /etc/profile.d/conda.sh && \
    echo ". /opt/conda/etc/profile.d/conda.sh" >> ~/.bashrc && \
    echo "conda activate base" >> ~/.bashrc

ENV PATH /opt/conda/bin:$PATH

<<<<<<< HEAD
# Install Open-MPI:
ARG OMPI_VERSION=4.1.5
RUN conda install -c conda-forge openmpi-mpicc=${OMPI_VERSION} && \
=======
RUN conda install -y -n base conda-libmamba-solver && \
    conda config --set solver libmamba && \
    conda clean -aqy

# Install Open-MPI:
ARG OMPI_VERSION=4.1.5
RUN conda install -y -c conda-forge openmpi-mpicc=${OMPI_VERSION} && \
>>>>>>> c92ca752
    conda clean -aqy
ENV OMPI_ALLOW_RUN_AS_ROOT=1
ENV OMPI_ALLOW_RUN_AS_ROOT_CONFIRM=1

# Install Python:
ARG MLRUN_PIP_VERSION=23.2.1
RUN conda config --add channels conda-forge && \
<<<<<<< HEAD
    conda install python=${MLRUN_PYTHON_VERSION} pip~=${MLRUN_PIP_VERSION} && \
=======
    conda install -y python=${MLRUN_PYTHON_VERSION} pip~=${MLRUN_PIP_VERSION} && \
>>>>>>> c92ca752
    conda clean -aqy

# Install MLRun:
COPY ./dockerfiles/mlrun/requirements.txt ./mlrun-image-requirements.txt
COPY ./extras-requirements.txt ./extras-requirements.txt
COPY ./requirements.txt ./
RUN python -m pip install \
    -r requirements.txt \
    -r extras-requirements.txt \
    -r mlrun-image-requirements.txt

COPY . .
RUN python -m pip install .[complete]<|MERGE_RESOLUTION|>--- conflicted
+++ resolved
@@ -53,11 +53,6 @@
 
 ENV PATH /opt/conda/bin:$PATH
 
-<<<<<<< HEAD
-# Install Open-MPI:
-ARG OMPI_VERSION=4.1.5
-RUN conda install -c conda-forge openmpi-mpicc=${OMPI_VERSION} && \
-=======
 RUN conda install -y -n base conda-libmamba-solver && \
     conda config --set solver libmamba && \
     conda clean -aqy
@@ -65,7 +60,6 @@
 # Install Open-MPI:
 ARG OMPI_VERSION=4.1.5
 RUN conda install -y -c conda-forge openmpi-mpicc=${OMPI_VERSION} && \
->>>>>>> c92ca752
     conda clean -aqy
 ENV OMPI_ALLOW_RUN_AS_ROOT=1
 ENV OMPI_ALLOW_RUN_AS_ROOT_CONFIRM=1
@@ -73,11 +67,7 @@
 # Install Python:
 ARG MLRUN_PIP_VERSION=23.2.1
 RUN conda config --add channels conda-forge && \
-<<<<<<< HEAD
-    conda install python=${MLRUN_PYTHON_VERSION} pip~=${MLRUN_PIP_VERSION} && \
-=======
     conda install -y python=${MLRUN_PYTHON_VERSION} pip~=${MLRUN_PIP_VERSION} && \
->>>>>>> c92ca752
     conda clean -aqy
 
 # Install MLRun:
