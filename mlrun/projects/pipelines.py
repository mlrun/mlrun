--- conflicted
+++ resolved
@@ -200,11 +200,7 @@
         else:
             f.spec.build.source = project.spec.source
             f.spec.build.load_source_on_run = project.spec.load_source_on_run
-<<<<<<< HEAD
-
-=======
-    f.try_auto_mount_based_on_config()
->>>>>>> 6b659a68
+
     if decorator:
         decorator(f)
 
@@ -312,12 +308,6 @@
         artifact_path=None,
         namespace=None,
     ) -> _PipelineRunStatus:
-<<<<<<< HEAD
-        workflow_file = workflow_spec.get_source_file(project.spec.context)
-        functions = FunctionsDict(project)
-        pipeline_context.set(project, functions, workflow_spec)
-        kfpipeline = create_pipeline(project, workflow_file, functions, secrets)
-=======
         pipeline_context.set(project, workflow_spec)
         if not workflow_handler or not callable(workflow_handler):
             workflow_file = workflow_spec.get_source_file(project.spec.context)
@@ -330,7 +320,6 @@
             )
         else:
             builtins.funcs = pipeline_context.functions
->>>>>>> 6b659a68
 
         namespace = namespace or config.namespace
         id = run_pipeline(
