# Copyright 2023 Iguazio
#
# Licensed under the Apache License, Version 2.0 (the "License");
# you may not use this file except in compliance with the License.
# You may obtain a copy of the License at
#
#   http://www.apache.org/licenses/LICENSE-2.0
#
# Unless required by applicable law or agreed to in writing, software
# distributed under the License is distributed on an "AS IS" BASIS,
# WITHOUT WARRANTIES OR CONDITIONS OF ANY KIND, either express or implied.
# See the License for the specific language governing permissions and
# limitations under the License.
#
import asyncio
import collections
import datetime
import typing

import fastapi.concurrency
import humanfriendly
import mlrun_pipelines.common.models
import sqlalchemy.orm

import mlrun.common.schemas
import mlrun.errors
import mlrun.utils.singleton
import server.api.crud
import server.api.db.session
import server.api.utils.background_tasks
import server.api.utils.clients.nuclio
import server.api.utils.events.events_factory as events_factory
import server.api.utils.projects.remotes.follower as project_follower
import server.api.utils.singletons.db
import server.api.utils.singletons.scheduler
from mlrun.utils import logger, retry_until_successful
from server.api.utils.singletons.k8s import get_k8s_helper


class Projects(
    project_follower.Member,
    metaclass=mlrun.utils.singleton.AbstractSingleton,
):
    def __init__(self) -> None:
        super().__init__()
        self._cache = {
            "project_resources_counters": {"value": None, "ttl": datetime.datetime.min}
        }

    def create_project(
        self, session: sqlalchemy.orm.Session, project: mlrun.common.schemas.Project
    ):
        logger.debug(
            "Creating project",
            name=project.metadata.name,
            owner=project.spec.owner,
            created_time=project.metadata.created,
            desired_state=project.spec.desired_state,
            state=project.status.state,
            function_amount=len(project.spec.functions or []),
            artifact_amount=len(project.spec.artifacts or []),
            workflows_amount=len(project.spec.workflows or []),
        )
        server.api.utils.singletons.db.get_db().create_project(session, project)

    def store_project(
        self,
        session: sqlalchemy.orm.Session,
        name: str,
        project: mlrun.common.schemas.Project,
    ):
        logger.debug(
            "Storing project",
            name=project.metadata.name,
            owner=project.spec.owner,
            created_time=project.metadata.created,
            desired_state=project.spec.desired_state,
            state=project.status.state,
            function_amount=len(project.spec.functions or []),
            artifact_amount=len(project.spec.artifacts or []),
            workflows_amount=len(project.spec.workflows or []),
        )
        server.api.utils.singletons.db.get_db().store_project(session, name, project)

    def patch_project(
        self,
        session: sqlalchemy.orm.Session,
        name: str,
        project: dict,
        patch_mode: mlrun.common.schemas.PatchMode = mlrun.common.schemas.PatchMode.replace,
    ):
        logger.debug(
            "Patching project", name=name, project=project, patch_mode=patch_mode
        )
        server.api.utils.singletons.db.get_db().patch_project(
            session, name, project, patch_mode
        )

    def delete_project(
        self,
        session: sqlalchemy.orm.Session,
        name: str,
        deletion_strategy: mlrun.common.schemas.DeletionStrategy = mlrun.common.schemas.DeletionStrategy.default(),
        auth_info: mlrun.common.schemas.AuthInfo = mlrun.common.schemas.AuthInfo(),
        background_task_name: str = None,
    ):
        logger.debug("Deleting project", name=name, deletion_strategy=deletion_strategy)
        self._enrich_project_with_deletion_background_task_name(
            session, name, background_task_name
        )
        if (
            deletion_strategy.is_restricted()
            or deletion_strategy == mlrun.common.schemas.DeletionStrategy.check
        ):
            if not server.api.utils.singletons.db.get_db().is_project_exists(
                session, name
            ):
                return
            self.verify_project_is_empty(session, name, auth_info)
            if deletion_strategy == mlrun.common.schemas.DeletionStrategy.check:
                return
        elif deletion_strategy.is_cascading():
            self.delete_project_resources(session, name, auth_info=auth_info)
        else:
            raise mlrun.errors.MLRunInvalidArgumentError(
                f"Unknown deletion strategy: {deletion_strategy}"
            )
        server.api.utils.singletons.db.get_db().delete_project(
            session, name, deletion_strategy
        )

    def verify_project_is_empty(
        self,
        session: sqlalchemy.orm.Session,
        name: str,
        auth_info: mlrun.common.schemas.AuthInfo = mlrun.common.schemas.AuthInfo(),
    ):
        server.api.utils.singletons.db.get_db().verify_project_has_no_related_resources(
            session, name
        )
        self._verify_project_has_no_external_resources(session, name, auth_info)

    def _verify_project_has_no_external_resources(
        self,
        session: sqlalchemy.orm.Session,
        project: str,
        auth_info: mlrun.common.schemas.AuthInfo = mlrun.common.schemas.AuthInfo(),
    ):
        # Resources which are not tracked in the MLRun DB need to be verified here. Currently these are project
        # secrets and model endpoints.
        server.api.crud.ModelEndpoints().verify_project_has_no_model_endpoints(project)

        # Note: this check lists also internal secrets. The assumption is that any internal secret that relate to
        # an MLRun resource (such as model-endpoints) was already verified in previous checks. Therefore, any internal
        # secret existing here is something that the user needs to be notified about, as MLRun didn't generate it.
        # Therefore, this check should remain at the end of the verification flow.
        if (
            mlrun.mlconf.is_api_running_on_k8s()
            and get_k8s_helper().get_project_secret_keys(project)
        ):
            raise mlrun.errors.MLRunPreconditionFailedError(
                f"Project {project} can not be deleted since related resources found: project secrets"
            )

        # verify project can be deleted in nuclio
        if mlrun.mlconf.nuclio_dashboard_url:
            nuclio_client = server.api.utils.clients.nuclio.Client()
            nuclio_client.delete_project(
                session,
                project,
                deletion_strategy=mlrun.common.schemas.DeletionStrategy.check,
                auth_info=auth_info,
            )

    def delete_project_resources(
        self,
        session: sqlalchemy.orm.Session,
        name: str,
        auth_info: mlrun.common.schemas.AuthInfo = mlrun.common.schemas.AuthInfo(),
    ):
        # Delete schedules before runtime resources - otherwise they will keep getting created
        server.api.utils.singletons.scheduler.get_scheduler().delete_schedules(
            session, name
        )

        # delete runtime resources
        server.api.crud.RuntimeResources().delete_runtime_resources(
            session,
            label_selector=f"mlrun/project={name}",
            force=True,
        )
        if mlrun.mlconf.resolve_kfp_url():
            logger.debug("Removing KFP pipelines project resources", project_name=name)
            server.api.crud.pipelines.Pipelines().delete_pipelines_runs(
                db_session=session, project_name=name
            )

        # log collector service will delete the logs, so we don't need to do it here
        if (
            mlrun.mlconf.log_collector.mode
            == mlrun.common.schemas.LogsCollectorMode.legacy
        ):
            server.api.crud.Logs().delete_project_logs_legacy(name)

        server.api.crud.Events().delete_project_alert_events(name)

        # delete db resources
        server.api.utils.singletons.db.get_db().delete_project_related_resources(
            session, name
        )

        # wait for nuclio to delete the project as well, so it won't create new resources after we delete them
        self._wait_for_nuclio_project_deletion(name, session, auth_info)

        # delete model monitoring resources
        server.api.crud.ModelEndpoints().delete_model_endpoints_resources(name)

        # delete project secrets - passing None will delete all secrets
        if mlrun.mlconf.is_api_running_on_k8s():
            secrets = None
            (
                secret_name,
                action,
            ) = get_k8s_helper().delete_project_secrets(name, secrets)
            if action:
                events_client = events_factory.EventsFactory().get_events_client()
                events_client.emit(
                    events_client.generate_project_secret_event(
                        name,
                        secret_name,
                        action=action,
                    )
                )

            else:
                logger.debug(
                    "No project secrets to delete",
                    action=action,
                    secret_name=secret_name,
                )

    def get_project(
        self, session: sqlalchemy.orm.Session, name: str
    ) -> mlrun.common.schemas.Project:
        return server.api.utils.singletons.db.get_db().get_project(session, name)

    def list_projects(
        self,
        session: sqlalchemy.orm.Session,
        owner: str = None,
        format_: mlrun.common.schemas.ProjectsFormat = mlrun.common.schemas.ProjectsFormat.full,
        labels: list[str] = None,
        state: mlrun.common.schemas.ProjectState = None,
        names: typing.Optional[list[str]] = None,
    ) -> mlrun.common.schemas.ProjectsOutput:
        return server.api.utils.singletons.db.get_db().list_projects(
            session, owner, format_, labels, state, names
        )

    async def list_project_summaries(
        self,
        session: sqlalchemy.orm.Session,
        owner: str = None,
        labels: list[str] = None,
        state: mlrun.common.schemas.ProjectState = None,
        names: typing.Optional[list[str]] = None,
    ) -> mlrun.common.schemas.ProjectSummariesOutput:
        projects_output = await fastapi.concurrency.run_in_threadpool(
            self.list_projects,
            session,
            owner,
            mlrun.common.schemas.ProjectsFormat.name_only,
            labels,
            state,
            names,
        )
        project_summaries = await self.generate_projects_summaries(
            projects_output.projects
        )
        return mlrun.common.schemas.ProjectSummariesOutput(
            project_summaries=project_summaries
        )

    async def get_project_summary(
        self, session: sqlalchemy.orm.Session, name: str
    ) -> mlrun.common.schemas.ProjectSummary:
        # Call get project so we'll explode if project doesn't exists
        await fastapi.concurrency.run_in_threadpool(self.get_project, session, name)
        project_summaries = await self.generate_projects_summaries([name])
        return project_summaries[0]

    async def generate_projects_summaries(
        self, projects: list[str]
    ) -> list[mlrun.common.schemas.ProjectSummary]:
        (
            project_to_files_count,
            project_to_schedule_count,
            project_to_feature_set_count,
            project_to_models_count,
            project_to_recent_completed_runs_count,
            project_to_recent_failed_runs_count,
            project_to_running_runs_count,
            project_to_recent_completed_pipelines_count,
            project_to_recent_failed_pipelines_count,
            project_to_running_pipelines_count,
        ) = await self._get_project_resources_counters()
        project_summaries = []
        for project in projects:
            project_summaries.append(
                mlrun.common.schemas.ProjectSummary(
                    name=project,
                    files_count=project_to_files_count.get(project, 0),
                    schedules_count=project_to_schedule_count.get(project, 0),
                    feature_sets_count=project_to_feature_set_count.get(project, 0),
                    models_count=project_to_models_count.get(project, 0),
                    runs_completed_recent_count=project_to_recent_completed_runs_count.get(
                        project, 0
                    ),
                    runs_failed_recent_count=project_to_recent_failed_runs_count.get(
                        project, 0
                    ),
                    runs_running_count=project_to_running_runs_count.get(project, 0),
                    # project_.*_pipelines_count is a defaultdict so it will return None if using dict.get()
                    # and the key wasn't set yet, so we need to use the [] operator to get the default value of the dict
                    pipelines_completed_recent_count=project_to_recent_completed_pipelines_count[
                        project
                    ],
                    pipelines_failed_recent_count=project_to_recent_failed_pipelines_count[
                        project
                    ],
                    pipelines_running_count=project_to_running_pipelines_count[project],
                )
            )
        return project_summaries

    async def _get_project_resources_counters(
        self,
    ) -> tuple[
        dict[str, int],
        dict[str, int],
        dict[str, int],
        dict[str, int],
        dict[str, int],
        dict[str, int],
        dict[str, int],
        dict[str, typing.Union[int, None]],
        dict[str, typing.Union[int, None]],
        dict[str, typing.Union[int, None]],
    ]:
        now = datetime.datetime.now()
        if (
            not self._cache["project_resources_counters"]["ttl"]
            or self._cache["project_resources_counters"]["ttl"] < now
        ):
            logger.debug(
                "Project resources counter cache expired. Calculating",
                ttl=self._cache["project_resources_counters"]["ttl"],
            )

            results = await asyncio.gather(
                server.api.utils.singletons.db.get_db().get_project_resources_counters(),
                self._calculate_pipelines_counters(),
            )
            (
                project_to_files_count,
                project_to_schedule_count,
                project_to_feature_set_count,
                project_to_models_count,
                project_to_recent_completed_runs_count,
                project_to_recent_failed_runs_count,
                project_to_running_runs_count,
            ) = results[0]
            (
                project_to_recent_completed_pipelines_count,
                project_to_recent_failed_pipelines_count,
                project_to_running_pipelines_count,
            ) = results[1]
            self._cache["project_resources_counters"]["result"] = (
                project_to_files_count,
                project_to_schedule_count,
                project_to_feature_set_count,
                project_to_models_count,
                project_to_recent_completed_runs_count,
                project_to_recent_failed_runs_count,
                project_to_running_runs_count,
                project_to_recent_completed_pipelines_count,
                project_to_recent_failed_pipelines_count,
                project_to_running_pipelines_count,
            )
            ttl_time = datetime.datetime.now() + datetime.timedelta(
                seconds=humanfriendly.parse_timespan(
                    mlrun.mlconf.httpdb.projects.counters_cache_ttl
                )
            )
            self._cache["project_resources_counters"]["ttl"] = ttl_time
        return self._cache["project_resources_counters"]["result"]

    @staticmethod
    def _list_pipelines(
        session,
        format_: mlrun.common.schemas.PipelinesFormat = mlrun.common.schemas.PipelinesFormat.metadata_only,
        page_token: str = "",
    ):
        return server.api.crud.Pipelines().list_pipelines(
            session, "*", format_=format_, page_token=page_token
        )

    async def _calculate_pipelines_counters(
        self,
    ) -> (
        dict[str, typing.Union[int, None]],
        dict[str, typing.Union[int, None]],
        dict[str, typing.Union[int, None]],
    ):
        # creating defaultdict instead of a regular dict, because it possible that not all projects have pipelines
        # and we want to return 0 for those projects, or None if we failed to get the information
        project_to_running_pipelines_count = collections.defaultdict(lambda: 0)
        project_to_recent_completed_pipelines_count = collections.defaultdict(lambda: 0)
        project_to_recent_failed_pipelines_count = collections.defaultdict(lambda: 0)
        if not mlrun.mlconf.resolve_kfp_url():
            # If KFP is not configured, return dict with 0 counters (no running pipelines)
            return (
                project_to_recent_completed_pipelines_count,
                project_to_recent_failed_pipelines_count,
                project_to_running_pipelines_count,
            )

        try:
            next_page_token = ""
            while True:
                (
                    _,
                    next_page_token,
                    pipelines,
                ) = await fastapi.concurrency.run_in_threadpool(
                    server.api.db.session.run_function_with_new_db_session,
                    self._list_pipelines,
                    page_token=next_page_token,
                )

                for pipeline in pipelines:
                    if (
                        pipeline["status"]
                        not in mlrun.run.RunStatuses.stable_statuses()
                    ):
                        project_to_running_pipelines_count[pipeline["project"]] += 1
                    elif "finished_at" in pipeline:
                        finished_at = datetime.datetime.strptime(
                            pipeline["finished_at"], "%Y-%m-%d %H:%M:%S%z"
                        )
                        if finished_at > datetime.datetime.now().astimezone(
                            tz=datetime.timezone.utc
                        ) - datetime.timedelta(days=1):
                            if pipeline["status"] in mlrun.run.RunStatuses.succeeded:
                                project_to_recent_completed_pipelines_count[
                                    pipeline["project"]
                                ] += 1
                            elif (
                                pipeline["status"]
                                in mlrun.run.RunStatuses.failed_statuses()
                            ):
                                project_to_recent_failed_pipelines_count[
                                    pipeline["project"]
                                ] += 1
                if not next_page_token:
                    break

        except Exception as exc:
            # If list pipelines failed, set counters to None (unknown) to indicate that we failed to get the information
            logger.warning(
                "Failed to list pipelines. Pipelines counters will be set to None",
                exc=mlrun.errors.err_to_str(exc),
            )
<<<<<<< HEAD
            return collections.defaultdict(lambda: None)

        for pipeline in pipelines:
            if (
                pipeline["status"]
                not in mlrun_pipelines.common.models.RunStatuses.stable_statuses()
            ):
                project_to_running_pipelines_count[pipeline["project"]] += 1
        return project_to_running_pipelines_count
=======
            # this function should return project_to_recent_completed_pipelines_count,
            # project_to_recent_failed_pipelines_count, project_to_running_pipelines_count,
            # in case of exception we want to return 3 * defaultdict of None because this function
            # returns 3 values
            return [collections.defaultdict(lambda: None)] * 3

        return (
            project_to_recent_completed_pipelines_count,
            project_to_recent_failed_pipelines_count,
            project_to_running_pipelines_count,
        )
>>>>>>> 08071fdc

    @staticmethod
    def _wait_for_nuclio_project_deletion(
        project_name: str,
        session: sqlalchemy.orm.Session,
        auth_info: mlrun.common.schemas.AuthInfo = mlrun.common.schemas.AuthInfo(),
    ):
        if not mlrun.mlconf.nuclio_dashboard_url:
            return

        nuclio_client = server.api.utils.clients.nuclio.Client()

        def _check_nuclio_project_deletion():
            try:
                nuclio_client.get_project(session, project_name, auth_info=auth_info)
            except mlrun.errors.MLRunNotFoundError:
                logger.debug(
                    "Nuclio project deleted",
                    project_name=project_name,
                )
            else:
                raise Exception(
                    f"Project not deleted in nuclio yet. Project: {project_name}"
                )

        def _verify_no_project_function_pods():
            project_function_pods = server.api.utils.singletons.k8s.get_k8s_helper().list_pods(
                selector=f"nuclio.io/project-name={project_name},nuclio.io/class=function"
            )
            if not project_function_pods:
                logger.debug(
                    "No function pods found for project",
                    project_name=project_name,
                )
                return
            pod_names = [pod.metadata.name for pod in project_function_pods]
            first_three_pods = ", ".join(pod_names[:3])
            raise Exception(
                f"Project {project_name} still has '{len(pod_names)}' function pods; first 3: {first_three_pods}"
            )

        timeout = int(
            humanfriendly.parse_timespan(
                mlrun.mlconf.httpdb.projects.nuclio_project_deletion_verification_timeout
            )
        )
        interval = int(
            humanfriendly.parse_timespan(
                mlrun.mlconf.httpdb.projects.nuclio_project_deletion_verification_interval
            )
        )

        # ensure nuclio project CRD is deleted
        retry_until_successful(
            interval,
            timeout,
            logger,
            False,
            _check_nuclio_project_deletion,
        )

        # ensure no function pods are running
        # this is a bit hacky but should do the job
        # the reason we need it is that nuclio first delete the project CRD, and then
        # nuclio-controller deletes the function crds, and only then the function pods
        # to ensure that nuclio resources (read: functions) are completely deleted
        # we need to wait for the function pods to be deleted as well.
        retry_until_successful(
            interval,
            timeout,
            logger,
            False,
            _verify_no_project_function_pods,
        )

    @staticmethod
    def _enrich_project_with_deletion_background_task_name(
        session: sqlalchemy.orm.Session, name: str, background_task_name: str
    ):
        if not background_task_name:
            return

        project_patch = {
            "status": {"deletion_background_task_name": background_task_name}
        }

        server.api.utils.singletons.db.get_db().patch_project(
            session, name, project_patch
        )<|MERGE_RESOLUTION|>--- conflicted
+++ resolved
@@ -19,7 +19,7 @@
 
 import fastapi.concurrency
 import humanfriendly
-import mlrun_pipelines.common.models
+import mlrun_pipelines
 import sqlalchemy.orm
 
 import mlrun.common.schemas
@@ -471,8 +471,11 @@
                 "Failed to list pipelines. Pipelines counters will be set to None",
                 exc=mlrun.errors.err_to_str(exc),
             )
-<<<<<<< HEAD
-            return collections.defaultdict(lambda: None)
+            # this function should return project_to_recent_completed_pipelines_count,
+            # project_to_recent_failed_pipelines_count, project_to_running_pipelines_count,
+            # in case of exception we want to return 3 * defaultdict of None because this function
+            # returns 3 values
+            return [collections.defaultdict(lambda: None)] * 3
 
         for pipeline in pipelines:
             if (
@@ -480,20 +483,12 @@
                 not in mlrun_pipelines.common.models.RunStatuses.stable_statuses()
             ):
                 project_to_running_pipelines_count[pipeline["project"]] += 1
-        return project_to_running_pipelines_count
-=======
-            # this function should return project_to_recent_completed_pipelines_count,
-            # project_to_recent_failed_pipelines_count, project_to_running_pipelines_count,
-            # in case of exception we want to return 3 * defaultdict of None because this function
-            # returns 3 values
-            return [collections.defaultdict(lambda: None)] * 3
 
         return (
             project_to_recent_completed_pipelines_count,
             project_to_recent_failed_pipelines_count,
             project_to_running_pipelines_count,
         )
->>>>>>> 08071fdc
 
     @staticmethod
     def _wait_for_nuclio_project_deletion(
