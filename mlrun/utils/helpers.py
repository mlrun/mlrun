# Copyright 2018 Iguazio
#
# Licensed under the Apache License, Version 2.0 (the "License");
# you may not use this file except in compliance with the License.
# You may obtain a copy of the License at
#
#   http://www.apache.org/licenses/LICENSE-2.0
#
# Unless required by applicable law or agreed to in writing, software
# distributed under the License is distributed on an "AS IS" BASIS,
# WITHOUT WARRANTIES OR CONDITIONS OF ANY KIND, either express or implied.
# See the License for the specific language governing permissions and
# limitations under the License.

import hashlib
import inspect
import json
import re
import sys
import time
from datetime import datetime, timezone
from importlib import import_module
from os import environ, path
from types import ModuleType
from typing import Any, List, Optional, Tuple

import numpy as np
import requests
import yaml
from dateutil import parser
from pandas._libs.tslibs.timestamps import Timestamp
from tabulate import tabulate
from yaml.representer import RepresenterError

import mlrun.errors
import mlrun.utils.version.version

from ..config import config
from .logger import create_logger

yaml.Dumper.ignore_aliases = lambda *args: True
_missing = object()

hub_prefix = "hub://"
DB_SCHEMA = "store"


class StorePrefix:
    """map mlrun store objects to prefixes"""

    FeatureSet = "feature-sets"
    FeatureVector = "feature-vectors"
    Artifact = "artifacts"
    Model = "models"
    Dataset = "datasets"

    @classmethod
    def is_artifact(cls, prefix):
        return prefix in [cls.Artifact, cls.Model, cls.Dataset]

    @classmethod
    def kind_to_prefix(cls, kind):
        kind_map = {"model": cls.Model, "dataset": cls.Dataset}
        return kind_map.get(kind, cls.Artifact)

    @classmethod
    def is_prefix(cls, prefix):
        return prefix in [
            cls.Artifact,
            cls.Model,
            cls.Dataset,
            cls.FeatureSet,
            cls.FeatureVector,
        ]


def get_artifact_target(item: dict, project=None):
    kind = item.get("kind")
    if kind in ["dataset", "model"] and item.get("db_key"):
        project_str = project or item.get("project")
        return f"{DB_SCHEMA}://{StorePrefix.Artifact}/{project_str}/{item.get('db_key')}:{item.get('tree')}"
    return item.get("target_path")


logger = create_logger(config.log_level, config.log_formatter, "mlrun", sys.stdout)
missing = object()

is_ipython = False
try:
    import IPython

    ipy = IPython.get_ipython()
    if ipy:
        is_ipython = True
except ImportError:
    pass

if is_ipython and config.nest_asyncio_enabled in ["1", "True"]:

    # bypass Jupyter asyncio bug
    import nest_asyncio

    nest_asyncio.apply()


class run_keys:
    input_path = "input_path"
    output_path = "output_path"
    inputs = "inputs"
    artifacts = "artifacts"
    outputs = "outputs"
    data_stores = "data_stores"
    secrets = "secret_sources"


def verify_field_regex(field_name, field_value, patterns):
    logger.debug(
        "Validating field against patterns",
        field_name=field_name,
        field_value=field_value,
        pattern=patterns,
    )

    for pattern in patterns:
        if not re.match(pattern, str(field_value)):
            logger.warn(
                "Field is malformed. Does not match required pattern",
                field_name=field_name,
                field_value=field_value,
                pattern=pattern,
            )
            raise mlrun.errors.MLRunInvalidArgumentError(
                f"Field {field_name} is malformed. Does not match required pattern: {pattern}"
            )


def now_date():
    return datetime.now(timezone.utc)


def to_date_str(d):
    if d:
        return d.isoformat()
    return ""


def normalize_name(name):
    # TODO: Must match
    # [a-z0-9]([-a-z0-9]*[a-z0-9])?(\\.[a-z0-9]([-a-z0-9]*[a-z0-9])?
    name = re.sub(r"\s+", "-", name)
    name = name.replace("_", "-")
    return name.lower()


class LogBatchWriter:
    def __init__(self, func, batch=16, maxtime=5):
        self.batch = batch
        self.maxtime = maxtime
        self.start_time = datetime.now()
        self.buffer = ""
        self.func = func

    def write(self, data):
        self.buffer += data
        self.batch -= 1
        elapsed_time = (datetime.now() - self.start_time).seconds
        if elapsed_time > self.maxtime or self.batch <= 0:
            self.flush()

    def flush(self):
        self.func(self.buffer)
        self.buffer = ""
        self.start_time = datetime.now()


def get_in(obj, keys, default=None):
    """
    >>> get_in({'a': {'b': 1}}, 'a.b')
    1
    """
    if isinstance(keys, str):
        keys = keys.split(".")

    for key in keys:
        if not obj or key not in obj:
            return default
        obj = obj[key]
    return obj


def update_in(obj, key, value, append=False, replace=True):
    parts = key.split(".") if isinstance(key, str) else key
    for part in parts[:-1]:
        sub = obj.get(part, missing)
        if sub is missing:
            sub = obj[part] = {}
        obj = sub

    last_key = parts[-1]
    if last_key not in obj:
        if append:
            obj[last_key] = []
        else:
            obj[last_key] = {}

    if append:
        if isinstance(value, list):
            obj[last_key] += value
        else:
            obj[last_key].append(value)
    else:
        if replace or not obj.get(last_key):
            obj[last_key] = value


def match_labels(labels, conditions):
    match = True

    def splitter(verb, text):
        items = text.split(verb)
        if len(items) != 2:
            raise ValueError(f"illegal condition - {text}")
        return labels.get(items[0].strip(), ""), items[1].strip()

    for condition in conditions:
        if "~=" in condition:
            l, val = splitter("~=", condition)
            match = match and val in l
        elif "!=" in condition:
            l, val = splitter("!=", condition)
            match = match and val != l
        elif "=" in condition:
            l, val = splitter("=", condition)
            match = match and val == l
        else:
            match = match and (condition.strip() in labels)
    return match


def match_times(time_from, time_to, obj, key):
    obj_time = get_in(obj, key)
    if not obj_time:

        # if obj doesn't have the required time, return false if either time_from or time_to were given
        return not time_from and not time_to
    obj_time = parser.isoparse(obj_time)

    if (time_from and time_from > obj_time) or (time_to and time_to < obj_time):
        return False

    return True


def match_value(value, obj, key):
    if not value:
        return True
    return get_in(obj, key, _missing) == value


def match_value_options(value_options, obj, key):
    if not value_options:
        return True

    return get_in(obj, key, _missing) in as_list(value_options)


def flatten(df, col, prefix=""):
    params = []
    for r in df[col]:
        if r:
            for k in r.keys():
                if k not in params:
                    params += [k]
    params
    for p in params:
        df[prefix + p] = df[col].apply(lambda x: x.get(p, "") if x else "")
    df.drop(col, axis=1, inplace=True)
    return df


def list2dict(lines: list):
    out = {}
    for line in lines:
        i = line.find("=")
        if i == -1:
            continue
        key, value = line[:i].strip(), line[i + 1 :].strip()
        if key is None:
            raise ValueError("cannot find key in line (key=value)")
        value = path.expandvars(value)
        out[key] = value
    return out


def dict_to_list(struct: dict):
    if not struct:
        return []
    return [f"{k}={v}" for k, v in struct.items()]


def dict_to_str(struct: dict, sep=","):
    return sep.join(dict_to_list(struct))


def numpy_representer_seq(dumper, data):
    return dumper.represent_list(data.tolist())


def float_representer(dumper, data):
    return dumper.represent_float(data)


def int_representer(dumper, data):
    return dumper.represent_int(data)


def date_representer(dumper, data):
    if isinstance(data, np.datetime64):
        value = str(data)
    else:
        value = data.isoformat()
    return dumper.represent_scalar("tag:yaml.org,2002:timestamp", value)


yaml.add_representer(np.int64, int_representer, Dumper=yaml.SafeDumper)
yaml.add_representer(np.integer, int_representer, Dumper=yaml.SafeDumper)
yaml.add_representer(np.float64, float_representer, Dumper=yaml.SafeDumper)
yaml.add_representer(np.floating, float_representer, Dumper=yaml.SafeDumper)
yaml.add_representer(np.ndarray, numpy_representer_seq, Dumper=yaml.SafeDumper)
yaml.add_representer(np.datetime64, date_representer, Dumper=yaml.SafeDumper)
yaml.add_representer(Timestamp, date_representer, Dumper=yaml.SafeDumper)


def dict_to_yaml(struct):
    try:
        data = yaml.safe_dump(struct, default_flow_style=False, sort_keys=False)
    except RepresenterError as exc:
        raise ValueError(f"error: data result cannot be serialized to YAML, {exc}")
    return data


# solve numpy json serialization
class MyEncoder(json.JSONEncoder):
    def default(self, obj):
        if isinstance(obj, (int, str, float, list, dict)):
            return obj
        elif isinstance(obj, (np.integer, np.int64)):
            return int(obj)
        elif isinstance(obj, (np.floating, np.float64)):
            return float(obj)
        elif isinstance(obj, np.ndarray):
            return obj.tolist()
        else:
            return str(obj)


def dict_to_json(struct):
    return json.dumps(struct, cls=MyEncoder)


def uxjoin(base, local_path, key="", iter=None, is_dir=False):
    if is_dir and (not local_path or local_path in [".", "./"]):
        local_path = ""
    elif not local_path:
        local_path = key

    if iter:
        local_path = path.join(str(iter), local_path)

    if base and not base.endswith("/"):
        base += "/"
    base_str = base or ""
    return f"{base_str}{local_path}"


def parse_versioned_object_uri(uri, default_project=""):
    project = default_project
    tag = ""
    hash_key = ""
    if "/" in uri:
        loc = uri.find("/")
        project = uri[:loc]
        uri = uri[loc + 1 :]
    if ":" in uri:
        loc = uri.find(":")
        tag = uri[loc + 1 :]
        uri = uri[:loc]
    if "@" in uri:
        loc = uri.find("@")
        hash_key = uri[loc + 1 :]
        uri = uri[:loc]

    return project, uri, tag, hash_key


def parse_artifact_uri(uri, default_project=""):
    uri_pattern = r"^((?P<project>.*)/)?(?P<key>.*?)(\#(?P<iteration>.*?))?(:(?P<tag>.*?))?(@(?P<uid>.*))?$"
    match = re.match(uri_pattern, uri)
    if not match:
        raise ValueError(
            "Uri not in supported format [<project>/]<key>[#<iteration>][:<tag>][@<uid>]"
        )
    group_dict = match.groupdict()
    iteration = group_dict["iteration"]
    if iteration is not None:
        try:
            iteration = int(iteration)
        except ValueError:
            raise ValueError(
                f"illegal store path {uri}, iteration must be integer value"
            )
    return (
        group_dict["project"] or default_project,
        group_dict["key"],
        iteration,
        group_dict["tag"],
        group_dict["uid"],
    )


def generate_object_uri(project, name, tag=None, hash_key=None):
    uri = f"{project}/{name}"

    # prioritize hash key over tag
    if hash_key:
        uri += f"@{hash_key}"
    elif tag:
        uri += f":{tag}"
    return uri


def generate_artifact_uri(project, key, tag=None, iter=None):
    artifact_uri = f"{project}/{key}"
    if iter is not None:
        artifact_uri = f"{artifact_uri}#{iter}"
    if tag is not None:
        artifact_uri = f"{artifact_uri}:{tag}"
    return artifact_uri


def extend_hub_uri_if_needed(uri):
    if not uri.startswith(hub_prefix):
        return uri, False
    name = uri[len(hub_prefix) :]
    tag = "master"
    if ":" in name:
        loc = name.find(":")
        tag = name[loc + 1 :]
        name = name[:loc]

    # hub function directory name are with underscores instead of hyphens
    name = name.replace("-", "_")
    return config.hub_url.format(name=name, tag=tag), True


def gen_md_table(header, rows=None):
    rows = [] if rows is None else rows

    def gen_list(items=None):
        items = [] if items is None else items
        out = "|"
        for i in items:
            out += f" {i} |"
        return out

    out = gen_list(header) + "\n" + gen_list(len(header) * ["---"]) + "\n"
    for r in rows:
        out += gen_list(r) + "\n"
    return out


def gen_html_table(header, rows=None):
    rows = [] if rows is None else rows

    style = """
<style type="text/css">
.tg  {border-collapse:collapse;border-spacing:0;}
.tg td{border-style:solid;border-width:1px;padding:6px 4px;}
.tg th{font-weight:normal;border-style:solid;border-width:1px;padding:6px 4px;}
</style>
"""

    def gen_list(items=None, tag="td"):
        items = [] if items is None else items
        out = ""
        for item in items:
            out += f"<{tag}>{item}</{tag}>"
        return out

    out = "<tr>" + gen_list(header, "th") + "</tr>\n"
    for r in rows:
        out += "<tr>" + gen_list(r, "td") + "</tr>\n"
    return style + '<table class="tg">\n' + out + "</table>\n\n"


def new_pipe_meta(artifact_path=None, ttl=None, *args):
    from kfp.dsl import PipelineConf

    def _set_artifact_path(task):
        from kubernetes import client as k8s_client

        task.add_env_variable(
            k8s_client.V1EnvVar(name="MLRUN_ARTIFACT_PATH", value=artifact_path)
        )
        return task

    conf = PipelineConf()
    ttl = ttl or int(config.kfp_ttl)
    if ttl:
        conf.set_ttl_seconds_after_finished(ttl)
    if artifact_path:
        conf.add_op_transformer(_set_artifact_path)
    for op in args:
        if op:
            conf.add_op_transformer(op)
    return conf


def enrich_image_url(image_url: str) -> str:
    tag = config.images_tag or mlrun.utils.version.Version().get()["version"]
    registry = config.images_registry
    if image_url.startswith("mlrun/") or "/mlrun/" in image_url:
        if tag and ":" not in image_url:
            image_url = f"{image_url}:{tag}"
        if registry and "/mlrun/" not in image_url:
            image_url = f"{registry}{image_url}"
    return image_url


def get_parsed_docker_registry() -> Tuple[Optional[str], Optional[str]]:
    # according to https://stackoverflow.com/questions/37861791/how-are-docker-image-names-parsed
    docker_registry = config.httpdb.builder.docker_registry
    first_slash_index = docker_registry.find("/")
    # this is exception to the rules from the link above, since the config value is called docker_registry we assume
    # that if someone gave just one component without any slash they gave a registry and not a repository
    if first_slash_index == -1:
        return docker_registry, None
    if (
        docker_registry[:first_slash_index].find(".") == -1
        and docker_registry[:first_slash_index].find(":") == -1
        and docker_registry[:first_slash_index] != "localhost"
    ):
        return None, docker_registry
    else:
        return (
            docker_registry[:first_slash_index],
            docker_registry[first_slash_index + 1 :],
        )


def pr_comment(repo: str, issue: int, message: str, token=None):
    token = token or environ.get("GITHUB_TOKEN")
    headers = {
        "Accept": "application/vnd.github.v3+json",
        "Authorization": f"token {token}",
    }
    url = f"https://api.github.com/repos/{repo}/issues/{issue}/comments"

    resp = requests.post(url=url, json={"body": str(message)}, headers=headers)
    if not resp.ok:
        errmsg = f"bad pr comment resp!!\n{resp.text}"
        raise IOError(errmsg)
    return resp.json()["id"]


def fill_object_hash(object_dict, uid_property_name, tag=""):
    # remove tag, hash, date from calculation
    object_dict.setdefault("metadata", {})
    tag = tag or object_dict["metadata"].get("tag")
    status = object_dict.setdefault("status", {})
    object_dict["metadata"]["tag"] = ""
    object_dict["metadata"][uid_property_name] = ""
    object_dict["status"] = None
    object_dict["metadata"]["updated"] = None
    data = json.dumps(object_dict, sort_keys=True).encode()
    h = hashlib.sha1()
    h.update(data)
    uid = h.hexdigest()
    object_dict["metadata"]["tag"] = tag
    object_dict["metadata"][uid_property_name] = uid
    object_dict["status"] = status
    return uid


def fill_function_hash(function_dict, tag=""):
    return fill_object_hash(function_dict, "hash", tag)


def retry_until_successful(
    interval: int, timeout: int, logger, verbose: bool, _function, *args, **kwargs
):
    """
    Runs function with given *args and **kwargs.
    Tries to run it until success or timeout reached (timeout is optional)
    :param interval: int/float that will be used as interval
    :param timeout: pass None if timeout is not wanted, number of seconds if it is
    :param logger: a logger so we can log the failures
    :param verbose: whether to log the failure on each retry
    :param _function: function to run
    :param args: functions args
    :param kwargs: functions kwargs
    :return: function result
    """
    start_time = time.time()
    last_exception = None

    # If deadline was not provided or deadline not reached
    while timeout is None or time.time() < start_time + timeout:
        try:
            result = _function(*args, **kwargs)
            return result

        except Exception as exc:
            last_exception = exc

            # If next interval is within allowed time period - wait on interval, abort otherwise
            if timeout is None or time.time() + interval < start_time + timeout:
                if logger is not None and verbose:
                    logger.debug(
                        f"Operation not yet successful, Retrying in {interval} seconds. exc: {exc}"
                    )

                time.sleep(interval)
            else:
                break

    if logger is not None:
        logger.warning(
            f"Operation did not complete on time. last exception: {last_exception}"
        )

    raise Exception(
        f"failed to execute command by the given deadline."
        f" last_exception: {last_exception},"
        f" function_name: {_function.__name__},"
        f" timeout: {timeout}"
    )


class RunNotifications:
    def __init__(self, with_ipython=True, with_slack=False):
        self._hooks = []
        self._html = ""
        self.with_ipython = with_ipython
        if with_slack and "SLACK_WEBHOOK" in environ:
            self.slack()

    def push(self, message, runs):
        for h in self._hooks:
            try:
                h(message, runs)
            except Exception as exc:
                logger.warning(f"failed to push notification, {exc}")
        if self.with_ipython and is_ipython:
            import IPython

            IPython.display.display(IPython.display.HTML(self._get_html(message, runs)))

    def _get_html(self, message, runs):
        if self._html:
            return self._html

        html = "<h2>Run Results</h2>" + message
        html += "<br>click the hyper links below to see detailed results<br>"
        html += runs.show(display=False, short=True)
        self._html = html
        return html

    def print(self):
        def _print(message, runs):
            table = []
            for r in runs:
                state = r["status"].get("state", "")
                if state == "error":
                    result = r["status"].get("error", "")
                else:
                    result = dict_to_str(r["status"].get("results", {}))

                table.append(
                    [
                        state,
                        r["metadata"]["name"],
                        ".." + r["metadata"]["uid"][-6:],
                        result,
                    ]
                )
            print(
                message
                + "\n"
                + tabulate(table, headers=["status", "name", "uid", "results"])
            )

        self._hooks.append(_print)
        return self

    def slack(self, webhook=""):
        emoji = {"completed": ":smiley:", "running": ":man-running:", "error": ":x:"}
        webhook = webhook or environ.get("SLACK_WEBHOOK")
        if not webhook:
            raise ValueError("Slack webhook is not set")

        def row(text):
            return {"type": "mrkdwn", "text": text}

        def _slack(message, runs):
            fields = [row("*Runs*"), row("*Results*")]
            for r in runs:
                meta = r["metadata"]
                if config.resolve_ui_url():
                    url = (
                        f"{config.resolve_ui_url()}/{config.ui.projects_prefix}/"
                        f"{meta.get('project')}/jobs/{meta.get('uid')}/info"
                    )

                    line = f'<{url}|*{meta.get("name")}*>'
                else:
                    line = meta.get("name")
                state = r["status"].get("state", "")
                line = f'{emoji.get(state, ":question:")}  {line}'

                fields.append(row(line))
                if state == "error":
                    error_status = r["status"].get("error", "")
                    result = f"*{error_status}*"
                else:
                    result = dict_to_str(r["status"].get("results", {}), ", ")
                fields.append(row(result or "None"))

            data = {
                "blocks": [
                    {"type": "section", "text": {"type": "mrkdwn", "text": message}}
                ]
            }

            for i in range(0, len(fields), 8):
                data["blocks"].append({"type": "section", "fields": fields[i : i + 8]})
            response = requests.post(
                webhook,
                data=json.dumps(data),
                headers={"Content-Type": "application/json"},
            )
            response.raise_for_status()

        self._hooks.append(_slack)
        return self

    def git_comment(self, git_repo=None, git_issue=None, token=None):
        def _comment(message, runs):
            pr_comment(
                git_repo or self._get_param("git_repo"),
                git_issue or self._get_param("git_issue"),
                self._get_html(message, runs),
                token=token,
            )

        self._hooks.append(_comment)
        return self


def create_class(pkg_class: str):
    """Create a class from a package.module.class string

    :param pkg_class:  full class location,
                       e.g. "sklearn.model_selection.GroupKFold"
    """
    splits = pkg_class.split(".")
    clfclass = splits[-1]
    pkg_module = splits[:-1]
    class_ = getattr(import_module(".".join(pkg_module)), clfclass)
    return class_


def create_function(pkg_func: list):
    """Create a function from a package.module.function string

    :param pkg_func:  full function location,
                      e.g. "sklearn.feature_selection.f_classif"
    """
    splits = pkg_func.split(".")
    pkg_module = ".".join(splits[:-1])
    cb_fname = splits[-1]
    pkg_module = __import__(pkg_module, fromlist=[cb_fname])
    function_ = getattr(pkg_module, cb_fname)
    return function_


def get_caller_globals(level=2):
    try:
        return inspect.stack()[level][0].f_globals
    except Exception:
        return None


def _module_to_namespace(namespace):
    if isinstance(namespace, ModuleType):
        members = inspect.getmembers(
            namespace, lambda o: inspect.isfunction(o) or isinstance(o, type)
        )
        return {key: mod for key, mod in members}
    return namespace


def get_class(class_name, namespace=None):
    """return class object from class name string"""
    if isinstance(class_name, type):
        return class_name
    namespace = _module_to_namespace(namespace)
    if namespace and class_name in namespace:
        return namespace[class_name]

    try:
        class_object = create_class(class_name)
    except (ImportError, ValueError) as exc:
        raise ImportError(f"state init failed, class {class_name} not found, {exc}")
    return class_object


def get_function(function, namespace):
    """return function callable object from function name string"""
    if callable(function):
        return function

    function = function.strip()
    if function.startswith("("):
        if not function.endswith(")"):
            raise ValueError('function expression must start with "(" and end with ")"')
        return eval("lambda event: " + function[1:-1], {}, {})
    namespace = _module_to_namespace(namespace)
    if function in namespace:
        return namespace[function]

    try:
        function_object = create_function(function)
    except (ImportError, ValueError) as exc:
        raise ImportError(f"state init failed, function {function} not found, {exc}")
    return function_object


def datetime_from_iso(time_str: str) -> Optional[datetime]:
    if not time_str:
        return
    return parser.isoparse(time_str)


def datetime_to_iso(time_obj: Optional[datetime]) -> Optional[str]:
    if not time_obj:
        return
    return time_obj.isoformat()


def as_list(element: Any) -> List[Any]:
    return element if isinstance(element, list) else [element]


<<<<<<< HEAD
def calculate_file_hash(filename=None, file=None):
    if (not filename and not file) or file and filename:
        raise mlrun.errors.MLRunInvalidArgumentError(
            "Exactly one of filename and file must be provided"
        )
    h = hashlib.sha1()
    b = bytearray(128 * 1024)
    mv = memoryview(b)
    if filename:
        with open(filename, "rb", buffering=0) as f:
            for n in iter(lambda: f.readinto(mv), 0):
                h.update(mv[:n])
    if file:
        for n in iter(lambda: file.readinto(mv), 0):
            h.update(mv[:n])
    return h.hexdigest()
=======
def fill_artifact_path_template(artifact_path, project):
    # Supporting {{project}} is new, in certain setup configuration the default artifact path has the old
    # {{run.project}} so we're supporting it too for backwards compatibility
    if artifact_path and (
        "{{run.project}}" in artifact_path or "{{project}}" in artifact_path
    ):
        if not project:
            raise mlrun.errors.MLRunInvalidArgumentError(
                "project name must be specified with this"
                + f" artifact_path template {artifact_path}"
            )
        artifact_path = artifact_path.replace("{{run.project}}", project)
        artifact_path = artifact_path.replace("{{project}}", project)
    return artifact_path
>>>>>>> 39e49f0d
<|MERGE_RESOLUTION|>--- conflicted
+++ resolved
@@ -852,7 +852,6 @@
     return element if isinstance(element, list) else [element]
 
 
-<<<<<<< HEAD
 def calculate_file_hash(filename=None, file=None):
     if (not filename and not file) or file and filename:
         raise mlrun.errors.MLRunInvalidArgumentError(
@@ -869,7 +868,8 @@
         for n in iter(lambda: file.readinto(mv), 0):
             h.update(mv[:n])
     return h.hexdigest()
-=======
+
+
 def fill_artifact_path_template(artifact_path, project):
     # Supporting {{project}} is new, in certain setup configuration the default artifact path has the old
     # {{run.project}} so we're supporting it too for backwards compatibility
@@ -883,5 +883,4 @@
             )
         artifact_path = artifact_path.replace("{{run.project}}", project)
         artifact_path = artifact_path.replace("{{project}}", project)
-    return artifact_path
->>>>>>> 39e49f0d
+    return artifact_path