--- conflicted
+++ resolved
@@ -745,10 +745,17 @@
         # in list of events. This list will be used as the body for the storey event.
         events = []
         for i, (feature, prediction) in enumerate(zip(features, predictions)):
+            # Validate that inputs are based on numeric values
+            if not self.is_valid(
+                endpoint_id,
+                self.is_list_of_numerics,
+                feature,
+                ["request", "inputs", f"[{i}]"],
+            ):
+                return None
+
             if not isinstance(prediction, list):
                 prediction = [prediction]
-            if not isinstance(feature, list):
-                feature = [feature]
 
             events.append(
                 {
@@ -796,21 +803,6 @@
                 f"{self.last_request[endpoint_id]} - write to TSDB will be rejected"
             )
 
-<<<<<<< HEAD
-=======
-    @staticmethod
-    def is_list_of_numerics(
-        field: list[typing.Union[int, float, dict, list]],
-        dict_path: list[str],
-    ):
-        if all(isinstance(x, int) or isinstance(x, float) for x in field):
-            return True
-        logger.error(
-            f"List does not consist of only numeric values: {field} [Event -> {','.join(dict_path)}]"
-        )
-        return False
-
->>>>>>> 080e8a62
     def resume_state(self, endpoint_id):
         # Make sure process is resumable, if process fails for any reason, be able to pick things up close to where we
         # left them
