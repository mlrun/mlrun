--- conflicted
+++ resolved
@@ -569,24 +569,6 @@
         )
 
     @pytest.mark.asyncio
-<<<<<<< HEAD
-    async def test_abort_run(self, db: Session, client: TestClient):
-        server.api.utils.runtimes.abort_run(
-            self.run, self.run_uid, self.project, status_text="some error"
-        )
-
-        for _ in range(20):
-            run = server.api.crud.Runs().get_run(
-                db, self.run_uid, iter=0, project=self.project
-            )
-            if run["status"]["state"] == RunStates.aborted:
-                break
-            await asyncio.sleep(0.2)
-        else:
-            assert False, "Run did not reach aborted state"
-
-        assert run["status"]["status_text"] == "some error"
-=======
     async def test_state_thresholds_defaults(self, db: Session, client: TestClient):
         """
         Test that the default state thresholds are applied correctly
@@ -712,7 +694,24 @@
             ],
             self.running_job_pod.metadata.namespace,
         )
->>>>>>> 76951abf
+
+    @pytest.mark.asyncio
+    async def test_abort_run(self, db: Session, client: TestClient):
+        server.api.utils.runtimes.abort_run(
+            self.run, self.run_uid, self.project, status_text="some error"
+        )
+
+        for _ in range(20):
+            run = server.api.crud.Runs().get_run(
+                db, self.run_uid, iter=0, project=self.project
+            )
+            if run["status"]["state"] == RunStates.aborted:
+                break
+            await asyncio.sleep(0.2)
+        else:
+            assert False, "Run did not reach aborted state"
+
+        assert run["status"]["status_text"] == "some error"
 
     def _mock_list_resources_pods(self, pod=None):
         pod = pod or self.completed_job_pod
