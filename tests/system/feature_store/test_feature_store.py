--- conflicted
+++ resolved
@@ -833,7 +833,6 @@
         }
     )
 
-<<<<<<< HEAD
     def test_ingest_pandas_engine(self):
         data = pd.DataFrame(
             {
@@ -855,7 +854,6 @@
 
         svc.close()
 
-=======
     @pytest.mark.parametrize("partitioned", [True, False])
     def test_schedule_on_filtered_by_time(self, partitioned):
         name = f"sched-time-{str(partitioned)}"
@@ -962,7 +960,6 @@
         assert len(resp.to_dataframe() == 4)
         assert "uri" not in resp.to_dataframe() and "katya" not in resp.to_dataframe()
 
->>>>>>> 52ed38f8
     @pytest.mark.parametrize(
         "fixed_window_type",
         [FixedWindowType.CurrentOpenWindow, FixedWindowType.LastClosedWindow],
