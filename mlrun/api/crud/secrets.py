# Copyright 2018 Iguazio
#
# Licensed under the Apache License, Version 2.0 (the "License");
# you may not use this file except in compliance with the License.
# You may obtain a copy of the License at
#
#   http://www.apache.org/licenses/LICENSE-2.0
#
# Unless required by applicable law or agreed to in writing, software
# distributed under the License is distributed on an "AS IS" BASIS,
# WITHOUT WARRANTIES OR CONDITIONS OF ANY KIND, either express or implied.
# See the License for the specific language governing permissions and
# limitations under the License.
#
import enum
import json
import typing
import uuid

import mlrun.api.utils.singletons.k8s
import mlrun.common.schemas
import mlrun.errors
import mlrun.utils.helpers
import mlrun.utils.regex
import mlrun.utils.singleton
import mlrun.utils.vault


class SecretsClientType(str, enum.Enum):
    schedules = "schedules"
    model_monitoring = "model-monitoring"
    service_accounts = "service-accounts"
    hub = "hub"
    notifications = "notifications"


class Secrets(
    metaclass=mlrun.utils.singleton.Singleton,
):
    internal_secrets_key_prefix = "mlrun."
    # make it a subset of internal since key map are by definition internal
    key_map_secrets_key_prefix = f"{internal_secrets_key_prefix}map."

    def generate_client_project_secret_key(
        self, client_type: SecretsClientType, name: str, subtype=None
    ):
        key_name = f"{self.internal_secrets_key_prefix}{client_type.value}.{name}"
        if subtype:
            key_name = f"{key_name}.{subtype}"
        return key_name

    def generate_client_key_map_project_secret_key(
        self, client_type: SecretsClientType
    ):
        return f"{self.key_map_secrets_key_prefix}{client_type.value}"

    @staticmethod
    def validate_project_secret_key_regex(
        key: str, raise_on_failure: bool = True
    ) -> bool:
        return mlrun.utils.helpers.verify_field_regex(
            "secret.key", key, mlrun.utils.regex.secret_key, raise_on_failure
        )

    def validate_internal_project_secret_key_allowed(
        self, key: str, allow_internal_secrets: bool = False
    ):
        if self._is_internal_project_secret_key(key) and not allow_internal_secrets:
            raise mlrun.errors.MLRunAccessDeniedError(
                f"Not allowed to create/update internal secrets (key starts with "
                f"{self.internal_secrets_key_prefix})"
            )

    def store_project_secrets(
        self,
        project: str,
        secrets: mlrun.common.schemas.SecretsData,
        allow_internal_secrets: bool = False,
        key_map_secret_key: typing.Optional[str] = None,
        allow_storing_key_maps: bool = False,
    ):
        """
        When secret keys are coming from other object identifiers, which may not be valid secret keys, use
        key_map_secret_key.
        Note that when it's used you'll need to get and delete secrets using the get_project_secret and
        delete_project_secret list_project_secrets won't do any operation on the data and delete_project_secrets won't
        handle cleaning the key map
        """
        secrets_to_store = self._validate_and_enrich_project_secrets_to_store(
            project,
            secrets,
            allow_internal_secrets,
            key_map_secret_key,
            allow_storing_key_maps,
        )

        if secrets.provider == mlrun.common.schemas.SecretProviderName.vault:
            # Init is idempotent and will do nothing if infra is already in place
            mlrun.utils.vault.init_project_vault_configuration(project)

            # If no secrets were passed, no need to touch the actual secrets.
            if secrets_to_store:
                mlrun.utils.vault.store_vault_project_secrets(project, secrets_to_store)
<<<<<<< HEAD
        elif secrets.provider == mlrun.api.schemas.SecretProviderName.kubernetes:
            if mlrun.api.utils.singletons.k8s.get_k8s_helper():
                mlrun.api.utils.singletons.k8s.get_k8s_helper().store_project_secrets(
=======
        elif secrets.provider == mlrun.common.schemas.SecretProviderName.kubernetes:
            if mlrun.api.utils.singletons.k8s.get_k8s():
                mlrun.api.utils.singletons.k8s.get_k8s().store_project_secrets(
>>>>>>> fc8fc2b3
                    project, secrets_to_store
                )
            else:
                raise mlrun.errors.MLRunInternalServerError(
                    "K8s provider cannot be initialized"
                )
        else:
            raise mlrun.errors.MLRunInvalidArgumentError(
                f"Provider requested is not supported. provider = {secrets.provider}"
            )

    def read_auth_secret(
        self, secret_name, raise_on_not_found=False
    ) -> mlrun.common.schemas.AuthSecretData:
        (
            username,
            access_key,
        ) = mlrun.api.utils.singletons.k8s.get_k8s_helper().read_auth_secret(
            secret_name, raise_on_not_found=raise_on_not_found
        )
        return mlrun.common.schemas.AuthSecretData(
            provider=mlrun.common.schemas.SecretProviderName.kubernetes,
            username=username,
            access_key=access_key,
        )

    def store_auth_secret(
        self,
        secret: mlrun.common.schemas.AuthSecretData,
    ) -> str:
        if secret.provider != mlrun.common.schemas.SecretProviderName.kubernetes:
            raise mlrun.errors.MLRunInvalidArgumentError(
                f"Storing auth secret is not implemented for provider {secret.provider}"
            )
        if not mlrun.api.utils.singletons.k8s.get_k8s_helper():
            raise mlrun.errors.MLRunInternalServerError(
                "K8s provider cannot be initialized"
            )
        return mlrun.api.utils.singletons.k8s.get_k8s_helper().store_auth_secret(
            secret.username, secret.access_key
        )

    def delete_auth_secret(
        self,
        provider: mlrun.common.schemas.SecretProviderName,
        secret_name: str,
    ):
        if provider != mlrun.common.schemas.SecretProviderName.kubernetes:
            raise mlrun.errors.MLRunInvalidArgumentError(
                f"Storing auth secret is not implemented for provider {provider}"
            )
        if not mlrun.api.utils.singletons.k8s.get_k8s_helper():
            raise mlrun.errors.MLRunInternalServerError(
                "K8s provider cannot be initialized"
            )
        mlrun.api.utils.singletons.k8s.get_k8s_helper().delete_auth_secret(secret_name)

    def delete_project_secrets(
        self,
        project: str,
        provider: mlrun.common.schemas.SecretProviderName,
        secrets: typing.Optional[typing.List[str]] = None,
        allow_internal_secrets: bool = False,
    ):
        if not allow_internal_secrets:
            if secrets:
                for secret_key in secrets:
                    if self._is_internal_project_secret_key(secret_key):
                        raise mlrun.errors.MLRunAccessDeniedError(
                            f"Not allowed to delete internal secrets (key starts with "
                            f"{self.internal_secrets_key_prefix})"
                        )
            else:
                # When secrets are not provided the default behavior will be to delete them all, but if internal secrets
                # are not allowed, we don't want to delete them, so we list the non internal keys
                secrets = self.list_project_secret_keys(
                    project, provider, allow_internal_secrets=False
                ).secret_keys
                if not secrets:
                    # nothing to remove - return
                    return

        if provider == mlrun.common.schemas.SecretProviderName.vault:
            raise mlrun.errors.MLRunInvalidArgumentError(
                f"Delete secret is not implemented for provider {provider}"
            )
<<<<<<< HEAD
        elif provider == mlrun.api.schemas.SecretProviderName.kubernetes:
            if mlrun.api.utils.singletons.k8s.get_k8s_helper():
                mlrun.api.utils.singletons.k8s.get_k8s_helper().delete_project_secrets(
=======
        elif provider == mlrun.common.schemas.SecretProviderName.kubernetes:
            if mlrun.api.utils.singletons.k8s.get_k8s():
                mlrun.api.utils.singletons.k8s.get_k8s().delete_project_secrets(
>>>>>>> fc8fc2b3
                    project, secrets
                )
            else:
                raise mlrun.errors.MLRunInternalServerError(
                    "K8s provider cannot be initialized"
                )
        else:
            raise mlrun.errors.MLRunInvalidArgumentError(
                f"Provider requested is not supported. provider = {provider}"
            )

    def list_project_secret_keys(
        self,
        project: str,
        provider: mlrun.common.schemas.SecretProviderName,
        token: typing.Optional[str] = None,
        allow_internal_secrets: bool = False,
    ) -> mlrun.common.schemas.SecretKeysData:
        if provider == mlrun.common.schemas.SecretProviderName.vault:
            if not token:
                raise mlrun.errors.MLRunInvalidArgumentError(
                    "Vault list project secret keys request without providing token"
                )

            vault = mlrun.utils.vault.VaultStore(token)
            secret_values = vault.get_secrets(None, project=project)
            secret_keys = list(secret_values.keys())
        elif provider == mlrun.common.schemas.SecretProviderName.kubernetes:
            if token:
                raise mlrun.errors.MLRunInvalidArgumentError(
                    "Cannot specify token when requesting k8s secret keys"
                )

            if mlrun.api.utils.singletons.k8s.get_k8s_helper():
                secret_keys = (
                    mlrun.api.utils.singletons.k8s.get_k8s_helper().get_project_secret_keys(
                        project
                    )
                    or []
                )
            else:
                raise mlrun.errors.MLRunInternalServerError(
                    "K8s provider cannot be initialized"
                )
        else:
            raise mlrun.errors.MLRunInvalidArgumentError(
                f"Provider requested is not supported. provider = {provider}"
            )
        if not allow_internal_secrets:
            secret_keys = list(
                filter(
                    lambda key: not self._is_internal_project_secret_key(key),
                    secret_keys,
                )
            )

        return mlrun.common.schemas.SecretKeysData(
            provider=provider, secret_keys=secret_keys
        )

    def list_project_secrets(
        self,
        project: str,
        provider: mlrun.common.schemas.SecretProviderName,
        secrets: typing.Optional[typing.List[str]] = None,
        token: typing.Optional[str] = None,
        allow_secrets_from_k8s: bool = False,
        allow_internal_secrets: bool = False,
    ) -> mlrun.common.schemas.SecretsData:
        if provider == mlrun.common.schemas.SecretProviderName.vault:
            if not token:
                raise mlrun.errors.MLRunInvalidArgumentError(
                    "Vault list project secrets request without providing token"
                )

            vault = mlrun.utils.vault.VaultStore(token)
            secrets_data = vault.get_secrets(secrets, project=project)
        elif provider == mlrun.common.schemas.SecretProviderName.kubernetes:
            if not allow_secrets_from_k8s:
                raise mlrun.errors.MLRunAccessDeniedError(
                    "Not allowed to list secrets data from kubernetes provider"
                )
            secrets_data = (
                mlrun.api.utils.singletons.k8s.get_k8s_helper().get_project_secret_data(
                    project, secrets
                )
            )

        else:
            raise mlrun.errors.MLRunInvalidArgumentError(
                f"Provider requested is not supported. provider = {provider}"
            )
        if not allow_internal_secrets:
            secrets_data = {
                key: value
                for key, value in secrets_data.items()
                if not self._is_internal_project_secret_key(key)
            }
        return mlrun.common.schemas.SecretsData(provider=provider, secrets=secrets_data)

    def delete_project_secret(
        self,
        project: str,
        provider: mlrun.common.schemas.SecretProviderName,
        secret_key: str,
        token: typing.Optional[str] = None,
        allow_secrets_from_k8s: bool = False,
        allow_internal_secrets: bool = False,
        key_map_secret_key: typing.Optional[str] = None,
    ):
        from_key_map, secret_key_to_remove = self._resolve_project_secret_key(
            project,
            provider,
            secret_key,
            token,
            allow_secrets_from_k8s,
            allow_internal_secrets,
            key_map_secret_key,
        )
        self.delete_project_secrets(
            project, provider, [secret_key_to_remove], allow_internal_secrets
        )
        if from_key_map:
            # clean key from key map
            key_map = self._get_project_secret_key_map(project, key_map_secret_key)
            del key_map[secret_key]
            if key_map:
                self.store_project_secrets(
                    project,
                    mlrun.common.schemas.SecretsData(
                        provider=provider,
                        secrets={key_map_secret_key: json.dumps(key_map)},
                    ),
                    allow_internal_secrets=True,
                    allow_storing_key_maps=True,
                )
            else:
                self.delete_project_secrets(
                    project, provider, [key_map_secret_key], allow_internal_secrets=True
                )

    def get_project_secret(
        self,
        project: str,
        provider: mlrun.common.schemas.SecretProviderName,
        secret_key: str,
        token: typing.Optional[str] = None,
        allow_secrets_from_k8s: bool = False,
        allow_internal_secrets: bool = False,
        key_map_secret_key: typing.Optional[str] = None,
    ) -> typing.Optional[str]:
        from_key_map, secret_key = self._resolve_project_secret_key(
            project,
            provider,
            secret_key,
            token,
            allow_secrets_from_k8s,
            allow_internal_secrets,
            key_map_secret_key,
        )
        secrets_data = self.list_project_secrets(
            project,
            provider,
            [secret_key],
            token,
            allow_secrets_from_k8s,
            allow_internal_secrets,
        )
        return secrets_data.secrets.get(secret_key)

    def _resolve_project_secret_key(
        self,
        project: str,
        provider: mlrun.common.schemas.SecretProviderName,
        secret_key: str,
        token: typing.Optional[str] = None,
        allow_secrets_from_k8s: bool = False,
        allow_internal_secrets: bool = False,
        key_map_secret_key: typing.Optional[str] = None,
    ) -> typing.Tuple[bool, str]:
        if key_map_secret_key:
            if provider != mlrun.common.schemas.SecretProviderName.kubernetes:
                raise mlrun.errors.MLRunInvalidArgumentError(
                    f"Secret using key map is not implemented for provider {provider}"
                )
            if self._is_project_secret_stored_in_key_map(secret_key):
                secrets_data = self.list_project_secrets(
                    project,
                    provider,
                    [key_map_secret_key],
                    token,
                    allow_secrets_from_k8s,
                    allow_internal_secrets,
                )
                if secrets_data.secrets.get(key_map_secret_key):
                    key_map = json.loads(secrets_data.secrets[key_map_secret_key])
                    if secret_key in key_map:
                        return True, key_map[secret_key]
        return False, secret_key

    def _validate_and_enrich_project_secrets_to_store(
        self,
        project: str,
        secrets: mlrun.common.schemas.SecretsData,
        allow_internal_secrets: bool = False,
        key_map_secret_key: typing.Optional[str] = None,
        allow_storing_key_maps: bool = False,
    ):
        secrets_to_store = secrets.secrets.copy()
        if secrets_to_store:
            for secret_key in secrets_to_store.keys():
                # key map is there to allow using invalid secret keys
                if not key_map_secret_key:
                    self.validate_project_secret_key_regex(secret_key)
                self.validate_internal_project_secret_key_allowed(
                    secret_key, allow_internal_secrets
                )
                if (
                    self._is_key_map_project_secret_key(secret_key)
                    and not allow_storing_key_maps
                ):
                    raise mlrun.errors.MLRunAccessDeniedError(
                        f"Not allowed to create/update key map (key starts with "
                        f"{self.key_map_secrets_key_prefix})"
                    )
            if key_map_secret_key:
                if (
                    secrets.provider
                    != mlrun.common.schemas.SecretProviderName.kubernetes
                ):
                    raise mlrun.errors.MLRunInvalidArgumentError(
                        f"Storing secret using key map is not implemented for provider {secrets.provider}"
                    )
                if not self._is_key_map_project_secret_key(key_map_secret_key):
                    raise mlrun.errors.MLRunInvalidArgumentError(
                        f"Key map secret key must start with: {self.key_map_secrets_key_prefix}"
                    )
                if not allow_internal_secrets:
                    raise mlrun.errors.MLRunAccessDeniedError(
                        f"Not allowed to create/update internal secrets (key starts with "
                        f"{self.internal_secrets_key_prefix})"
                    )
                self.validate_project_secret_key_regex(key_map_secret_key)
                secrets_to_store_in_key_map = [
                    secret_key
                    for secret_key in secrets_to_store.keys()
                    if self._is_project_secret_stored_in_key_map(secret_key)
                ]
                if secrets_to_store_in_key_map:
                    key_map = (
                        self._get_project_secret_key_map(project, key_map_secret_key)
                        or {}
                    )
                    key_map.update(
                        {
                            secret_key: self._generate_uuid()
                            for secret_key in secrets_to_store_in_key_map
                            if secret_key not in key_map
                        }
                    )
                    updated_secrets_to_store = {}
                    for key, value in secrets_to_store.items():
                        if key in secrets_to_store_in_key_map:
                            updated_secrets_to_store[key_map[key]] = value
                        else:
                            updated_secrets_to_store[key] = value
                    updated_secrets_to_store[key_map_secret_key] = json.dumps(key_map)
                    secrets_to_store = updated_secrets_to_store
        return secrets_to_store

    def _get_project_secret_key_map(
        self,
        project: str,
        key_map_secret_key: str,
    ) -> typing.Optional[dict]:
        secrets_data = self.list_project_secrets(
            project,
            mlrun.common.schemas.SecretProviderName.kubernetes,
            [key_map_secret_key],
            allow_secrets_from_k8s=True,
            allow_internal_secrets=True,
        )
        value = secrets_data.secrets.get(key_map_secret_key)
        if value:
            value = json.loads(value)
        return value

    def _is_project_secret_stored_in_key_map(self, key: str) -> bool:
        # Key map are only used for invalid keys
        return not self.validate_project_secret_key_regex(key, raise_on_failure=False)

    def _is_internal_project_secret_key(self, key: str) -> bool:
        return key.startswith(self.internal_secrets_key_prefix)

    def _is_key_map_project_secret_key(self, key: str) -> bool:
        return key.startswith(self.key_map_secrets_key_prefix)

    @staticmethod
    def _generate_uuid() -> str:
        return str(uuid.uuid4())<|MERGE_RESOLUTION|>--- conflicted
+++ resolved
@@ -101,15 +101,9 @@
             # If no secrets were passed, no need to touch the actual secrets.
             if secrets_to_store:
                 mlrun.utils.vault.store_vault_project_secrets(project, secrets_to_store)
-<<<<<<< HEAD
-        elif secrets.provider == mlrun.api.schemas.SecretProviderName.kubernetes:
+        elif secrets.provider == mlrun.common.schemas.SecretProviderName.kubernetes:
             if mlrun.api.utils.singletons.k8s.get_k8s_helper():
                 mlrun.api.utils.singletons.k8s.get_k8s_helper().store_project_secrets(
-=======
-        elif secrets.provider == mlrun.common.schemas.SecretProviderName.kubernetes:
-            if mlrun.api.utils.singletons.k8s.get_k8s():
-                mlrun.api.utils.singletons.k8s.get_k8s().store_project_secrets(
->>>>>>> fc8fc2b3
                     project, secrets_to_store
                 )
             else:
@@ -196,15 +190,9 @@
             raise mlrun.errors.MLRunInvalidArgumentError(
                 f"Delete secret is not implemented for provider {provider}"
             )
-<<<<<<< HEAD
-        elif provider == mlrun.api.schemas.SecretProviderName.kubernetes:
+        elif provider == mlrun.common.schemas.SecretProviderName.kubernetes:
             if mlrun.api.utils.singletons.k8s.get_k8s_helper():
                 mlrun.api.utils.singletons.k8s.get_k8s_helper().delete_project_secrets(
-=======
-        elif provider == mlrun.common.schemas.SecretProviderName.kubernetes:
-            if mlrun.api.utils.singletons.k8s.get_k8s():
-                mlrun.api.utils.singletons.k8s.get_k8s().delete_project_secrets(
->>>>>>> fc8fc2b3
                     project, secrets
                 )
             else:
