--- conflicted
+++ resolved
@@ -1240,54 +1240,6 @@
     assert f"{file_name} does not exist" in str(excinfo.value)
 
 
-<<<<<<< HEAD
-def test_authenticated_git_action_with_remote_cleanup(mock_git_repo):
-    project_name = "project-name"
-    project = mlrun.new_project(project_name, save=False)
-    project.spec.repo = mock_git_repo
-
-    dummy = unittest.mock.Mock()
-    project._run_authenticated_git_action(
-        action=dummy, remote="origin", secrets={"GIT_TOKEN": "my-token"}
-    )
-
-    expected_calls = [
-        unittest.mock.call(
-            "https://my-token:x-oauth-basic@git.server/my-repo",
-            "https://git.server/my-repo",
-        ),
-        unittest.mock.call(
-            "https://git.server/my-repo",
-            "https://my-token:x-oauth-basic@git.server/my-repo",
-        ),
-    ]
-
-    dummy.assert_called_once()
-    project.spec.repo.remotes["origin"].set_url.assert_has_calls(
-        expected_calls,
-        any_order=False,
-    )
-    project.spec.repo.remotes["organization"].set_url.assert_not_called()
-
-
-def test_unauthenticated_git_action_with_remote_pristine(mock_git_repo):
-    project_name = "project-name"
-    project = mlrun.new_project(project_name, save=False)
-    project.spec.repo = mock_git_repo
-
-    dummy = unittest.mock.Mock()
-    project._run_authenticated_git_action(
-        action=dummy,
-        remote="organization",
-    )
-
-    dummy.assert_called_once()
-    project.spec.repo.remotes["organization"].set_url.assert_not_called()
-    project.spec.repo.remotes["origin"].set_url.assert_not_called()
-
-
-=======
->>>>>>> 347fe0e0
 def test_get_or_create_project_no_db():
     mlrun.config.config.dbpath = ""
     project_name = "project-name"
