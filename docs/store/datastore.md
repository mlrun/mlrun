--- conflicted
+++ resolved
@@ -1,8 +1,7 @@
 (datastore)=
-<<<<<<< HEAD
 # Data stores
 
-**IN this section**
+**In this section**
 - [Shared data stores](#shared-data-stores)
 - [Storage credentials and parameters](#storage-credentials-and-parameters)
    - [v3io](#v3io)
@@ -21,35 +20,7 @@
 * **az** &mdash; Azure Blob storage, format: `az://<bucket>/path/to/file`
 * **gs, gcs** &mdash; Google Cloud Storage objects, format: `gs://<bucket>/path/to/file`
 * **store** &mdash; MLRun versioned artifacts [(see Artifacts)](./artifacts.md), format: `store://artifacts/<project>/<artifact-name>[:tag]`
-* **memory** &mdash; in memory data registry for passing data within the same process, format `memory://key`, 
-=======
-# Data Stores & Data Items
-
-One of the biggest challenges in distributed systems is handling data given the 
-different access methods, APIs, and authentication mechanisms across types and providers.
-
-MLRun provides 3 main abstractions to access structured and unstructured data:
-* **Data Store** - defines a storage provider (e.g. file system, S3, Azure blob, Iguazio v3io, etc.)
-* **Data Item** - represent a data item or collection of such (file, dir, table, etc.)
-* **Artifact** - Metadata describing one or more data items. [see Artifacts](./artifacts.md).
-
-Working with the abstractions enable us to securely access different data sources through a single API, 
-many continuance methods (e.g. to/from DataFrame, get, download, list, ..), automated data movement and versioning.     
-
-## Shared Data Stores
-
-MLRun supports multiple data sources (more can easily added by extending the `DataStore` class)
-data sources a referred to using the schema prefix (e.g. `s3://my-bucket/path`), the currently supported schemas and their urls:
-* **files** - local/shared file paths, format: `/file-dir/path/to/file`
-* **http, https** - read data from HTTP sources (read-only), format: `https://host/path/to/file`
-* **s3** - S3 objects (AWS or other endpoints), format: `s3://<bucket>/path/to/file`
-* **v3io, v3ios** - Iguazio v3io data fabric, format: `v3io://[<remote-host>]/<data-container>/path/to/file`
-* **az** - Azure Blob Store, format: `az://<bucket>/path/to/file`
-* **gs, gcs** - Google Cloud Storage objects, format: `gs://<bucket>/path/to/file`
-* **store** - MLRun versioned artifacts [(see Artifacts)](./artifacts.md), format: `store://artifacts/<project>/<artifact-name>[:tag]`
-* **memory** - in memory data registry for passing data within the same process, format `memory://key`, 
->>>>>>> 1c7820b9
-  use `mlrun.datastore.set_in_memory_item(key, value)` to register in memory data items (byte buffers or DataFrames).
+* **memory** &mdash; in memory data registry for passing data within the same process, format `memory://key`, use `mlrun.datastore.set_in_memory_item(key, value)` to register in memory data items (byte buffers or DataFrames).
 
 ## Storage credentials and parameters
 Data stores might require connection credentials. These can be provided through environment variables 
