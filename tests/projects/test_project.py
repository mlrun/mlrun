--- conflicted
+++ resolved
@@ -1240,8 +1240,6 @@
     assert f"{file_name} does not exist" in str(excinfo.value)
 
 
-<<<<<<< HEAD
-=======
 def test_authenticated_git_action_with_remote_cleanup(mock_git_repo):
     project_name = "project-name"
     project = mlrun.new_project(project_name, save=False)
@@ -1287,7 +1285,6 @@
     project.spec.repo.remotes["origin"].set_url.assert_not_called()
 
 
->>>>>>> 1eb4d351
 def test_get_or_create_project_no_db():
     mlrun.config.config.dbpath = ""
     project_name = "project-name"
