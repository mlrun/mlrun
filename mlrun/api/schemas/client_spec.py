# Copyright 2018 Iguazio
#
# Licensed under the Apache License, Version 2.0 (the "License");
# you may not use this file except in compliance with the License.
# You may obtain a copy of the License at
#
#   http://www.apache.org/licenses/LICENSE-2.0
#
# Unless required by applicable law or agreed to in writing, software
# distributed under the License is distributed on an "AS IS" BASIS,
# WITHOUT WARRANTIES OR CONDITIONS OF ANY KIND, either express or implied.
# See the License for the specific language governing permissions and
# limitations under the License.
#
import typing

import pydantic

from .function import Function
from .k8s import Resources


class ClientSpec(pydantic.BaseModel):
    version: typing.Optional[str]
    namespace: typing.Optional[str]
    docker_registry: typing.Optional[str]
    remote_host: typing.Optional[str]
    mpijob_crd_version: typing.Optional[str]
    ui_url: typing.Optional[str]
    artifact_path: typing.Optional[str]
    spark_app_image: typing.Optional[str]
    spark_app_image_tag: typing.Optional[str]
    spark_history_server_path: typing.Optional[str]
    spark_operator_version: typing.Optional[str]
    kfp_image: typing.Optional[str]
    dask_kfp_image: typing.Optional[str]
    api_url: typing.Optional[str]
    nuclio_version: typing.Optional[str]
    ui_projects_prefix: typing.Optional[str]
    scrape_metrics: typing.Optional[str]
    hub_url: typing.Optional[str]
    default_function_node_selector: typing.Optional[str]
    igz_version: typing.Optional[str]
    auto_mount_type: typing.Optional[str]
    auto_mount_params: typing.Optional[str]
    default_function_priority_class_name: typing.Optional[str]
    valid_function_priority_class_names: typing.Optional[str]
    default_tensorboard_logs_path: typing.Optional[str]
    default_function_pod_resources: typing.Optional[Resources]
    preemptible_nodes_node_selector: typing.Optional[str]
    preemptible_nodes_tolerations: typing.Optional[str]
    default_preemption_mode: typing.Optional[str]
    force_run_local: typing.Optional[str]
    function: typing.Optional[Function]
<<<<<<< HEAD
    redis_url: typing.Optional[str]
    ce_mode: typing.Optional[str]
=======
    # not passing them as one object as it possible client user would like to override only one of the params
    calculate_artifact_hash: typing.Optional[str]
    generate_artifact_target_path_from_artifact_hash: typing.Optional[str]
    redis_url: typing.Optional[str]
>>>>>>> 3408dee9
<|MERGE_RESOLUTION|>--- conflicted
+++ resolved
@@ -52,12 +52,8 @@
     default_preemption_mode: typing.Optional[str]
     force_run_local: typing.Optional[str]
     function: typing.Optional[Function]
-<<<<<<< HEAD
-    redis_url: typing.Optional[str]
-    ce_mode: typing.Optional[str]
-=======
     # not passing them as one object as it possible client user would like to override only one of the params
     calculate_artifact_hash: typing.Optional[str]
     generate_artifact_target_path_from_artifact_hash: typing.Optional[str]
     redis_url: typing.Optional[str]
->>>>>>> 3408dee9
+    ce_mode: typing.Optional[str]