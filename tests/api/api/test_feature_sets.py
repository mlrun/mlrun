--- conflicted
+++ resolved
@@ -212,9 +212,11 @@
     patch_mode = "replace"
     if additive:
         patch_mode = "additive"
+    headers = {"x-mlrun-patch-mode": patch_mode}
     response = client.patch(
-        f"/api/projects/{project_name}/{object_url_path}/{name}/references/latest?patch-mode={patch_mode}",
+        f"/api/projects/{project_name}/{object_url_path}/{name}/references/latest",
         json=object_update,
+        headers=headers,
     )
     assert response.status_code == HTTPStatus.OK.value
     response = client.get(
@@ -443,13 +445,8 @@
     feature_set_update = {
         "metadata": {"labels": {"label1": "value1", "label2": "value2"}}
     }
-<<<<<<< HEAD
     feature_set_response = _patch_object(
         client, project_name, name, feature_set_update, "feature-sets"
-=======
-    feature_set_response = _patch_feature_set(
-        client, project_name, name, feature_set_update
->>>>>>> ada7a927
     )
     assert (
         len(feature_set_response["metadata"]["labels"]) == 2
@@ -485,8 +482,6 @@
     assert response.status_code == HTTPStatus.BAD_REQUEST.value
 
 
-<<<<<<< HEAD
-=======
 def test_feature_set_wrong_kind_failure(db: Session, client: TestClient) -> None:
     project_name = f"prj-{uuid4().hex}"
     name = "feature_set1"
@@ -498,7 +493,6 @@
     assert response.status_code != HTTPStatus.OK.value
 
 
->>>>>>> ada7a927
 def test_features_list(db: Session, client: TestClient) -> None:
     project_name = f"prj-{uuid4().hex}"
 
