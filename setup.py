--- conflicted
+++ resolved
@@ -156,11 +156,6 @@
         "mlrun.frameworks.sklearn",
         "mlrun.frameworks.tf_keras",
         "mlrun.frameworks.tf_keras.callbacks",
-<<<<<<< HEAD
-        "mlrun.frameworks.onnx",
-        "mlrun.frameworks.sklearn",
-=======
->>>>>>> 69f222de
         "mlrun.frameworks.xgboost",
         "mlrun.mlutils",
         "mlrun.model_monitoring",
