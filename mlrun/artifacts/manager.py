--- conflicted
+++ resolved
@@ -165,8 +165,7 @@
         if db_key:
             self._log_to_db(db_key, producer.project, producer.inputs, item, tag)
         size = str(item.size) or '?'
-<<<<<<< HEAD
-        logger.info(
+        logger.debug(
             'log artifact {} at {}, size: {}, db: {}'.format(
                 key,
                 item.target_path,
@@ -174,11 +173,6 @@
                 'Y' if (self.artifact_db and db_key) else 'N',
             )
         )
-=======
-        logger.debug('log artifact {} at {}, size: {}, db: {}'.format(
-            key, item.target_path, size, 'Y' if (self.artifact_db and db_key) else 'N'
-        ))
->>>>>>> 2a6319b4
         return item
 
     def _log_to_db(self, key, project, sources, item, tag):
