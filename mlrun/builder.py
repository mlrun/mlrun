--- conflicted
+++ resolved
@@ -188,13 +188,8 @@
     build = runtime.spec.build
     namespace = runtime.metadata.namespace
     inline = None
-<<<<<<< HEAD
-    if build.inline_code:
-        inline = b64decode(build.inline_code).decode('utf-8')
-=======
     if build.functionSourceCode:
         inline = b64decode(build.functionSourceCode).decode('utf-8')
->>>>>>> 9cd19ec8
     if not build.image:
         raise ValueError('build spec must have a taget image, set build.image = <target image>')
     logger.info(f'building image ({build.image})')
