--- conflicted
+++ resolved
@@ -304,7 +304,10 @@
             "security_context", security_context
         )
 
-<<<<<<< HEAD
+    @property
+    def termination_grace_period_seconds(self) -> typing.Optional[int]:
+        return self._termination_grace_period_seconds
+
     def _serialize_field(
         self, struct: dict, field_name: str = None, strip: bool = False
     ) -> typing.Any:
@@ -341,21 +344,6 @@
             # Reset this, since mounts and env variables were cleared.
             struct["disable_auto_mount"] = False
         return super()._apply_enrichment_before_to_dict_completion(struct, strip)
-=======
-    @property
-    def termination_grace_period_seconds(self) -> typing.Optional[int]:
-        return self._termination_grace_period_seconds
-
-    def to_dict(self, fields=None, exclude=None):
-        exclude = exclude or []
-        _exclude = ["affinity", "tolerations", "security_context"]
-        struct = super().to_dict(fields, exclude=list(set(exclude + _exclude)))
-        api = k8s_client.ApiClient()
-        for field in _exclude:
-            if field not in exclude:
-                struct[field] = api.sanitize_for_serialization(getattr(self, field))
-        return struct
->>>>>>> b7f8d7f3
 
     def update_vols_and_mounts(
         self, volumes, volume_mounts, volume_mounts_field_name="_volume_mounts"
@@ -681,6 +669,7 @@
             )
         # purge any affinity / anti-affinity preemption related configuration and enrich with preemptible tolerations
         elif self_preemption_mode == PreemptionModes.allow.value:
+
             # remove preemptible anti-affinity
             self._prune_affinity_node_selector_requirement(
                 generate_preemptible_node_selector_requirements(
