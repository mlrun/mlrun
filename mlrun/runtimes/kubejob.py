# Copyright 2018 Iguazio
#
# Licensed under the Apache License, Version 2.0 (the "License");
# you may not use this file except in compliance with the License.
# You may obtain a copy of the License at
#
#   http://www.apache.org/licenses/LICENSE-2.0
#
# Unless required by applicable law or agreed to in writing, software
# distributed under the License is distributed on an "AS IS" BASIS,
# WITHOUT WARRANTIES OR CONDITIONS OF ANY KIND, either express or implied.
# See the License for the specific language governing permissions and
# limitations under the License.

import time
from base64 import b64encode

from kubernetes import client
from kubernetes.client.rest import ApiException
from sqlalchemy.orm import Session

from mlrun.api.db.base import DBInterface
from mlrun.runtimes.base import BaseRuntimeHandler
from .base import RunError
from .pod import KubeResource
from .utils import AsyncLogWriter, default_image_name
from ..builder import build_runtime
from ..db import RunDBError
from ..kfpops import build_op
from ..model import RunObject
from ..utils import logger, get_in


class KubejobRuntime(KubeResource):
    kind = 'job'
    _is_nested = True

    _is_remote = True

    def with_code(self, from_file='', body=None):
        if (not body and not from_file) or (from_file and from_file.endswith('.ipynb')):
            from nuclio import build_file

            name, spec, code = build_file(from_file)
            self.spec.build.functionSourceCode = get_in(
                spec, 'spec.build.functionSourceCode'
            )
            return self

        if from_file:
            with open(from_file) as fp:
                body = fp.read()
        self.spec.build.functionSourceCode = b64encode(body.encode('utf-8')).decode(
            'utf-8'
        )
        return self

    @property
    def is_deployed(self):
        if self.spec.image:
            return True

        if self._is_remote_api():
            db = self._get_db()
            try:
                db.get_builder_status(self, logs=False)
            except RunDBError:
                pass

        if self.spec.image:
            return True
        if self.status.state and self.status.state == 'ready':
            return True
        return False

    def build_config(
        self, image='', base_image=None, commands: list = None, secret=None, source=None
    ):
        if image:
            self.spec.build.image = image
        if commands:
            if not isinstance(commands, list):
                raise ValueError('commands must be a string list')
            self.spec.build.commands = self.spec.build.commands or []
            self.spec.build.commands += commands
        if secret:
            self.spec.build.secret = secret
        if base_image:
            self.spec.build.base_image = base_image
        if source:
            self.spec.build.source = source

    def build(self, **kw):
        raise ValueError('.build() is deprecated, use .deploy() instead')

    def deploy(self, watch=True, with_mlrun=True, skip_deployed=False, is_kfp=False):
        """deploy function, build container with dependencies"""

        if skip_deployed and self.is_deployed:
            self.status.state = 'ready'
            return True

        build = self.spec.build
        if not build.source and not build.commands and not with_mlrun:
            if not self.spec.image:
                raise ValueError(
                    'noting to build and image is not specified, '
                    'please set the function image or build args'
                )
            self.status.state = 'ready'
            return True

        if not build.source and not build.commands and with_mlrun:
            logger.info(
                'running build to add mlrun package, set '
                'with_mlrun=False to skip if its already in the image'
            )

        self.spec.build.image = self.spec.build.image or default_image_name(self)
        self.status.state = ''

        if self._is_remote_api() and not is_kfp:
            db = self._get_db()
            logger.info(
                'starting remote build, image: {}'.format(self.spec.build.image)
            )
            data = db.remote_builder(self, with_mlrun)
            self.status = data['data'].get('status', None)
            self.spec.image = get_in(data, 'data.spec.image')
            ready = data.get('ready', False)
            if watch:
                state = self._build_watch(watch)
                ready = state == 'ready'
                self.status.state = state
        else:
            self.save(versioned=False)
            ready = build_runtime(self, with_mlrun, watch or is_kfp)
            self.save(versioned=False)

        return ready

    def _build_watch(self, watch=True, logs=True):
        db = self._get_db()
        offset = 0
        try:
            text = db.get_builder_status(self, 0, logs=logs)
        except RunDBError:
            raise ValueError('function or build process not found')

        if text:
            print(text.decode())
        if watch:
            while self.status.state in ['pending', 'running']:
                offset += len(text)
                time.sleep(2)
                text = db.get_builder_status(self, offset, logs=logs)
                if text:
                    print(text.decode(), end='')

        return self.status.state

    def builder_status(self, watch=True, logs=True):
        if self._is_remote_api():
            return self._build_watch(watch, logs)

        else:
            pod = self.status.build_pod
            if not self.status.state == 'ready' and pod:
                k8s = self._get_k8s()
                status = k8s.get_pod_status(pod)
                if logs:
                    if watch:
                        status = k8s.watch(pod)
                    else:
                        resp = k8s.logs(pod)
                        if resp:
                            print(resp.encode())

                if status == 'succeeded':
                    self.status.build_pod = None
                    self.status.state = 'ready'
                    logger.info('build completed successfully')
                    return 'ready'
                if status in ['failed', 'error']:
                    self.status.state = status
                    logger.error(
                        ' build {}, watch the build pod logs: {}'.format(status, pod)
                    )
                    return status

                logger.info(
                    'builder status is: {}, wait for it to complete'.format(status)
                )
            return None

    def deploy_step(
        self,
        image=None,
        base_image=None,
        commands: list = None,
        secret_name='',
        with_mlrun=True,
        skip_deployed=False,
    ):

        name = 'deploy_{}'.format(self.metadata.name or 'function')
        return build_op(
            name,
            self,
            image=image,
            base_image=base_image,
            commands=commands,
            secret_name=secret_name,
            with_mlrun=with_mlrun,
            skip_deployed=skip_deployed,
        )

    def _run(self, runobj: RunObject, execution):

        with_mlrun = (not self.spec.mode) or (self.spec.mode != 'pass')
        command, args, extra_env = self._get_cmd_args(runobj, with_mlrun)
        extra_env = [{'name': k, 'value': v} for k, v in extra_env.items()]

        if runobj.metadata.iteration:
            self.store_run(runobj)
        k8s = self._get_k8s()
        new_meta = self._get_meta(runobj)

        pod_spec = func_to_pod(
            self.full_image_path(), self, extra_env, command, args, self.spec.workdir
        )
        pod = client.V1Pod(metadata=new_meta, spec=pod_spec)
        try:
            pod_name, namespace = k8s.create_pod(pod)
        except ApiException as e:
            raise RunError(str(e))

        if pod_name and self.kfp:
            writer = AsyncLogWriter(self._db_conn, runobj)
            status = k8s.watch(pod_name, namespace, writer=writer)

            if status in ['failed', 'error']:
                raise RunError(f'pod exited with {status}, check logs')
        else:
            txt = 'Job is running in the background, pod: {}'.format(pod_name)
            logger.info(txt)
            runobj.status.status_text = txt

        return None


def func_to_pod(image, runtime, extra_env, command, args, workdir):
    container = client.V1Container(
        name='base',
        image=image,
        env=extra_env + runtime.spec.env,
        command=[command],
        args=args,
        working_dir=workdir,
        image_pull_policy=runtime.spec.image_pull_policy,
        volume_mounts=runtime.spec.volume_mounts,
        resources=runtime.spec.resources,
    )

    pod_spec = client.V1PodSpec(
        containers=[container],
        restart_policy='Never',
        volumes=runtime.spec.volumes,
        service_account=runtime.spec.service_account,
    )

    if runtime.spec.image_pull_secret:
        pod_spec.image_pull_secrets = [
            client.V1LocalObjectReference(name=runtime.spec.image_pull_secret)
        ]

    return pod_spec


class KubeRuntimeHandler(BaseRuntimeHandler):
<<<<<<< HEAD
=======

    def _is_pod_in_transient_state(self, db: DBInterface, db_session: Session, pod) -> bool:
        if super()._is_pod_in_transient_state(db, db_session, pod):
            return True

        # verify pod related run is not in transient state
        return self._is_runtime_resource_run_in_transient_state(db, db_session, pod.to_dict())

>>>>>>> 543352c4
    @staticmethod
    def _get_object_label_selector(object_id: str) -> str:
        return f'mlrun/uid={object_id}'

    @staticmethod
    def _get_default_label_selector() -> str:
        return 'mlrun/class in (build, job)'<|MERGE_RESOLUTION|>--- conflicted
+++ resolved
@@ -278,8 +278,6 @@
 
 
 class KubeRuntimeHandler(BaseRuntimeHandler):
-<<<<<<< HEAD
-=======
 
     def _is_pod_in_transient_state(self, db: DBInterface, db_session: Session, pod) -> bool:
         if super()._is_pod_in_transient_state(db, db_session, pod):
@@ -288,7 +286,6 @@
         # verify pod related run is not in transient state
         return self._is_runtime_resource_run_in_transient_state(db, db_session, pod.to_dict())
 
->>>>>>> 543352c4
     @staticmethod
     def _get_object_label_selector(object_id: str) -> str:
         return f'mlrun/uid={object_id}'
