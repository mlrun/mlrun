--- conflicted
+++ resolved
@@ -1097,17 +1097,10 @@
 						return true, errors.Wrapf(err, "Failed to unmount project logs directory for project %s", project)
 					}
 				}
-<<<<<<< HEAD
 
 				return true, errors.Wrapf(err, "Failed to delete project logs directory for project %s", project)
 			}
 
-=======
-
-				return true, errors.Wrapf(err, "Failed to delete project logs directory for project %s", project)
-			}
-
->>>>>>> 1eb4d351
 			// all good, stop retrying
 			return false, nil
 		}); err != nil {
