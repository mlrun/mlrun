--- conflicted
+++ resolved
@@ -14,10 +14,7 @@
 #
 # flake8: noqa  - this is until we take care of the F401 violations with respect to __all__ & sphinx
 
-<<<<<<< HEAD
 from .api_gateway import APIGateway
-from .artifact import ArtifactCategories, ArtifactIdentifier, ArtifactsFormat
-=======
 from .artifact import (
     Artifact,
     ArtifactCategories,
@@ -26,7 +23,6 @@
     ArtifactsFormat,
     ArtifactSpec,
 )
->>>>>>> 38bfacfb
 from .auth import (
     AuthInfo,
     AuthorizationAction,
