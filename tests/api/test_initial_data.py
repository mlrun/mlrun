--- conflicted
+++ resolved
@@ -22,13 +22,10 @@
 import mlrun
 import mlrun.common.db.sql_session
 import mlrun.common.schemas
-<<<<<<< HEAD
-=======
 import server.api.db.init_db
 import server.api.db.sqldb.db
 import server.api.initial_data
 import server.api.utils.singletons.db
->>>>>>> 2e63e4b0
 from mlrun.config import config
 
 
@@ -74,13 +71,6 @@
     db.create_data_version(db_session, "1")
 
     # keep a reference to the original functions, so we can restore them later
-<<<<<<< HEAD
-=======
-    original_perform_version_1_data_migrations = (
-        server.api.initial_data._perform_version_1_data_migrations
-    )
-    server.api.initial_data._perform_version_1_data_migrations = unittest.mock.Mock()
->>>>>>> 2e63e4b0
     original_perform_version_2_data_migrations = (
         server.api.initial_data._perform_version_2_data_migrations
     )
@@ -88,19 +78,15 @@
     original_perform_version_3_data_migrations = (
         server.api.initial_data._perform_version_3_data_migrations
     )
-<<<<<<< HEAD
-    mlrun.api.initial_data._perform_version_3_data_migrations = unittest.mock.Mock()
+    server.api.initial_data._perform_version_3_data_migrations = unittest.mock.Mock()
     original_perform_version_4_data_migrations = (
-        mlrun.api.initial_data._perform_version_4_data_migrations
-    )
-    mlrun.api.initial_data._perform_version_4_data_migrations = unittest.mock.Mock()
+        server.api.initial_data._perform_version_4_data_migrations
+    )
+    server.api.initial_data._perform_version_4_data_migrations = unittest.mock.Mock()
     original_perform_version_5_data_migrations = (
-        mlrun.api.initial_data._perform_version_5_data_migrations
-    )
-    mlrun.api.initial_data._perform_version_5_data_migrations = unittest.mock.Mock()
-=======
-    server.api.initial_data._perform_version_3_data_migrations = unittest.mock.Mock()
->>>>>>> 2e63e4b0
+        server.api.initial_data._perform_version_5_data_migrations
+    )
+    server.api.initial_data._perform_version_5_data_migrations = unittest.mock.Mock()
 
     # perform migrations
     server.api.initial_data._perform_data_migrations(db_session)
@@ -108,39 +94,26 @@
     # calling again should not trigger migrations again, since we're already at the latest version
     server.api.initial_data._perform_data_migrations(db_session)
 
-<<<<<<< HEAD
-    mlrun.api.initial_data._perform_version_2_data_migrations.assert_called_once()
-    mlrun.api.initial_data._perform_version_3_data_migrations.assert_called_once()
-    mlrun.api.initial_data._perform_version_4_data_migrations.assert_called_once()
-    mlrun.api.initial_data._perform_version_5_data_migrations.assert_called_once()
-=======
-    server.api.initial_data._perform_version_1_data_migrations.assert_called_once()
     server.api.initial_data._perform_version_2_data_migrations.assert_called_once()
     server.api.initial_data._perform_version_3_data_migrations.assert_called_once()
->>>>>>> 2e63e4b0
+    server.api.initial_data._perform_version_4_data_migrations.assert_called_once()
+    server.api.initial_data._perform_version_5_data_migrations.assert_called_once()
 
     assert db.get_current_data_version(db_session, raise_on_not_found=True) == str(
         server.api.initial_data.latest_data_version
     )
 
     # restore original functions
-<<<<<<< HEAD
-    mlrun.api.initial_data._perform_version_2_data_migrations = (
-=======
-    server.api.initial_data._perform_version_1_data_migrations = (
-        original_perform_version_1_data_migrations
-    )
     server.api.initial_data._perform_version_2_data_migrations = (
->>>>>>> 2e63e4b0
         original_perform_version_2_data_migrations
     )
     server.api.initial_data._perform_version_3_data_migrations = (
         original_perform_version_3_data_migrations
     )
-    mlrun.api.initial_data._perform_version_4_data_migrations = (
+    server.api.initial_data._perform_version_4_data_migrations = (
         original_perform_version_4_data_migrations
     )
-    mlrun.api.initial_data._perform_version_5_data_migrations = (
+    server.api.initial_data._perform_version_5_data_migrations = (
         original_perform_version_5_data_migrations
     )
 
@@ -217,42 +190,6 @@
         "server.api.initial_data._update_default_hub_source"
     ) as update_default_hub_source:
         server.api.initial_data._add_default_hub_source_if_needed(db, db_session)
-        assert update_default_hub_source.call_count == 0
-
-
-def test_add_default_hub_source_if_needed():
-    db, db_session = _initialize_db_without_migrations()
-
-    # Start with no hub source
-    hub_source = db.get_hub_source(
-        db_session,
-        index=mlrun.common.schemas.hub.last_source_index,
-        raise_on_not_found=False,
-    )
-    assert hub_source is None
-
-    # Create the default hub source
-    mlrun.api.initial_data._add_default_hub_source_if_needed(db, db_session)
-    hub_source = db.get_hub_source(
-        db_session,
-        index=mlrun.common.schemas.hub.last_source_index,
-    )
-    assert hub_source.source.spec.path == config.hub.default_source.url
-
-    # Change the config and make sure the hub source is updated
-    config.hub.default_source.url = "http://some-other-url"
-    mlrun.api.initial_data._add_default_hub_source_if_needed(db, db_session)
-    hub_source = db.get_hub_source(
-        db_session,
-        index=mlrun.common.schemas.hub.last_source_index,
-    )
-    assert hub_source.source.spec.path == config.hub.default_source.url
-
-    # Make sure the hub source is not updated if it already exists
-    with unittest.mock.patch(
-        "mlrun.api.initial_data._update_default_hub_source"
-    ) as update_default_hub_source:
-        mlrun.api.initial_data._add_default_hub_source_if_needed(db, db_session)
         assert update_default_hub_source.call_count == 0
 
 
