--- conflicted
+++ resolved
@@ -1140,18 +1140,10 @@
             df = self.prepare_spark_df(df)
             df.write.mode("overwrite").save(**options)
         else:
-<<<<<<< HEAD
-            # To prevent modification of the original dataframe
-            df = df.copy(deep=False)
-            access_key = self._get_credential("V3IO_ACCESS_KEY")
-=======
             # To prevent modification of the original dataframe and make sure
             # that the last event of a key is the one being persisted
             df = df.groupby(df.index).last()
-            access_key = self._secrets.get(
-                "V3IO_ACCESS_KEY", os.getenv("V3IO_ACCESS_KEY")
-            )
->>>>>>> 5633cf68
+            access_key = self._get_credential("V3IO_ACCESS_KEY")
 
             _, path_with_container = parse_path(self.get_target_path())
             container, path = split_path(path_with_container)
