--- conflicted
+++ resolved
@@ -93,13 +93,8 @@
     ignored_invalid_map = {
         # See comment near requirement for why we're limiting to patch changes only for all of these
         "kfp": {"~=1.8.0, <1.8.14"},
-<<<<<<< HEAD
         "aiobotocore": {"~=2.5.2"},
-        "storey": {"~=1.5.0"},
-=======
-        "aiobotocore": {"~=2.4.2"},
         "storey": {"~=1.5.2"},
->>>>>>> 6a67d2f0
         "nuclio-sdk": {">=0.3.0"},
         "bokeh": {"~=2.4, >=2.4.2"},
         "typing-extensions": {">=3.10.0,<5"},
