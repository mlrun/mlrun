# Copyright 2018 Iguazio
#
# Licensed under the Apache License, Version 2.0 (the "License");
# you may not use this file except in compliance with the License.
# You may obtain a copy of the License at
#
#   http://www.apache.org/licenses/LICENSE-2.0
#
# Unless required by applicable law or agreed to in writing, software
# distributed under the License is distributed on an "AS IS" BASIS,
# WITHOUT WARRANTIES OR CONDITIONS OF ANY KIND, either express or implied.
# See the License for the specific language governing permissions and
# limitations under the License.
import warnings
from typing import TYPE_CHECKING, List, Optional

import pandas as pd

# Storey is not compatible with Python 3.6. We have to import this module in httpdb.
# So in order to make the code here runnable in Python 3.6 we're adding this condition which means the import won't be
# executed in runtime
if TYPE_CHECKING:
    from storey import EmitPolicy

import mlrun

from ..config import config as mlconf
from ..datastore import get_store_uri
from ..datastore.targets import (
    TargetTypes,
    default_target_names,
    get_offline_target,
    validate_target_list,
    validate_target_placement,
)
from ..features import Entity, Feature
from ..model import (
    DataSource,
    DataTarget,
    DataTargetBase,
    ModelObj,
    ObjectList,
    VersionedObjMetadata,
)
from ..runtimes.function_reference import FunctionReference
from ..serving.states import BaseStep, RootFlowStep, previous_step
from ..utils import StorePrefix

aggregates_step = "Aggregates"


class FeatureAggregation(ModelObj):
    """feature aggregation requirements"""

    def __init__(
        self, name=None, column=None, operations=None, windows=None, period=None
    ):
        self.name = name
        self.column = column
        self.operations = operations or []
        self.windows = windows or []
        self.period = period


class FeatureSetSpec(ModelObj):
    def __init__(
        self,
        owner=None,
        description=None,
        entities=None,
        features=None,
        partition_keys=None,
        timestamp_key=None,
        label_column=None,
        relations=None,
        source=None,
        targets=None,
        graph=None,
        function=None,
        analysis=None,
        engine=None,
        output_path=None,
    ):
        self._features: ObjectList = None
        self._entities: ObjectList = None
        self._targets: ObjectList = None
        self._graph: RootFlowStep = None
        self._source = None
        self._engine = None
        self._function: FunctionReference = None

        self.owner = owner
        self.description = description
        self.entities: List[Entity] = entities or []
        self.features: List[Feature] = features or []
        self.partition_keys = partition_keys or []
        self.timestamp_key = timestamp_key
        self.relations = relations or {}
        self.source = source
        self.targets = targets or []
        self.graph = graph
        self.label_column = label_column
        self.function = function
        self.analysis = analysis or {}
        self.engine = engine
        self.output_path = output_path or mlconf.artifact_path

    @property
    def entities(self) -> List[Entity]:
        """feature set entities (indexes)"""
        return self._entities

    @entities.setter
    def entities(self, entities: List[Entity]):
        self._entities = ObjectList.from_list(Entity, entities)

    @property
    def features(self) -> List[Feature]:
        """feature set features list"""
        return self._features

    @features.setter
    def features(self, features: List[Feature]):
        self._features = ObjectList.from_list(Feature, features)

    @property
    def targets(self) -> List[DataTargetBase]:
        """list of desired targets (material storage)"""
        return self._targets

    @targets.setter
    def targets(self, targets: List[DataTargetBase]):
        self._targets = ObjectList.from_list(DataTargetBase, targets)

    @property
    def engine(self) -> str:
        """feature set processing engine (storey, pandas, spark)"""
        return self._engine

    @engine.setter
    def engine(self, engine: str):
        engine_list = ["pandas", "spark", "storey"]
        if engine and engine not in engine_list:
            raise mlrun.errors.MLRunInvalidArgumentError(
                f"engine must be one of {','.join(engine_list)}"
            )
        self.graph.engine = "sync" if engine and engine in ["pandas", "spark"] else None
        self._engine = engine

    @property
    def graph(self) -> RootFlowStep:
        """feature set transformation graph/DAG"""
        return self._graph

    @graph.setter
    def graph(self, graph):
        self._graph = self._verify_dict(graph, "graph", RootFlowStep)
        self._graph.engine = (
            "sync" if self.engine and self.engine in ["pandas", "spark"] else None
        )

    @property
    def function(self) -> FunctionReference:
        """reference to template graph processing function"""
        return self._function

    @function.setter
    def function(self, function):
        self._function = self._verify_dict(function, "function", FunctionReference)

    @property
    def source(self) -> DataSource:
        """feature set data source definitions"""
        return self._source

    @source.setter
    def source(self, source: DataSource):
        self._source = self._verify_dict(source, "source", DataSource)

    def require_processing(self):
        return len(self._graph.steps) > 0


class FeatureSetStatus(ModelObj):
    def __init__(
        self,
        state=None,
        targets=None,
        stats=None,
        preview=None,
        function_uri=None,
        run_uri=None,
    ):
        self.state = state or "created"
        self._targets: ObjectList = None
        self.targets = targets or []
        self.stats = stats or {}
        self.preview = preview or []
        self.function_uri = function_uri
        self.run_uri = run_uri

    @property
    def targets(self) -> List[DataTarget]:
        """list of material storage targets + their status/path"""
        return self._targets

    @targets.setter
    def targets(self, targets: List[DataTarget]):
        self._targets = ObjectList.from_list(DataTarget, targets)

    def update_target(self, target: DataTarget):
        self._targets.update(target)


class FeatureSet(ModelObj):
    """Feature set object, defines a set of features and their data pipeline"""

    kind = mlrun.api.schemas.ObjectKind.feature_set.value
    _dict_fields = ["kind", "metadata", "spec", "status"]

    def __init__(
        self,
        name=None,
        description=None,
        entities=None,
        timestamp_key=None,
        engine=None,
    ):
        self._spec: FeatureSetSpec = None
        self._metadata = None
        self._status = None
        self._api_client = None
        self._run_db = None

        self.spec = FeatureSetSpec(
            description=description,
            entities=entities,
            timestamp_key=timestamp_key,
            engine=engine,
        )
        self.metadata = VersionedObjMetadata(name=name)
        self.status = None
        self._last_state = ""

    @property
    def spec(self) -> FeatureSetSpec:
        return self._spec

    @spec.setter
    def spec(self, spec):
        self._spec = self._verify_dict(spec, "spec", FeatureSetSpec)

    @property
    def metadata(self) -> VersionedObjMetadata:
        return self._metadata

    @metadata.setter
    def metadata(self, metadata):
        self._metadata = self._verify_dict(metadata, "metadata", VersionedObjMetadata)

    @property
    def status(self) -> FeatureSetStatus:
        return self._status

    @status.setter
    def status(self, status):
        self._status = self._verify_dict(status, "status", FeatureSetStatus)

    @property
    def uri(self):
        """fully qualified feature set uri"""
        uri = (
            f"{self._metadata.project or mlconf.default_project}/{self._metadata.name}"
        )
        uri = get_store_uri(StorePrefix.FeatureSet, uri)
        if self._metadata.tag:
            uri += ":" + self._metadata.tag
        return uri

    def _override_run_db(self, session):
        # Import here, since this method only runs in API context. If this import was global, client would need
        # API requirements and would fail.
        from ..api.api.utils import get_run_db_instance

        self._run_db = get_run_db_instance(session)

    def _get_run_db(self):
        if self._run_db:
            return self._run_db
        else:
            return mlrun.get_run_db()

    def get_target_path(self, name=None):
        """get the url/path for an offline or specified data target"""
        target = get_offline_target(self, name=name)
        if target:
            return target.path

    def set_targets(
        self,
        targets=None,
        with_defaults=True,
        default_final_step=None,
        default_final_state=None,
    ):
        """set the desired target list or defaults

        :param targets:  list of target type names ('csv', 'nosql', ..) or target objects
                         CSVTarget(), ParquetTarget(), NoSqlTarget(), ..
        :param with_defaults: add the default targets (as defined in the central config)
        :param default_final_step: the final graph step after which we add the
                                    target writers, used when the graph branches and
                                    the end cant be determined automatically
        :param default_final_state: *Deprecated* - use default_final_step instead
        """
        if default_final_state:
            warnings.warn(
                "The default_final_state parameter is deprecated. Use default_final_step instead",
                # TODO: In 0.7.0 do changes in examples & demos In 0.9.0 remove
                PendingDeprecationWarning,
            )
            default_final_step = default_final_step or default_final_state

        if targets is not None and not isinstance(targets, list):
            raise mlrun.errors.MLRunInvalidArgumentError(
                "targets can only be None or a list of kinds or DataTargetBase derivatives"
            )
        targets = targets or []
        if with_defaults:
            targets.extend(default_target_names())

        validate_target_list(targets=targets)

        for target in targets:
            kind = target.kind if hasattr(target, "kind") else target
            if kind not in TargetTypes.all():
                raise mlrun.errors.MLRunInvalidArgumentError(
                    f"target kind is not supported, use one of: {','.join(TargetTypes.all())}"
                )
            if not hasattr(target, "kind"):
                target = DataTargetBase(target, name=str(target))
            self.spec.targets.update(target)
        if default_final_step:
            self.spec.graph.final_step = default_final_step

    def has_valid_source(self):
        """check if object's spec has a valid (non empty) source definition"""
        source = self.spec.source
        return source is not None and source.path is not None and source.path != "None"

    def add_entity(self, entity, name=None):
        """add/set an entity"""
        self._spec.entities.update(entity, name)

    def add_feature(self, feature, name=None):
        """add/set a feature"""
        self._spec.features.update(feature, name)

    def link_analysis(self, name, uri):
        """add a linked file/artifact (chart, data, ..)"""
        self._spec.analysis[name] = uri

    @property
    def graph(self):
        """feature set transformation graph/DAG"""
        return self.spec.graph

    def add_aggregation(
        self,
        name,
        column,
        operations,
        windows,
        period=None,
        step_name=None,
        after=None,
        before=None,
        emit_policy: Optional["EmitPolicy"] = None,
        state_name=None,
    ):
        """add feature aggregation rule

        example::

            myset.add_aggregation("asks", "ask", ["sum", "max"], "1h", "10m")

        :param name:       aggregation name/prefix
        :param column:     name of column/field aggregate
        :param operations: aggregation operations, e.g. ['sum', 'std']
        :param windows:    time windows, can be a single window, e.g. '1h', '1d',
                            or a list of same unit windows e.g ['1h', '6h']
        :param period:     optional, sliding window granularity, e.g. '10m'
        :param step_name: optional, graph step name
        :param state_name: *Deprecated* - use step_name instead
        :param after:      optional, after which graph step it runs
        :param before:     optional, comes before graph step
        :param emit_policy:optional. Define emit policy of the aggregations. For example EmitAfterMaxEvent (will emit
                            the Nth event). The default behaviour is emitting every event
        """
        if state_name:
            warnings.warn(
                "The state_name parameter is deprecated. Use step_name instead",
                # TODO: In 0.7.0 do changes in examples & demos In 0.9.0 remove
                PendingDeprecationWarning,
            )
            step_name = step_name or state_name

        if isinstance(windows, list):
            unit = None
            for window in windows:
                if not unit:
                    unit = window[-1]
                else:
                    if window[-1] != unit:
                        raise mlrun.errors.MLRunInvalidArgumentError(
                            "List of windows is supported only for the same unit of time, e.g [1h, 5h].\n"
                            "For additional windows create another aggregation"
                        )

        if isinstance(windows, str):
            windows = [windows]
<<<<<<< HEAD

=======
        if isinstance(operations, str):
            operations = [operations]
>>>>>>> d9e4c9e7
        aggregation = FeatureAggregation(
            name, column, operations, windows, period
        ).to_dict()

        def upsert_feature(name):
            if name in self.spec.features:
                self.spec.features[name].aggregate = True
            else:
                self.spec.features[name] = Feature(name=column, aggregate=True)

        step_name = step_name or aggregates_step
        graph = self.spec.graph
        if step_name in graph.steps:
            step = graph.steps[step_name]
            aggregations = step.class_args.get("aggregates", [])
            aggregations.append(aggregation)
            step.class_args["aggregates"] = aggregations
            if emit_policy:
                step.class_args["emit_policy"] = emit_policy
        else:
            class_args = {}
            if emit_policy:
                class_args["emit_policy"] = emit_policy
            step = graph.add_step(
                name=step_name,
                after=after or previous_step,
                before=before,
                class_name="storey.AggregateByKey",
                aggregates=[aggregation],
                table=".",
                **class_args,
            )

        for operation in operations:
            for window in windows:
                upsert_feature(f"{name}_{operation}_{window}")

        return step

    def get_stats_table(self):
        """get feature statistics table (as dataframe)"""
        if self.status.stats:
            return pd.DataFrame.from_dict(self.status.stats, orient="index")

    def __getitem__(self, name):
        return self._spec.features[name]

    def __setitem__(self, key, item):
        self._spec.features.update(item, key)

    def plot(self, filename=None, format=None, with_targets=False, **kw):
        """generate graphviz plot"""
        graph = self.spec.graph
        _, default_final_state, _ = graph.check_and_process_graph(allow_empty=True)
        targets = None
        if with_targets:
            validate_target_list(targets=targets)
            validate_target_placement(graph, default_final_state, self.spec.targets)
            targets = [
                BaseStep(
                    target.kind,
                    after=target.after_state or default_final_state,
                    shape="cylinder",
                )
                for target in self.spec.targets
            ]
        return graph.plot(filename, format, targets=targets, **kw)

    def to_dataframe(
        self,
        columns=None,
        df_module=None,
        target_name=None,
        start_time=None,
        end_time=None,
        time_column=None,
    ):
        """return featureset (offline) data as dataframe"""
        entities = list(self.spec.entities.keys())
        if columns:
            if self.spec.timestamp_key and self.spec.timestamp_key not in entities:
                columns = [self.spec.timestamp_key] + columns
            columns = entities + columns
        driver = get_offline_target(self, name=target_name)
        if not driver:
            raise mlrun.errors.MLRunNotFoundError(
                "there are no offline targets for this feature set"
            )
        return driver.as_df(
            columns=columns,
            df_module=df_module,
            entities=entities,
            start_time=start_time,
            end_time=end_time,
            time_column=time_column,
        )

    def save(self, tag="", versioned=False):
        """save to mlrun db"""
        db = self._get_run_db()
        self.metadata.project = self.metadata.project or mlconf.default_project
        tag = tag or self.metadata.tag or "latest"
        as_dict = self.to_dict()
        as_dict["spec"]["features"] = as_dict["spec"].get(
            "features", []
        )  # bypass DB bug
        db.store_feature_set(as_dict, tag=tag, versioned=versioned)

    def reload(self, update_spec=True):
        """reload/sync the feature vector status and spec from the DB"""
        feature_set = self._get_run_db().get_feature_set(
            self.metadata.name, self.metadata.project, self.metadata.tag
        )
        if isinstance(feature_set, dict):
            feature_set = FeatureSet.from_dict(feature_set)

        self.status = feature_set.status
        if update_spec:
            self.spec = feature_set.spec<|MERGE_RESOLUTION|>--- conflicted
+++ resolved
@@ -419,12 +419,9 @@
 
         if isinstance(windows, str):
             windows = [windows]
-<<<<<<< HEAD
-
-=======
         if isinstance(operations, str):
             operations = [operations]
->>>>>>> d9e4c9e7
+
         aggregation = FeatureAggregation(
             name, column, operations, windows, period
         ).to_dict()
