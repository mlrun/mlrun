# Copyright 2023 Iguazio
#
# Licensed under the Apache License, Version 2.0 (the "License");
# you may not use this file except in compliance with the License.
# You may obtain a copy of the License at
#
#   http://www.apache.org/licenses/LICENSE-2.0
#
# Unless required by applicable law or agreed to in writing, software
# distributed under the License is distributed on an "AS IS" BASIS,
# WITHOUT WARRANTIES OR CONDITIONS OF ANY KIND, either express or implied.
# See the License for the specific language governing permissions and
# limitations under the License.
import json
import os
import warnings
from base64 import b64encode
from copy import copy
from datetime import datetime
from typing import Dict, List, Optional, Union

import pandas as pd
import v3io
import v3io.dataplane
from nuclio import KafkaTrigger
from nuclio.config import split_path

import mlrun
from mlrun.secrets import SecretsStore

from ..config import config
from ..model import DataSource
from ..platforms.iguazio import parse_path
from ..utils import get_class, is_explicit_ack_supported
from .datastore_profile import datastore_profile_read
from .utils import (
    _generate_sql_query_with_time_filter,
    filter_df_start_end_time,
    select_columns_from_df,
    store_path_to_spark,
)


def get_source_from_dict(source):
    kind = source.get("kind", "")
    if not kind:
        return None
    return source_kind_to_driver[kind].from_dict(source)


def get_source_step(source, key_fields=None, time_field=None, context=None):
    """initialize the source driver"""
    if hasattr(source, "to_csv"):
        source = DataFrameSource(source, context=context)
    if not key_fields and not source.key_field:
        raise mlrun.errors.MLRunInvalidArgumentError("key column is not defined")
    return source.to_step(key_fields, time_field, context)


class BaseSourceDriver(DataSource):
    support_spark = False
    support_storey = False

    def to_step(self, key_field=None, time_field=None, context=None):
        import storey

        if not self.support_storey:
            raise mlrun.errors.MLRunRuntimeError(
                f"{type(self).__name__} does not support storey engine"
            )

        explicit_ack = (
            is_explicit_ack_supported(context) and mlrun.mlconf.is_explicit_ack()
        )
        return storey.SyncEmitSource(
            context=context,
            explicit_ack=explicit_ack,
        )

    def get_table_object(self):
        """get storey Table object"""
        return None

    def to_dataframe(
        self,
        columns=None,
        df_module=None,
        entities=None,
        start_time=None,
        end_time=None,
        time_field=None,
    ):
        """return the source data as dataframe"""
        return mlrun.store_manager.object(url=self.path).as_df(
            columns=columns,
            df_module=df_module,
            start_time=start_time or self.start_time,
            end_time=end_time or self.end_time,
            time_column=time_field or self.time_field,
        )

    def to_spark_df(self, session, named_view=False, time_field=None, columns=None):
        if self.support_spark:
            df = session.read.load(**self.get_spark_options())
            if named_view:
                df.createOrReplaceTempView(self.name)
            return self._filter_spark_df(df, time_field, columns)
        raise NotImplementedError()

    def _filter_spark_df(self, df, time_field=None, columns=None):
        if not (columns or time_field):
            return df

        from pyspark.sql.functions import col

        if time_field:
            if self.start_time:
                df = df.filter(col(time_field) > self.start_time)
            if self.end_time:
                df = df.filter(col(time_field) <= self.end_time)

        if columns:
            df = df.select([col(name) for name in columns])
        return df

    def get_spark_options(self):
        # options used in spark.read.load(**options)
        raise NotImplementedError()

    def is_iterator(self):
        return False


class CSVSource(BaseSourceDriver):
    """
    Reads CSV file as input source for a flow.

    :parameter name: name of the source
    :parameter path: path to CSV file
    :parameter key_field: the CSV field to be used as the key for events. May be an int (field index) or string
        (field name) if with_header is True. Defaults to None (no key). Can be a list of keys.
    :parameter schedule: string to configure scheduling of the ingestion job.
    :parameter attributes: additional parameters to pass to storey. For example:
        attributes={"timestamp_format": '%Y%m%d%H'}
    :parameter parse_dates: Optional. List of columns (names or integers) that will be
        attempted to parse as date column.
    """

    kind = "csv"
    support_storey = True
    support_spark = True

    def __init__(
        self,
        name: str = "",
        path: str = None,
        attributes: Dict[str, str] = None,
        key_field: str = None,
        schedule: str = None,
        parse_dates: Union[None, int, str, List[int], List[str]] = None,
        **kwargs,
    ):
        super().__init__(name, path, attributes, key_field, schedule=schedule, **kwargs)
        if parse_dates and not isinstance(parse_dates, list):
            parse_dates = [parse_dates]
        self._parse_dates = parse_dates

    def to_step(self, key_field=None, time_field=None, context=None):
        import storey

        attributes = self.attributes or {}
        if context:
            attributes["context"] = context

        parse_dates = self._parse_dates or []
        if time_field and time_field not in parse_dates:
            parse_dates.append(time_field)

        data_item = mlrun.store_manager.object(self.path)
<<<<<<< HEAD

        return storey.CSVSource(
            paths=data_item.url,  # unlike self.path, it already has store:// replaced
=======
        if self.path and self.path.startswith("ds://"):
            store, path = mlrun.store_manager.get_or_create_store(self.path)
            path = store.url + path
        else:
            path = data_item.url

        return storey.CSVSource(
            paths=path,  # unlike self.path, it already has store:// replaced
>>>>>>> 24206157
            build_dict=True,
            key_field=self.key_field or key_field,
            storage_options=data_item.store.get_storage_options(),
            parse_dates=parse_dates,
            **attributes,
        )

    def get_spark_options(self):
        if self.path and self.path.startswith("ds://"):
            store, path = mlrun.store_manager.get_or_create_store(self.path)
            path = store.url + path
            result = {
                "path": store_path_to_spark(path),
                "format": "csv",
                "header": "true",
                "inferSchema": "true",
            }
            storage_spark_options = store.get_spark_options()
            return {**result, **storage_spark_options}
        else:
            return {
                "path": store_path_to_spark(self.path),
                "format": "csv",
                "header": "true",
                "inferSchema": "true",
            }

    def to_spark_df(self, session, named_view=False, time_field=None, columns=None):
        import pyspark.sql.functions as funcs

        df = session.read.load(**self.get_spark_options())

        parse_dates = self._parse_dates or []
        if time_field and time_field not in parse_dates:
            parse_dates.append(time_field)

        for col_name, col_type in df.dtypes:
            if parse_dates and col_name in parse_dates:
                df = df.withColumn(col_name, funcs.col(col_name).cast("timestamp"))
        if named_view:
            df.createOrReplaceTempView(self.name)
        return self._filter_spark_df(df, time_field, columns)

    def to_dataframe(
        self,
        columns=None,
        df_module=None,
        entities=None,
        start_time=None,
        end_time=None,
        time_field=None,
    ):
        reader_args = self.attributes.get("reader_args", {})
        return mlrun.store_manager.object(url=self.path).as_df(
            columns=columns,
            df_module=df_module,
            format="csv",
            start_time=start_time or self.start_time,
            end_time=end_time or self.end_time,
            time_column=time_field or self.time_field,
            parse_dates=self._parse_dates,
            chunksize=self.attributes.get("chunksize"),
            **reader_args,
        )

    def is_iterator(self):
        return bool(self.attributes.get("chunksize"))


class ParquetSource(BaseSourceDriver):
    """
    Reads Parquet file/dir as input source for a flow.

    :parameter name: name of the source
    :parameter path: path to Parquet file or directory
    :parameter key_field: the column to be used as the key for events. Can be a list of keys.
    :parameter time_field: Optional. Feature set's timestamp_key will be used if None. The results will be filtered
         by this column and start_filter & end_filter.
    :parameter start_filter: datetime. If not None, the results will be filtered by partitions and
         'filter_column' > start_filter. Default is None
    :parameter end_filter: datetime. If not None, the results will be filtered by partitions
         'filter_column' <= end_filter. Default is None
    :parameter schedule: string to configure scheduling of the ingestion job. For example `'*/30 * * * *'` will
         cause the job to run every 30 minutes
    :parameter start_time: filters out data before this time
    :parameter end_time: filters out data after this time
    :parameter attributes: additional parameters to pass to storey.
    """

    kind = "parquet"
    support_storey = True
    support_spark = True

    def __init__(
        self,
        name: str = "",
        path: str = None,
        attributes: Dict[str, str] = None,
        key_field: str = None,
        time_field: str = None,
        schedule: str = None,
        start_time: Optional[Union[datetime, str]] = None,
        end_time: Optional[Union[datetime, str]] = None,
    ):
        super().__init__(
            name,
            path,
            attributes,
            key_field,
            time_field,
            schedule,
            start_time,
            end_time,
        )

    @property
    def start_time(self):
        return self._start_time

    @start_time.setter
    def start_time(self, start_time):
        self._start_time = self._convert_to_datetime(start_time)

    @property
    def end_time(self):
        return self._end_time

    @end_time.setter
    def end_time(self, end_time):
        self._end_time = self._convert_to_datetime(end_time)

    @staticmethod
    def _convert_to_datetime(time):
        if time and isinstance(time, str):
            if time.endswith("Z"):
                return datetime.fromisoformat(time.replace("Z", "+00:00"))
            return datetime.fromisoformat(time)
        else:
            return time

    def to_step(
        self,
        key_field=None,
        time_field=None,
        start_time=None,
        end_time=None,
        context=None,
    ):
        import storey

        attributes = self.attributes or {}
        if context:
            attributes["context"] = context

        data_item = mlrun.store_manager.object(self.path)
<<<<<<< HEAD

        return storey.ParquetSource(
            paths=data_item.url,  # unlike self.path, it already has store:// replaced
=======
        if self.path and self.path.startswith("ds://"):
            store, path = mlrun.store_manager.get_or_create_store(self.path)
            path = store.url + path
        else:
            path = data_item.url

        return storey.ParquetSource(
            paths=path,  # unlike self.path, it already has store:// replaced
>>>>>>> 24206157
            key_field=self.key_field or key_field,
            storage_options=data_item.store.get_storage_options(),
            end_filter=self.end_time,
            start_filter=self.start_time,
            filter_column=self.time_field or time_field,
            **attributes,
        )

    def get_spark_options(self):
        if self.path and self.path.startswith("ds://"):
            store, path = mlrun.store_manager.get_or_create_store(self.path)
            path = store.url + path
            result = {
                "path": store_path_to_spark(path),
                "format": "parquet",
            }
            storage_spark_options = store.get_spark_options()
            return {**result, **storage_spark_options}
        else:
            return {
                "path": store_path_to_spark(self.path),
                "format": "parquet",
            }

    def to_dataframe(
        self,
        columns=None,
        df_module=None,
        entities=None,
        start_time=None,
        end_time=None,
        time_field=None,
    ):
        reader_args = self.attributes.get("reader_args", {})
        return mlrun.store_manager.object(url=self.path).as_df(
            columns=columns,
            df_module=df_module,
            start_time=start_time or self.start_time,
            end_time=end_time or self.end_time,
            time_column=time_field or self.time_field,
            format="parquet",
            **reader_args,
        )


class BigQuerySource(BaseSourceDriver):
    """
    Reads Google BigQuery query results as input source for a flow.

    For authentication, set the GCP_CREDENTIALS project secret to the credentials json string.

    example::

         # set the credentials
         project.set_secrets({"GCP_CREDENTIALS": gcp_credentials_json})

         # use sql query
         query_string = "SELECT * FROM `the-psf.pypi.downloads20210328` LIMIT 5000"
         source = BigQuerySource("bq1", query=query_string,
                                 gcp_project="my_project",
                                 materialization_dataset="dataviews")

         # read a table
         source = BigQuerySource("bq2", table="the-psf.pypi.downloads20210328", gcp_project="my_project")


    :parameter name: source name
    :parameter table: table name/path, cannot be used together with query
    :parameter query: sql query string
    :parameter materialization_dataset: for query with spark, The target dataset for the materialized view.
                                        This dataset should be in same location as the view or the queried tables.
                                        must be set to a dataset where the GCP user has table creation permission
    :parameter chunksize: number of rows per chunk (default large single chunk)
    :parameter key_field: the column to be used as the key for events. Can be a list of keys.
    :parameter time_field: the column to be used for time filtering. Defaults to the feature set's timestamp_key.
    :parameter schedule: string to configure scheduling of the ingestion job. For example `'*/30 * * * *'` will
         cause the job to run every 30 minutes
    :parameter start_time: filters out data before this time
    :parameter end_time: filters out data after this time
    :parameter gcp_project: google cloud project name
    :parameter spark_options: additional spark read options
    """

    kind = "bigquery"
    support_storey = False
    support_spark = True

    def __init__(
        self,
        name: str = "",
        table: str = None,
        max_results_for_table: int = None,
        query: str = None,
        materialization_dataset: str = None,
        chunksize: int = None,
        key_field: str = None,
        time_field: str = None,
        schedule: str = None,
        start_time=None,
        end_time=None,
        gcp_project: str = None,
        spark_options: dict = None,
        **kwargs,
    ):
        if query and table:
            raise mlrun.errors.MLRunInvalidArgumentError(
                "cannot specify both table and query args"
            )
        # Otherwise, the client library does not fully respect the limit
        if (
            max_results_for_table
            and chunksize
            and max_results_for_table % chunksize != 0
        ):
            raise mlrun.errors.MLRunInvalidArgumentError(
                "max_results_for_table must be a multiple of chunksize"
            )
        attrs = {
            "query": query,
            "table": table,
            "max_results": max_results_for_table,
            "chunksize": chunksize,
            "gcp_project": gcp_project,
            "spark_options": spark_options,
            "materialization_dataset": materialization_dataset,
        }
        attrs = {key: value for key, value in attrs.items() if value is not None}
        super().__init__(
            name,
            attributes=attrs,
            key_field=key_field,
            time_field=time_field,
            schedule=schedule,
            start_time=start_time,
            end_time=end_time,
            **kwargs,
        )

    def _get_credentials_string(self):
        gcp_project = self.attributes.get("gcp_project", None)
        key = "GCP_CREDENTIALS"
        gcp_cred_string = os.getenv(key) or os.getenv(
            SecretsStore.k8s_env_variable_name_for_secret(key)
        )
        return gcp_cred_string, gcp_project

    def _get_credentials(self):
        from google.oauth2 import service_account

        gcp_cred_string, gcp_project = self._get_credentials_string()
        if gcp_cred_string and not os.getenv("GOOGLE_APPLICATION_CREDENTIALS"):
            gcp_cred_dict = json.loads(gcp_cred_string, strict=False)
            credentials = service_account.Credentials.from_service_account_info(
                gcp_cred_dict
            )
            return credentials, gcp_project or gcp_cred_dict["project_id"]
        return None, gcp_project

    def to_dataframe(
        self,
        columns=None,
        df_module=None,
        entities=None,
        start_time=None,
        end_time=None,
        time_field=None,
    ):
        from google.cloud import bigquery
        from google.cloud.bigquery_storage_v1 import BigQueryReadClient

        def schema_to_dtypes(schema):
            from mlrun.data_types.data_types import gbq_to_pandas_dtype

            dtypes = {}
            for field in schema:
                dtypes[field.name] = gbq_to_pandas_dtype(field.field_type)
            return dtypes

        credentials, gcp_project = self._get_credentials()
        bqclient = bigquery.Client(project=gcp_project, credentials=credentials)

        query = self.attributes.get("query")
        table = self.attributes.get("table")
        chunksize = self.attributes.get("chunksize")
        if query:
            query_job = bqclient.query(query)

            rows_iterator = query_job.result(page_size=chunksize)
        elif table:
            table = self.attributes.get("table")
            max_results = self.attributes.get("max_results")

            rows_iterator = bqclient.list_rows(
                table, page_size=chunksize, max_results=max_results
            )
        else:
            raise mlrun.errors.MLRunInvalidArgumentError(
                "table or query args must be specified"
            )

        dtypes = schema_to_dtypes(rows_iterator.schema)
        if chunksize:
            # passing bqstorage_client greatly improves performance
            df = rows_iterator.to_dataframe_iterable(
                bqstorage_client=BigQueryReadClient(), dtypes=dtypes
            )
        else:
            df = rows_iterator.to_dataframe(dtypes=dtypes)

        # TODO : filter as part of the query
        return select_columns_from_df(
            filter_df_start_end_time(
                df,
                time_column=time_field or self.time_field,
                start_time=start_time or self.start_time,
                end_time=end_time or self.end_time,
            ),
            columns=columns,
        )

    def is_iterator(self):
        return bool(self.attributes.get("chunksize"))

    def to_spark_df(self, session, named_view=False, time_field=None, columns=None):
        options = copy(self.attributes.get("spark_options", {}))
        credentials, gcp_project = self._get_credentials_string()
        if credentials:
            options["credentials"] = b64encode(credentials.encode("utf-8")).decode(
                "utf-8"
            )
        if gcp_project:
            options["parentProject"] = gcp_project
        query = self.attributes.get("query")
        table = self.attributes.get("table")
        materialization_dataset = self.attributes.get("materialization_dataset")
        if not query and not table:
            raise mlrun.errors.MLRunInvalidArgumentError(
                "table or query args must be specified"
            )
        if query and not materialization_dataset:
            raise mlrun.errors.MLRunInvalidArgumentError(
                "materialization_dataset must be specified when running a query"
            )
        if query:
            options["viewsEnabled"] = True
            options["materializationDataset"] = materialization_dataset
            options["query"] = query
        elif table:
            options["path"] = table

        df = session.read.format("bigquery").load(**options)
        if named_view:
            df.createOrReplaceTempView(self.name)
        return self._filter_spark_df(df, time_field, columns)


class SnowflakeSource(BaseSourceDriver):
    """
    Reads Snowflake query results as input source for a flow.

    The Snowflake cluster's password must be provided using the SNOWFLAKE_PASSWORD environment variable or secret.
    See https://docs.mlrun.org/en/latest/store/datastore.html#storage-credentials-and-parameters for how to set secrets.

    example::

         source = SnowflakeSource(
            "sf",
            query="..",
            url="...",
            user="...",
            database="...",
            schema="...",
            warehouse="...",
        )

    :parameter name: source name
    :parameter key_field: the column to be used as the key for events. Can be a list of keys.
    :parameter time_field: the column to be used for time filtering. Defaults to the feature set's timestamp_key.
    :parameter schedule: string to configure scheduling of the ingestion job. For example `'*/30 * * * *'` will
         cause the job to run every 30 minutes
    :parameter start_time: filters out data before this time
    :parameter end_time: filters out data after this time
    :parameter query: sql query string
    :parameter url: URL of the snowflake cluster
    :parameter user: snowflake user
    :parameter database: snowflake database
    :parameter schema: snowflake schema
    :parameter warehouse: snowflake warehouse
    """

    kind = "snowflake"
    support_spark = True
    support_storey = False

    def __init__(
        self,
        name: str = "",
        key_field: str = None,
        time_field: str = None,
        schedule: str = None,
        start_time=None,
        end_time=None,
        query: str = None,
        url: str = None,
        user: str = None,
        database: str = None,
        schema: str = None,
        warehouse: str = None,
        **kwargs,
    ):
        attrs = {
            "query": query,
            "url": url,
            "user": user,
            "database": database,
            "schema": schema,
            "warehouse": warehouse,
        }

        super().__init__(
            name,
            attributes=attrs,
            key_field=key_field,
            time_field=time_field,
            schedule=schedule,
            start_time=start_time,
            end_time=end_time,
            **kwargs,
        )

    def _get_password(self):
        key = "SNOWFLAKE_PASSWORD"
        snowflake_password = os.getenv(key) or os.getenv(
            SecretsStore.k8s_env_variable_name_for_secret(key)
        )

        if not snowflake_password:
            raise mlrun.errors.MLRunInvalidArgumentError(
                "No password provided. Set password using the SNOWFLAKE_PASSWORD "
                "project secret or environment variable."
            )

        return snowflake_password

    def get_spark_options(self):
        return {
            "format": "net.snowflake.spark.snowflake",
            "query": self.attributes.get("query"),
            "sfURL": self.attributes.get("url"),
            "sfUser": self.attributes.get("user"),
            "sfPassword": self._get_password(),
            "sfDatabase": self.attributes.get("database"),
            "sfSchema": self.attributes.get("schema"),
            "sfWarehouse": self.attributes.get("warehouse"),
            "application": "iguazio_platform",
        }


class CustomSource(BaseSourceDriver):
    kind = "custom"
    support_storey = True
    support_spark = False

    def __init__(
        self,
        class_name: str = None,
        name: str = "",
        schedule: str = None,
        **attributes,
    ):
        attributes = attributes or {}
        attributes["class_name"] = class_name
        super().__init__(name, "", attributes, schedule=schedule)

    def to_step(self, key_field=None, time_field=None, context=None):
        attributes = copy(self.attributes)
        class_name = attributes.pop("class_name")
        class_object = get_class(class_name)
        return class_object(context=context, **attributes)


class DataFrameSource:
    """
    Reads data frame as input source for a flow.

    :parameter key_field: the column to be used as the key for events. Can be a list of keys. Defaults to None
    :parameter time_field: DEPRECATED.
    :parameter context: MLRun context. Defaults to None
    """

    support_storey = True

    def __init__(self, df, key_field=None, context=None, iterator=False):
        self._df = df
        if isinstance(key_field, str):
            self.key_field = [key_field]
        else:
            self.key_field = key_field
        self.context = context
        self.iterator = iterator

    def to_step(self, key_field=None, time_field=None, context=None):
        import storey

        return storey.DataframeSource(
            dfs=self._df,
            key_field=self.key_field or key_field,
            context=self.context or context,
        )

    def to_dataframe(self, **kwargs):
        return self._df

    def is_iterator(self):
        return self.iterator


class OnlineSource(BaseSourceDriver):
    """online data source spec"""

    _dict_fields = [
        "kind",
        "name",
        "path",
        "attributes",
        "key_field",
        "time_field",
        "online",
        "workers",
    ]
    kind = ""

    def __init__(
        self,
        name: str = None,
        path: str = None,
        attributes: Dict[str, object] = None,
        key_field: str = None,
        time_field: str = None,
        workers: int = None,
    ):
        super().__init__(name, path, attributes, key_field, time_field)
        self.online = True
        self.workers = workers

    def to_step(self, key_field=None, time_field=None, context=None):
        import storey

        source_class = (
            storey.AsyncEmitSource
            if config.datastore.async_source_mode == "enabled"
            else storey.SyncEmitSource
        )
        source_args = self.attributes.get("source_args", {})
        explicit_ack = (
            is_explicit_ack_supported(context) and mlrun.mlconf.is_explicit_ack()
        )
        src_class = source_class(
            context=context,
            key_field=self.key_field,
            full_event=True,
            explicit_ack=explicit_ack,
            **source_args,
        )

        return src_class

    def add_nuclio_trigger(self, function):
        raise mlrun.errors.MLRunInvalidArgumentError(
            "This source type is not supported with ingestion service yet"
        )


class HttpSource(OnlineSource):
    kind = "http"

    def add_nuclio_trigger(self, function):
        trigger_args = self.attributes.get("trigger_args")
        if trigger_args:
            function.with_http(**trigger_args)
        return function


class StreamSource(OnlineSource):
    """Sets stream source for the flow. If stream doesn't exist it will create it"""

    kind = "v3ioStream"

    def __init__(
        self,
        name="stream",
        group="serving",
        seek_to="earliest",
        shards=1,
        retention_in_hours=24,
        extra_attributes: dict = None,
        **kwargs,
    ):
        """
        Sets stream source for the flow. If stream doesn't exist it will create it

        :param name: stream name. Default "stream"
        :param group: consumer group. Default "serving"
        :param seek_to: from where to consume the stream. Default earliest
        :param shards: number of shards in the stream. Default 1
        :param retention_in_hours: if stream doesn't exist and it will be created set retention time. Default 24h
        :param extra_attributes: additional nuclio trigger attributes (key/value dict)
        """
        attrs = {
            "group": group,
            "seek_to": seek_to,
            "shards": shards,
            "retention_in_hours": retention_in_hours,
            "extra_attributes": extra_attributes or {},
        }
        super().__init__(name, attributes=attrs, **kwargs)

    def add_nuclio_trigger(self, function):
        endpoint, stream_path = parse_path(self.path)
        v3io_client = v3io.dataplane.Client(endpoint=endpoint)
        container, stream_path = split_path(stream_path)
        res = v3io_client.create_stream(
            container=container,
            path=stream_path,
            shard_count=self.attributes["shards"],
            retention_period_hours=self.attributes["retention_in_hours"],
            raise_for_status=v3io.dataplane.RaiseForStatus.never,
        )
        res.raise_for_status([409, 204])

        kwargs = {}
        engine = "async"
        if hasattr(function.spec, "graph") and function.spec.graph.engine:
            engine = function.spec.graph.engine
        if mlrun.mlconf.is_explicit_ack() and engine == "async":
            kwargs["explicit_ack_mode"] = "explicitOnly"
            kwargs["workerAllocationMode"] = "static"

        function.add_v3io_stream_trigger(
            self.path,
            self.name,
            self.attributes["group"],
            self.attributes["seek_to"],
            self.attributes["shards"],
            extra_attributes=self.attributes.get("extra_attributes", {}),
            **kwargs,
        )
        return function


class KafkaSource(OnlineSource):
    """Sets kafka source for the flow"""

    kind = "kafka"

    def __init__(
        self,
        brokers=None,
        topics=None,
        group="serving",
        initial_offset="earliest",
        partitions=None,
        sasl_user=None,
        sasl_pass=None,
        attributes=None,
        **kwargs,
    ):
        """Sets kafka source for the flow

        :param brokers: list of broker IP addresses
        :param topics: list of topic names on which to listen.
        :param group: consumer group. Default "serving"
        :param initial_offset: from where to consume the stream. Default earliest
        :param partitions: Optional, A list of partitions numbers for which the function receives events.
        :param sasl_user: Optional, user name to use for sasl authentications
        :param sasl_pass: Optional, password to use for sasl authentications
        :param attributes: Optional, extra attributes to be passed to kafka trigger
        """
        if isinstance(topics, str):
            topics = [topics]
        if isinstance(brokers, str):
            brokers = [brokers]
        attributes = {} if attributes is None else copy(attributes)
        attributes["brokers"] = brokers
        attributes["topics"] = topics
        attributes["group"] = group
        attributes["initial_offset"] = initial_offset
        if partitions is not None:
            attributes["partitions"] = partitions
        sasl = attributes.pop("sasl", {})
        if sasl_user and sasl_pass:
            sasl["enabled"] = True
            sasl["user"] = sasl_user
            sasl["password"] = sasl_pass
        if sasl:
            attributes["sasl"] = sasl
        super().__init__(attributes=attributes, **kwargs)

    def to_dataframe(
        self,
        columns=None,
        df_module=None,
        entities=None,
        start_time=None,
        end_time=None,
        time_field=None,
    ):
        raise mlrun.MLRunInvalidArgumentError(
            "KafkaSource does not support batch processing"
        )

    def add_nuclio_trigger(self, function):
        if self.path and self.path.startswith("ds://"):
            datastore_profile = datastore_profile_read(self.path)
            extra_attributes = datastore_profile.attributes()
        else:
            extra_attributes = copy(self.attributes)
        partitions = extra_attributes.pop("partitions", None)
        explicit_ack_mode = None
        engine = "async"
        if hasattr(function.spec, "graph") and function.spec.graph.engine:
            engine = function.spec.graph.engine
        if mlrun.mlconf.is_explicit_ack() and engine == "async":
            explicit_ack_mode = "explicitOnly"
            extra_attributes["workerAllocationMode"] = extra_attributes.get(
                "workerAllocationMode", "static"
            )

        trigger = KafkaTrigger(
            brokers=extra_attributes.pop("brokers"),
            topics=extra_attributes.pop("topics"),
            partitions=partitions,
            consumer_group=extra_attributes.pop("group"),
            initial_offset=extra_attributes.pop("initial_offset"),
            explicit_ack_mode=explicit_ack_mode,
            extra_attributes=extra_attributes,
        )
        function = function.add_trigger("kafka", trigger)
        return function


class SQLSource(BaseSourceDriver):
    kind = "sqldb"
    support_storey = True
    support_spark = False

    def __init__(
        self,
        name: str = "",
        chunksize: int = None,
        key_field: str = None,
        time_field: str = None,
        schedule: str = None,
        start_time: Optional[Union[datetime, str]] = None,
        end_time: Optional[Union[datetime, str]] = None,
        db_url: str = None,
        table_name: str = None,
        spark_options: dict = None,
        time_fields: List[str] = None,
        parse_dates: List[str] = None,
        **kwargs,
    ):
        """
        Reads SqlDB as input source for a flow.
        example::
            db_url = "mysql+pymysql://<username>:<password>@<host>:<port>/<db_name>"
            source = SQLSource(
                table_name='source_name', db_url=db_url, key_field='key'
            )
        :param name:            source name
        :param chunksize:       number of rows per chunk (default large single chunk)
        :param key_field:       the column to be used as the key for the collection.
        :param time_field:      the column to be parsed as timestamp for events. Defaults to None
        :param start_time:      filters out data before this time
        :param end_time:        filters out data after this time
        :param schedule:        string to configure scheduling of the ingestion job.
                                For example '*/30 * * * *' will
                                cause the job to run every 30 minutes
        :param db_url:         url string connection to sql database.
                                If not set, the MLRUN_SQL__URL environment variable will be used.
        :param table_name:      the name of the collection to access,
                                from the current database
        :param spark_options:   additional spark read options
        :param time_fields :    all the field to be parsed as timestamp.
        :param parse_dates :    all the field to be parsed as timestamp.
        """
        if time_fields:
            warnings.warn(
                "'time_fields' is deprecated, use 'parse_dates' instead. "
                "This will be removed in 1.6.0",
                # TODO: Remove this in 1.6.0
                FutureWarning,
            )
            parse_dates = time_fields
        db_url = db_url or mlrun.mlconf.sql.url
        if db_url is None:
            raise mlrun.errors.MLRunInvalidArgumentError(
                "cannot specify without db_path arg or secret MLRUN_SQL__URL"
            )
        if time_field:
            if parse_dates:
                time_fields.append(time_field)
            else:
                parse_dates = [time_field]
        attrs = {
            "chunksize": chunksize,
            "spark_options": spark_options,
            "table_name": table_name,
            "db_path": db_url,
            "parse_dates": parse_dates,
        }
        attrs = {key: value for key, value in attrs.items() if value is not None}
        super().__init__(
            name,
            attributes=attrs,
            key_field=key_field,
            time_field=time_field,
            schedule=schedule,
            start_time=start_time,
            end_time=end_time,
            **kwargs,
        )

    def to_dataframe(
        self,
        columns=None,
        df_module=None,
        entities=None,
        start_time=None,
        end_time=None,
        time_field=None,
    ):
        import sqlalchemy as sqlalchemy

        db_path = self.attributes.get("db_path")
        table_name = self.attributes.get("table_name")
        parse_dates = self.attributes.get("parse_dates")
        time_field = time_field or self.time_field
        start_time = start_time or self.start_time
        end_time = end_time or self.end_time
        if table_name and db_path:
            engine = sqlalchemy.create_engine(db_path)
            query, parse_dates = _generate_sql_query_with_time_filter(
                table_name=table_name,
                engine=engine,
                time_column=time_field,
                parse_dates=parse_dates,
                start_time=start_time,
                end_time=end_time,
            )
            with engine.connect() as con:
                return pd.read_sql(
                    query,
                    con=con,
                    chunksize=self.attributes.get("chunksize"),
                    parse_dates=parse_dates,
                    columns=columns,
                )
        else:
            raise mlrun.errors.MLRunInvalidArgumentError(
                "table_name and db_name args must be specified"
            )

    def to_step(self, key_field=None, time_field=None, context=None):
        import storey

        attributes = self.attributes or {}
        if context:
            attributes["context"] = context

        return storey.SQLSource(
            key_field=self.key_field or key_field,
            time_field=self.time_field or time_field,
            end_filter=self.end_time,
            start_filter=self.start_time,
            filter_column=self.time_field or time_field,
            **attributes,
        )
        pass

    def is_iterator(self):
        return bool(self.attributes.get("chunksize"))


# map of sources (exclude DF source which is not serializable)
source_kind_to_driver = {
    "": BaseSourceDriver,
    CSVSource.kind: CSVSource,
    ParquetSource.kind: ParquetSource,
    HttpSource.kind: HttpSource,
    StreamSource.kind: StreamSource,
    KafkaSource.kind: KafkaSource,
    CustomSource.kind: CustomSource,
    BigQuerySource.kind: BigQuerySource,
    SnowflakeSource.kind: SnowflakeSource,
    SQLSource.kind: SQLSource,
}<|MERGE_RESOLUTION|>--- conflicted
+++ resolved
@@ -177,11 +177,6 @@
             parse_dates.append(time_field)
 
         data_item = mlrun.store_manager.object(self.path)
-<<<<<<< HEAD
-
-        return storey.CSVSource(
-            paths=data_item.url,  # unlike self.path, it already has store:// replaced
-=======
         if self.path and self.path.startswith("ds://"):
             store, path = mlrun.store_manager.get_or_create_store(self.path)
             path = store.url + path
@@ -190,7 +185,6 @@
 
         return storey.CSVSource(
             paths=path,  # unlike self.path, it already has store:// replaced
->>>>>>> 24206157
             build_dict=True,
             key_field=self.key_field or key_field,
             storage_options=data_item.store.get_storage_options(),
@@ -346,11 +340,6 @@
             attributes["context"] = context
 
         data_item = mlrun.store_manager.object(self.path)
-<<<<<<< HEAD
-
-        return storey.ParquetSource(
-            paths=data_item.url,  # unlike self.path, it already has store:// replaced
-=======
         if self.path and self.path.startswith("ds://"):
             store, path = mlrun.store_manager.get_or_create_store(self.path)
             path = store.url + path
@@ -359,7 +348,6 @@
 
         return storey.ParquetSource(
             paths=path,  # unlike self.path, it already has store:// replaced
->>>>>>> 24206157
             key_field=self.key_field or key_field,
             storage_options=data_item.store.get_storage_options(),
             end_filter=self.end_time,
