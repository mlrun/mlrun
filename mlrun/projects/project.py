--- conflicted
+++ resolved
@@ -3342,11 +3342,7 @@
 
     if "spec" in f:
         if "spec" in f["spec"]:
-<<<<<<< HEAD
             # Functions are stored in the project yaml as a dict with a spec key where the spec is the function
-=======
-            # Maintained for backwards compatibility
->>>>>>> 6236b6e4
             func = new_function(name, runtime=f["spec"])
         else:
             func = new_function(name, runtime=f, tag=tag)
