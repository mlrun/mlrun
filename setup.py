--- conflicted
+++ resolved
@@ -42,12 +42,7 @@
 
 install_requires = list(load_deps('requirements.txt'))
 tests_require = list(load_deps('dockerfiles/dev-requirements.txt'))
-<<<<<<< HEAD
 api_deps = list(load_deps('dockerfiles/api-requirements.txt'))
-dask_deps = list(load_deps('dockerfiles/dask-requirements.txt'))
-=======
-httpd_deps = list(load_deps('dockerfiles/httpd-requirements.txt'))
->>>>>>> 8d90457a
 
 
 setup(
@@ -66,12 +61,7 @@
               'mlrun.api.db.sqldb', 'mlrun.api.db.filedb', 'mlrun.api.schemas'],
     install_requires=install_requires,
     extra_requires={
-<<<<<<< HEAD
         'api': api_deps,
-        'dask': dask_deps,
-=======
-        'httpd': httpd_deps,
->>>>>>> 8d90457a
     },
     classifiers=[
         'Development Status :: 4 - Beta',
