--- conflicted
+++ resolved
@@ -165,37 +165,6 @@
 
 # TODO /artifacts should be deprecated in 1.4
 @router.get("/artifacts")
-<<<<<<< HEAD
-def list_artifacts_legacy(
-    project: str = None,
-    name: str = None,
-    tag: str = None,
-    kind: str = None,
-    category: schemas.ArtifactCategories = None,
-    labels: List[str] = Query([], alias="label"),
-    iter: int = Query(None, ge=0),
-    best_iteration: bool = Query(False, alias="best-iteration"),
-    format_: ArtifactsFormat = Query(ArtifactsFormat.full, alias="format"),
-    auth_info: mlrun.api.schemas.AuthInfo = Depends(deps.authenticate_request),
-    db_session: Session = Depends(deps.get_db_session),
-):
-    return _list_artifacts(
-        project=project,
-        name=name,
-        tag=tag,
-        kind=kind,
-        category=category,
-        labels=labels,
-        iter=iter,
-        best_iteration=best_iteration,
-        format_=format_,
-        auth_info=auth_info,
-        db_session=db_session,
-    )
-
-
-=======
->>>>>>> c1d3198f
 @router.get("/projects/{project}/artifacts")
 def list_artifacts(
     project: str = None,
