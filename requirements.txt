# >=1.24.2 from kubernetes-asyncio (from API requirements), <1.25 from kfp
urllib3>=1.24.2, <1.25
GitPython>=2.1.0
# required by google-auth
aiohttp<4.0.0dev,>=3.6.2
# In 1.16 boto3 requires botocore >=1.19.0 which requires urllib3>=1.25.4,<1.26 which conflicting with our dependencies
boto3>=1.9, <1.16
# ==7.0 from kfp
click==7.0
# this is the pipelines version running in 2.8/2.10 iguazio system, for now locking it to this version
kfp==0.2.5
nest-asyncio>=1.0.0
# <0.16 from botocore inside nuclio-jupyter, >=0.13.1 from readme-renderer inside twine (from dev-requirements)
docutils<0.16, >=0.13.1
# >=5.5 from nuclio-jupyter, <7.17 cause from 7.17 python 3.6 is not supported (and models-gpu-legacy image build fail)
ipython>=5.5, <7.17
nuclio-jupyter>=0.8.3
pandas>=1.0.1
pyarrow>=0.13
pyyaml>=5.1.0
requests>=2.20.1
sqlalchemy>=1.3.0
tabulate>=0.8.0, <=0.8.3
v3io>=0.3.3
matplotlib
scikit-learn
seaborn
# required by some sub-dependency of a package installed in models-gpu, otherwise building this image fails
google-auth<2.0dev,>=1.19.1
azure-storage-blob
pydantic~=1.5
<<<<<<< HEAD
alembic~=1.4
=======
# <3.4 since 3.4 can't be installed on pip 18.1
orjson>=3,<3.4
importlib-resources; python_version < '3.7'
>>>>>>> 4c8f7606
<|MERGE_RESOLUTION|>--- conflicted
+++ resolved
@@ -29,10 +29,7 @@
 google-auth<2.0dev,>=1.19.1
 azure-storage-blob
 pydantic~=1.5
-<<<<<<< HEAD
-alembic~=1.4
-=======
 # <3.4 since 3.4 can't be installed on pip 18.1
 orjson>=3,<3.4
 importlib-resources; python_version < '3.7'
->>>>>>> 4c8f7606
+alembic~=1.4