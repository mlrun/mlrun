# Copyright 2018 Iguazio
#
# Licensed under the Apache License, Version 2.0 (the "License");
# you may not use this file except in compliance with the License.
# You may obtain a copy of the License at
#
#   http://www.apache.org/licenses/LICENSE-2.0
#
# Unless required by applicable law or agreed to in writing, software
# distributed under the License is distributed on an "AS IS" BASIS,
# WITHOUT WARRANTIES OR CONDITIONS OF ANY KIND, either express or implied.
# See the License for the specific language governing permissions and
# limitations under the License.
import abc
import builtins
import importlib.util as imputil
import os
import tempfile
import time
import traceback
import typing
import uuid

import kfp.compiler
from kfp import dsl
from kfp.compiler import compiler

import mlrun
import mlrun.api.schemas
import mlrun.utils.notifications
from mlrun.errors import err_to_str
from mlrun.utils import get_ui_url, logger, new_pipe_meta, parse_versioned_object_uri

from ..config import config
from ..run import run_pipeline, wait_for_pipeline_completion
from ..runtimes.pod import AutoMountType


def get_workflow_engine(engine_kind, local=False):
    if pipeline_context.is_run_local(local):
        if engine_kind == "kfp":
            logger.warning(
                "running kubeflow pipeline locally, note some ops may not run locally!"
            )
        elif engine_kind == "remote":
            raise mlrun.errors.MLRunInvalidArgumentError(
                "cannot run a remote pipeline locally using `kind='remote'` and `local=True`. "
                "in order to run a local pipeline remotely, please use `engine='remote: local'` instead"
            )
        return _LocalRunner
    if not engine_kind or engine_kind == "kfp":
        return _KFPRunner
    if engine_kind == "local":
        return _LocalRunner
    if engine_kind == "remote":
        return _RemoteRunner
    raise mlrun.errors.MLRunInvalidArgumentError(
        f"Provided workflow engine is not supported. engine_kind={engine_kind}"
    )


class WorkflowSpec(mlrun.model.ModelObj):
    """workflow spec and helpers"""

    def __init__(
        self,
        engine=None,
        code=None,
        path=None,
        args=None,
        name=None,
        handler=None,
        ttl=None,
        args_schema: dict = None,
        schedule: typing.Union[str, mlrun.api.schemas.ScheduleCronTrigger] = None,
    ):
        self.engine = engine
        self.code = code
        self.path = path
        self.args = args
        self.name = name
        self.handler = handler
        self.ttl = ttl
        self.args_schema = args_schema
        self.run_local = False
        self._tmp_path = None
        self.schedule = schedule

    def get_source_file(self, context=""):
        if not self.code and not self.path:
            raise mlrun.errors.MLRunInvalidArgumentError(
                "workflow must have code or path properties"
            )
        if self.code:
            with tempfile.NamedTemporaryFile(
                mode="w", suffix=".py", delete=False
            ) as workflow_fh:
                workflow_fh.write(self.code)
                self._tmp_path = workflow_path = workflow_fh.name
        else:
            workflow_path = self.path or ""
            if context and not workflow_path.startswith("/"):
                workflow_path = os.path.join(context, workflow_path)
        return workflow_path

    def merge_args(self, extra_args):
        self.args = self.args or {}
        required = []
        if self.args_schema:
            for schema in self.args_schema:
                name = schema.get("name")
                if name not in self.args:
                    self.args[name] = schema.get("default")
                if schema.get("required"):
                    required.append(name)
        if extra_args:
            for k, v in extra_args.items():
                self.args[k] = v
                if k in required:
                    required.remove(k)
        if required:
            raise mlrun.errors.MLRunInvalidArgumentError(
                f"workflow argument(s) {','.join(required)} are required and were not specified"
            )

    def clear_tmp(self):
        if self._tmp_path:
            os.remove(self._tmp_path)


class FunctionsDict:
    """Virtual dictionary hosting the project functions, cached or in the DB"""

    def __init__(self, project, decorator=None):
        self.project = project
        self._decorator = decorator

    @property
    def _functions(self):
        return self.project.spec._function_objects

    def enrich(self, function, key):
        enriched_function = enrich_function_object(
            self.project, function, self._decorator
        )
        self._functions[key] = enriched_function  # update the cache
        return self._functions[key]

    def load_or_set_function(self, key, default=None) -> mlrun.runtimes.BaseRuntime:
        try:
            function = self.project.get_function(key, sync=False)
        except Exception as e:
            if not default:
                raise e
            function = default

        return self.enrich(function, key)

    def get(self, key, default=None) -> mlrun.runtimes.BaseRuntime:
        return self.load_or_set_function(key, default)

    def __getitem__(self, key) -> mlrun.runtimes.BaseRuntime:
        return self.load_or_set_function(key)

    def __setitem__(self, key, val):
        self._functions[key] = val

    def values(self):
        return [self.enrich(function, key) for key, function in self._functions.items()]

    def keys(self):
        return self._functions.keys()

    def items(self):
        return {
            key: self.enrich(function, key) for key, function in self._functions.items()
        }

    def __len__(self):
        return len(self._functions)

    def __iter__(self):
        yield from self._functions.keys()

    def __delitem__(self, key):
        del self._functions[key]


class _PipelineContext:
    """current (running) pipeline context"""

    def __init__(self):
        self.project = None
        self.workflow = None
        self.functions = FunctionsDict(None)
        self.workflow_id = None
        self.workflow_artifact_path = None
        self.runs_map = {}

    def is_run_local(self, local=None):
        if local is not None:
            # if the user specified an explicit value in local we use it
            return local
        force_run_local = mlrun.mlconf.force_run_local
        if force_run_local is None or force_run_local == "auto":
            force_run_local = not mlrun.mlconf.is_api_running_on_k8s()
        if self.workflow:
            force_run_local = force_run_local or self.workflow.run_local

        return force_run_local

    def set(self, project, workflow=None):
        self.project = project
        self.workflow = workflow
        self.functions.project = project
        self.runs_map = {}

    def clear(self, with_project=False):
        if with_project:
            self.project = None
            self.functions.project = None
        self.workflow = None
        self.runs_map = {}
        self.workflow_id = None
        self.workflow_artifact_path = None

    def is_initialized(self, raise_exception=False):
        if self.project:
            return True
        if raise_exception:
            raise ValueError(
                "pipeline context is not initialized, must be used inside a pipeline"
            )
        return False


pipeline_context = _PipelineContext()


def _set_function_attribute_on_kfp_pod(
    kfp_pod_template, function, pod_template_key, function_spec_key
):
    try:
        if kfp_pod_template.get("name").startswith(function.metadata.name):
            attribute_value = getattr(function.spec, function_spec_key, None)
            if attribute_value:
                kfp_pod_template[pod_template_key] = attribute_value
    except Exception as err:
        kfp_pod_name = kfp_pod_template.get("name")
        logger.warning(
            f"Unable to set function attribute on kfp pod {kfp_pod_name}",
            function_spec_key=function_spec_key,
            pod_template_key=pod_template_key,
            error=err_to_str(err),
        )


def _enrich_kfp_pod_security_context(kfp_pod_template, function):
    if (
        mlrun.runtimes.RuntimeKinds.is_local_runtime(function.kind)
        or mlrun.mlconf.function.spec.security_context.enrichment_mode
        == mlrun.api.schemas.SecurityContextEnrichmentModes.disabled.value
    ):
        return

    # ensure kfp pod user id is not None or 0 (root)
    if not mlrun.mlconf.function.spec.security_context.pipelines.kfp_pod_user_unix_id:
        raise mlrun.errors.MLRunInvalidArgumentError(
            f"Kubeflow pipeline pod user id is invalid: "
            f"{mlrun.mlconf.function.spec.security_context.pipelines.kfp_pod_user_unix_id}, "
            f"it must be an integer greater than 0. "
            f"See mlrun.config.function.spec.security_context.pipelines.kfp_pod_user_unix_id for more details."
        )

    kfp_pod_user_unix_id = int(
        mlrun.mlconf.function.spec.security_context.pipelines.kfp_pod_user_unix_id
    )
    kfp_pod_template["SecurityContext"] = {
        "runAsUser": kfp_pod_user_unix_id,
        "runAsGroup": mlrun.mlconf.get_security_context_enrichment_group_id(
            kfp_pod_user_unix_id
        ),
    }


# When we run pipelines, the kfp.compile.Compile.compile() method takes the decorated function with @dsl.pipeline and
# converts it to a k8s object. As part of the flow in the Compile.compile() method,
# we call _create_and_write_workflow, which builds a dictionary from the workflow and then writes it to a file.
# Unfortunately, the kfp sdk does not provide an API for configuring priority_class_name and other attributes.
# I ran across the following problem when seeking for a method to set the priority_class_name:
# https://github.com/kubeflow/pipelines/issues/3594
# When we patch the _create_and_write_workflow, we can eventually obtain the dictionary right before we write it
# to a file and enrich it with argo compatible fields, make sure you looking for the same argo version we use
# https://github.com/argoproj/argo-workflows/blob/release-2.7/pkg/apis/workflow/v1alpha1/workflow_types.go
def _create_enriched_mlrun_workflow(
    self,
    pipeline_func: typing.Callable,
    pipeline_name: typing.Optional[typing.Text] = None,
    pipeline_description: typing.Optional[typing.Text] = None,
    params_list: typing.Optional[typing.List[dsl.PipelineParam]] = None,
    pipeline_conf: typing.Optional[dsl.PipelineConf] = None,
):
    """Call internal implementation of create_workflow and enrich with mlrun functions attributes"""
    workflow = self._original_create_workflow(
        pipeline_func, pipeline_name, pipeline_description, params_list, pipeline_conf
    )
    # We don't want to interrupt the original flow and don't know all the scenarios the function could be called.
    # that's why we have try/except on all the code of the enrichment and also specific try/except for errors that
    # we know can be raised.
    try:
        functions = []
        if pipeline_context.functions:
            try:
                functions = pipeline_context.functions.values()
            except Exception as err:
                logger.debug(
                    "Unable to retrieve project functions, not enriching workflow with mlrun",
                    error=err_to_str(err),
                )
                return workflow

        # enrich each pipeline step with your desire k8s attribute
        for kfp_step_template in workflow["spec"]["templates"]:
            if kfp_step_template.get("container"):
                for function_obj in functions:
                    # we condition within each function since the comparison between the function and
                    # the kfp pod may change depending on the attribute type.
                    _set_function_attribute_on_kfp_pod(
                        kfp_step_template,
                        function_obj,
                        "PriorityClassName",
                        "priority_class_name",
                    )
                    _enrich_kfp_pod_security_context(
                        kfp_step_template,
                        function_obj,
                    )
    except mlrun.errors.MLRunInvalidArgumentError:
        raise
    except Exception as err:
        logger.debug(
            "Something in the enrichment of kfp pods failed", error=err_to_str(err)
        )
    return workflow


# patching function as class method
kfp.compiler.Compiler._original_create_workflow = kfp.compiler.Compiler._create_workflow
kfp.compiler.Compiler._create_workflow = _create_enriched_mlrun_workflow


def get_db_function(project, key) -> mlrun.runtimes.BaseRuntime:
    project_instance, name, tag, hash_key = parse_versioned_object_uri(
        key, project.metadata.name
    )
    runtime = mlrun.get_run_db().get_function(name, project_instance, tag, hash_key)
    return mlrun.new_function(runtime=runtime)


def enrich_function_object(
    project, function, decorator=None, copy_function=True
) -> mlrun.runtimes.BaseRuntime:
    if hasattr(function, "_enriched"):
        return function
    f = function.copy() if copy_function else function
    f.metadata.project = project.metadata.name
    setattr(f, "_enriched", True)
    src = f.spec.build.source
    if src and src in [".", "./"]:
        if not project.spec.source and not project.spec.mountdir:
            logger.warning(
                "project.spec.source should be specified when function is using code from project context"
            )

        if project.spec.mountdir:
            f.spec.workdir = project.spec.mountdir
            f.spec.build.source = ""
        else:
            f.spec.build.source = project.spec.source
            f.spec.build.load_source_on_run = project.spec.load_source_on_run
            f.spec.workdir = project.spec.workdir or project.spec.subpath
            f.verify_base_image()

    if project.spec.default_requirements:
        f.with_requirements(project.spec.default_requirements)
    if decorator:
        decorator(f)

    if (
        decorator and AutoMountType.is_auto_modifier(decorator)
    ) or project.spec.disable_auto_mount:
        f.spec.disable_auto_mount = True
    f.try_auto_mount_based_on_config()

    return f


class _PipelineRunStatus:
    """pipeline run result (status)"""

    def __init__(self, run_id, engine, project, workflow=None, state=""):
        self.run_id = run_id
        self.project = project
        self.workflow = workflow
        self._engine = engine
        self._state = state

    @property
    def state(self):
        if self._state not in mlrun.run.RunStatuses.stable_statuses():
            self._state = self._engine.get_state(self.run_id, self.project.name)
        return self._state

    def wait_for_completion(self, timeout=None, expected_statuses=None):
        self._state = self._engine.wait_for_completion(
            self.run_id,
            project=self.project,
            timeout=timeout,
            expected_statuses=expected_statuses,
        )
        return self._state

    def __str__(self):
        return str(self.run_id)

    def __repr__(self):
        return str(self.run_id)


class _PipelineRunner(abc.ABC):
    """abstract pipeline runner class"""

    engine = ""

    @classmethod
    @abc.abstractmethod
    def save(cls, project, workflow_spec: WorkflowSpec, target, artifact_path=None):
        raise NotImplementedError(
            f"save operation not supported in {cls.engine} pipeline engine"
        )

    @classmethod
    @abc.abstractmethod
    def run(
        cls,
        project,
        workflow_spec: WorkflowSpec,
        name=None,
        workflow_handler=None,
        secrets=None,
        artifact_path=None,
        namespace=None,
    ) -> _PipelineRunStatus:
        return None

    @staticmethod
    @abc.abstractmethod
    def wait_for_completion(
        run_id,
        project=None,
        timeout=None,
        expected_statuses=None,
    ):
        return ""

    @staticmethod
    @abc.abstractmethod
    def get_state(run_id, project=None):
        return ""

    @staticmethod
    def _get_handler(workflow_handler, workflow_spec, project, secrets):
        if not (workflow_handler and callable(workflow_handler)):
            workflow_file = workflow_spec.get_source_file(project.spec.context)
            workflow_handler = create_pipeline(
                project,
                workflow_file,
                pipeline_context.functions,
                secrets,
                handler=workflow_handler or workflow_spec.handler,
            )
        else:
            builtins.funcs = pipeline_context.functions
        return workflow_handler

    @staticmethod
    @abc.abstractmethod
    def get_run_status(
        project,
        run,
        timeout=None,
        expected_statuses=None,
        notifiers: mlrun.utils.notifications.CustomNotificationPusher = None,
    ):
        pass


class _KFPRunner(_PipelineRunner):
    """Kubeflow pipelines runner"""

    engine = "kfp"

    @classmethod
    def save(cls, project, workflow_spec: WorkflowSpec, target, artifact_path=None):
        pipeline_context.set(project, workflow_spec)
        workflow_file = workflow_spec.get_source_file(project.spec.context)
        functions = FunctionsDict(project)
        pipeline = create_pipeline(
            project,
            workflow_file,
            functions,
            secrets=project._secrets,
        )
        artifact_path = artifact_path or project.spec.artifact_path

        conf = new_pipe_meta(artifact_path, ttl=workflow_spec.ttl)
        compiler.Compiler().compile(pipeline, target, pipeline_conf=conf)
        workflow_spec.clear_tmp()
        pipeline_context.clear()

    @classmethod
    def run(
        cls,
        project,
        workflow_spec: WorkflowSpec,
        name=None,
        workflow_handler=None,
        secrets=None,
        artifact_path=None,
        namespace=None,
    ) -> _PipelineRunStatus:
        pipeline_context.set(project, workflow_spec)
        workflow_handler = _PipelineRunner._get_handler(
            workflow_handler, workflow_spec, project, secrets
        )

        namespace = namespace or config.namespace
        id = run_pipeline(
            workflow_handler,
            project=project.metadata.name,
            arguments=workflow_spec.args,
            experiment=name or workflow_spec.name,
            namespace=namespace,
            artifact_path=artifact_path,
            ttl=workflow_spec.ttl,
        )
        project.notifiers.push_pipeline_start_message(
            project.metadata.name,
            project.get_param("commit_id", None),
            id,
            True,
        )
        pipeline_context.clear()
        return _PipelineRunStatus(id, cls, project=project, workflow=workflow_spec)

    @staticmethod
    def wait_for_completion(run_id, project=None, timeout=None, expected_statuses=None):
        if timeout is None:
            timeout = 60 * 60
        project_name = project.metadata.name if project else ""
        run_info = wait_for_pipeline_completion(
            run_id,
            timeout=timeout,
            expected_statuses=expected_statuses,
            project=project_name,
        )
        status = ""
        if run_info:
            status = run_info["run"].get("status")
        return status

    @staticmethod
    def get_state(run_id, project=None):
        project_name = project if project else ""
        resp = mlrun.run.get_pipeline(run_id, project=project_name)
        if resp:
            return resp["run"].get("status", "")
        return ""

    @staticmethod
    def get_run_status(
        project,
        run,
        timeout=None,
        expected_statuses=None,
        notifiers: mlrun.utils.notifications.CustomNotificationPusher = None,
    ):
        if timeout is None:
            timeout = 60 * 60
        state = ""
        raise_error = None
        try:
            if timeout:
                logger.info("waiting for pipeline run completion")
                state = run.wait_for_completion(
                    timeout=timeout, expected_statuses=expected_statuses
                )
        except RuntimeError as exc:
            # push runs table also when we have errors
            raise_error = exc

        mldb = mlrun.db.get_run_db(secrets=project._secrets)
        runs = mldb.list_runs(project=project.name, labels=f"workflow={run.run_id}")

        had_errors = 0
        for r in runs:
            if r["status"].get("state", "") == "error":
                had_errors += 1

        text = f"Workflow {run.run_id} finished"
        if had_errors:
            text += f" with {had_errors} errors"
        if state:
            text += f", state={state}"

        notifiers = notifiers or project.notifiers
        notifiers.push(text, "info", runs)

        if raise_error:
            raise raise_error
        return state, had_errors, text


class _LocalRunner(_PipelineRunner):
    """local pipelines runner"""

    engine = "local"

    @classmethod
    def run(
        cls,
        project,
        workflow_spec: WorkflowSpec,
        name=None,
        workflow_handler=None,
        secrets=None,
        artifact_path=None,
        namespace=None,
    ) -> _PipelineRunStatus:
        pipeline_context.set(project, workflow_spec)
        workflow_handler = _PipelineRunner._get_handler(
            workflow_handler, workflow_spec, project, secrets
        )

        workflow_id = uuid.uuid4().hex
        pipeline_context.workflow_id = workflow_id
        # When using KFP, it would do this replacement. When running locally, we need to take care of it.
        if artifact_path:
            artifact_path = artifact_path.replace("{{workflow.uid}}", workflow_id)
        pipeline_context.workflow_artifact_path = artifact_path
        project.notifiers.push_pipeline_start_message(
            project.metadata.name, pipeline_id=workflow_id
        )
        try:
            workflow_handler(**workflow_spec.args)
            state = mlrun.run.RunStatuses.succeeded
        except Exception as e:
            trace = traceback.format_exc()
            logger.error(trace)
            project.notifiers.push(
                f"Workflow {workflow_id} run failed!, error: {e}\n{trace}", "error"
            )
            state = mlrun.run.RunStatuses.failed
        mlrun.run.wait_for_runs_completion(pipeline_context.runs_map.values())
        project.notifiers.push_pipeline_run_results(
            pipeline_context.runs_map.values(), state=state
        )
        pipeline_context.clear()
        return _PipelineRunStatus(
            workflow_id, cls, project=project, workflow=workflow_spec, state=state
        )

    @staticmethod
    def get_state(run_id, project=None):
        return ""

    @staticmethod
    def wait_for_completion(run_id, project=None, timeout=None, expected_statuses=None):
        pass

    @staticmethod
    def get_run_status(
        project,
        run,
        timeout=None,
        expected_statuses=None,
        notifiers: mlrun.utils.notifications.CustomNotificationPusher = None,
    ):
        pass


class _RemoteRunner(_PipelineRunner):
    """remote pipelines runner"""

    engine = "remote"

    @classmethod
    def run(
        cls,
        project,
        workflow_spec: WorkflowSpec,
        name=None,
        workflow_handler=None,
        secrets=None,
        artifact_path=None,
        namespace=None,
    ) -> typing.Optional[_PipelineRunStatus]:
        workflow_name = (
            name.split("-")[-1] if f"{project.metadata.name}-" in name else name
        )
        runner_name = f"workflow-runner-{workflow_name}"
        workflow_id = None

        if workflow_spec.schedule and not project.spec.is_remote():
            raise mlrun.errors.MLRunInvalidArgumentError(
                f"Workflow scheduling can only be performed by a remote project."
                f"The project's source: {project.spec.source} is not a remote one e.g., git."
            )

        try:
            run_db = mlrun.get_run_db()
            msg = "executing workflow "
            if workflow_spec.schedule:
                msg += "scheduling "
            logger.info(
                f"{msg}'{runner_name}' remotely with {workflow_spec.engine} engine"
            )
<<<<<<< HEAD

            submit_workflow_result = run_db.submit_workflow(
                project=project.name,
                name=workflow_name,
                workflow_spec=workflow_spec.to_dict(),
=======
            runspec = mlrun.RunObject.from_dict(
                {
                    "spec": {
                        "parameters": {
                            "url": project.spec.source,
                            "project_name": project.name,
                            "workflow_name": workflow_name or workflow_spec.name,
                            "workflow_path": workflow_spec.path,
                            "workflow_arguments": workflow_spec.args,
                            "artifact_path": artifact_path,
                            "workflow_handler": workflow_handler
                            or workflow_spec.handler,
                            "namespace": namespace,
                            "ttl": workflow_spec.ttl,
                            "engine": workflow_spec.engine,
                            "local": workflow_spec.run_local,
                            "schedule": workflow_spec.schedule,
                        },
                        "handler": "mlrun.projects.load_and_run",
                    },
                    "metadata": {"name": workflow_name},
                }
            )
            runspec = runspec.set_label("job-type", "workflow-runner").set_label(
                "workflow", workflow_name
            )
            run = load_and_run_fn.run(
                runspec=runspec,
                local=False,
                schedule=workflow_spec.schedule,
>>>>>>> c02789fe
                artifact_path=artifact_path,
                source=project.spec.source,
                run_name=runner_name,
                namespace=namespace,
            )

            project.notifiers.push_pipeline_start_message(
                project.metadata.name,
            )
            # Getting workflow id from run:
            seconds = 0.1
            while not workflow_id:
                workflow_id = run_db.get_workflow_id(
                    project=project.name,
                    run_id=submit_workflow_result.run_id,
                ).workflow_id
                time.sleep(seconds)
                seconds = 1

            # After fetching the workflow_id the workflow executed successfully
            state = mlrun.run.RunStatuses.succeeded
            pipeline_context.clear()

            return _PipelineRunStatus(
                workflow_id,
                get_workflow_engine(workflow_spec.engine),
                project=project,
                workflow=workflow_spec,
                state=state,
            )
        except Exception as e:
            trace = traceback.format_exc()
            logger.error(trace)
            project.notifiers.push(
                f"Workflow {workflow_name} run failed!, error: {e}\n{trace}",
                "error",
            )
            state = mlrun.run.RunStatuses.failed
            return _PipelineRunStatus(
                workflow_id,
                get_workflow_engine(workflow_spec.engine),
                project=project,
                workflow=workflow_spec,
                state=state,
            )

    @staticmethod
    def wait_for_completion(run_id, project=None, timeout=None, expected_statuses=None):
        # The returned engine for this run is the engine of the workflow.
        # So the right function will be invoked (another runner).
        pass

    @staticmethod
    def get_run_status(
        project,
        run: _PipelineRunStatus,
        timeout=None,
        expected_statuses=None,
        notifiers: mlrun.utils.notifications.CustomNotificationPusher = None,
    ):
        # The returned engine for this run is the engine of the workflow.
        # So the right function will be invoked (another runner).
        pass


def create_pipeline(project, pipeline, functions, secrets=None, handler=None):
    spec = imputil.spec_from_file_location("workflow", pipeline)
    if spec is None:
        raise ImportError(f"cannot import workflow {pipeline}")
    mod = imputil.module_from_spec(spec)
    spec.loader.exec_module(mod)

    setattr(mod, "funcs", functions)  # should be replaced with "functions" in future
    setattr(mod, "functions", functions)
    setattr(mod, "this_project", project)

    if hasattr(mod, "init_functions"):
        getattr(mod, "init_functions")(functions, project, secrets)

    # verify all functions are in this project (init_functions may add new functions)
    for f in functions.values():
        f.metadata.project = project.metadata.name

    if not handler and hasattr(mod, "kfpipeline"):
        handler = "kfpipeline"
    if not handler and hasattr(mod, "pipeline"):
        handler = "pipeline"
    if not handler or not hasattr(mod, handler):
        raise ValueError(f"pipeline function ({handler or 'pipeline'}) not found")

    return getattr(mod, handler)


def github_webhook(request):
    signature = request.headers.get("X-Hub-Signature")
    data = request.data
    print("sig:", signature)
    print("headers:", request.headers)
    print("data:", data)
    print("json:", request.get_json())

    if request.headers.get("X-GitHub-Event") == "ping":
        return {"msg": "Ok"}

    return {"msg": "pushed"}


def load_and_run(
    context,
    url: str = None,
    project_name: str = "",
    init_git: bool = None,
    subpath: str = None,
    clone: bool = False,
    workflow_name: str = None,
    workflow_path: str = None,
    workflow_arguments: typing.Dict[str, typing.Any] = None,
    artifact_path: str = None,
    workflow_handler: typing.Union[str, typing.Callable] = None,
    namespace: str = None,
    sync: bool = False,
    dirty: bool = False,
    ttl: int = None,
    engine: str = None,
    local: bool = None,
<<<<<<< HEAD
    load_only: bool = False,
=======
    schedule: typing.Union[str, mlrun.api.schemas.ScheduleCronTrigger] = None,
>>>>>>> c02789fe
):
    try:
        project = mlrun.load_project(
            context=f"./{project_name}",
            url=url,
            name=project_name,
            init_git=init_git,
            subpath=subpath,
            clone=clone,
        )
    except Exception as error:
        if schedule:
            notification_pusher = mlrun.utils.notifications.CustomNotificationPusher(
                ["slack"]
            )
            url = get_ui_url(project_name, context.uid)
            link = f"<{url}|*view workflow job details*>"
            message = (
                f":x: Failed to run scheduled workflow {workflow_name} in Project {project_name} !\n"
                f"error: ```{error}```\n{link}"
            )
            # Sending Slack Notification without losing the original error:
            try:
                notification_pusher.push(
                    message=message,
                    severity=mlrun.utils.notifications.NotificationSeverity.ERROR,
                )

            except Exception as exc:
                logger.error("Failed to send slack notification", exc=exc)

        raise error

    context.logger.info(f"Loaded project {project.name} from remote successfully")

    if load_only:
        return

    workflow_log_message = workflow_name or workflow_path
    context.logger.info(f"Running workflow {workflow_log_message} from remote")
    run = project.run(
        name=workflow_name,
        workflow_path=workflow_path,
        arguments=workflow_arguments,
        artifact_path=artifact_path,
        workflow_handler=workflow_handler,
        namespace=namespace,
        sync=sync,
        watch=False,  # Required for fetching the workflow_id
        dirty=dirty,
        ttl=ttl,
        engine=engine,
        local=local,
    )
    context.log_result(key="workflow_id", value=run.run_id)

    context.log_result(key="engine", value=run._engine.engine, commit=True)<|MERGE_RESOLUTION|>--- conflicted
+++ resolved
@@ -725,44 +725,11 @@
             logger.info(
                 f"{msg}'{runner_name}' remotely with {workflow_spec.engine} engine"
             )
-<<<<<<< HEAD
 
             submit_workflow_result = run_db.submit_workflow(
                 project=project.name,
                 name=workflow_name,
                 workflow_spec=workflow_spec.to_dict(),
-=======
-            runspec = mlrun.RunObject.from_dict(
-                {
-                    "spec": {
-                        "parameters": {
-                            "url": project.spec.source,
-                            "project_name": project.name,
-                            "workflow_name": workflow_name or workflow_spec.name,
-                            "workflow_path": workflow_spec.path,
-                            "workflow_arguments": workflow_spec.args,
-                            "artifact_path": artifact_path,
-                            "workflow_handler": workflow_handler
-                            or workflow_spec.handler,
-                            "namespace": namespace,
-                            "ttl": workflow_spec.ttl,
-                            "engine": workflow_spec.engine,
-                            "local": workflow_spec.run_local,
-                            "schedule": workflow_spec.schedule,
-                        },
-                        "handler": "mlrun.projects.load_and_run",
-                    },
-                    "metadata": {"name": workflow_name},
-                }
-            )
-            runspec = runspec.set_label("job-type", "workflow-runner").set_label(
-                "workflow", workflow_name
-            )
-            run = load_and_run_fn.run(
-                runspec=runspec,
-                local=False,
-                schedule=workflow_spec.schedule,
->>>>>>> c02789fe
                 artifact_path=artifact_path,
                 source=project.spec.source,
                 run_name=runner_name,
@@ -888,11 +855,8 @@
     ttl: int = None,
     engine: str = None,
     local: bool = None,
-<<<<<<< HEAD
     load_only: bool = False,
-=======
     schedule: typing.Union[str, mlrun.api.schemas.ScheduleCronTrigger] = None,
->>>>>>> c02789fe
 ):
     try:
         project = mlrun.load_project(
