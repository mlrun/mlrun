--- conflicted
+++ resolved
@@ -70,13 +70,8 @@
         requested_logs_modes: list[bool] = None,
         only_uids: bool = False,
         last_update_time_from: datetime.datetime = None,
-<<<<<<< HEAD
-        states: List[str] = None,
-        specific_uids: List[str] = None,
-=======
         states: list[str] = None,
         specific_uids: list[str] = None,
->>>>>>> 7034459d
     ):
         pass
 
