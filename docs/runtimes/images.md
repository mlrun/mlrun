--- conflicted
+++ resolved
@@ -14,47 +14,6 @@
 See {ref}`build-function-image`.
 
 ## MLRun images  
-<<<<<<< HEAD
-
-Every release of MLRun includes several images for different usages. All images are published to 
-[dockerhub](https://hub.docker.com/u/mlrun) and [quay.iohttps://quay.io/organization/mlrun](https://quay.io/organization/mlrun]).
-
-The images are:
-
-`mlrun/mlrun`: An MLRun image includes preinstalled OpenMPI. Useful as a base image for simple jobs.
-`mlrun/mlrun-gpu`: The same as `mlrun/mlrun` but for GPUs, including Open MPI. 
-`mlrun/ml-base`: The image for file acquisition, compression, dask jobs, simple training jobs and other utilities. Like `mlrun/mlrun` with the addition of Miniconda and other python packages.
-`mlrun/jupyter`: An image with Jupyter giving a playground to use MLRun in the open source. Built on top of jupyter/scipy-notebook, with the addition of MLRun and several demos and examples.
-`mlrun/mlrun-api`: The image used for running the MLRun API.
-`mlrun/mlrun-ui`: The image used for running the MLRun UI.
-
-## Building MLRun images
-
-To build all images, run this command from the root directory of the mlrun repository:
-
-`MLRUN_VERSION=X MLRUN_DOCKER_REPO=X MLRUN_DOCKER_REGISTRY=X make docker-images`
-
-Where:
-- MLRUN_VERSION this is used as the tag of the image and also as the version injected into the code (e.g. latest or 0.7.0 or 0.6.5-rc6, defaults to unstable)
-- MLRUN_DOCKER_REPO is the docker repository (defaults to mlrun)
-- MLRUN_DOCKER_REGISTRY is the docker registry (e.g. quay.io/, gcr.io/, defaults to empty (docker hub))
-
-For example, running `MLRUN_VERSION=x.y.z make docker-images` generates these images:
-- mlrun/mlrun-api:x.y.z
-- mlrun/mlrun:x.y.z
-- mlrun/mlrun-gpu:x.y.z
-- mlrun/jupyter:x.y.z
-- mlrun/ml-base:x.y.z
-
-You can also build only a specific image, for example, `make mlrun` (builds only the api image).
-
-The possible commands are:
-- `mlrun`
-- `mlrun-gpu`
-
-To run an image locally and explore its contents: `docker run -it <image-name>:<image-tag> /bin/bash`
-or to load python (or run a script): `docker run -it <image-name>:<image-tag> python`
-=======
 
 Every release of MLRun includes several images for different usages. All images are published to 
 [dockerhub](https://hub.docker.com/u/mlrun) and [quay.iohttps://quay.io/organization/mlrun](https://quay.io/organization/mlrun]).
@@ -129,7 +88,6 @@
    ```
    Now when you run the function, the image is used.
 
->>>>>>> 24206157
 
 ## MLRun images and external docker images
 
