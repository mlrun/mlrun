# Copyright 2023 Iguazio
#
# Licensed under the Apache License, Version 2.0 (the "License");
# you may not use this file except in compliance with the License.
# You may obtain a copy of the License at
#
#   http://www.apache.org/licenses/LICENSE-2.0
#
# Unless required by applicable law or agreed to in writing, software
# distributed under the License is distributed on an "AS IS" BASIS,
# WITHOUT WARRANTIES OR CONDITIONS OF ANY KIND, either express or implied.
# See the License for the specific language governing permissions and
# limitations under the License.
#
import asyncio
import collections
import copy
import functools
import json
import re
import time
import traceback
import typing
import uuid
from hashlib import sha1, sha224
from http import HTTPStatus
from os import environ
from pathlib import Path

import kubernetes.client
import semver
import sqlalchemy.orm
from fastapi import BackgroundTasks, HTTPException
from fastapi.concurrency import run_in_threadpool
from sqlalchemy.orm import Session

import mlrun.common.schemas
import mlrun.errors
import mlrun.runtimes.pod
import mlrun.utils.helpers
import mlrun.utils.notifications.notification_pusher
import server.api.constants
import server.api.crud
import server.api.db.base
import server.api.db.session
import server.api.utils.auth.verifier
import server.api.utils.background_tasks
import server.api.utils.clients.iguazio
import server.api.utils.helpers
import server.api.utils.singletons.k8s
from mlrun.common.helpers import parse_versioned_object_uri
from mlrun.config import config
from mlrun.errors import err_to_str
from mlrun.run import import_function, new_function
from mlrun.runtimes.utils import enrich_function_from_dict
from mlrun.utils import get_in, logger
from server.api.db.sqldb.db import SQLDB
from server.api.rundb.sqldb import SQLRunDB
from server.api.utils.singletons.db import get_db
from server.api.utils.singletons.logs_dir import get_logs_dir
from server.api.utils.singletons.project_member import get_project_member
from server.api.utils.singletons.scheduler import get_scheduler


def log_and_raise(status=HTTPStatus.BAD_REQUEST.value, **kw):
    logger.error(str(kw))
    raise HTTPException(status_code=status, detail=kw)


def lru_cache_with_ttl(maxsize=128, typed=False, ttl_seconds=60):
    """
    Thread-safety least-recently used cache with time-to-live (ttl_seconds) limit.
    https://stackoverflow.com/a/71634221/5257501
    """

    class Result:
        __slots__ = ("value", "death")

        def __init__(self, value, death):
            self.value = value
            self.death = death

    def decorator(func):
        @functools.lru_cache(maxsize=maxsize, typed=typed)
        def cached_func(*args, **kwargs):
            value = func(*args, **kwargs)
            death = time.monotonic() + ttl_seconds
            return Result(value, death)

        @functools.wraps(func)
        def wrapper(*args, **kwargs):
            result = cached_func(*args, **kwargs)
            if result.death < time.monotonic():
                result.value = func(*args, **kwargs)
                result.death = time.monotonic() + ttl_seconds
            return result.value

        wrapper.cache_clear = cached_func.cache_clear
        return wrapper

    return decorator


def log_path(project, uid) -> Path:
    return project_logs_path(project) / uid


def project_logs_path(project) -> Path:
    return get_logs_dir() / project


def get_obj_path(schema, path, user=""):
    """
    Perform standardization and validation on paths, which may be provided with an inline schema or not, and may point
    at FUSE mounted paths, which should be adjusted - these paths are replaced with schema-based paths that can be
    accessed by MLRun's data-store mechanism and are not dependent on a specific mount configuration. Also, it validates
    that the path is allowed access through APIs.

    This method does the following:
    - Merges `schema` provided as parameter with the schema given as part of path (if given)
    - Changes User FUSE paths (beginning with `/User`) to v3io paths pointing at the user in the `users` container
    - Changes v3io FUSE paths (beginning with `/v3io`) to v3io schema paths
    - Replace paths in the `data_volume` configured in the MLRun config (if specified) to begin with `real_path`
    - Validate that the path is allowed - allowed paths are those beginning with `v3io://`, `real_path` if specified,
      and any path specified in the `httpdb.allowed_file_paths` config param
    On success, the path returned will always be in the format `<schema>://<path>`
    """
    real_path = config.httpdb.real_path
    if path.startswith("/User/"):
        user = user or environ.get("V3IO_USERNAME", "admin")
        path = "v3io:///users/" + user + path[5:]
        schema = schema or "v3io"
    elif path.startswith("/v3io"):
        path = "v3io://" + path[len("/v3io") :]
        schema = schema or "v3io"
    elif config.httpdb.data_volume and path.startswith(config.httpdb.data_volume):
        data_volume_prefix = config.httpdb.data_volume
        if data_volume_prefix.endswith("/"):
            data_volume_prefix = data_volume_prefix[:-1]
        if real_path:
            path_from_volume = path[len(data_volume_prefix) :]
            if path_from_volume.startswith("/"):
                path_from_volume = path_from_volume[1:]
            path = str(Path(real_path) / Path(path_from_volume))
    if schema:
        schema_prefix = schema + "://"
        if not path.startswith(schema_prefix):
            path = f"{schema_prefix}{path}"

    allowed_paths_list = get_allowed_path_prefixes_list()
    if not any(path.startswith(allowed_path) for allowed_path in allowed_paths_list):
        raise mlrun.errors.MLRunAccessDeniedError("Unauthorized path")
    return path


def get_allowed_path_prefixes_list() -> list[str]:
    """
    Get list of allowed paths - v3io:// is always allowed, and also the real_path parameter if specified.
    We never allow local files in the allowed paths list. Allowed paths must contain a schema (://).
    """
    real_path = config.httpdb.real_path
    allowed_file_paths = config.httpdb.allowed_file_paths or ""
    allowed_paths_list = [
        path.strip() for path in allowed_file_paths.split(",") if "://" in path
    ]
    if real_path:
        allowed_paths_list.append(real_path)
    allowed_paths_list.append("v3io://")
    return allowed_paths_list


def get_secrets(
    auth_info: mlrun.common.schemas.AuthInfo,
):
    return {
        "V3IO_ACCESS_KEY": auth_info.data_session,
    }


def get_run_db_instance(
    db_session: Session,
):
    # TODO: getting the run db should be done seamlessly by the run db factory and not require this logic to
    #  inject the session
    db = get_db()
    if isinstance(db, SQLDB):
        run_db = SQLRunDB(db.dsn, db_session)
    else:
        run_db = db.db
    run_db.connect()
    return run_db


def parse_submit_run_body(data):
    task = data.get("task")
    function_dict = data.get("function")
    function_url = data.get("functionUrl")
    if not function_url and task:
        function_url = get_in(task, "spec.function")
    if not (function_dict or function_url) or not task:
        log_and_raise(
            HTTPStatus.BAD_REQUEST.value,
            reason="bad JSON, need to include function/url and task objects",
        )
    return function_dict, function_url, task


def _generate_function_and_task_from_submit_run_body(db_session: Session, data):
    function_dict, function_url, task = parse_submit_run_body(data)

    if function_dict and not function_url:
        function = new_function(runtime=function_dict)
    else:
        if "://" in function_url:
            function = import_function(
                url=function_url, project=task.get("metadata", {}).get("project")
            )
        else:
            project, name, tag, hash_key = parse_versioned_object_uri(function_url)
            function_record = get_db().get_function(
                db_session, name, project, tag, hash_key
            )
            if not function_record:
                log_and_raise(
                    HTTPStatus.NOT_FOUND.value,
                    reason=f"Runtime error: function {function_url} not found",
                )
            function = new_function(runtime=function_record)

        if function_dict:
            # The purpose of the function dict is to enable the user to override configurations of the existing function
            # without modifying it - to do that we're creating a function object from the request function dict and
            # assign values from it to the main function object
            function = enrich_function_from_dict(function, function_dict)

    apply_enrichment_and_validation_on_task(task)

    return function, task


async def submit_run(
    db_session: Session, auth_info: mlrun.common.schemas.AuthInfo, data
):
    _, _, _, response = await run_in_threadpool(
        submit_run_sync, db_session, auth_info, data
    )
    return response


def apply_enrichment_and_validation_on_task(task):
    # Conceal notification config params from the task object with secrets
    mask_notification_params_on_task(task, server.api.constants.MaskOperations.CONCEAL)


def mask_notification_params_on_task(
    task: dict,
    action: server.api.constants.MaskOperations,
):
    """
    Mask notification config params from the task object
    :param task:    The task object to mask
    :param action:  The masking operation to perform on the notification config params (conceal/redact)
    """
    mask_op = _notification_params_mask_op(action)
    run_uid = get_in(task, "metadata.uid")
    project = get_in(task, "metadata.project")
    notifications = task.get("spec", {}).get("notifications", [])
    masked_notifications = []
    if notifications:
        for notification in notifications:
            notification_object = mlrun.model.Notification.from_dict(notification)
            masked_notifications.append(
                mask_op(project, run_uid, notification_object).to_dict()
            )
        task.setdefault("spec", {})["notifications"] = masked_notifications


def _notification_params_mask_op(
    action,
) -> typing.Callable[[str, str, mlrun.model.Notification], mlrun.model.Notification]:
    return {
        server.api.constants.MaskOperations.CONCEAL: _conceal_notification_params_with_secret,
        server.api.constants.MaskOperations.REDACT: _redact_notification_params,
    }[action]


def _conceal_notification_params_with_secret(
    project: str, parent: str, notification_object: mlrun.model.Notification
) -> mlrun.model.Notification:
    if (
        notification_object.secret_params
        and "secret" not in notification_object.secret_params
    ):
        # create secret key from a hash of the secret params. this will allow multiple notifications with the same
        # params to share the same secret (saving secret storage space).
        # TODO: add holders to the secret content, so we can monitor when all runs that use the secret are deleted.
        #       as we currently don't delete runs unless the project is deleted (in which case, the entire secret is
        #       deleted), we don't need the mechanism yet.
        secret_key = server.api.crud.Secrets().generate_client_project_secret_key(
            server.api.crud.SecretsClientType.notifications,
            _generate_notification_secret_key(notification_object),
        )
        server.api.crud.Secrets().store_project_secrets(
            project,
            mlrun.common.schemas.SecretsData(
                provider=mlrun.common.schemas.SecretProviderName.kubernetes,
                secrets={secret_key: json.dumps(notification_object.secret_params)},
            ),
            allow_internal_secrets=True,
        )
        notification_object.secret_params = {"secret": secret_key}

    return notification_object


def _redact_notification_params(
    project: str, parent: str, notification_object: mlrun.model.Notification
) -> mlrun.model.Notification:
    if not notification_object.secret_params:
        return notification_object

    # If the notification params contain a secret key, we consider them concealed and don't redact them
    if "secret" in notification_object.secret_params:
        return notification_object

    for param in notification_object.secret_params:
        notification_object.secret_params[param] = "REDACTED"

    return notification_object


def _generate_notification_secret_key(
    notification_object: mlrun.model.Notification,
) -> str:
    # hash notification params to generate a unique secret key
    return sha224(
        json.dumps(notification_object.secret_params, sort_keys=True).encode("utf-8")
    ).hexdigest()


def unmask_notification_params_secret_on_task(
    db: server.api.db.base.DBInterface,
    db_session: Session,
    run: typing.Union[dict, mlrun.model.RunObject],
):
    if isinstance(run, dict):
        run = mlrun.model.RunObject.from_dict(run)

    notifications = []
    for notification in run.spec.notifications:
        invalid_notifications = []
        try:
            notifications.append(
                unmask_notification_params_secret(run.metadata.project, notification)
            )
        except Exception as exc:
            logger.warning(
                "Failed to unmask notification params, notification will not be sent",
                project=run.metadata.project,
                run_uid=run.metadata.uid,
                notification=notification.name,
                exc=err_to_str(exc),
            )
            # set error status in order to later save the db
            notification.status = mlrun.common.schemas.NotificationStatus.ERROR
            invalid_notifications.append(notification)

        if invalid_notifications:
            db.store_run_notifications(
                db_session,
                invalid_notifications,
                run.metadata.uid,
                run.metadata.project,
            )

    run.spec.notifications = notifications

    return run


def unmask_notification_params_secret(
    project: str, notification_object: mlrun.model.Notification
) -> mlrun.model.Notification:
    secret_params = notification_object.secret_params or {}
    params_secret = secret_params.get("secret", "")
    if not params_secret:
        return notification_object

    k8s = server.api.utils.singletons.k8s.get_k8s_helper()
    if not k8s:
        raise mlrun.errors.MLRunRuntimeError(
            "Not running in k8s environment, cannot load notification params secret"
        )

    notification_object.secret_params = json.loads(
        server.api.crud.Secrets().get_project_secret(
            project,
            mlrun.common.schemas.SecretProviderName.kubernetes,
            secret_key=params_secret,
            allow_internal_secrets=True,
            allow_secrets_from_k8s=True,
        )
    )

    return notification_object


def delete_notification_params_secret(
    project: str, notification_object: mlrun.model.Notification
) -> None:
    secret_params = notification_object.secret_params or {}
    params_secret = secret_params.get("secret", "")
    if not params_secret:
        return

    k8s = server.api.utils.singletons.k8s.get_k8s_helper()
    if not k8s:
        raise mlrun.errors.MLRunRuntimeError(
            "Not running in k8s environment, cannot delete notification params secret"
        )

    server.api.crud.Secrets().delete_project_secret(
        project,
        mlrun.common.schemas.SecretProviderName.kubernetes,
        secret_key=params_secret,
        allow_internal_secrets=True,
        allow_secrets_from_k8s=True,
    )


def validate_and_mask_notification_list(
    notifications: list[
        typing.Union[mlrun.model.Notification, mlrun.common.schemas.Notification, dict]
    ],
    parent: str,
    project: str,
) -> list[mlrun.model.Notification]:
    """
    Validates notification schema, uniqueness and masks notification params with secret if needed.
    If at least one of the validation steps fails, the function will raise an exception and cause the API to return
    an error response.
    :param notifications: list of notification objects
    :param parent: parent identifier
    :param project: project name
    :return: list of validated and masked notification objects
    """
    notification_objects = []

    for notification in notifications:
        if isinstance(notification, dict):
            notification_object = mlrun.model.Notification.from_dict(notification)
        elif isinstance(notification, mlrun.common.schemas.Notification):
            notification_object = mlrun.model.Notification.from_dict(
                notification.dict()
            )
        elif isinstance(notification, mlrun.model.Notification):
            notification_object = notification
        else:
            raise mlrun.errors.MLRunInvalidArgumentError(
                "notification must be a dict or a Notification object"
            )

        # validate notification schema
        mlrun.common.schemas.Notification(**notification_object.to_dict())

        notification_objects.append(notification_object)

    mlrun.model.Notification.validate_notification_uniqueness(notification_objects)

    return [
        _conceal_notification_params_with_secret(project, parent, notification_object)
        for notification_object in notification_objects
    ]


# TODO: split enrichment and validation to separate functions should be in the launcher
def apply_enrichment_and_validation_on_function(
    function,
    auth_info: mlrun.common.schemas.AuthInfo,
    ensure_auth: bool = True,
    perform_auto_mount: bool = True,
    validate_service_account: bool = True,
    mask_sensitive_data: bool = True,
    ensure_security_context: bool = True,
):
    """
    This function should be used only on server side.

    This function is utilized in several flows as a consequence of different endpoints in MLRun for deploying different
    runtimes such as dask and nuclio, depends on the flow and runtime we decide which util functions we
    want to apply on the runtime.

    When adding a new util function, go through the other flows that utilize the function
    and make sure to specify the appropriate flag for each runtime.
    """
    # if auth given in request ensure the function pod will have these auth env vars set, otherwise the job won't
    # be able to communicate with the api
    if ensure_auth:
        ensure_function_has_auth_set(function, auth_info)

    # if this was triggered by the UI, we will need to attempt auto-mount based on auto-mount config and params passed
    # in the auth_info. If this was triggered by the SDK, then auto-mount was already attempted and will be skipped.
    if perform_auto_mount:
        try_perform_auto_mount(function, auth_info)

    # Validate function's service-account, based on allowed SAs for the project, if existing in a project-secret.
    if validate_service_account:
        process_function_service_account(function)

    if mask_sensitive_data:
        mask_function_sensitive_data(function, auth_info)

    if ensure_security_context:
        ensure_function_security_context(function, auth_info)


def ensure_function_auth_and_sensitive_data_is_masked(
    function,
    auth_info: mlrun.common.schemas.AuthInfo,
    allow_empty_access_key: bool = False,
):
    ensure_function_has_auth_set(function, auth_info, allow_empty_access_key)
    mask_function_sensitive_data(function, auth_info)


def mask_function_sensitive_data(function, auth_info: mlrun.common.schemas.AuthInfo):
    if not mlrun.runtimes.RuntimeKinds.is_local_runtime(function.kind):
        _mask_v3io_access_key_env_var(function, auth_info)
        _mask_v3io_volume_credentials(function, auth_info)


def _mask_v3io_volume_credentials(
    function: mlrun.runtimes.pod.KubeResource,
    auth_info: mlrun.common.schemas.AuthInfo = None,
):
    """
    Go over all of the flex volumes with v3io/fuse driver of the function and try mask their access key to a secret
    """
    get_item_attribute = mlrun.runtimes.utils.get_item_name
    v3io_volume_indices = []
    # to prevent the code from having to deal both with the scenario of the volume as V1Volume object and both as
    # (sanitized) dict (it's also snake case vs camel case), transforming all to dicts
    new_volumes = []
    k8s_api_client = kubernetes.client.ApiClient()
    for volume in function.spec.volumes:
        if isinstance(volume, dict):
            if "flexVolume" in volume:
                # mlrun.platforms.iguazio.v3io_to_vol generates a dict with a class in the flexVolume field
                if not isinstance(volume["flexVolume"], dict):
                    # sanity
                    if isinstance(
                        volume["flexVolume"], kubernetes.client.V1FlexVolumeSource
                    ):
                        volume["flexVolume"] = (
                            k8s_api_client.sanitize_for_serialization(
                                volume["flexVolume"]
                            )
                        )
                    else:
                        raise mlrun.errors.MLRunInvalidArgumentError(
                            f"Unexpected flex volume type: {type(volume['flexVolume'])}"
                        )
            new_volumes.append(volume)
        elif isinstance(volume, kubernetes.client.V1Volume):
            new_volumes.append(k8s_api_client.sanitize_for_serialization(volume))
        else:
            raise mlrun.errors.MLRunInvalidArgumentError(
                f"Unexpected volume type: {type(volume)}"
            )
    function.spec.volumes = new_volumes

    for index, volume in enumerate(function.spec.volumes):
        if volume.get("flexVolume", {}).get("driver") == "v3io/fuse":
            v3io_volume_indices.append(index)
    if v3io_volume_indices:
        volume_name_to_volume_mounts = collections.defaultdict(list)
        for volume_mount in function.spec.volume_mounts:
            # sanity
            if not get_item_attribute(volume_mount, "name"):
                logger.warning(
                    "Found volume mount without name, skipping it for volume masking username resolution",
                    volume_mount=volume_mount,
                )
                continue
            volume_name_to_volume_mounts[
                get_item_attribute(volume_mount, "name")
            ].append(volume_mount)
        for index in v3io_volume_indices:
            volume = function.spec.volumes[index]
            flex_volume = volume["flexVolume"]
            # if it's already referencing a secret, nothing to do
            if flex_volume.get("secretRef"):
                continue
            access_key = flex_volume.get("options", {}).get("accessKey")
            # sanity
            if not access_key:
                logger.warning(
                    "Found v3io fuse volume without access key, skipping masking",
                    volume=volume,
                )
                continue
            if not volume.get("name"):
                logger.warning(
                    "Found volume without name, skipping masking", volume=volume
                )
                continue
            username = _resolve_v3io_fuse_volume_access_key_matching_username(
                function,
                volume,
                volume["name"],
                volume_name_to_volume_mounts,
                auth_info,
            )
            if not username:
                continue
            secret_name = server.api.crud.Secrets().store_auth_secret(
                mlrun.common.schemas.AuthSecretData(
                    provider=mlrun.common.schemas.SecretProviderName.kubernetes,
                    username=username,
                    access_key=access_key,
                )
            )

            del flex_volume["options"]["accessKey"]
            flex_volume["secretRef"] = {"name": secret_name}


def _resolve_v3io_fuse_volume_access_key_matching_username(
    function: mlrun.runtimes.pod.KubeResource,
    volume: dict,
    volume_name: str,
    volume_name_to_volume_mounts: dict,
    auth_info: mlrun.common.schemas.AuthInfo = None,
) -> typing.Optional[str]:
    """
    Usually v3io fuse mount is set using mlrun.mount_v3io, which by default add a volume mount to /users/<username>, try
    to resolve the username from there.
    If it's not found (user may set custom volume mounts), try to look for V3IO_USERNAME env var.
    If it's still not found, look for the username in the auth info provided from the REST call (assuming we got here
    through store-function API flow, for example).
    If it's not found, skip masking for this volume.
    :return: the resolved username (string), none if not found.
    """

    get_item_attribute = mlrun.runtimes.utils.get_item_name
    username = None
    found_more_than_one_username = False
    for volume_mount in volume_name_to_volume_mounts[volume_name]:
        # volume_mount may be an V1VolumeMount instance (object access, snake case) or sanitized dict (dict
        # access, camel case)
        sub_path = get_item_attribute(volume_mount, "subPath") or get_item_attribute(
            volume_mount, "sub_path"
        )
        if sub_path and sub_path.startswith("users/"):
            username_from_sub_path = sub_path.replace("users/", "")
            if username_from_sub_path:
                if username is not None and username != username_from_sub_path:
                    found_more_than_one_username = True
                    break
                username = username_from_sub_path
    if found_more_than_one_username:
        logger.warning(
            "Found more than one user for volume, skipping masking",
            volume=volume,
            volume_mounts=volume_name_to_volume_mounts[volume_name],
        )
        return None
    if not username:
        v3io_username = function.get_env("V3IO_USERNAME")
        if not v3io_username and auth_info:
            v3io_username = auth_info.username

        if not v3io_username or not isinstance(v3io_username, str):
            logger.warning(
                "Could not resolve username from volume mount or env vars, skipping masking",
                volume=volume,
                volume_mounts=volume_name_to_volume_mounts[volume_name],
                env=function.spec.env,
            )
            return None
        username = v3io_username
    return username


def _mask_v3io_access_key_env_var(
    function: mlrun.runtimes.pod.KubeResource, auth_info: mlrun.common.schemas.AuthInfo
):
    v3io_access_key = function.get_env("V3IO_ACCESS_KEY")
    # if it's already a V1EnvVarSource or dict instance, it's already been masked
    if (
        v3io_access_key
        and not isinstance(v3io_access_key, kubernetes.client.V1EnvVarSource)
        and not isinstance(v3io_access_key, dict)
    ):
        username = None
        v3io_username = function.get_env("V3IO_USERNAME")
        if v3io_username and isinstance(v3io_username, str):
            username = v3io_username
        if not username:
            if server.api.utils.auth.verifier.AuthVerifier().is_jobs_auth_required():
                # auth_info should always has username, sanity
                if not auth_info.username:
                    raise mlrun.errors.MLRunInvalidArgumentError(
                        "Username is missing from auth info"
                    )
                username = auth_info.username
            else:
                logger.warning(
                    "Could not find matching username for v3io access key in env or session, skipping masking",
                )
                return
        secret_name = server.api.crud.Secrets().store_auth_secret(
            mlrun.common.schemas.AuthSecretData(
                provider=mlrun.common.schemas.SecretProviderName.kubernetes,
                username=username,
                access_key=v3io_access_key,
            )
        )
        access_key_secret_key = (
            mlrun.common.schemas.AuthSecretData.get_field_secret_key("access_key")
        )
        function.set_env_from_secret(
            "V3IO_ACCESS_KEY", secret_name, access_key_secret_key
        )


def ensure_function_has_auth_set(
    function: mlrun.runtimes.BaseRuntime,
    auth_info: mlrun.common.schemas.AuthInfo,
    allow_empty_access_key: bool = False,
):
    """
    :param function:    Function object.
    :param auth_info:   The auth info of the request.
    :param allow_empty_access_key: Whether to raise an error if access key wasn't set or requested to get generated
    """
    if (
        not mlrun.runtimes.RuntimeKinds.is_local_runtime(function.kind)
        and server.api.utils.auth.verifier.AuthVerifier().is_jobs_auth_required()
    ):
        function: mlrun.runtimes.pod.KubeResource
        if (
            function.metadata.credentials.access_key
            == mlrun.model.Credentials.generate_access_key
        ):
            if not auth_info.access_key:
                auth_info.access_key = server.api.utils.auth.verifier.AuthVerifier().get_or_create_access_key(
                    auth_info.session
                )
                # created an access key with control and data session plane, so enriching auth_info with those planes
                auth_info.planes = [
                    server.api.utils.clients.iguazio.SessionPlanes.control,
                    server.api.utils.clients.iguazio.SessionPlanes.data,
                ]

            function.metadata.credentials.access_key = auth_info.access_key

        if not function.metadata.credentials.access_key:
            if allow_empty_access_key:
                # skip further enrichment as we allow empty access key
                return

            raise mlrun.errors.MLRunInvalidArgumentError(
                "Function access key must be set (function.metadata.credentials.access_key)"
            )

        # after access key was passed or enriched with the condition above, we mask it with creating auth secret
        if not function.metadata.credentials.access_key.startswith(
            mlrun.model.Credentials.secret_reference_prefix
        ):
            if not auth_info.username:
                raise mlrun.errors.MLRunInvalidArgumentError(
                    "Username is missing from auth info"
                )
            secret_name = server.api.crud.Secrets().store_auth_secret(
                mlrun.common.schemas.AuthSecretData(
                    provider=mlrun.common.schemas.SecretProviderName.kubernetes,
                    username=auth_info.username,
                    access_key=function.metadata.credentials.access_key,
                )
            )
            function.metadata.credentials.access_key = (
                f"{mlrun.model.Credentials.secret_reference_prefix}{secret_name}"
            )
        else:
            secret_name = function.metadata.credentials.access_key.lstrip(
                mlrun.model.Credentials.secret_reference_prefix
            )

        access_key_secret_key = (
            mlrun.common.schemas.AuthSecretData.get_field_secret_key("access_key")
        )
        auth_env_vars = {
            mlrun.common.runtimes.constants.FunctionEnvironmentVariables.auth_session: (
                secret_name,
                access_key_secret_key,
            )
        }
        for env_key, (secret_name, secret_key) in auth_env_vars.items():
            function.set_env_from_secret(env_key, secret_name, secret_key)


def try_perform_auto_mount(function, auth_info: mlrun.common.schemas.AuthInfo):
    if (
        mlrun.runtimes.RuntimeKinds.is_local_runtime(function.kind)
        or function.spec.disable_auto_mount
    ):
        return
    # Retrieve v3io auth params from the caller auth info
    override_params = {}
    if auth_info.data_session or auth_info.access_key:
        override_params["access_key"] = auth_info.data_session or auth_info.access_key
    if auth_info.username:
        override_params["user"] = auth_info.username

    function.try_auto_mount_based_on_config(override_params)


def process_function_service_account(function):
    # If we're not running inside k8s, skip this check as it's not relevant.
    if not server.api.utils.singletons.k8s.get_k8s_helper(
        silent=True
    ).is_running_inside_kubernetes_cluster():
        return

    (
        allowed_service_accounts,
        default_service_account,
    ) = resolve_project_default_service_account(function.metadata.project)

    function.validate_and_enrich_service_account(
        allowed_service_accounts, default_service_account
    )


def resolve_project_default_service_account(project_name: str):
    allowed_service_accounts = server.api.crud.secrets.Secrets().get_project_secret(
        project_name,
        mlrun.common.schemas.SecretProviderName.kubernetes,
        server.api.crud.secrets.Secrets().generate_client_project_secret_key(
            server.api.crud.secrets.SecretsClientType.service_accounts, "allowed"
        ),
        allow_secrets_from_k8s=True,
        allow_internal_secrets=True,
    )
    if allowed_service_accounts:
        allowed_service_accounts = [
            service_account.strip()
            for service_account in allowed_service_accounts.split(",")
        ]

    default_service_account = server.api.crud.secrets.Secrets().get_project_secret(
        project_name,
        mlrun.common.schemas.SecretProviderName.kubernetes,
        server.api.crud.secrets.Secrets().generate_client_project_secret_key(
            server.api.crud.secrets.SecretsClientType.service_accounts, "default"
        ),
        allow_secrets_from_k8s=True,
        allow_internal_secrets=True,
    )

    # If default SA was not configured for the project, try to retrieve it from global config (if exists)
    default_service_account = (
        default_service_account or mlrun.mlconf.function.spec.service_account.default
    )

    # Sanity check on project configuration
    if (
        default_service_account
        and allowed_service_accounts
        and default_service_account not in allowed_service_accounts
    ):
        raise mlrun.errors.MLRunInvalidArgumentError(
            f"Default service account {default_service_account} is not in list of allowed "
            + f"service accounts {allowed_service_accounts}"
        )

    return allowed_service_accounts, default_service_account


def ensure_function_security_context(
    function, auth_info: mlrun.common.schemas.AuthInfo
):
    """
    For iguazio we enforce that pods run with user id and group id depending on
    mlrun.mlconf.function.spec.security_context.enrichment_mode
    and mlrun.mlconf.function.spec.security_context.enrichment_group_id
    """

    # if security context is not required.
    # security context is not yet supported with spark runtime since it requires spark 3.2+
    if (
        mlrun.mlconf.function.spec.security_context.enrichment_mode
        == mlrun.common.schemas.SecurityContextEnrichmentModes.disabled.value
        or mlrun.runtimes.RuntimeKinds.is_local_runtime(function.kind)
        or function.kind == mlrun.runtimes.RuntimeKinds.spark
        # remote spark image currently requires running with user 1000 or root
        # and by default it runs with user 1000 (when security context is not set)
        or function.kind == mlrun.runtimes.RuntimeKinds.remotespark
        or not mlrun.mlconf.is_running_on_iguazio()
    ):
        return

    function: mlrun.runtimes.pod.KubeResource

    # TODO: enrich old functions being triggered after upgrading mlrun with project owner uid.
    #  Enrichment with retain enrichment mode should occur on function creation only.
    if (
        mlrun.mlconf.function.spec.security_context.enrichment_mode
        == mlrun.common.schemas.SecurityContextEnrichmentModes.retain.value
        and function.spec.security_context is not None
        and function.spec.security_context.run_as_user is not None
        and function.spec.security_context.run_as_group is not None
    ):
        logger.debug(
            "Security context is already set",
            mode=mlrun.mlconf.function.spec.security_context.enrichment_mode,
            function_name=function.metadata.name,
        )
        return

    if mlrun.mlconf.function.spec.security_context.enrichment_mode in [
        mlrun.common.schemas.SecurityContextEnrichmentModes.override.value,
        mlrun.common.schemas.SecurityContextEnrichmentModes.retain.value,
    ]:
        # before iguazio 3.6 the user unix id is not passed in the session verification response headers
        # so we need to request it explicitly
        if auth_info.user_unix_id is None:
            iguazio_client = server.api.utils.clients.iguazio.Client()
            if (
                server.api.utils.clients.iguazio.SessionPlanes.control
                not in auth_info.planes
            ):
                logger.warning(
                    "Auth info doesn't contain a session tagged as a control session plane, trying to get user unix id",
                    function_name=function.metadata.name,
                )
                try:
                    auth_info.user_unix_id = iguazio_client.get_user_unix_id(
                        auth_info.session
                    )
                    # if we were able to get the user unix id it means we have a control session plane so adding that
                    # to the auth info
                    auth_info.planes.append(
                        server.api.utils.clients.iguazio.SessionPlanes.control
                    )
                except Exception as exc:
                    raise mlrun.errors.MLRunUnauthorizedError(
                        "Were unable to enrich user unix id, missing control plane session"
                    ) from exc
            else:
                auth_info.user_unix_id = iguazio_client.get_user_unix_id(
                    auth_info.session
                )

        # if enrichment group id is -1 we set group id to user unix id
        enriched_group_id = mlrun.mlconf.get_security_context_enrichment_group_id(
            auth_info.user_unix_id
        )
        logger.debug(
            "Enriching/overriding security context",
            mode=mlrun.mlconf.function.spec.security_context.enrichment_mode,
            function_name=function.metadata.name,
            enriched_group_id=enriched_group_id,
            user_unix_id=auth_info.user_unix_id,
        )
        function.spec.security_context = kubernetes.client.V1SecurityContext(
            run_as_user=auth_info.user_unix_id,
            run_as_group=enriched_group_id,
        )

    else:
        raise mlrun.errors.MLRunInvalidArgumentError(
            f"Invalid security context enrichment mode {mlrun.mlconf.function.spec.security_context.enrichment_mode}"
        )


def submit_run_sync(
    db_session: Session, auth_info: mlrun.common.schemas.AuthInfo, data
) -> tuple[str, str, str, dict]:
    """
    :return: Tuple with:
        1. str of the project of the run
        2. str of the kind of the function of the run
        3. str of the uid of the run that started execution (None when it was scheduled)
        4. dict of the response info
    """
    run_uid = None
    project = None
    response = None
    try:
        fn, task = _generate_function_and_task_from_submit_run_body(db_session, data)

        run_db = get_run_db_instance(db_session)
        fn.set_db_connection(run_db)

        task_for_logging = copy.deepcopy(task)
        for notification in task_for_logging["spec"].get("notifications", []):
            mlrun.utils.notifications.notification_pusher.sanitize_notification(
                notification
            )

        logger.info("Submitting run", function=fn.to_dict(), task=task_for_logging)
        schedule = data.get("schedule")
        if schedule:
            cron_trigger = schedule
            if isinstance(cron_trigger, dict):
                cron_trigger = mlrun.common.schemas.ScheduleCronTrigger(**cron_trigger)
            schedule_labels = task["metadata"].get("labels")

            # save the generated function enriched with the specific configuration to the db
            # and update the task to point to the saved function, so that the scheduler will be able to
            # access the db version of the function, and not the original function with the default spec
            # (which can be changed between runs)
            function_uri = fn.save(versioned=True)
            data.pop("function", None)
            data.pop("function_url", None)
            task["spec"]["function"] = function_uri.replace("db://", "")

            is_update = get_scheduler().store_schedule(
                db_session,
                auth_info,
                task["metadata"]["project"],
                task["metadata"]["name"],
                mlrun.common.schemas.ScheduleKinds.job,
                data,
                cron_trigger,
                schedule_labels,
            )

            project = task["metadata"]["project"]
            response = {
                "schedule": schedule,
                "project": task["metadata"]["project"],
                "name": task["metadata"]["name"],
                # indicate whether it was created or modified
                "action": "modified" if is_update else "created",
            }

        else:
            # When processing a hyper-param run, secrets may be needed to access the parameters file (which is accessed
            # locally from the mlrun service pod) - include project secrets and the caller's access key
            param_file_secrets = (
                server.api.crud.Secrets()
                .list_project_secrets(
                    task["metadata"]["project"],
                    mlrun.common.schemas.SecretProviderName.kubernetes,
                    allow_secrets_from_k8s=True,
                )
                .secrets
            )
            param_file_secrets["V3IO_ACCESS_KEY"] = (
                auth_info.data_session or auth_info.access_key
            )

            run = fn.run(
                task,
                watch=False,
                param_file_secrets=param_file_secrets,
                auth_info=auth_info,
            )
            run_uid = run.metadata.uid
            project = run.metadata.project
            if run:
                response = run.to_dict()

    except HTTPException:
        logger.error(traceback.format_exc())
        raise
    except mlrun.errors.MLRunHTTPStatusError:
        raise
    except Exception as err:
        logger.error(traceback.format_exc())
        log_and_raise(
            HTTPStatus.BAD_REQUEST.value,
            reason=f"Runtime error: {err_to_str(err)}",
        )

    logger.info("Run submission succeeded", run_uid=run_uid, function=fn.metadata.name)
    return project, fn.kind, run_uid, {"data": response}


# uid is hexdigest of sha1 value, which is double the digest size due to hex encoding
hash_len = sha1().digest_size * 2
uid_regex = re.compile(f"^[0-9a-f]{{{hash_len}}}$", re.IGNORECASE)


def parse_reference(reference: str):
    tag = None
    uid = None
    regex_match = uid_regex.match(reference)
    if not regex_match:
        tag = reference
    else:
        uid = regex_match.string
    return tag, uid


# Extract project and artifact name from the artifact
def artifact_project_and_resource_name_extractor(artifact):
    return (
        artifact.get("metadata").get("project", mlrun.mlconf.default_project),
        artifact.get("spec")["db_key"],
    )


def get_or_create_project_deletion_background_task(
    project: mlrun.common.schemas.Project, deletion_strategy: str, db_session, auth_info
<<<<<<< HEAD
) -> typing.Tuple[typing.Optional[typing.Callable], str]:
=======
) -> tuple[typing.Optional[typing.Callable], str]:
>>>>>>> 7034459d
    """
    This method is responsible for creating a background task for deleting a project.
    The project deletion flow is as follows:
        When MLRun is leader:
        1. Create a background task for deleting the project
        2. The background task will delete the project resources and then project itself
        When MLRun is a follower:
        Due to the nature of the project deletion flow, we need to wrap the task as:
            MLRunDeletionWrapperTask(LeaderDeletionJob(MLRunDeletionTask))
        1. Create MLRunDeletionWrapperTask
        2. MLRunDeletionWrapperTask will send a request to the projects leader to delete the project
        3. MLRunDeletionWrapperTask will wait for the project to be deleted using LeaderDeletionJob job id
           During (In leader):
           1. Create LeaderDeletionJob
           2. LeaderDeletionJob will send a second delete project request to the follower
           3. LeaderDeletionJob will wait for the project to be deleted using the MLRunDeletionTask task id
              During (Back here in follower):
              1. Create MLRunDeletionTask
              2. MLRunDeletionTask will delete the project resources and then project itself.
              3. Finish MLRunDeletionTask
           4. Finish LeaderDeletionJob
        4. Finish MLRunDeletionWrapperTask
    """
    igz_version = mlrun.mlconf.get_parsed_igz_version()
    wait_for_project_deletion = False

    # If the request is from the leader, or MLRun is the leader, we create a background task for deleting the
    # project. Otherwise, we create a wrapper background task for deletion of the project.
    background_task_kind_format = (
        server.api.utils.background_tasks.BackgroundTaskKinds.project_deletion_wrapper
    )
    if (
        server.api.utils.helpers.is_request_from_leader(auth_info.projects_role)
        or mlrun.mlconf.httpdb.projects.leader == "mlrun"
    ):
        background_task_kind_format = (
            server.api.utils.background_tasks.BackgroundTaskKinds.project_deletion
        )
    elif igz_version and igz_version < semver.VersionInfo.parse("3.5.5"):
        # The project deletion wrapper should wait for the project deletion to complete. This is a backwards
        # compatibility feature for when working with iguazio < 3.5.5 that does not support background tasks and
        # therefore doesn't wait for the project deletion to complete.
        wait_for_project_deletion = True

    background_task_kind = background_task_kind_format.format(project.metadata.name)
    try:
        task = server.api.utils.background_tasks.InternalBackgroundTasksHandler().get_active_background_task_by_kind(
            background_task_kind,
            raise_on_not_found=True,
        )
        return None, task.metadata.name
    except mlrun.errors.MLRunNotFoundError:
        logger.debug(
            "Existing background task not found, creating new one",
            background_task_kind=background_task_kind,
        )

    background_task_name = str(uuid.uuid4())
    return server.api.utils.background_tasks.InternalBackgroundTasksHandler().create_background_task(
        background_task_kind,
        mlrun.mlconf.background_tasks.default_timeouts.operations.delete_project,
        _delete_project,
        background_task_name,
        db_session=db_session,
        project=project,
        deletion_strategy=deletion_strategy,
        auth_info=auth_info,
        wait_for_project_deletion=wait_for_project_deletion,
        background_task_name=background_task_name,
    )


async def _delete_project(
    db_session: sqlalchemy.orm.Session,
    project: mlrun.common.schemas.Project,
    deletion_strategy: mlrun.common.schemas.DeletionStrategy,
    auth_info: mlrun.common.schemas.AuthInfo,
    wait_for_project_deletion: bool,
    background_task_name: str,
):
    force_delete = False
    project_name = project.metadata.name
    try:
        await run_in_threadpool(
            get_project_member().delete_project,
            db_session,
            project_name,
            deletion_strategy,
            auth_info.projects_role,
            auth_info,
            wait_for_completion=True,
            background_task_name=background_task_name,
        )
    except mlrun.errors.MLRunNotFoundError as exc:
        if server.api.utils.helpers.is_request_from_leader(auth_info.projects_role):
            raise exc

        if project.status.state != mlrun.common.schemas.ProjectState.archived:
            raise mlrun.errors.MLRunPreconditionFailedError(
                f"Failed to delete project {project_name}. "
                "Project not found in leader, but it is not in archived state."
            )

        logger.warning(
            "Project not found in leader, ensuring project is deleted in mlrun",
            project_name=project_name,
            exc=err_to_str(exc),
        )
        force_delete = True

    if force_delete:
        # In this case the wrapper delete project job is the one deleting the project because it
        # doesn't exist in the leader.
        await run_in_threadpool(
            server.api.crud.Projects().delete_project,
            db_session,
            project_name,
            deletion_strategy,
            auth_info,
        )

    elif wait_for_project_deletion:
        await run_in_threadpool(
            verify_project_is_deleted,
            project_name,
            auth_info,
        )

    await get_project_member().post_delete_project(project_name)


def verify_project_is_deleted(project_name, auth_info):
    def _verify_project_is_deleted():
        try:
            project = server.api.db.session.run_function_with_new_db_session(
                get_project_member().get_project, project_name, auth_info.session
            )
        except mlrun.errors.MLRunNotFoundError:
            return
        else:
            project_status = project.status.dict()
            if background_task_name := project_status.get(
                "deletion_background_task_name"
            ):
                bg_task = server.api.utils.background_tasks.InternalBackgroundTasksHandler().get_background_task(
                    name=background_task_name, raise_on_not_found=False
                )
                if (
                    bg_task
                    and bg_task.status.state
                    == mlrun.common.schemas.BackgroundTaskState.failed
                ):
                    # Background task failed, stop retrying
                    raise mlrun.errors.MLRunFatalFailureError(
                        original_exception=mlrun.errors.MLRunInternalServerError(
                            f"Failed to delete project {project_name}: {bg_task.status.error}"
                        )
                    )

            raise mlrun.errors.MLRunInternalServerError(
                f"Project {project_name} was not deleted"
            )

    mlrun.utils.helpers.retry_until_successful(
        5,
        60 * 30,  # 30 minutes, to allow for long project deletion
        logger,
        True,
        _verify_project_is_deleted,
    )


def create_function_deletion_background_task(
    background_tasks: BackgroundTasks,
    db_session: sqlalchemy.orm.Session,
    project_name: str,
    function_name: str,
    auth_info: mlrun.common.schemas.AuthInfo,
):
    # create the background task for function deletion
    return server.api.utils.background_tasks.ProjectBackgroundTasksHandler().create_background_task(
        db_session,
        project_name,
        background_tasks,
        _delete_function,
        mlrun.mlconf.background_tasks.default_timeouts.operations.delete_function,
        None,
        db_session,
        project_name,
        function_name,
        auth_info,
    )


async def _delete_function(
    db_session: sqlalchemy.orm.Session,
    project: str,
    function_name: str,
    auth_info: mlrun.common.schemas.AuthInfo,
):
    # getting all function tags
    functions = await run_in_threadpool(
        server.api.crud.Functions().list_functions,
        db_session,
        project,
        function_name,
    )
    if len(functions) > 0:
        # Since we request functions by a specific name and project,
        # in MLRun terminology, they are all just versions of the same function
        # therefore, it's enough to check the kind of the first one only
        if functions[0].get("kind") in mlrun.runtimes.RuntimeKinds.nuclio_runtimes():
            # generate Nuclio function names based on function tags
            nuclio_function_names = [
                mlrun.runtimes.nuclio.function.get_fullname(
                    function_name, project, function.get("metadata", {}).get("tag")
                )
                for function in functions
            ]
            # delete Nuclio functions associated with the function tags in batches
            failed_requests = await _delete_nuclio_functions_in_batches(
                auth_info, project, nuclio_function_names
            )
            if failed_requests:
                error_message = f"Failed to delete function {function_name}. Errors: {' '.join(failed_requests)}"
                raise mlrun.errors.MLRunInternalServerError(error_message)

    # delete the function from the database
    await run_in_threadpool(
        server.api.crud.Functions().delete_function,
        db_session,
        project,
        function_name,
    )


async def _delete_nuclio_functions_in_batches(
    auth_info: mlrun.common.schemas.AuthInfo,
    project_name: str,
    function_names: list[str],
):
    async def delete_function(
        nuclio_client: server.api.utils.clients.iguazio.AsyncClient,
        project: str,
        function: str,
        _semaphore: asyncio.Semaphore,
    ) -> tuple[str, str]:
        async with _semaphore:
            try:
                await nuclio_client.delete_function(name=function, project_name=project)
                return None
            except Exception as exc:
                # return tuple with failure info
                return function, str(exc)

    # Configure maximum concurrent deletions
    max_concurrent_deletions = (
        mlrun.mlconf.background_tasks.function_deletion_batch_size
    )
    semaphore = asyncio.Semaphore(max_concurrent_deletions)
    failed_requests = []

    async with server.api.utils.clients.async_nuclio.Client(auth_info) as client:
        tasks = [
            delete_function(client, project_name, function_name, semaphore)
            for function_name in function_names
        ]

        results = await asyncio.gather(*tasks, return_exceptions=True)

        # process results to identify failed deletion requests
        for result in results:
            if isinstance(result, tuple):
                nuclio_name, error_message = result
                if error_message:
                    failed_requests.append(
                        f"Failed to delete nuclio function {nuclio_name}: {error_message}"
                    )

    return failed_requests<|MERGE_RESOLUTION|>--- conflicted
+++ resolved
@@ -1106,11 +1106,7 @@
 
 def get_or_create_project_deletion_background_task(
     project: mlrun.common.schemas.Project, deletion_strategy: str, db_session, auth_info
-<<<<<<< HEAD
-) -> typing.Tuple[typing.Optional[typing.Callable], str]:
-=======
 ) -> tuple[typing.Optional[typing.Callable], str]:
->>>>>>> 7034459d
     """
     This method is responsible for creating a background task for deleting a project.
     The project deletion flow is as follows:
