--- conflicted
+++ resolved
@@ -51,26 +51,18 @@
 # sql db path string for test_sql_db - e.g. mysql+pymysql://<username>:<password>@<host>:<port>/<db_name>
 MLRUN_SQL__URL:
 
-# databricks authentication token:
-DATABRICKS_TOKEN:
-DATABRICKS_HOST:
-DATABRICKS_CLUSTER_ID:
-
-# AWS
-AWS_BUCKET_NAME:
-AWS_ACCESS_KEY_ID:
-AWS_SECRET_ACCESS_KEY:
-
-<<<<<<< HEAD
-# GCS
-# Path to Google credentials file (in JSON format)
-GOOGLE_APPLICATION_CREDENTIALS:
-GCS_BUCKET_NAME:
-=======
 # databricks authentication token
 DATABRICKS_TOKEN:
 # databricks endpoint - for example abc-d1e2345f-a6b2.cloud.databricks.com (this example is from docs.databricks.com
 # - it is not for use)
 DATABRICKS_HOST:
 DATABRICKS_CLUSTER_ID:
->>>>>>> b8cb854b
+# AWS
+AWS_BUCKET_NAME:
+AWS_ACCESS_KEY_ID:
+AWS_SECRET_ACCESS_KEY:
+
+# GCS
+# Path to Google credentials file (in JSON format)
+GOOGLE_APPLICATION_CREDENTIALS:
+GCS_BUCKET_NAME: