import pytest
import deepdiff
import typing
from sqlalchemy.orm import Session

from mlrun.api import schemas
from mlrun.api.db.base import DBInterface
from mlrun.api.db.sqldb.models import (
    _classes,
    Function,
    Project,
    Run,
    Artifact,
<<<<<<< HEAD
    FeatureSet,
=======
    Schedule,
>>>>>>> 51416e30
)
from tests.api.db.conftest import dbs


# running only on sqldb cause filedb is not really a thing anymore, will be removed soon
@pytest.mark.parametrize(
    "db,db_session", [(dbs[0], dbs[0])], indirect=["db", "db_session"]
)
def test_delete_project(db: DBInterface, db_session: Session):
    project_to_keep = "project_to_keep"
    project_to_remove = "project_to_remove"
    _create_resources_of_all_kinds(db, db_session, project_to_keep)
    _create_resources_of_all_kinds(db, db_session, project_to_remove)
    project_to_keep_table_name_records_count_map_before_project_removal = _assert_resources_in_project(
        db, db_session, project_to_keep
    )
    _assert_resources_in_project(db, db_session, project_to_remove)
    db.delete_project(db_session, project_to_remove)
    project_to_keep_table_name_records_count_map_after_project_removal = _assert_resources_in_project(
        db, db_session, project_to_keep
    )
    _assert_resources_in_project(
        db, db_session, project_to_remove, assert_no_resources=True
    )
    assert (
        deepdiff.DeepDiff(
            project_to_keep_table_name_records_count_map_before_project_removal,
            project_to_keep_table_name_records_count_map_after_project_removal,
            ignore_order=True,
        )
        == {}
    )


def _assert_resources_in_project(
    db: DBInterface,
    db_session: Session,
    project: str,
    assert_no_resources: bool = False,
) -> typing.Dict:
    table_name_records_count_map = {}
    for cls in _classes:
        # User support is not really implemented or in use
        # Run tags support is not really implemented or in use
        if cls.__name__ != "User" and cls.__tablename__ != "runs_tags":
            number_of_cls_records = 0
            # Label doesn't have project attribute
            # Project (obviously) doesn't have project attribute
            # Features and Entities are not directly linked to project since they are sub-entity of feature-sets
            if (
                cls.__name__ != "Label"
                and cls.__name__ != "Project"
                and cls.__name__ != "Feature"
                and cls.__name__ != "Entity"
            ):
                number_of_cls_records = (
                    db_session.query(cls).filter_by(project=project).count()
                )
            elif cls.__name__ == "Label":
                if cls.__tablename__ == "functions_labels":
                    number_of_cls_records = (
                        db_session.query(Function)
                        .join(cls)
                        .filter(Function.project == project)
                        .count()
                    )
                if cls.__tablename__ == "runs_labels":
                    number_of_cls_records = (
                        db_session.query(Run)
                        .join(cls)
                        .filter(Run.project == project)
                        .count()
                    )
                if cls.__tablename__ == "artifacts_labels":
                    number_of_cls_records = (
                        db_session.query(Artifact)
                        .join(cls)
                        .filter(Artifact.project == project)
                        .count()
                    )
<<<<<<< HEAD
                if cls.__tablename__ == "feature_sets_labels":
                    number_of_cls_records = (
                        db_session.query(FeatureSet)
                        .join(cls)
                        .filter(FeatureSet.project == project)
                        .count()
                    )
                if cls.__tablename__ == "features_labels":
                    # Skip this test for now - features are linked to labels, but not implemented right now.
                    number_of_cls_records = 1
=======
                if cls.__tablename__ == "schedules_v2_labels":
                    number_of_cls_records = (
                        db_session.query(Schedule)
                        .join(cls)
                        .filter(Schedule.project == project)
                        .count()
                    )
>>>>>>> 51416e30
            else:
                number_of_cls_records = (
                    db_session.query(Project).filter(Project.name == project).count()
                )
            if assert_no_resources:
                assert (
                    number_of_cls_records == 0
                ), f"Table {cls.__tablename__} records were found"
            else:
                assert (
                    number_of_cls_records > 0
                ), f"Table {cls.__tablename__} records were not found"
            table_name_records_count_map[cls.__tablename__] = number_of_cls_records
    return table_name_records_count_map


def _create_resources_of_all_kinds(db: DBInterface, db_session: Session, project: str):
    # Create several functions with several tags
    labels = {
        "name": "value",
        "name2": "value2",
    }
    function = {
        "bla": "blabla",
        "metadata": {"labels": labels},
        "status": {"bla": "blabla"},
    }
    function_names = ["function_name_1", "function_name_2", "function_name_3"]
    function_tags = ["some_tag", "some_tag2", "some_tag3"]
    for function_name in function_names:
        for function_tag in function_tags:
            db.store_function(
                db_session,
                function,
                function_name,
                project,
                tag=function_tag,
                versioned=True,
            )

    # Create several artifacts with several tags
    artifact = {
        "bla": "blabla",
        "labels": labels,
        "status": {"bla": "blabla"},
    }
    artifact_keys = ["artifact_key_1", "artifact_key_2", "artifact_key_3"]
    artifact_uids = ["some_uid", "some_uid2", "some_uid3"]
    artifact_tags = ["some_tag", "some_tag2", "some_tag3"]
    for artifact_key in artifact_keys:
        for artifact_uid in artifact_uids:
            for artifact_tag in artifact_tags:
                for artifact_iter in range(3):
                    db.store_artifact(
                        db_session,
                        artifact_key,
                        artifact,
                        artifact_uid,
                        artifact_iter,
                        artifact_tag,
                        project,
                    )

    # Create several runs
    run = {
        "bla": "blabla",
        "metadata": {"labels": labels},
        "status": {"bla": "blabla"},
    }
    run_uids = ["some_uid", "some_uid2", "some_uid3"]
    for run_uid in run_uids:
        for run_iter in range(3):
            db.store_run(db_session, run, run_uid, project, run_iter)

    # Create several logs
    log = b"some random log"
    log_uids = ["some_uid", "some_uid2", "some_uid3"]
    for log_uid in log_uids:
        db.store_log(db_session, log_uid, project, log)

    # Create several schedule
    schedule = {
        "bla": "blabla",
        "metadata": {"labels": labels},
        "status": {"bla": "blabla"},
    }
    schedule_cron_trigger = schemas.ScheduleCronTrigger(year=1999)
    schedule_names = ["schedule_name_1", "schedule_name_2", "schedule_name_3"]
    for schedule_name in schedule_names:
        db.create_schedule(
            db_session,
            project,
            schedule_name,
            schemas.ScheduleKinds.job,
            schedule,
            schedule_cron_trigger,
        )

    feature_set = schemas.FeatureSet(
        metadata=schemas.FeatureSetMetadata(
            name="dummy", tag="latest", labels={"owner": "nobody"}
        ),
        spec=schemas.FeatureSetSpec(
            entities=[schemas.Feature(name="ent1", value_type="str")], features=[]
        ),
        status={},
    )
    db.create_feature_set(db_session, project, feature_set)<|MERGE_RESOLUTION|>--- conflicted
+++ resolved
@@ -11,11 +11,8 @@
     Project,
     Run,
     Artifact,
-<<<<<<< HEAD
     FeatureSet,
-=======
     Schedule,
->>>>>>> 51416e30
 )
 from tests.api.db.conftest import dbs
 
@@ -96,7 +93,6 @@
                         .filter(Artifact.project == project)
                         .count()
                     )
-<<<<<<< HEAD
                 if cls.__tablename__ == "feature_sets_labels":
                     number_of_cls_records = (
                         db_session.query(FeatureSet)
@@ -107,7 +103,6 @@
                 if cls.__tablename__ == "features_labels":
                     # Skip this test for now - features are linked to labels, but not implemented right now.
                     number_of_cls_records = 1
-=======
                 if cls.__tablename__ == "schedules_v2_labels":
                     number_of_cls_records = (
                         db_session.query(Schedule)
@@ -115,7 +110,6 @@
                         .filter(Schedule.project == project)
                         .count()
                     )
->>>>>>> 51416e30
             else:
                 number_of_cls_records = (
                     db_session.query(Project).filter(Project.name == project).count()
