# Copyright 2023 Iguazio
#
# Licensed under the Apache License, Version 2.0 (the "License");
# you may not use this file except in compliance with the License.
# You may obtain a copy of the License at
#
#   http://www.apache.org/licenses/LICENSE-2.0
#
# Unless required by applicable law or agreed to in writing, software
# distributed under the License is distributed on an "AS IS" BASIS,
# WITHOUT WARRANTIES OR CONDITIONS OF ANY KIND, either express or implied.
# See the License for the specific language governing permissions and
# limitations under the License.
#
import typing

import pydantic
from nuclio.auth import AuthInfo as NuclioAuthInfo
from nuclio.auth import AuthKinds as NuclioAuthKinds

import mlrun.common.types


class ProjectsRole(mlrun.common.types.StrEnum):
    iguazio = "iguazio"
    mlrun = "mlrun"
    nuclio = "nuclio"
    nop = "nop"


class AuthorizationAction(mlrun.common.types.StrEnum):
    read = "read"
    create = "create"
    update = "update"
    delete = "delete"

    # note that in the OPA manifest only the above actions exist, store is "an MLRun verb" an we internally map it to 2
    # query permissions requests - create and update
    store = "store"


class AuthorizationResourceTypes(mlrun.common.types.StrEnum):
    project = "project"
    log = "log"
    runtime_resource = "runtime-resource"
    function = "function"
    artifact = "artifact"
    feature_set = "feature-set"
    feature_vector = "feature-vector"
    feature = "feature"
    entity = "entity"
    project_background_task = "project-background-task"
    background_task = "background-task"
    schedule = "schedule"
    secret = "secret"
    run = "run"
    model_endpoint = "model-endpoint"
    pipeline = "pipeline"
    hub_source = "hub-source"
    workflow = "workflow"

    def to_resource_string(
        self,
        project_name: str,
        resource_name: str,
    ):
        return {
            # project is the resource itself, so no need for both resource_name and project_name
            AuthorizationResourceTypes.project: "/projects/{project_name}",
            AuthorizationResourceTypes.function: "/projects/{project_name}/functions/{resource_name}",
            AuthorizationResourceTypes.artifact: "/projects/{project_name}/artifacts/{resource_name}",
            # fmt: off
            AuthorizationResourceTypes.project_background_task:
                "/projects/{project_name}/background-tasks/{resource_name}",
            # fmt: on
            AuthorizationResourceTypes.background_task: "/background-tasks/{resource_name}",
            AuthorizationResourceTypes.feature_set: "/projects/{project_name}/feature-sets/{resource_name}",
            AuthorizationResourceTypes.feature_vector: "/projects/{project_name}/feature-vectors/{resource_name}",
            AuthorizationResourceTypes.feature: "/projects/{project_name}/features/{resource_name}",
            AuthorizationResourceTypes.entity: "/projects/{project_name}/entities/{resource_name}",
            AuthorizationResourceTypes.log: "/projects/{project_name}/runs/{resource_name}/logs",
            AuthorizationResourceTypes.schedule: "/projects/{project_name}/schedules/{resource_name}",
            AuthorizationResourceTypes.secret: "/projects/{project_name}/secrets/{resource_name}",
            AuthorizationResourceTypes.run: "/projects/{project_name}/runs/{resource_name}",
            # runtime resource doesn't have an identifier, we don't need any auth granularity behind project level
            AuthorizationResourceTypes.runtime_resource: "/projects/{project_name}/runtime-resources",
            AuthorizationResourceTypes.model_endpoint: "/projects/{project_name}/model-endpoints/{resource_name}",
            AuthorizationResourceTypes.pipeline: "/projects/{project_name}/pipelines/{resource_name}",
            # Hub sources are not project-scoped, and auth is globally on the sources endpoint.
<<<<<<< HEAD
            AuthorizationResourceTypes.hub_source: "/hub/sources",
            # workflow define how to run a pipeline and can be considered as the specification of a pipeline.
            AuthorizationResourceTypes.workflow: "/projects/{project_name}/workflows/{resource_name}",
=======
            # TODO - this was reverted to /marketplace since MLRun needs to be able to run with old igz versions. Once
            # we only have support for igz versions that support /hub (>=3.5.4), change this to "/hub/sources".
            AuthorizationResourceTypes.hub_source: "/marketplace/sources",
>>>>>>> 58dba201
        }[self].format(project_name=project_name, resource_name=resource_name)


class AuthorizationVerificationInput(pydantic.BaseModel):
    resource: str
    action: AuthorizationAction


class AuthInfo(pydantic.BaseModel):
    # Basic + Iguazio auth
    username: typing.Optional[str] = None
    # Basic auth
    password: typing.Optional[str] = None
    # Bearer auth
    token: typing.Optional[str] = None
    # Iguazio auth
    session: typing.Optional[str] = None
    data_session: typing.Optional[str] = None
    access_key: typing.Optional[str] = None
    user_id: typing.Optional[str] = None
    user_group_ids: typing.List[str] = []
    user_unix_id: typing.Optional[int] = None
    projects_role: typing.Optional[ProjectsRole] = None
    planes: typing.List[str] = []

    def to_nuclio_auth_info(self):
        if self.session != "":
            return NuclioAuthInfo(password=self.session, mode=NuclioAuthKinds.iguazio)
        return None

    def get_member_ids(self) -> typing.List[str]:
        member_ids = []
        if self.user_id:
            member_ids.append(self.user_id)
        if self.user_group_ids:
            member_ids.extend(self.user_group_ids)
        return member_ids


class Credentials(pydantic.BaseModel):
    access_key: typing.Optional[str]<|MERGE_RESOLUTION|>--- conflicted
+++ resolved
@@ -87,15 +87,10 @@
             AuthorizationResourceTypes.model_endpoint: "/projects/{project_name}/model-endpoints/{resource_name}",
             AuthorizationResourceTypes.pipeline: "/projects/{project_name}/pipelines/{resource_name}",
             # Hub sources are not project-scoped, and auth is globally on the sources endpoint.
-<<<<<<< HEAD
+            # Updated - This should be supported in (>=3.5.4).
             AuthorizationResourceTypes.hub_source: "/hub/sources",
             # workflow define how to run a pipeline and can be considered as the specification of a pipeline.
             AuthorizationResourceTypes.workflow: "/projects/{project_name}/workflows/{resource_name}",
-=======
-            # TODO - this was reverted to /marketplace since MLRun needs to be able to run with old igz versions. Once
-            # we only have support for igz versions that support /hub (>=3.5.4), change this to "/hub/sources".
-            AuthorizationResourceTypes.hub_source: "/marketplace/sources",
->>>>>>> 58dba201
         }[self].format(project_name=project_name, resource_name=resource_name)
 
 
