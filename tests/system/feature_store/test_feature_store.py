--- conflicted
+++ resolved
@@ -405,24 +405,6 @@
 
         svc.close()
 
-<<<<<<< HEAD
-    def test_sync_pipeline(self):
-        stocks_set = fs.FeatureSet(
-            "stocks-sync",
-            entities=[Entity("ticker", ValueType.STRING)],
-            engine="pandas",
-        )
-
-        stocks_set.graph.to(name="s1", handler="myfunc1")
-        # df = fs.infer(my_set, df.head())
-        df = fs.ingest(stocks_set, stocks)
-        self._logger.info(f"output df:\n{df}")
-
-        features = list(stocks_set.spec.features.keys())
-        assert len(features) == 1, "wrong num of features"
-        assert "exchange" not in features, "field was not dropped"
-        assert len(df) == len(stocks), "dataframe size doesnt match"
-=======
     _split_graph_expected_default = pd.DataFrame(
         {
             "time": [
@@ -547,7 +529,23 @@
 
         assert all(csv_df == parquet_df)
         assert all(csv_vec_df == parquet_vec_df)
->>>>>>> e3569244
+
+    def test_sync_pipeline(self):
+        stocks_set = fs.FeatureSet(
+            "stocks-sync",
+            entities=[Entity("ticker", ValueType.STRING)],
+            engine="pandas",
+        )
+
+        stocks_set.graph.to(name="s1", handler="myfunc1")
+        # df = fs.infer(my_set, df.head())
+        df = fs.ingest(stocks_set, stocks)
+        self._logger.info(f"output df:\n{df}")
+
+        features = list(stocks_set.spec.features.keys())
+        assert len(features) == 1, "wrong num of features"
+        assert "exchange" not in features, "field was not dropped"
+        assert len(df) == len(stocks), "dataframe size doesnt match"
 
 
 def verify_ingest(
