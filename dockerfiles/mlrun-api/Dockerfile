# Copyright 2023 Iguazio
#
# Licensed under the Apache License, Version 2.0 (the "License");
# you may not use this file except in compliance with the License.
# You may obtain a copy of the License at
#
#   http://www.apache.org/licenses/LICENSE-2.0
#
# Unless required by applicable law or agreed to in writing, software
# distributed under the License is distributed on an "AS IS" BASIS,
# WITHOUT WARRANTIES OR CONDITIONS OF ANY KIND, either express or implied.
# See the License for the specific language governing permissions and
# limitations under the License.
ARG MLRUN_PYTHON_VERSION=3.9

FROM gcr.io/iguazio/python:${MLRUN_PYTHON_VERSION}-slim


ARG UID=1000
# this creates both user and group with the same id
RUN useradd -u $UID mlrun

# Update OS packages:
RUN apt-get update && \
    DEBIAN_FRONTEND=noninteractive apt-get -y upgrade && \
    rm -rf /var/lib/apt/lists/*

# Update base pip packages (usually pip, setuptools, wheel):
RUN python -m pip  list --disable-pip-version-check --format freeze \
    | grep -v '^\-e' \
    | cut -d'=' -f1 \
    | xargs python -m pip install --upgrade

ENV PIP_NO_CACHE_DIR=1

LABEL maintainer="yaronh@iguazio.com"
LABEL org="iguazio.com"

RUN apt-get update && apt-get install --no-install-recommends -y \
  tini \
  gcc \
  git-core \
  procps \
  sqlite3 \
  vim \
  mariadb-client \
 && rm -rf /var/lib/apt/lists/*

ARG MLRUN_PIP_VERSION=23.2.1
RUN python -m pip install --upgrade pip~=${MLRUN_PIP_VERSION}

WORKDIR /mlrun

COPY ./dockerfiles/mlrun-api/requirements.txt ./mlrun-api-requirements.txt
COPY ./extras-requirements.txt ./extras-requirements.txt
COPY ./requirements.txt ./

RUN python -m pip install \
    -r requirements.txt \
    -r extras-requirements.txt \
    -r mlrun-api-requirements.txt

ENV MLRUN_HTTPDB__DSN='sqlite:////mlrun/db/mlrun.db?check_same_thread=false'
ENV MLRUN_HTTPDB__LOGS_PATH=/mlrun/db/logs
ENV MLRUN_HTTPDB__DIRPATH=/mlrun/db
ENV MLRUN_HTTPDB__PORT=8080
ENV MLRUN_HTTPDB__HTTP_CONNECTION_TIMEOUT_KEEP_ALIVE=11
ENV MLRUN_IS_API_SERVER=true
ENV MLRUN_IGNORE_ENV_FILE=true

# env vars for uvicorn (https://www.uvicorn.org/settings)
ENV UVICORN_PORT=${MLRUN_HTTPDB__PORT}
ENV UVICORN_TIMEOUT_KEEP_ALIVE=${MLRUN_HTTPDB__HTTP_CONNECTION_TIMEOUT_KEEP_ALIVE}

COPY . .

<<<<<<< HEAD
RUN python -m pip install .[complete-api] &&\
    pip install ./pipeline-adapters/mlrun-pipelines-kfp-common &&\
    pip install ./pipeline-adapters/mlrun-pipelines-kfp-v1-8
=======
RUN python -m pip install .[complete-api]

>>>>>>> 7034459d
VOLUME /mlrun/db

# use tini as entrypoint to allow signal handling
# and avoid zombie processes
ENTRYPOINT ["tini", "--"]

CMD [ \
    "uvicorn", \
    "server.api.main:app", \
    "--proxy-headers", \
    "--host", "0.0.0.0", \
    "--log-config", "server/api/uvicorn_log_config.yaml" \
]<|MERGE_RESOLUTION|>--- conflicted
+++ resolved
@@ -74,14 +74,10 @@
 
 COPY . .
 
-<<<<<<< HEAD
 RUN python -m pip install .[complete-api] &&\
     pip install ./pipeline-adapters/mlrun-pipelines-kfp-common &&\
-    pip install ./pipeline-adapters/mlrun-pipelines-kfp-v1-8
-=======
-RUN python -m pip install .[complete-api]
+    pip install ./pipeline-adapters/mlrun-pipelines-kfp-v1-8 \
 
->>>>>>> 7034459d
 VOLUME /mlrun/db
 
 # use tini as entrypoint to allow signal handling
