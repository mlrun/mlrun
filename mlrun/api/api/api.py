--- conflicted
+++ resolved
@@ -47,6 +47,7 @@
     workflows,
 )
 
+# v1 router
 api_router = APIRouter(dependencies=[Depends(mlrun.api.api.deps.verify_api_state)])
 api_router.include_router(
     artifacts.router,
@@ -128,9 +129,7 @@
 )
 api_router.include_router(grafana_proxy.router, tags=["grafana", "model-endpoints"])
 api_router.include_router(model_endpoints.router, tags=["model-endpoints"])
-
 api_router.include_router(jobs.router, tags=["jobs"])
-
 api_router.include_router(
     hub.router,
     tags=["hub"],
@@ -146,7 +145,6 @@
     tags=["tags"],
     dependencies=[Depends(mlrun.api.api.deps.authenticate_request)],
 )
-
 api_router.include_router(
     internal.internal_router,
     tags=["internal"],
@@ -157,16 +155,16 @@
     tags=["workflows"],
     dependencies=[Depends(mlrun.api.api.deps.authenticate_request)],
 )
-<<<<<<< HEAD
+api_router.include_router(
+    datastore_profile.router,
+    tags=["datastores"],
+    dependencies=[Depends(mlrun.api.api.deps.authenticate_request)],
+)
 
+# v2 Router
 api_v2_router = APIRouter(dependencies=[Depends(mlrun.api.api.deps.verify_api_state)])
 api_v2_router.include_router(
     artifacts_v2.router,
     tags=["artifacts"],
-=======
-api_router.include_router(
-    datastore_profile.router,
-    tags=["datastores"],
->>>>>>> cb3a1f28
     dependencies=[Depends(mlrun.api.api.deps.authenticate_request)],
 )