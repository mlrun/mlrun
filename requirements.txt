# >=1.25.4, <1.27 from botocore 1.19.28 inside boto3 1.16.28 inside nuclio-jupyter 0.8.8
urllib3>=1.25.4, <1.27
# >=3.0.2 from requests 2.25.1 <4.0 from aiohttp 3.7.3, requests is <5, so without the upbound there's a conflict
chardet>=3.0.2, <4.0
GitPython~=3.0
aiohttp~=3.6
click~=7.0
# 3.0 iguazio system uses 1.0.1, since the sdk is still mark as beta (and not stable) I'm limiting to only patch changes
kfp~=1.0.1
nest-asyncio~=1.0
# >=5.5 from nuclio-jupyter, <7.17 cause from 7.17 python 3.6 is not supported (and models-gpu-legacy image build fail)
ipython>=5.5, <7.17
# nuclio-jupyter has notebook>=5.2.0 which resolves to 6.4.0 which has ipykernel without specifier, which from 0.6.0
# has ipython>=7.23.1 which is incompatible with our ipython specifiers, therefore instsalling ipykernel 5.x before
# nuclio-jupyter
ipykernel~=5.0
nuclio-jupyter~=0.8.18
# >=1.16.5 from pandas 1.2.1 and <1.20.0 because we're hitting the same issue as this one
# https://github.com/Azure/MachineLearningNotebooks/issues/1314
numpy>=1.16.5, <1.20.0
pandas~=1.2; python_version >= '3.7'
pandas~=1.0; python_version < '3.7'
# used as a the engine for parquet files by pandas
pyarrow~=1.0
pyyaml~=5.1
requests~=2.22
sqlalchemy~=1.3
tabulate>=0.8.0, <=0.8.3
v3io~=0.5.8
pydantic~=1.5
# <3.4 since 3.4 can't be installed on pip 18.1
orjson>=3,<3.4
importlib-resources; python_version < '3.7'
# 1.6.0 introduced some bug and we were just about to release a version TODO: find the root cause for the problems
alembic~=1.4,<1.6.0
mergedeep~=1.3
# 3.0 iguazio system uses 0.8.x - limiting to only patch changes
v3io-frames~=0.8.5
semver~=2.13
dask~=2.12
# dask-kubernetes 0.11.0 has distributed>=2.5.2, but after 2.30.1 they moved to CalVer and released 2020.12.0
# so without our limitation to <3, 2020.12.0 is installed which is incompatible since it has dask>=2020.12.0 while ours
# is ~=2.12
# TODO: dask-kubernetes will probably release 0.11.1 with a fix for this soon and this could be removed
# (19.01.2021) - >=2.5.2, <3 in the client resolves to 2.30.1, and mlrun/ml-models comes pre-installed with 2.11.0 which
# is fine for that specifier, but they don't work together (couldn't find why) only 2.23 and up is working, so putting
# min bound of 2.23
distributed>=2.23, <3
# 3.0 iguazio system is running k8s 1.17 so ideally we would use 17.X, but kfp limiting to <12.0
kubernetes~=11.0
# TODO: move to API requirements (shouldn't really be here, the sql run db using the API sqldb is preventing us from
#  separating the SDK and API code) (referring to humanfriendly and fastapi)
humanfriendly~=8.2
fastapi~=0.62.0
fsspec~=0.9.0
v3iofs~=0.1.7
# 3.4 and above failed builidng in some images - see https://github.com/pyca/cryptography/issues/5771
cryptography~=3.3.2
<<<<<<< HEAD
storey~=0.7.0; python_version >= '3.7'
=======
storey~=0.7.1; python_version >= '3.7'
>>>>>>> 427ee446
<|MERGE_RESOLUTION|>--- conflicted
+++ resolved
@@ -56,8 +56,4 @@
 v3iofs~=0.1.7
 # 3.4 and above failed builidng in some images - see https://github.com/pyca/cryptography/issues/5771
 cryptography~=3.3.2
-<<<<<<< HEAD
-storey~=0.7.0; python_version >= '3.7'
-=======
-storey~=0.7.1; python_version >= '3.7'
->>>>>>> 427ee446
+storey~=0.7.1; python_version >= '3.7'