--- conflicted
+++ resolved
@@ -8,18 +8,14 @@
 from .demo_states import *  # noqa
 
 
-<<<<<<< HEAD
-def test_async_basic(
-    db: mlrun.api.db.sqldb.db.SQLDB, db_session: sqlalchemy.orm.Session
-):
-=======
 class _DummyStreamRaiser:
     def push(self, data):
         raise ValueError("DummyStreamRaiser raises an error")
 
 
-def test_async_basic():
->>>>>>> c180a6a5
+def test_async_basic(
+    db: mlrun.api.db.sqldb.db.SQLDB, db_session: sqlalchemy.orm.Session
+):
     function = mlrun.new_function("tests", kind="serving")
     flow = function.set_topology("flow", engine="async")
     queue = flow.to(name="s1", class_name="ChainWithContext").to(
