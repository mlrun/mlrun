pytest~=5.4
twine~=3.1
# from 20.8 (the next version) it requires click>=7.1.2 which conflicts with kfp - TODO: bump black (kfp bumped, this is not a problem anymore)
black<=19.10b0
flake8~=3.8
pytest-asyncio~=0.14
deepdiff~=5.0
pytest-alembic~=0.2
requests-mock~=1.8
# needed for system tests
matplotlib~=3.0
graphviz~=0.16.0
<<<<<<< HEAD
storey~=0.3
=======
storey @ git+https://github.com/mlrun/storey.git ; python_version >= '3.7'
>>>>>>> 92be5738
<|MERGE_RESOLUTION|>--- conflicted
+++ resolved
@@ -10,8 +10,4 @@
 # needed for system tests
 matplotlib~=3.0
 graphviz~=0.16.0
-<<<<<<< HEAD
-storey~=0.3
-=======
-storey @ git+https://github.com/mlrun/storey.git ; python_version >= '3.7'
->>>>>>> 92be5738
+storey~=0.3; python_version >= '3.7'