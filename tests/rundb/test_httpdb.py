# Copyright 2018 Iguazio
#
# Licensed under the Apache License, Version 2.0 (the "License");
# you may not use this file except in compliance with the License.
# You may obtain a copy of the License at
#
#   http://www.apache.org/licenses/LICENSE-2.0
#
# Unless required by applicable law or agreed to in writing, software
# distributed under the License is distributed on an "AS IS" BASIS,
# WITHOUT WARRANTIES OR CONDITIONS OF ANY KIND, either express or implied.
# See the License for the specific language governing permissions and
# limitations under the License.

import codecs
from collections import namedtuple
from os import environ
from pathlib import Path
from shutil import rmtree
from socket import socket
from subprocess import DEVNULL, PIPE, Popen, run
from sys import executable
from tempfile import mkdtemp
from uuid import uuid4

import deepdiff
import pytest

import mlrun.errors
import mlrun.projects.project
from mlrun import RunObject
from mlrun.api import schemas
from mlrun.artifacts import Artifact
from mlrun.db.httpdb import HTTPRunDB
from tests.conftest import tests_root_directory, wait_for_server

project_dir_path = Path(__file__).absolute().parent.parent.parent
Server = namedtuple("Server", "url conn workdir")

docker_tag = "mlrun/test-api"


def free_port():
    with socket() as sock:
        sock.bind(("localhost", 0))
        return sock.getsockname()[1]


def check_server_up(url):
    health_url = f"{url}/api/healthz"
    timeout = 30
    if not wait_for_server(health_url, timeout):
        raise RuntimeError(f"server did not start after {timeout} sec")


def create_workdir(root_dir="/tmp"):
    return mkdtemp(prefix="mlrun-test-", dir=root_dir)


def start_server(workdir, env_config: dict):
    port = free_port()
    env = environ.copy()
    env["MLRUN_httpdb__port"] = str(port)
    env[
        "MLRUN_httpdb__dsn"
    ] = f"sqlite:///{workdir}/mlrun.sqlite3?check_same_thread=false"
    env["MLRUN_httpdb__logs_path"] = workdir
    env.update(env_config or {})
    cmd = [
        executable,
        "-m",
        "mlrun.api.main",
    ]

    proc = Popen(cmd, env=env, stdout=PIPE, stderr=PIPE, cwd=project_dir_path)
    url = f"http://localhost:{port}"
    check_server_up(url)

    return proc, url


def docker_fixture():
    container_id, workdir = None, None

    def create(env_config=None):
        nonlocal container_id, workdir

        env_config = {} if env_config is None else env_config
        cmd = [
            "docker",
            "build",
            "-f",
            "dockerfiles/mlrun-api/Dockerfile",
            "--build-arg",
            "MLRUN_PYTHON_VERSION=3.7.11",
            "--tag",
            docker_tag,
            ".",
        ]
        run(cmd, check=True, stdout=PIPE, cwd=project_dir_path)
        workdir = create_workdir(root_dir="/tmp")

        cmd = [
            "docker",
            "run",
            "--detach",
            "--publish",
            "8080",
            # For debugging
            "--volume",
            f"{workdir}:/tmp",
        ]

        env_config.setdefault("MLRUN_httpdb__logs_path", "/tmp")
        for key, value in env_config.items():
            cmd.extend(["--env", f"{key}={value}"])
        cmd.append(docker_tag)
        out = run(cmd, stdout=PIPE, check=True)
        container_id = out.stdout.decode("utf-8").strip()

        # retrieve container bind port + host
        out = run(["docker", "port", container_id, "8080"], stdout=PIPE, check=True)
        # usually the output is something like b'0.0.0.0:49154\n' but sometimes (in GH actions) it's something like
        # b'0.0.0.0:49154\n:::49154\n' for some reason, so just taking the first line
        host = out.stdout.decode("utf-8").splitlines()[0]

        url = f"http://{host}"
        print(f"api url: {url}")
        check_server_up(url)
        conn = HTTPRunDB(url)
        conn.connect()
        return Server(url, conn, workdir)

    def cleanup():
        if container_id:
            run(["docker", "rm", "--force", container_id], stdout=DEVNULL)
        if workdir:
            rmtree(workdir)

    return create, cleanup


def server_fixture():
    process = None
    workdir = None

    def create(env=None):
        nonlocal process, workdir
        workdir = create_workdir()
        process, url = start_server(workdir, env)
        conn = HTTPRunDB(url)
        conn.connect()
        return Server(url, conn, workdir)

    def cleanup():
        if process:
            process.terminate()
            stdout = process.stdout.read()
            human_readable_stdout = codecs.escape_decode(stdout)[0].decode("utf-8")
            stderr = process.stderr.read()
            human_readable_stderr = codecs.escape_decode(stderr)[0].decode("utf-8")
            print(f"Stdout from server {human_readable_stdout}")
            print(f"Stderr from server {human_readable_stderr}")
        if workdir:
            rmtree(workdir)

    return create, cleanup


servers = [
    "server",
    "docker",
]


@pytest.fixture(scope="function", params=servers)
def create_server(request):
    if request.param == "server":
        create, cleanup = server_fixture()
    else:
        create, cleanup = docker_fixture()

    try:
        yield create
    finally:
        cleanup()


def test_log(create_server):
    server: Server = create_server()
    db = server.conn
    prj, uid, body = "p19", "3920", b"log data"
    db.store_run({"asd": "asd"}, uid, prj)
    db.store_log(uid, prj, body)

    state, data = db.get_log(uid, prj)
    assert data == body, "bad log data"


def test_run(create_server):
    server: Server = create_server()
    db = server.conn
    prj, uid = "p18", "3i920"
    run_as_dict = RunObject().to_dict()
    run_as_dict["metadata"].update({"algorithm": "svm", "C": 3})
    db.store_run(run_as_dict, uid, prj)

    data = db.read_run(uid, prj)
    assert data == run_as_dict, "read_run"

    new_c = 4
    updates = {"metadata.C": new_c}
    db.update_run(updates, uid, prj)
    data = db.read_run(uid, prj)
    assert data["metadata"]["C"] == new_c, "update_run"

    db.del_run(uid, prj)


def test_runs(create_server):
    server: Server = create_server()
    db = server.conn

    runs = db.list_runs()
    assert not runs, "found runs in new db"
    count = 7

    prj = "p180"
    run_as_dict = RunObject().to_dict()
    for i in range(count):
        uid = f"uid_{i}"
        db.store_run(run_as_dict, uid, prj)

    runs = db.list_runs(project=prj)
    assert len(runs) == count, "bad number of runs"

    db.del_runs(project=prj, state="created")
    runs = db.list_runs(project=prj)
    assert not runs, "found runs in after delete"


def test_artifact(create_server):
    server: Server = create_server()
    db = server.conn

    prj, uid, key, body = "p7", "u199", "k800", "cucumber"
    artifact = Artifact(key, body)

    db.store_artifact(key, artifact, uid, project=prj)
    # TODO: Need a run file
    # db.del_artifact(key, project=prj)


def test_artifacts(create_server):
    server: Server = create_server()
    db = server.conn
    prj, uid, key, body = "p9", "u19", "k802", "tomato"
    artifact = Artifact(key, body, target_path="a.txt")

    db.store_artifact(key, artifact, uid, project=prj)
    db.store_artifact(key, artifact, uid, project=prj, iter=42)
    artifacts = db.list_artifacts(project=prj, tag="*")
    assert len(artifacts) == 2, "bad number of artifacts"
    assert artifacts.objects()[0].key == key, "not a valid artifact object"
    assert artifacts.dataitems()[0].url, "not a valid artifact dataitem"

    artifacts = db.list_artifacts(project=prj, tag="*", iter=0)
    assert len(artifacts) == 1, "bad number of artifacts"

    # Only 1 will be returned since it's only looking for iter 0
    artifacts = db.list_artifacts(project=prj, tag="*", best_iteration=True)
    assert len(artifacts) == 1, "bad number of artifacts"

    db.del_artifacts(project=prj, tag="*")
    artifacts = db.list_artifacts(project=prj, tag="*")
    assert len(artifacts) == 0, "bad number of artifacts after del"


def test_basic_auth(create_server):
    user, password = "bugs", "bunny"
    env = {
        "MLRUN_HTTPDB__AUTHENTICATION__MODE": "basic",
        "MLRUN_HTTPDB__AUTHENTICATION__BASIC__USERNAME": user,
        "MLRUN_HTTPDB__AUTHENTICATION__BASIC__PASSWORD": password,
    }
    server: Server = create_server(env)

    db: HTTPRunDB = server.conn

    with pytest.raises(mlrun.errors.MLRunUnauthorizedError):
        db.list_runs()

    db.user = user
    db.password = password
    db.list_runs()


def test_bearer_auth(create_server):
    token = "banana"
    env = {
        "MLRUN_HTTPDB__AUTHENTICATION__MODE": "bearer",
        "MLRUN_HTTPDB__AUTHENTICATION__BEARER__TOKEN": token,
    }
    server: Server = create_server(env)

    db: HTTPRunDB = server.conn

    with pytest.raises(mlrun.errors.MLRunUnauthorizedError):
        db.list_runs()

    db.token = token
    db.list_runs()


def test_set_get_function(create_server):
    server: Server = create_server()
    db: HTTPRunDB = server.conn

    func, name, proj = {"x": 1, "y": 2}, "f1", "p2"
    tag = uuid4().hex
    db.store_function(func, name, proj, tag=tag)
    db_func = db.get_function(name, proj, tag=tag)

    # db methods enriches metadata and status
    del db_func["metadata"]
    del db_func["status"]
    assert db_func == func, "wrong func"


def test_list_functions(create_server):
    server: Server = create_server()
    db: HTTPRunDB = server.conn

    proj = "p4"
    count = 5
    for i in range(count):
        name = f"func{i}"
        func = {"fid": i}
        tag = uuid4().hex
        db.store_function(func, name, proj, tag=tag)
    db.store_function({}, "f2", "p7", tag=uuid4().hex)

    functions = db.list_functions(project=proj)
    for function in functions:
        assert function["metadata"]["tag"] is not None
    assert len(functions) == count, "bad list"


def test_version_compatibility_validation():
    cases = [
        {
            "server_version": "unstable",
            "client_version": "unstable",
            "compatible": True,
        },
        {"server_version": "0.5.3", "client_version": "unstable", "compatible": True},
        {"server_version": "unstable", "client_version": "0.6.1", "compatible": True},
        {"server_version": "0.5.3", "client_version": "0.5.1", "compatible": True},
        {"server_version": "0.6.0-rc1", "client_version": "0.6.1", "compatible": True},
        {"server_version": "0.6.0-rc1", "client_version": "0.5.4", "compatible": True},
        {"server_version": "0.6.3", "client_version": "0.4.8", "compatible": True},
        {"server_version": "1.0.0", "client_version": "0.5.0", "compatible": False},
<<<<<<< HEAD
        {
            "server_version": "0.7.1",
            "client_version": "0.0.0+unstable",
            "compatible": True,
        },
        {
            "server_version": "0.0.0+unstable",
            "client_version": "0.7.1",
            "compatible": True,
        },
=======
        {"server_version": "0.5.0", "client_version": "1.0.0", "compatible": False},
>>>>>>> b09d04f4
    ]
    for case in cases:
        assert case["compatible"] == HTTPRunDB._validate_version_compatibility(
            case["server_version"], case["client_version"]
        )


def _create_feature_set(name):
    return {
        "kind": "FeatureSet",
        "metadata": {
            "name": name,
            "labels": {"owner": "saarc", "group": "dev"},
            "tag": "latest",
        },
        "spec": {
            "entities": [
                {
                    "name": "ticker",
                    "value_type": "str",
                    "labels": {"type": "prod"},
                    "extra_field": 100,
                }
            ],
            "features": [
                {"name": "time", "value_type": "datetime", "extra_field": "value1"},
                {"name": "bid", "value_type": "float"},
                {"name": "ask", "value_type": "time"},
            ],
        },
        "status": {
            "state": "created",
            "stats": {
                "time": {
                    "count": "8",
                    "unique": "7",
                    "top": "2016-05-25 13:30:00.222222",
                }
            },
        },
        "some_other_field": "blabla",
    }


def test_feature_sets(create_server):
    server: Server = create_server()
    db: HTTPRunDB = server.conn

    project = "newproj"
    count = 5
    for i in range(count):
        name = f"fs_{i}"
        feature_set = _create_feature_set(name)
        db.create_feature_set(feature_set, project=project, versioned=True)

    # Test store_feature_set, which allows updates as well as inserts
    db.store_feature_set(feature_set, name=name, project=project, versioned=True)

    feature_set_update = {
        "spec": {
            "features": [{"name": "looks", "value_type": "str", "description": "good"}],
        }
    }

    # additive mode means add the feature to the features-list
    db.patch_feature_set(
        name, feature_set_update, project, tag="latest", patch_mode="additive"
    )
    feature_sets = db.list_feature_sets(project=project)
    assert len(feature_sets) == count, "bad list results - wrong number of members"

    feature_sets = db.list_feature_sets(
        project=project,
        partition_by="name",
        rows_per_partition=1,
        partition_sort_by="updated",
        partition_order="desc",
    )
    assert len(feature_sets) == count, "bad list results - wrong number of members"

    feature_set = db.get_feature_set(name, project)
    assert len(feature_set.spec.features) == 4

    # Create a feature-set that has no labels
    name = "feature_set_no_labels"
    feature_set_without_labels = _create_feature_set(name)
    feature_set_without_labels["metadata"].pop("labels")
    # Use project name in the feature-set (don't provide it to API)
    feature_set_without_labels["metadata"]["project"] = project
    db.store_feature_set(feature_set_without_labels)
    feature_set_update = {
        "spec": {"entities": [{"name": "nothing", "value_type": "bool"}]},
        "metadata": {"labels": {"label1": "value1", "label2": "value2"}},
    }
    db.patch_feature_set(name, feature_set_update, project)
    feature_set = db.get_feature_set(name, project)
    assert len(feature_set.metadata.labels) == 2, "Labels didn't get updated"

    features = db.list_features(project, "time")
    # The feature-set with different labels also counts here
    assert len(features) == count + 1
    # Only count, since we modified the entity of the last feature-set - other name, no labels
    entities = db.list_entities(project, "ticker")
    assert len(entities) == count
    entities = db.list_entities(project, labels=["type"])
    assert len(entities) == count
    entities = db.list_entities(project, labels=["type=prod"])
    assert len(entities) == count


def _create_feature_vector(name):
    return {
        "kind": "FeatureVector",
        "metadata": {
            "name": name,
            "labels": {"owner": "nobody", "group": "dev"},
            "tag": "latest",
        },
        "spec": {
            "features": [
                "feature_set.*",
                "feature_set.something",
                "feature_set.just_a_feature",
            ],
            "description": "just a bunch of features",
        },
        "status": {"state": "created"},
    }


def test_feature_vectors(create_server):
    server: Server = create_server()
    db: HTTPRunDB = server.conn

    project = "newproj"
    count = 5
    for i in range(count):
        name = f"fs_{i}"
        feature_vector = _create_feature_vector(name)
        db.create_feature_vector(feature_vector, project=project, versioned=True)

    # Test store_feature_set, which allows updates as well as inserts
    db.store_feature_vector(feature_vector, project=project)

    feature_vector_update = {"spec": {"features": ["bla.asd", "blu.asd"]}}

    # additive mode means add the feature to the features-list
    db.patch_feature_vector(
        name,
        feature_vector_update,
        project,
        tag="latest",
        patch_mode=schemas.PatchMode.additive,
    )
    feature_vectors = db.list_feature_vectors(project=project)
    assert len(feature_vectors) == count, "bad list results - wrong number of members"

    feature_vectors = db.list_feature_vectors(
        project=project,
        partition_by="name",
        rows_per_partition=1,
        partition_sort_by="updated",
        partition_order="desc",
    )
    assert len(feature_vectors) == count, "bad list results - wrong number of members"

    feature_vector = db.get_feature_vector(name, project)
    assert (
        len(feature_vector.spec.features) == 5
    ), "Features didn't get updated properly"

    # Create a feature-vector that has no labels
    name = "feature_vector_no_labels"
    feature_vector_without_labels = _create_feature_vector(name)
    feature_vector_without_labels["metadata"].pop("labels")
    # Use project name in the feature-set (don't provide it to API)
    feature_vector_without_labels["metadata"]["project"] = project
    db.store_feature_vector(feature_vector_without_labels)

    # Perform a replace (vs. additive as done earlier) - now should only have 2 features
    db.patch_feature_vector(
        name, feature_vector_update, project, patch_mode=schemas.PatchMode.replace
    )
    feature_vector = db.get_feature_vector(name, project)
    assert (
        len(feature_vector.spec.features) == 2
    ), "Features didn't get updated properly"


def test_project_file_db_roundtrip(create_server):
    server: Server = create_server()
    db: HTTPRunDB = server.conn

    project_name = "project-name"
    description = "project description"
    goals = "project goals"
    desired_state = mlrun.api.schemas.ProjectState.archived
    params = {"param_key": "param value"}
    artifact_path = "/tmp"
    conda = "conda"
    source = "source"
    subpath = "subpath"
    origin_url = "origin_url"
    labels = {"key": "value"}
    annotations = {"annotation-key": "annotation-value"}
    project_metadata = mlrun.projects.project.ProjectMetadata(
        project_name, labels=labels, annotations=annotations,
    )
    project_spec = mlrun.projects.project.ProjectSpec(
        description,
        params,
        artifact_path=artifact_path,
        conda=conda,
        source=source,
        subpath=subpath,
        origin_url=origin_url,
        goals=goals,
        desired_state=desired_state,
    )
    project = mlrun.projects.project.MlrunProject(
        metadata=project_metadata, spec=project_spec
    )
    function_name = "trainer-function"
    function = mlrun.new_function(function_name, project_name)
    project.set_function(function, function_name)
    project.set_function("hub://describe", "describe")
    workflow_name = "workflow-name"
    workflow_file_path = Path(tests_root_directory) / "rundb" / "workflow.py"
    project.set_workflow(workflow_name, str(workflow_file_path))
    artifact_dict = {
        "key": "raw-data",
        "kind": "",
        "iter": 0,
        "tree": "latest",
        "target_path": "https://raw.githubusercontent.com/mlrun/demos/master/customer-churn-prediction/WA_Fn-UseC_-Telc"
        "o-Customer-Churn.csv",
        "db_key": "raw-data",
    }
    project.artifacts = [artifact_dict]
    created_project = db.create_project(project)
    _assert_projects(project, created_project)
    stored_project = db.store_project(project_name, project)
    _assert_projects(project, stored_project)
    patched_project = db.patch_project(project_name, {})
    _assert_projects(project, patched_project)
    get_project = db.get_project(project_name)
    _assert_projects(project, get_project)
    list_projects = db.list_projects()
    _assert_projects(project, list_projects[0])


def _assert_projects(expected_project, project):
    assert (
        deepdiff.DeepDiff(
            expected_project.to_dict(),
            project.to_dict(),
            ignore_order=True,
            exclude_paths={
                "root['metadata']['created']",
                "root['spec']['desired_state']",
                "root['status']",
            },
        )
        == {}
    )
    assert expected_project.spec.desired_state == project.spec.desired_state
    assert expected_project.spec.desired_state == project.status.state<|MERGE_RESOLUTION|>--- conflicted
+++ resolved
@@ -360,7 +360,7 @@
         {"server_version": "0.6.0-rc1", "client_version": "0.5.4", "compatible": True},
         {"server_version": "0.6.3", "client_version": "0.4.8", "compatible": True},
         {"server_version": "1.0.0", "client_version": "0.5.0", "compatible": False},
-<<<<<<< HEAD
+        {"server_version": "0.5.0", "client_version": "1.0.0", "compatible": False},
         {
             "server_version": "0.7.1",
             "client_version": "0.0.0+unstable",
@@ -371,9 +371,6 @@
             "client_version": "0.7.1",
             "compatible": True,
         },
-=======
-        {"server_version": "0.5.0", "client_version": "1.0.0", "compatible": False},
->>>>>>> b09d04f4
     ]
     for case in cases:
         assert case["compatible"] == HTTPRunDB._validate_version_compatibility(
