--- conflicted
+++ resolved
@@ -12,23 +12,17 @@
 # See the License for the specific language governing permissions and
 # limitations under the License.
 
-import inspect
 import json
 import logging
 import re
 from datetime import datetime
 from os import path
 from sys import stdout
-<<<<<<< HEAD
 
 import numpy as np
 import yaml
-=======
-import yaml
-import json
-import numpy as np
+
 from .config import config
->>>>>>> a068d62b
 
 yaml.Dumper.ignore_aliases = lambda *args: True
 
