# Copyright 2018 Iguazio
#
# Licensed under the Apache License, Version 2.0 (the "License");
# you may not use this file except in compliance with the License.
# You may obtain a copy of the License at
#
#   http://www.apache.org/licenses/LICENSE-2.0
#
# Unless required by applicable law or agreed to in writing, software
# distributed under the License is distributed on an "AS IS" BASIS,
# WITHOUT WARRANTIES OR CONDITIONS OF ANY KIND, either express or implied.
# See the License for the specific language governing permissions and
# limitations under the License.

# flake8: noqa  - this is until we take care of the F401 violations with respect to __all__ & sphinx

from mlrun.config import config
from mlrun.k8s_utils import get_k8s_helper
from .base import RunError, BaseRuntime, BaseRuntimeHandler  # noqa
from .daskjob import DaskCluster, DaskRuntimeHandler, get_dask_resource  # noqa
from .function import RemoteRuntime, new_model_server  # noqa
from .kubejob import KubejobRuntime, KubeRuntimeHandler  # noqa
from .local import HandlerRuntime, LocalRuntime  # noqa
<<<<<<< HEAD
from .mpijob import (
    MpiRuntimeV1Alpha1,
    MpiRuntimeV1,
    MpiV1RuntimeHandler,
    MpiV1Alpha1RuntimeHandler,
)  # noqa
from .types import MPIJobCRDVersions
=======
from .mpijob import MpiRuntimeV1Alpha1, MpiRuntimeV1, MpiV1RuntimeHandler, \
    MpiV1Alpha1RuntimeHandler  # noqa
from .constants import MPIJobCRDVersions
>>>>>>> 543352c4
from .nuclio import nuclio_init_hook
from .serving import MLModelServer
from .sparkjob import SparkRuntime, SparkRuntimeHandler  # noqa
from mlrun.runtimes.utils import resolve_mpijob_crd_version


class RuntimeKinds(object):
    remote = 'remote'
    nuclio = 'nuclio'
    dask = 'dask'
    job = 'job'
    spark = 'spark'
    mpijob = 'mpijob'

    @staticmethod
    def all():
        return [
            RuntimeKinds.remote,
            RuntimeKinds.nuclio,
            RuntimeKinds.dask,
            RuntimeKinds.job,
            RuntimeKinds.spark,
            RuntimeKinds.mpijob,
        ]

    @staticmethod
    def runtime_with_handlers():
        return [
            RuntimeKinds.dask,
            RuntimeKinds.job,
            RuntimeKinds.spark,
            RuntimeKinds.mpijob,
        ]


runtime_resources_map = {RuntimeKinds.dask: get_dask_resource()}

runtime_handler_instances_cache = {}


def get_runtime_handler(kind: str) -> BaseRuntimeHandler:
    global runtime_handler_instances_cache
    if kind == RuntimeKinds.mpijob:
        mpijob_crd_version = resolve_mpijob_crd_version()
        crd_version_to_runtime_handler_class = {
            MPIJobCRDVersions.v1alpha1: MpiV1Alpha1RuntimeHandler,
            MPIJobCRDVersions.v1: MpiV1RuntimeHandler,
        }
        runtime_handler_class = crd_version_to_runtime_handler_class[mpijob_crd_version]
        if not runtime_handler_instances_cache.setdefault(RuntimeKinds.mpijob, {}).get(
            mpijob_crd_version
        ):
            runtime_handler_instances_cache[RuntimeKinds.mpijob][
                mpijob_crd_version
            ] = runtime_handler_class()
        return runtime_handler_instances_cache[RuntimeKinds.mpijob][mpijob_crd_version]

    kind_runtime_handler_map = {
        RuntimeKinds.dask: DaskRuntimeHandler,
        RuntimeKinds.spark: SparkRuntimeHandler,
        RuntimeKinds.job: KubeRuntimeHandler,
    }
    runtime_handler_class = kind_runtime_handler_map[kind]
    if not runtime_handler_instances_cache.get(kind):
        runtime_handler_instances_cache[kind] = runtime_handler_class()
    return runtime_handler_instances_cache[kind]


def get_runtime_class(kind: str):
    if kind == RuntimeKinds.mpijob:
        mpijob_crd_version = resolve_mpijob_crd_version()
        crd_version_to_runtime = {
            MPIJobCRDVersions.v1alpha1: MpiRuntimeV1Alpha1,
            MPIJobCRDVersions.v1: MpiRuntimeV1,
        }
        return crd_version_to_runtime[mpijob_crd_version]

    kind_runtime_map = {
        RuntimeKinds.remote: RemoteRuntime,
        RuntimeKinds.nuclio: RemoteRuntime,
        RuntimeKinds.dask: DaskCluster,
        RuntimeKinds.job: KubejobRuntime,
        RuntimeKinds.spark: SparkRuntime,
    }

    return kind_runtime_map[kind]<|MERGE_RESOLUTION|>--- conflicted
+++ resolved
@@ -21,19 +21,13 @@
 from .function import RemoteRuntime, new_model_server  # noqa
 from .kubejob import KubejobRuntime, KubeRuntimeHandler  # noqa
 from .local import HandlerRuntime, LocalRuntime  # noqa
-<<<<<<< HEAD
 from .mpijob import (
     MpiRuntimeV1Alpha1,
     MpiRuntimeV1,
     MpiV1RuntimeHandler,
     MpiV1Alpha1RuntimeHandler,
 )  # noqa
-from .types import MPIJobCRDVersions
-=======
-from .mpijob import MpiRuntimeV1Alpha1, MpiRuntimeV1, MpiV1RuntimeHandler, \
-    MpiV1Alpha1RuntimeHandler  # noqa
 from .constants import MPIJobCRDVersions
->>>>>>> 543352c4
 from .nuclio import nuclio_init_hook
 from .serving import MLModelServer
 from .sparkjob import SparkRuntime, SparkRuntimeHandler  # noqa
