# Copyright 2023 Iguazio
#
# Licensed under the Apache License, Version 2.0 (the "License");
# you may not use this file except in compliance with the License.
# You may obtain a copy of the License at
#
#   http://www.apache.org/licenses/LICENSE-2.0
#
# Unless required by applicable law or agreed to in writing, software
# distributed under the License is distributed on an "AS IS" BASIS,
# WITHOUT WARRANTIES OR CONDITIONS OF ANY KIND, either express or implied.
# See the License for the specific language governing permissions and
# limitations under the License.

import json
import os
import time
import typing
import uuid
from pathlib import Path

import fastapi
import nuclio
import nuclio.utils
import semver
import sqlalchemy.orm
from fastapi import BackgroundTasks
from fastapi.concurrency import run_in_threadpool

import mlrun.common.constants as mlrun_constants
import mlrun.common.model_monitoring.helpers
import mlrun.common.schemas
import mlrun.common.schemas.model_monitoring.constants as mm_constants
import mlrun.model_monitoring.api
import mlrun.model_monitoring.applications
import mlrun.model_monitoring.controller
import mlrun.model_monitoring.stream_processing
import mlrun.model_monitoring.writer
import mlrun.serving.states
import mlrun.utils.singleton
import server.api.api.endpoints.nuclio
import server.api.api.utils
import server.api.crud.model_monitoring.helpers
import server.api.db.session
import server.api.utils.background_tasks
import server.api.utils.functions
import server.api.utils.singletons.k8s
from mlrun import feature_store as fstore
from mlrun.config import config
from mlrun.model_monitoring.writer import ModelMonitoringWriter
from mlrun.utils import logger
from server.api.utils.runtimes.nuclio import resolve_nuclio_version

_STREAM_PROCESSING_FUNCTION_PATH = mlrun.model_monitoring.stream_processing.__file__
_MONITORING_APPLICATION_CONTROLLER_FUNCTION_PATH = (
    mlrun.model_monitoring.controller.__file__
)
_MONITORING_WRITER_FUNCTION_PATH = mlrun.model_monitoring.writer.__file__
_HISTOGRAM_DATA_DRIFT_APP_PATH = str(
    Path(mlrun.model_monitoring.applications.__file__).parent
    / "histogram_data_drift.py"
)


class MonitoringDeployment:
    def __init__(
        self,
        project: str,
        auth_info: mlrun.common.schemas.AuthInfo,
        db_session: sqlalchemy.orm.Session,
        model_monitoring_access_key: typing.Optional[str],
        parquet_batching_max_events: int = mlrun.mlconf.model_endpoint_monitoring.parquet_batching_max_events,
        max_parquet_save_interval: int = mlrun.mlconf.model_endpoint_monitoring.parquet_batching_timeout_secs,
    ) -> None:
        """
        Initialize a MonitoringDeployment object, which handles the deployment & scheduling of:
         1. model monitoring stream
         2. model monitoring controller
         3. model monitoring writer

        :param project:                     The name of the project.
        :param auth_info:                   The auth info of the request.
        :param db_session:                  A session that manages the current dialog with the database.
        :param model_monitoring_access_key: Access key to apply the model monitoring process.
        :param parquet_batching_max_events: Maximum number of events that will be used for writing the monitoring
                                            parquet by the monitoring stream function.
        :param max_parquet_save_interval:   Maximum number of seconds to hold events before they are written to the
                                            monitoring parquet target. Note that this value will be used to handle the
                                            offset by the scheduled batch job.
        """
        self.project = project
        self.auth_info = auth_info
        self.db_session = db_session
        self.model_monitoring_access_key = model_monitoring_access_key
        self._parquet_batching_max_events = parquet_batching_max_events
        self._max_parquet_save_interval = max_parquet_save_interval

    def deploy_monitoring_functions(
        self,
        base_period: int = 10,
        image: str = "mlrun/mlrun",
        deploy_histogram_data_drift_app: bool = True,
        rebuild_images: bool = False,
        fetch_credentials_from_sys_config: bool = False,
    ) -> None:
        """
        Deploy model monitoring application controller, writer and stream functions.

        :param base_period:                       The time period in minutes in which the model monitoring controller
                                                  function triggers. By default, the base period is 10 minutes.
        :param image:                             The image of the model monitoring controller, writer & monitoring
                                                  stream functions, which are real time nuclio functino.
                                                  By default, the image is mlrun/mlrun.
        :param deploy_histogram_data_drift_app:   If true, deploy the default histogram-based data drift application.
        :param rebuild_images:                    If true, force rebuild of model monitoring infrastructure images
                                                  (controller, writer & stream).
        :param fetch_credentials_from_sys_config: If true, fetch the credentials from the system configuration.
        """
        # check if credentials should be fetched from the system configuration or if they are already been set.
        if fetch_credentials_from_sys_config:
            self.set_credentials()
        self.check_if_credentials_are_set(with_upgrade_case_check=True)

        self.deploy_model_monitoring_controller(
            controller_image=image, base_period=base_period, overwrite=rebuild_images
        )
        self.deploy_model_monitoring_writer_application(
            writer_image=image, overwrite=rebuild_images
        )
        self.deploy_model_monitoring_stream_processing(
            stream_image=image, overwrite=rebuild_images
        )
        if deploy_histogram_data_drift_app:
            self.deploy_histogram_data_drift_app(image=image, overwrite=rebuild_images)

    def deploy_model_monitoring_stream_processing(
        self, stream_image: str = "mlrun/mlrun", overwrite: bool = False
    ) -> None:
        """
        Deploying model monitoring stream real time nuclio function. The goal of this real time function is
        to monitor the log of the data stream. It is triggered when a new log entry is detected.
        It processes the new events into statistics that are then written to statistics databases.

        :param stream_image:                The image of the model monitoring stream function.
                                            By default, the image is mlrun/mlrun.
        :param overwrite:                   If true, overwrite the existing model monitoring stream. Default is False.
        """

        if not self._check_if_already_deployed(
            function_name=mm_constants.MonitoringFunctionNames.STREAM,
            overwrite=overwrite,
        ):
            logger.info(
                f"Deploying {mm_constants.MonitoringFunctionNames.STREAM} function",
                project=self.project,
            )
            # Get parquet target value for model monitoring stream function
            parquet_target = (
                server.api.crud.model_monitoring.helpers.get_monitoring_parquet_path(
                    db_session=self.db_session, project=self.project
                )
            )
            fn = self._initial_model_monitoring_stream_processing_function(
                stream_image=stream_image, parquet_target=parquet_target
            )
            fn, ready = server.api.utils.functions.build_function(
                db_session=self.db_session, auth_info=self.auth_info, function=fn
            )
            logger.debug(
                "Submitted the stream deployment",
                stream_data=fn.to_dict(),
                stream_ready=ready,
            )

    def deploy_model_monitoring_controller(
        self,
        base_period: int,
        controller_image: str = "mlrun/mlrun",
        overwrite: bool = False,
    ) -> None:
        """
        Deploy model monitoring application controller function.
        The main goal of the controller function is to handle the monitoring processing and triggering applications.

        :param base_period:                 The time period in minutes in which the model monitoring controller function
                                            triggers. By default, the base period is 10 minutes.
        :param controller_image:            The image of the model monitoring controller function.
                                            By default, the image is mlrun/mlrun.
        :param overwrite:                   If true, overwrite the existing model monitoring controller.
                                            By default, False.
        """
        if not self._check_if_already_deployed(
            function_name=mm_constants.MonitoringFunctionNames.APPLICATION_CONTROLLER,
            overwrite=overwrite,
        ):
            logger.info(
                f"Deploying {mm_constants.MonitoringFunctionNames.APPLICATION_CONTROLLER} function",
                project=self.project,
            )
            fn = self._get_model_monitoring_controller_function(image=controller_image)
            minutes = base_period
            hours = days = 0
            batch_dict = {
                mm_constants.EventFieldType.MINUTES: minutes,
                mm_constants.EventFieldType.HOURS: hours,
                mm_constants.EventFieldType.DAYS: days,
            }
            fn.set_env(
                mm_constants.EventFieldType.BATCH_INTERVALS_DICT,
                json.dumps(batch_dict),
            )

            fn.add_trigger(
                "cron_interval",
                spec=nuclio.CronTrigger(interval=f"{base_period}m"),
            )
            fn, ready = server.api.utils.functions.build_function(
                db_session=self.db_session, auth_info=self.auth_info, function=fn
            )

            logger.debug(
                "Submitted the controller deployment",
                controller_data=fn.to_dict(),
                controller_ready=ready,
            )

    def deploy_model_monitoring_writer_application(
        self, writer_image: str = "mlrun/mlrun", overwrite: bool = False
    ) -> None:
        """
        Deploying model monitoring writer real time nuclio function. The goal of this real time function is
        to write all the monitoring application result to the databases. It is triggered by those applications.
        It processes and writes the result to the databases.

        :param writer_image:                The image of the model monitoring writer function.
                                            By default, the image is mlrun/mlrun.
        :param overwrite:                   If true, overwrite the existing model monitoring writer. Default is False.
        """

        if not self._check_if_already_deployed(
            function_name=mm_constants.MonitoringFunctionNames.WRITER,
            overwrite=overwrite,
        ):
            logger.info(
                f"Deploying {mm_constants.MonitoringFunctionNames.WRITER} function",
                project=self.project,
            )
            fn = self._initial_model_monitoring_writer_function(
                writer_image=writer_image
            )
            fn, ready = server.api.utils.functions.build_function(
                db_session=self.db_session, auth_info=self.auth_info, function=fn
            )
            logger.debug(
                "Submitted the writer deployment",
                writer_data=fn.to_dict(),
                writer_ready=ready,
            )

    def apply_and_create_stream_trigger(
        self, function: mlrun.runtimes.ServingRuntime, function_name: str = None
    ) -> mlrun.runtimes.ServingRuntime:
        """Adding stream source for the nuclio serving function. By default, the function has HTTP stream trigger along
        with another supported stream source that can be either Kafka or V3IO, depends on the stream path schema that is
        defined under mlrun.mlconf.model_endpoint_monitoring.store_prefixes. Note that if no valid stream path has been
        provided then the function will have a single HTTP stream source.

        :param function:                    The serving function object that will be applied with the stream trigger.
        :param function_name:               The name of the function that be applied with the stream trigger,
                                            None for model_monitoring_stream

        :return: ServingRuntime object with stream trigger.
        """

        # Get the stream path from the configuration
        stream_paths = server.api.crud.model_monitoring.get_stream_path(
            project=self.project, function_name=function_name
        )
        for i, stream_path in enumerate(stream_paths):
            if stream_path.startswith("kafka://"):
                topic, brokers = mlrun.datastore.utils.parse_kafka_url(url=stream_path)
                # Generate Kafka stream source
                stream_source = mlrun.datastore.sources.KafkaSource(
                    brokers=brokers,
                    topics=[topic],
                )
                function = stream_source.add_nuclio_trigger(function)

            if not mlrun.mlconf.is_ce_mode():
                if stream_path.startswith("v3io://"):
                    if "projects" in stream_path:
                        stream_args = (
                            config.model_endpoint_monitoring.application_stream_args
                        )
                        access_key = self.model_monitoring_access_key
                        kwargs = {"access_key": self.model_monitoring_access_key}
                    else:
                        stream_args = (
                            config.model_endpoint_monitoring.serving_stream_args
                        )
                        access_key = os.getenv("V3IO_ACCESS_KEY")
                        kwargs = {}
                    if mlrun.mlconf.is_explicit_ack(version=resolve_nuclio_version()):
                        kwargs["explicit_ack_mode"] = "explicitOnly"
                        kwargs["worker_allocation_mode"] = "static"
                    server.api.api.endpoints.nuclio.create_model_monitoring_stream(
                        project=self.project,
                        stream_path=stream_path,
                        access_key=access_key,
                        stream_args=stream_args,
                    )
                    # Generate V3IO stream trigger
                    function.add_v3io_stream_trigger(
                        stream_path=stream_path,
                        name=f"monitoring_{function_name}_trigger{f'_{i}' if i != 0 else ''}",
                        **kwargs,
                    )
                function = self._apply_access_key_and_mount_function(
                    function=function, function_name=function_name
                )
        # Add the default HTTP source
        http_source = mlrun.datastore.sources.HttpSource()
        function = http_source.add_nuclio_trigger(function)

        return function

    def _initial_model_monitoring_stream_processing_function(
        self,
        stream_image: str,
        parquet_target: str,
    ):
        """
        Initialize model monitoring stream processing function.

        :param stream_image:   The image of the model monitoring stream function.
        :param parquet_target: Path to model monitoring parquet file that will be generated by the
                               monitoring stream nuclio function.

        :return:               A function object from a mlrun runtime class
        """

        # Initialize Stream Processor object
        stream_processor = (
            mlrun.model_monitoring.stream_processing.EventStreamProcessor(
                project=self.project,
                parquet_batching_max_events=self._parquet_batching_max_events,
                parquet_batching_timeout_secs=self._max_parquet_save_interval,
                parquet_target=parquet_target,
                model_monitoring_access_key=self.model_monitoring_access_key,
            )
        )

        # Create a new serving function for the streaming process
        function = typing.cast(
            mlrun.runtimes.ServingRuntime,
            mlrun.code_to_function(
                name=mm_constants.MonitoringFunctionNames.STREAM,
                project=self.project,
                filename=_STREAM_PROCESSING_FUNCTION_PATH,
                kind=mlrun.run.RuntimeKinds.serving,
                image=stream_image,
                # The label is used to identify the stream function in Prometheus
                labels={"type": mm_constants.MonitoringFunctionNames.STREAM},
            ),
        )
        function.set_db_connection(
            server.api.api.utils.get_run_db_instance(self.db_session)
        )

        # Create monitoring serving graph
        stream_processor.apply_monitoring_serving_graph(
            function,
            secret_provider=server.api.crud.secrets.get_project_secret_provider(
                project=self.project
            ),
        )

        # Set the project to the serving function
        function.metadata.project = self.project

        # Add stream triggers
        function = self.apply_and_create_stream_trigger(
            function=function, function_name=mm_constants.MonitoringFunctionNames.STREAM
        )

        # Apply feature store run configurations on the serving function
        run_config = fstore.RunConfig(function=function, local=False)
        function.spec.parameters = run_config.parameters

        return function

    def _get_model_monitoring_controller_function(self, image: str):
        """
        Initialize model monitoring controller function.

        :param image:         Base docker image to use for building the function container
        :return:              A function object from a mlrun runtime class
        """
        # Create job function runtime for the controller
        function = mlrun.code_to_function(
            name=mm_constants.MonitoringFunctionNames.APPLICATION_CONTROLLER,
            project=self.project,
            filename=_MONITORING_APPLICATION_CONTROLLER_FUNCTION_PATH,
            kind=mlrun.run.RuntimeKinds.nuclio,
            image=image,
            handler="handler",
        )
        function.set_db_connection(
            server.api.api.utils.get_run_db_instance(self.db_session)
        )

        # Set the project to the job function
        function.metadata.project = self.project

        function = self._apply_access_key_and_mount_function(
            function=function,
            function_name=mm_constants.MonitoringFunctionNames.APPLICATION_CONTROLLER,
        )

        # Enrich runtime with the required configurations
        server.api.api.utils.apply_enrichment_and_validation_on_function(
            function, self.auth_info
        )

        return function

    def _apply_access_key_and_mount_function(
        self,
        function: typing.Union[
            mlrun.runtimes.KubejobRuntime, mlrun.runtimes.ServingRuntime
        ],
        function_name: str = None,
    ) -> typing.Union[mlrun.runtimes.KubejobRuntime, mlrun.runtimes.ServingRuntime]:
        """Applying model monitoring access key on the provided function when using V3IO path. In addition, this method
        mount the V3IO path for the provided function to configure the access to the system files.

        :param function:                    Model monitoring function object that will be filled with the access key and
                                            the access to the system files.

        :return: function runtime object with access key and access to system files.
        """

        if (
            function_name in mm_constants.MonitoringFunctionNames.list()
            and not mlrun.mlconf.is_ce_mode()
        ):
            # Set model monitoring access key for managing permissions
            function.set_env_from_secret(
                mm_constants.ProjectSecretKeys.ACCESS_KEY,
                server.api.utils.singletons.k8s.get_k8s_helper().get_project_secret_name(
                    self.project
                ),
                server.api.crud.secrets.Secrets().generate_client_project_secret_key(
                    server.api.crud.secrets.SecretsClientType.model_monitoring,
                    mm_constants.ProjectSecretKeys.ACCESS_KEY,
                ),
            )

            function.metadata.credentials.access_key = self.model_monitoring_access_key
            function.apply(mlrun.v3io_cred())

            # Ensure that the auth env vars are set
            server.api.api.utils.ensure_function_has_auth_set(function, self.auth_info)
        return function

    def _initial_model_monitoring_writer_function(self, writer_image: str):
        """
        Initialize model monitoring writer function.

        :param writer_image:                The image of the model monitoring writer function.

        :return:                            A function object from a mlrun runtime class
        """

        # Create a new serving function for the streaming process
        function = mlrun.code_to_function(
            name=mm_constants.MonitoringFunctionNames.WRITER,
            project=self.project,
            filename=_MONITORING_WRITER_FUNCTION_PATH,
            kind=mlrun.run.RuntimeKinds.serving,
            image=writer_image,
        )
        function.set_db_connection(
            server.api.api.utils.get_run_db_instance(self.db_session)
        )

        # Create writer monitoring serving graph
        graph = function.set_topology(mlrun.serving.states.StepKinds.flow)
        graph.to(
            ModelMonitoringWriter(
                project=self.project,
                secret_provider=server.api.crud.secrets.get_project_secret_provider(
                    project=self.project
                ),
            )
        ).respond()  # writer

        # Set the project to the serving function
        function.metadata.project = self.project

        # Add stream triggers
        function = self.apply_and_create_stream_trigger(
            function=function,
            function_name=mm_constants.MonitoringFunctionNames.WRITER,
        )

        # Apply feature store run configurations on the serving function
        run_config = fstore.RunConfig(function=function, local=False)
        function.spec.parameters = run_config.parameters

        return function

    def _check_if_already_deployed(
        self, function_name: str, overwrite: bool = False
    ) -> bool:
        """
         If overwrite equal False the method check the desired function is all ready deployed

        :param function_name:   The name of the function to check.
        :param overwrite:       If true, overwrite the existing model monitoring controller.
                                By default, False.

        :return:                True if the function is already deployed, otherwise False.
        """
        if not overwrite:
            logger.info(
                f"Checking if {function_name} is already deployed",
                project=self.project,
            )
            try:
                # validate that the function has not yet been deployed
                mlrun.runtimes.nuclio.function.get_nuclio_deploy_status(
                    name=function_name,
                    project=self.project,
                    tag="",
                    auth_info=self.auth_info,
                )
                logger.info(
                    f"Detected {function_name} function already deployed",
                    project=self.project,
                )
                return True
            except mlrun.errors.MLRunNotFoundError:
                pass
        return False

    def deploy_histogram_data_drift_app(
        self, image: str, overwrite: bool = False
    ) -> None:
        """
        Deploy the histogram data drift application.

        :param image:       The image on with the function will run.
        :param overwrite:   If True, the function will be overwritten.
        """
        if not self._check_if_already_deployed(
            function_name=mm_constants.HistogramDataDriftApplicationConstants.NAME,
            overwrite=overwrite,
        ):
            logger.info("Preparing the histogram data drift function")
            func = mlrun.model_monitoring.api._create_model_monitoring_function_base(
                project=self.project,
                func=_HISTOGRAM_DATA_DRIFT_APP_PATH,
                name=mm_constants.HistogramDataDriftApplicationConstants.NAME,
                application_class="HistogramDataDriftApplication",
                image=image,
            )

            if not mlrun.mlconf.is_ce_mode():
                logger.info(
                    "Setting the access key for the histogram data drift function"
                )
                func.metadata.credentials.access_key = self.model_monitoring_access_key
                server.api.api.utils.ensure_function_has_auth_set(func, self.auth_info)
                logger.info("Ensured the histogram data drift function auth")

            func.set_label(
                mm_constants.ModelMonitoringAppLabel.KEY,
                mm_constants.ModelMonitoringAppLabel.VAL,
            )

            fn, ready = server.api.utils.functions.build_function(
                db_session=self.db_session, auth_info=self.auth_info, function=func
            )

            logger.debug(
                "Submitted the histogram data drift app deployment",
                app_data=fn.to_dict(),
                app_ready=ready,
            )

    def should_redeploy_monitoring_stream(
        self, fn_image: str, client_version: str
    ) -> bool:
        """
        Check if the monitoring stream function should be redeployed. For example, if the stream is based on old V3IO
        location.

        :param fn_image:       The image of the serving function. Note that if the image starts with 'mlrun/' then the
                               client version must be >= 1.6.3, otherwise an error will be raised.
        :param client_version: The client version that is used to deploy the function.

        :return: True if the monitoring stream function should be redeployed, otherwise False.
        :raises MLRunBadRequestError: If the client version is not supported, right now only client version >= 1.6.3
        is supported.
        """

        stream_paths = server.api.crud.model_monitoring.get_stream_path(
            project=self.project
        )

        if not stream_paths[0].startswith("v3io"):
            # Stream path is not V3IO, no need to redeploy the stream function
            return False

        if (
            fn_image.startswith("mlrun/")
            and client_version
            and (
                semver.Version.parse(client_version) < semver.Version.parse("1.6.3")
                or "unstable" in client_version
            )
        ):
            raise mlrun.errors.MLRunBadRequestError(
                "On deployment of serving-functions that are based on mlrun image "
                "('mlrun/') and set-tracking is enabled, client version must be >= 1.6.3"
            )

        try:
            function = server.api.crud.Functions().get_function(
                name=mm_constants.MonitoringFunctionNames.STREAM,
                db_session=self.db_session,
                project=self.project,
            )
        except mlrun.errors.MLRunNotFoundError:
            logger.info(
                "The stream function is not deployed yet when the user will run `enable_model_monitoring` "
                "the stream function will be deployed with the new & the old stream triggers",
                project=self.project,
            )
            return False

        if (
            function["spec"]["config"].get(
                f"spec.triggers.monitoring_{mm_constants.MonitoringFunctionNames.STREAM}_trigger_1"
            )
            is None
        ):
            logger.info(
                "The stream function needs to be updated with the new stream trigger",
                project=self.project,
            )
            return True
        return False

    def _create_tsdb_tables(self, connection_string: str):
        """Create the TSDB tables using the TSDB connector. At the moment we support 3 types of tables:
        - app_results: a detailed result that includes status, kind, extra data, etc.
        - metrics: a basic key value that represents a numeric metric.
        - predictions: latency of each prediction."""

        tsdb_connector: mlrun.model_monitoring.db.TSDBConnector = (
            mlrun.model_monitoring.get_tsdb_connector(
                project=self.project,
                tsdb_connection_string=connection_string,
            )
        )

        tsdb_connector.create_tables()

    def _create_sql_tables(self, connection_string: str):
        """Create the SQL tables using the SQL connector"""

        store_connector: mlrun.model_monitoring.db.StoreBase = (
            mlrun.model_monitoring.get_store_object(
                project=self.project,
                store_connection_string=connection_string,
            )
        )

        store_connector.create_tables()

    def list_model_monitoring_functions(self) -> list:
        """Retrieve a list of all the model monitoring functions."""
        model_monitoring_labels_list = [
            f"{mm_constants.ModelMonitoringAppLabel.KEY}={mm_constants.ModelMonitoringAppLabel.VAL}"
        ]
        return server.api.crud.Functions().list_functions(
            db_session=self.db_session,
            project=self.project,
            labels=model_monitoring_labels_list,
        )

    async def disable_model_monitoring(
        self,
        delete_resources: bool = True,
        delete_stream_function: bool = False,
        delete_histogram_data_drift_app: bool = True,
        delete_user_applications: bool = False,
        user_application_list: list[str] = None,
        background_tasks: fastapi.BackgroundTasks = None,
    ) -> mlrun.common.schemas.BackgroundTaskList:
        """
        Disable model monitoring application controller, writer, stream, histogram data drift application
        and the user's applications functions, according to the given params.

        :param delete_resources:                    If True, delete the model monitoring controller & writer functions.
                                                    Default True.
        :param delete_stream_function:              If True, delete model monitoring stream function,
                                                    need to use wisely because if you're deleting this function
                                                    this can cause data loss in case you will want to
                                                    enable the model monitoring capability to the project.
                                                    Default False.
        :param delete_histogram_data_drift_app:     If True, it would delete the default histogram-based data drift
                                                    application. Default False.
        :param delete_user_applications:            If True, it would delete the user's model monitoring
                                                    application according to user_application_list, Default False.
        :param user_application_list:               List of the user's model monitoring application to disable.
                                                    Default all the applications.
                                                    Note: you have to set delete_user_applications to True
                                                    in order to delete the desired application.
        :param background_tasks:                    Fastapi Background tasks.
        """
        self._set_credentials_after_server_upgrade()
        function_to_delete = []
        if delete_resources:
            function_to_delete = mm_constants.MonitoringFunctionNames.list()
        if not delete_stream_function and delete_resources:
            function_to_delete.remove(mm_constants.MonitoringFunctionNames.STREAM)

        function_to_delete.extend(
            self._get_monitoring_application_to_delete(
                delete_histogram_data_drift_app,
                delete_user_applications,
                user_application_list,
            )
        )
        tasks: list[mlrun.common.schemas.BackgroundTask] = []
        for function_name in function_to_delete:
            if self._check_if_already_deployed(function_name):
                task = await run_in_threadpool(
                    server.api.db.session.run_function_with_new_db_session,
                    MonitoringDeployment._create_monitoring_function_deletion_background_task,
                    background_tasks=background_tasks,
                    project_name=self.project,
                    function_name=function_name,
                    auth_info=self.auth_info,
                    delete_app_stream_resources=function_name
                    not in [
                        mm_constants.MonitoringFunctionNames.STREAM,
                        mm_constants.MonitoringFunctionNames.APPLICATION_CONTROLLER,
                    ],
                    access_key=self.model_monitoring_access_key,
                )
                tasks.append(task)

        return mlrun.common.schemas.BackgroundTaskList(background_tasks=tasks)

    def _get_monitoring_application_to_delete(
        self,
        delete_histogram_data_drift_app: bool = True,
        delete_user_applications: bool = False,
        user_application_list: list[str] = None,
    ):
        application_to_delete = []

        if delete_user_applications:
            if not user_application_list:
                application_to_delete.extend(
                    list(
                        {
                            app["metadata"]["name"]
                            for app in self.list_model_monitoring_functions()
                        }
                    )
                )
            else:
                for name in user_application_list:
                    try:
                        fn = server.api.crud.Functions().get_function(
                            db_session=self.db_session,
                            name=name,
                            project=self.project,
                        )
                        if (
                            fn["metadata"]["labels"].get(
                                mm_constants.ModelMonitoringAppLabel.KEY
                            )
                            == mm_constants.ModelMonitoringAppLabel.VAL
                        ):
                            # checks if the given function is a model monitoring application
                            application_to_delete.append(name)
                        else:
                            logger.warning(
                                f"{name} is not a model monitoring application, skipping",
                                project=self.project,
                            )

                    except mlrun.errors.MLRunNotFoundError:
                        logger.warning(
                            f"{name} is not found, skipping",
                        )

        if (
            delete_histogram_data_drift_app
            and mm_constants.HistogramDataDriftApplicationConstants.NAME
            not in application_to_delete
        ):
            application_to_delete.append(
                mm_constants.HistogramDataDriftApplicationConstants.NAME
            )
        return application_to_delete

    @staticmethod
    def _create_monitoring_function_deletion_background_task(
        db_session: sqlalchemy.orm.Session,
        background_tasks: BackgroundTasks,
        project_name: str,
        function_name: str,
        auth_info: mlrun.common.schemas.AuthInfo,
        delete_app_stream_resources: bool,
        access_key: str,
    ):
        background_task_name = str(uuid.uuid4())

        # create the background task for function deletion
        return server.api.utils.background_tasks.ProjectBackgroundTasksHandler().create_background_task(
            db_session,
            project_name,
            background_tasks,
            MonitoringDeployment.delete_monitoring_function,
            mlrun.mlconf.background_tasks.default_timeouts.operations.delete_function,
            background_task_name,
            db_session,
            project_name,
            function_name,
            auth_info,
            background_task_name,
            delete_app_stream_resources,
            access_key,
        )

    @staticmethod
    async def delete_monitoring_function(
        db_session: sqlalchemy.orm.Session,
        project: str,
        function_name: str,
        auth_info: mlrun.common.schemas.AuthInfo,
        background_task_name: str,
        delete_app_stream_resources: bool,
        access_key: str,
    ) -> None:
        """
        Delete the model monitoring function and its resources.

        :param db_session:                  A session that manages the current dialog with the database.
        :param project:                     The name of the project.
        :param function_name:               The name of the function to delete.
        :param auth_info:                   The auth info of the request.
        :param background_task_name:        The name of the background task.
        :param delete_app_stream_resources: If True, delete the stream resources (e.g., v3io stream or kafka  topics).
        :param access_key:                  Model monitoring access key, relevant only for V3IO stream.
        """
        await server.api.api.utils._delete_function(
            db_session=db_session,
            project=project,
            function_name=function_name,
            auth_info=auth_info,
            background_task_name=background_task_name,
        )
        if delete_app_stream_resources:
            MonitoringDeployment._delete_model_monitoring_stream_resources(
                project=project,
                function_names=[function_name],
                access_key=access_key,
            )

    @staticmethod
    def _delete_model_monitoring_stream_resources(
        project: str,
        function_names: list[str],
        access_key: typing.Optional[str] = None,
    ) -> None:
        """
        :param project:        The name of the project.
        :param function_names: A list of functions that their resources should be deleted.
        :param access_key:     If the stream is V3IO, the access key is required.

        """
        stream_paths = []
        for function_name in function_names:
            for i in range(10):
                # waiting for the function pod to be deleted
                # max 10 retries (5 sec sleep between each retry)

                function_pod = server.api.utils.singletons.k8s.get_k8s_helper().list_pods(
                    selector=f"{mlrun_constants.MLRunInternalLabels.nuclio_function_name}={project}-{function_name}"
                )
                if not function_pod:
                    logger.debug(
                        "No function pod found for project, deleting stream",
                        project_name=project,
                        function=function_name,
                    )
                    break
                else:
                    logger.debug(f"{function_name} pod found, retrying")
                    time.sleep(5)

            stream_paths.extend(
                server.api.crud.model_monitoring.get_stream_path(
                    project=project, function_name=function_name
                )
            )

        if not stream_paths:
            # No stream paths to delete
            return

        elif stream_paths[0].startswith("v3io"):
            # Delete V3IO stream
            import v3io.dataplane
            import v3io.dataplane.response

            v3io_client = v3io.dataplane.Client(endpoint=mlrun.mlconf.v3io_api)

            for stream_path in stream_paths:
                _, container, stream_path = (
                    mlrun.common.model_monitoring.helpers.parse_model_endpoint_store_prefix(
                        stream_path
                    )
                )

                try:
                    v3io_client.stream.delete(
                        container, stream_path, access_key=access_key
                    )
                    logger.debug("Deleted v3io stream", stream_path=stream_path)
                except v3io.dataplane.response.HttpResponseError as e:
                    logger.warning(
                        "Can't delete v3io stream",
                        stream_path=stream_path,
                        error=mlrun.errors.err_to_str(e),
                    )
        elif stream_paths[0].startswith("kafka://"):
            # Delete Kafka topics
            import kafka
            import kafka.errors

            topics = []

            topic, brokers = mlrun.datastore.utils.parse_kafka_url(url=stream_paths[0])
            topics.append(topic)

            for stream_path in stream_paths[1:]:
                topic, _ = mlrun.datastore.utils.parse_kafka_url(url=stream_path)
                topics.append(topic)

            try:
                kafka_client = kafka.KafkaAdminClient(
                    bootstrap_servers=brokers,
                    client_id=project,
                )
                kafka_client.delete_topics(topics)
                logger.debug("Deleted kafka topics", topics=topics)
            except kafka.errors.TopicAuthorizationFailedError as e:
                logger.warning(
                    "Can't delete kafka topics",
                    topics=topics,
                    error=mlrun.errors.err_to_str(e),
                )
            except kafka.errors.UnknownTopicOrPartitionError as e:
                logger.info(
                    "Kafka model monitoring topics not found, probably not created",
                    topics=topics,
                    error=mlrun.errors.err_to_str(e),
                )
        else:
            logger.warning(
                "Stream path is not supported and therefore can't be deleted, expected v3io or kafka",
                stream_path=stream_paths[0],
            )

    def _get_monitoring_mandatory_project_secrets(self) -> dict[str, str]:
        credentials_dict = {
            key: server.api.crud.Secrets().get_project_secret(
                project=self.project,
                provider=mlrun.common.schemas.SecretProviderName.kubernetes,
                secret_key=key,
                allow_secrets_from_k8s=True,
            )
            for key in mlrun.common.schemas.model_monitoring.ProjectSecretKeys.mandatory_secrets()
        }

        return credentials_dict

    def check_if_credentials_are_set(self, with_upgrade_case_check: bool = False):
        """
        Check if the model monitoring credentials are set. If not, raise an error.

        :param with_upgrade_case_check:         If True, check if indeed the project is an old(<1.7.0) project
                                                that had model monitoring, if indeed, set the credentials.
        :raise mlrun.errors.MLRunBadRequestError:  if the credentials are not set.
        """

        credentials_dict = self._get_monitoring_mandatory_project_secrets()
        # check if all the credentials are set (stream is not mandatory for now for BC, Todo: del in 1.9.0)
        if all(
            [
                val is not None
                if key
                != mlrun.common.schemas.model_monitoring.ProjectSecretKeys.STREAM_PATH
                else True
                for key, val in credentials_dict.items()
            ]
        ):
            return
        if with_upgrade_case_check:
            with_upgrade_case_check = self._set_credentials_after_server_upgrade()

        if not with_upgrade_case_check:
            raise mlrun.errors.MLRunBadRequestError(
                "Model monitoring credentials are not set. "
                "Please set them using the set_model_monitoring_credentials API/SDK "
                "or pass fetch_credentials_from_sys_config=True when using enable_model_monitoring API/SDK."
            )

    def _set_credentials_after_server_upgrade(self) -> bool:
        """
        Check and set the model monitoring credentials for old project that included model monitoring before the server
        upgrade. Will set the credentials only if at least one of the following conditions is met:
            1. There is at least one model endpoint
            2. Model monitoring stream pod is running
            3. Part of the model monitoring credentials are already set
        If True, set the cred in to the project secret (from exist cred/from sys config/v3io by default).

        :return: True if the credentials are set, otherwise False.
        """
        credentials_dict = self._get_monitoring_mandatory_project_secrets()
        mm_enabled = False
        store_connection_string = (
            credentials_dict.get(
                mlrun.common.schemas.model_monitoring.ProjectSecretKeys.ENDPOINT_STORE_CONNECTION
            )
            or "v3io"
            if not mlrun.mlconf.is_ce_mode()
            else None
        )  # in case the user use the default v3io
        if store_connection_string:
            store_connector = mlrun.model_monitoring.get_store_object(
                project=self.project, store_connection_string=store_connection_string
            )
        else:
            store_connector = None

        if store_connector and store_connector.list_model_endpoints():
            # if there are model endpoints, the project has monitoring
            mm_enabled = True
        else:
            try:
                server.api.crud.Functions().get_function(
                    name=mm_constants.MonitoringFunctionNames.STREAM,
                    db_session=self.db_session,
                    project=self.project,
                )
                # if stream pod is on, the project has monitoring
                mm_enabled = True
            except mlrun.errors.MLRunNotFoundError:
                # if one of the cred is already set, the project has monitoring
                if any(
                    [
                        val is not None
                        for key, val in credentials_dict.items()
                        if key
                        != mlrun.common.schemas.model_monitoring.ProjectSecretKeys.STREAM_PATH
                    ]
                    # stream is not mandatory for now for BC, Todo: del in 1.9.0
                ):
                    mm_enabled = True

        if mm_enabled and None in credentials_dict.values():
            self.set_credentials(
<<<<<<< HEAD
                _default_secrets_v3io="v3io" if not mlrun.mlconf.is_ce_mode() else None,
=======
                _default_secrets_v3io="v3io",
>>>>>>> cafda47f
                replace_creds=True,
            )
        return mm_enabled

    def set_credentials(
        self,
        access_key: typing.Optional[str] = None,
        endpoint_store_connection: typing.Optional[str] = None,
        stream_path: typing.Optional[str] = None,
        tsdb_connection: typing.Optional[str] = None,
        replace_creds: bool = False,
        _default_secrets_v3io: typing.Optional[str] = None,
    ) -> None:
        """
        Set the model monitoring credentials for the project. The credentials are stored in the project secrets.

        :param access_key:                Model Monitoring access key for managing user permissions.
        :param endpoint_store_connection: Endpoint store connection string. By default, None.
                                          Options:
                                          1. None, will be set from the system configuration.
                                          2. v3io - for v3io endpoint store,
                                             pass `v3io` and the system will generate the exact path.
                                          3. MySQL/SQLite - for SQL endpoint store, please provide full
                                             connection string, for example
                                             mysql+pymysql://<username>:<password>@<host>:<port>/<db_name>
        :param stream_path:               Path to the model monitoring stream. By default, None.
                                          Options:
                                          1. None, will be set from the system configuration.
                                          2. v3io - for v3io stream,
                                             pass `v3io` and the system will generate the exact path.
                                          3. Kafka - for Kafka stream, please provide full connection string without
                                             custom topic, for example kafka://<some_kafka_broker>:<port>.
        :param tsdb_connection:           Connection string to the time series database. By default, None.
                                          Options:
                                          1. None, will be set from the system configuration.
                                          2. v3io - for v3io stream,
                                             pass `v3io` and the system will generate the exact path.
                                          3. TDEngine - for TDEngine tsdb, please provide full websocket connection URL,
                                             for example taosws://<username>:<password>@<host>:<port>.
        :param replace_creds:             If True, the credentials will be set even if they are already set.
        :param _default_secrets_v3io:     Optional parameter for the upgrade process in which the v3io default secret
                                          key is set.
        :raise MLRunConflictError:        If the credentials are already set for the project and the user
                                          provided different creds.
        :raise MLRunInvalidMMStoreType:   If the user provided invalid credentials.
        """
        if not replace_creds:
            try:
                self.check_if_credentials_are_set()
                if self._is_the_same_cred(
                    endpoint_store_connection, stream_path, tsdb_connection
                ):
                    logger.debug(
                        "The same credentials are already set for the project - aborting with no error",
                        project=self.project,
                    )
                    return
                raise mlrun.errors.MLRunConflictError(
                    f"For {self.project} the credentials are already set, if you want to set new credentials, "
                    f"please set replace_creds=True"
                )
            except mlrun.errors.MLRunBadRequestError:
                # the credentials are not set
                pass

            if self._set_credentials_after_server_upgrade():
                raise mlrun.errors.MLRunConflictError(
                    f"For {self.project} the credentials are already set, if you want to set new credentials, "
                    f"please set replace_creds=True"
                )

        secrets_dict = {}
        old_secrets_dict = self._get_monitoring_mandatory_project_secrets()
        if access_key:
            secrets_dict[
                mlrun.common.schemas.model_monitoring.ProjectSecretKeys.ACCESS_KEY
            ] = access_key or old_secrets_dict.get(
                mlrun.common.schemas.model_monitoring.ProjectSecretKeys.ACCESS_KEY
            )

        # endpoint_store_connection
        if not endpoint_store_connection:
            endpoint_store_connection = (
                old_secrets_dict.get(
                    mlrun.common.schemas.model_monitoring.ProjectSecretKeys.ENDPOINT_STORE_CONNECTION
                )
                or mlrun.mlconf.model_endpoint_monitoring.endpoint_store_connection
                or _default_secrets_v3io
            )
        if endpoint_store_connection:
            if not endpoint_store_connection.startswith(
                tuple(
                    mlrun.common.schemas.model_monitoring.ModelEndpointTargetSchemas.list()
                )
            ):
                raise mlrun.errors.MLRunInvalidMMStoreType(
                    "Currently only MySQL/SQLite connections are supported for non-v3io endpoint store,"
                    "please provide a full URL (e.g. mysql+pymysql://<username>:<password>@<host>:<port>/<db_name>)"
                )
            if mlrun.mlconf.is_ce_mode() and endpoint_store_connection.startswith(
                "v3io"
            ):
                raise mlrun.errors.MLRunInvalidMMStoreType(
                    "In CE mode, only MySQL/SQLite connections are supported for endpoint store"
                )
            secrets_dict[
                mlrun.common.schemas.model_monitoring.ProjectSecretKeys.ENDPOINT_STORE_CONNECTION
            ] = endpoint_store_connection
        else:
            raise mlrun.errors.MLRunInvalidMMStoreType(
                "You must provide a valid endpoint store connection while using set_model_monitoring_credentials "
                "API/SDK or in the system config"
            )

        # stream_path
        if not stream_path:
            stream_path = (
                old_secrets_dict.get(
                    mlrun.common.schemas.model_monitoring.ProjectSecretKeys.STREAM_PATH
                )
                or mlrun.mlconf.model_endpoint_monitoring.stream_connection
                or mlrun.mlconf.model_endpoint_monitoring.store_prefixes.stream  # TODO: Delete in 1.9.0
                or _default_secrets_v3io
                or old_secrets_dict.get(
                    mlrun.common.schemas.model_monitoring.ProjectSecretKeys.STREAM_PATH
                )  # TODO: Delete in 1.9.0
            )
        if stream_path or stream_path == "":
            if stream_path == "v3io" and mlrun.mlconf.is_ce_mode():
                raise mlrun.errors.MLRunInvalidMMStoreType(
                    "In CE mode, only kafka stream are supported for stream path"
                )
            elif stream_path == "v3io":
                # TODO: Delete in 1.9.0 (for BC)
                stream_path = ""
            elif stream_path:
                if stream_path.startswith("kafka://") and "?topic" in stream_path:
                    raise mlrun.errors.MLRunInvalidMMStoreType(
                        "Custom kafka topic is not allowed"
                    )
                elif not stream_path.startswith("kafka://") and (
                    stream_path != "v3io" or stream_path != ""
                ):
                    raise mlrun.errors.MLRunInvalidMMStoreType(
                        "Currently only Kafka connection is supported for non-v3io stream,"
                        "please provide a full URL (e.g. kafka://<some_kafka_broker>:<port>)"
                    )
            secrets_dict[
                mlrun.common.schemas.model_monitoring.ProjectSecretKeys.STREAM_PATH
            ] = stream_path
        else:
            raise mlrun.errors.MLRunInvalidMMStoreType(
                "You must provide a valid stream path connection while using set_model_monitoring_credentials "
                "API/SDK or in the system config"
            )

        if not tsdb_connection:
            tsdb_connection = (
                old_secrets_dict.get(
                    mlrun.common.schemas.model_monitoring.ProjectSecretKeys.TSDB_CONNECTION
                )
                or mlrun.mlconf.model_endpoint_monitoring.tsdb_connection
                or _default_secrets_v3io
            )
        if tsdb_connection:
            if tsdb_connection != "v3io" and not tsdb_connection.startswith(
                "taosws://"
            ):
                raise mlrun.errors.MLRunInvalidMMStoreType(
                    "Currently only TDEngine websocket connection is supported for non-v3io TSDB,"
                    "please provide a full URL (e.g. taosws://<username>:<password>@<host>:<port>)"
                )
            elif tsdb_connection == "v3io" and mlrun.mlconf.is_ce_mode():
                raise mlrun.errors.MLRunInvalidMMStoreType(
                    "In CE mode, only TDEngine websocket connection is supported for TSDB"
                )
            secrets_dict[
                mlrun.common.schemas.model_monitoring.ProjectSecretKeys.TSDB_CONNECTION
            ] = tsdb_connection
        else:
            raise mlrun.errors.MLRunInvalidMMStoreType(
                "You must provide a valid tsdb connection while using set_model_monitoring_credentials "
                "API/SDK or in the system config"
            )

        # Check the cred are valid
        for key in (
            mlrun.common.schemas.model_monitoring.ProjectSecretKeys.mandatory_secrets()
        ):
            try:
                secrets_dict[key]
            except KeyError:
                raise mlrun.errors.MLRunInvalidMMStoreType(
                    f"You must provide a valid {key} connection while using set_model_monitoring_credentials."
                )
        # Create tsdb & sql tables that will be used for storing the model monitoring data
        # Create the stream output
        self._create_tsdb_tables(
            connection_string=secrets_dict.get(
                mlrun.common.schemas.model_monitoring.ProjectSecretKeys.TSDB_CONNECTION
            )
        )
        self._create_sql_tables(
            connection_string=secrets_dict.get(
                mlrun.common.schemas.model_monitoring.ProjectSecretKeys.ENDPOINT_STORE_CONNECTION
            )
        )

        self._create_stream_output(
            stream_path=secrets_dict.get(
                mlrun.common.schemas.model_monitoring.ProjectSecretKeys.STREAM_PATH
            )
            or "v3io"
            if not mlrun.mlconf.is_ce_mode()
            else None  # TODO: del in 1.9.0
        )

        server.api.crud.Secrets().store_project_secrets(
            project=self.project,
            secrets=mlrun.common.schemas.SecretsData(
                provider=mlrun.common.schemas.SecretProviderName.kubernetes,
                secrets=secrets_dict,
            ),
        )

    def _is_the_same_cred(
        self, endpoint_store_connection: str, stream_path: str, tsdb_connection: str
    ) -> bool:
        credentials_dict = {
            key: server.api.crud.Secrets().get_project_secret(
                project=self.project,
                provider=mlrun.common.schemas.SecretProviderName.kubernetes,
                secret_key=key,
                allow_secrets_from_k8s=True,
            )
            for key in mlrun.common.schemas.model_monitoring.ProjectSecretKeys.mandatory_secrets()
        }

        old_store = credentials_dict[
            mlrun.common.schemas.model_monitoring.ProjectSecretKeys.ENDPOINT_STORE_CONNECTION
        ]
        if endpoint_store_connection and old_store != endpoint_store_connection:
            logger.debug(
                "User provided different endpoint store connection",
            )
            return False
        old_stream = credentials_dict[
            mlrun.common.schemas.model_monitoring.ProjectSecretKeys.STREAM_PATH
        ]
        old_stream = (
            old_stream or "v3io" if not mlrun.mlconf.is_ce_mode() else None
        )  # TODO: del in 1.9.0
        if stream_path and old_stream != stream_path:
            logger.debug(
                "User provided different stream path",
            )
            return False
        old_tsdb = credentials_dict[
            mlrun.common.schemas.model_monitoring.ProjectSecretKeys.TSDB_CONNECTION
        ]
        if tsdb_connection and old_tsdb != tsdb_connection:
            logger.debug(
                "User provided different tsdb connection",
            )
            return False
        return True

    def _create_stream_output(self, stream_path: str = None, access_key: str = None):
        stream_path_list = server.api.crud.model_monitoring.get_stream_path(
            project=self.project, stream_uri=stream_path
        )
        if not mlrun.mlconf.is_ce_mode():
            access_keys = [
                os.getenv("V3IO_ACCESS_KEY"),
                access_key or self.model_monitoring_access_key,
            ]
        else:
            access_keys = [None] * 2
        for i in range(len(stream_path_list)):
            logger.info(
                "[DAVID] Creating stream output", stream_path=stream_path_list[i]
            )
            output_stream = mlrun.datastore.get_stream_pusher(
                stream_path=stream_path_list[i],
                endpoint=mlrun.mlconf.v3io_api,
                access_key=access_keys[i],
            )
            if hasattr(output_stream, "_lazy_init"):
                output_stream._lazy_init()


def get_endpoint_features(
    feature_names: list[str],
    feature_stats: dict = None,
    current_stats: dict = None,
) -> list[mlrun.common.schemas.Features]:
    """
    Getting a new list of features that exist in feature_names along with their expected (feature_stats) and
    actual (current_stats) stats. The expected stats were calculated during the creation of the model endpoint,
    usually based on the data from the Model Artifact. The actual stats are based on the results from the latest
    model monitoring batch job.

    param feature_names: List of feature names.
    param feature_stats: Dictionary of feature stats that were stored during the creation of the model endpoint
                         object.
    param current_stats: Dictionary of the latest stats that were stored during the last run of the model monitoring
                         batch job.

    return: List of feature objects. Each feature has a name, weight, expected values, and actual values. More info
            can be found under `mlrun.common.schemas.Features`.
    """

    # Initialize feature and current stats dictionaries
    safe_feature_stats = feature_stats or {}
    safe_current_stats = current_stats or {}

    # Create feature object and add it to a general features list
    features = []
    for name in feature_names:
        if feature_stats is not None and name not in feature_stats:
            logger.warn("Feature missing from 'feature_stats'", name=name)
        if current_stats is not None and name not in current_stats:
            logger.warn("Feature missing from 'current_stats'", name=name)
        f = mlrun.common.schemas.Features.new(
            name, safe_feature_stats.get(name), safe_current_stats.get(name)
        )
        features.append(f)
    return features<|MERGE_RESOLUTION|>--- conflicted
+++ resolved
@@ -1080,11 +1080,7 @@
 
         if mm_enabled and None in credentials_dict.values():
             self.set_credentials(
-<<<<<<< HEAD
                 _default_secrets_v3io="v3io" if not mlrun.mlconf.is_ce_mode() else None,
-=======
-                _default_secrets_v3io="v3io",
->>>>>>> cafda47f
                 replace_creds=True,
             )
         return mm_enabled
