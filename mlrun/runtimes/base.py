--- conflicted
+++ resolved
@@ -40,7 +40,6 @@
 from ..lists import RunList
 from ..model import RunObject, ModelObj, RunTemplate, BaseMetadata, ImageBuilder
 from ..secrets import SecretsStore
-<<<<<<< HEAD
 from ..utils import (
     get_in,
     update_in,
@@ -51,10 +50,6 @@
     dict_to_yaml,
     dict_to_json,
 )
-from .constants import PodPhases
-=======
-from ..utils import get_in, update_in, logger, is_ipython, now_date, tag_image, dict_to_yaml, dict_to_json
->>>>>>> 543352c4
 
 
 class FunctionStatus(ModelObj):
@@ -762,13 +757,6 @@
         if crd_group and crd_version and crd_plural:
             self._delete_crd_resources(db, db_session, namespace, label_selector, force)
         else:
-<<<<<<< HEAD
-            self._delete_pod_resources(namespace, label_selector, force)
-
-    def delete_runtime_object_resources(
-        self, object_id: str, label_selector: str = None, force: bool = False
-    ):
-=======
             self._delete_pod_resources(db, db_session, namespace, label_selector, force)
 
     def delete_runtime_object_resources(self,
@@ -777,7 +765,6 @@
                                         object_id: str,
                                         label_selector: str = None,
                                         force: bool = False):
->>>>>>> 543352c4
         object_label_selector = self._get_object_label_selector(object_id)
         if label_selector:
             label_selector = ','.join([object_label_selector, label_selector])
@@ -793,18 +780,12 @@
         """
         return response
 
-<<<<<<< HEAD
-    def _delete_resources(
-        self, namespace: str, label_selector: str = None, force: bool = False
-    ):
-=======
     def _delete_resources(self,
                           db: DBInterface,
                           db_session: Session,
                           namespace: str,
                           label_selector: str = None,
                           force: bool = False):
->>>>>>> 543352c4
         """
         Override this to handle deletion of resources other then pods or CRDs (which are handled by the base class)
         Note that this is happening before the deletion of the CRDs or the pods
@@ -872,18 +853,12 @@
 
         return label_selector
 
-<<<<<<< HEAD
-    def _delete_pod_resources(
-        self, namespace: str, label_selector: str = None, force: bool = False
-    ):
-=======
     def _delete_pod_resources(self,
                               db: DBInterface,
                               db_session: Session,
                               namespace: str,
                               label_selector: str = None,
                               force: bool = False):
->>>>>>> 543352c4
         k8s_helper = get_k8s_helper()
         pods = k8s_helper.v1api.list_namespaced_pod(
             namespace, label_selector=label_selector
@@ -895,21 +870,6 @@
 
             # it is less likely that there will be new stable states, or the existing ones will change so better to
             # resolve whether it's a transient state by checking if it's not a stable state
-<<<<<<< HEAD
-            in_transient_phase = pod.status.phase not in PodPhases.stable_phases()
-            if not in_transient_phase or (force and in_transient_phase):
-                try:
-                    k8s_helper.v1api.delete_namespaced_pod(pod.metadata.name, namespace)
-                    logger.info(f"Deleted pod: {pod.metadata.name}")
-                except ApiException as e:
-                    # ignore error if pod is already removed
-                    if e.status != 404:
-                        raise
-
-    def _delete_crd_resources(
-        self, namespace: str, label_selector: str = None, force: bool = False
-    ):
-=======
             in_transient_state = self._is_pod_in_transient_state(db, db_session, pod)
             if in_transient_state:
                 continue
@@ -923,7 +883,6 @@
                               namespace: str,
                               label_selector: str = None,
                               force: bool = False):
->>>>>>> 543352c4
         k8s_helper = get_k8s_helper()
         crd_group, crd_version, crd_plural = self._get_crd_info()
         try:
@@ -940,27 +899,6 @@
                 raise
         else:
             for crd_object in crd_objects['items']:
-<<<<<<< HEAD
-                in_transient_state = self._is_crd_object_in_transient_state(crd_object)
-                if not in_transient_state or (force and in_transient_state):
-                    name = crd_object['metadata']['name']
-                    try:
-                        k8s_helper.crdapi.delete_namespaced_custom_object(
-                            crd_group,
-                            crd_version,
-                            namespace,
-                            crd_plural,
-                            name,
-                            client.V1DeleteOptions(),
-                        )
-                        logger.info(
-                            f"Deleted crd object: {name}, {namespace}, {crd_plural}"
-                        )
-                    except ApiException as e:
-                        # ignore error if crd object is already removed
-                        if e.status != 404:
-                            raise
-=======
                 if force:
                     self._delete_crd(namespace, crd_group, crd_version, crd_plural, crd_object)
                     continue
@@ -1073,7 +1011,6 @@
             # ignore error if pod is already removed
             if e.status != 404:
                 raise
->>>>>>> 543352c4
 
     @staticmethod
     def _build_pod_resources(pods) -> List:
