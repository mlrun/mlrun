# Copyright 2018 Iguazio
#
# Licensed under the Apache License, Version 2.0 (the "License");
# you may not use this file except in compliance with the License.
# You may obtain a copy of the License at
#
#   http://www.apache.org/licenses/LICENSE-2.0
#
# Unless required by applicable law or agreed to in writing, software
# distributed under the License is distributed on an "AS IS" BASIS,
# WITHOUT WARRANTIES OR CONDITIONS OF ANY KIND, either express or implied.
# See the License for the specific language governing permissions and
# limitations under the License.

from .base import RunError, BaseRuntime
from .local import HandlerRuntime, LocalRuntime
<<<<<<< HEAD
from .function import RemoteRuntime
from .mpijob import MpiRuntime
from .dask import DaskCluster
from .kubejob import KubejobRuntime
from .nuclio_deploy import NuclioDeployRuntime
=======
from .function import RemoteRuntime, new_model_server
from .mpijob import MpiRuntime
from .dask import DaskCluster
from .kubejob import KubejobRuntime
from .nuclio_deploy import NuclioDeployRuntime
from .sparkjob import SparkRuntime
>>>>>>> 9cd19ec8
<|MERGE_RESOLUTION|>--- conflicted
+++ resolved
@@ -14,17 +14,9 @@
 
 from .base import RunError, BaseRuntime
 from .local import HandlerRuntime, LocalRuntime
-<<<<<<< HEAD
-from .function import RemoteRuntime
-from .mpijob import MpiRuntime
-from .dask import DaskCluster
-from .kubejob import KubejobRuntime
-from .nuclio_deploy import NuclioDeployRuntime
-=======
 from .function import RemoteRuntime, new_model_server
 from .mpijob import MpiRuntime
 from .dask import DaskCluster
 from .kubejob import KubejobRuntime
 from .nuclio_deploy import NuclioDeployRuntime
-from .sparkjob import SparkRuntime
->>>>>>> 9cd19ec8
+from .sparkjob import SparkRuntime