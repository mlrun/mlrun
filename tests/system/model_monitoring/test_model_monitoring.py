--- conflicted
+++ resolved
@@ -18,12 +18,9 @@
     ModelEndpointStatus,
 )
 from mlrun.errors import MLRunNotFoundError
-<<<<<<< HEAD
 from mlrun.utils.model_monitoring import EndpointType
-=======
 from mlrun.model import BaseMetadata
 from mlrun.runtimes import BaseRuntime
->>>>>>> 2e7096d8
 from tests.system.base import TestMLRunSystem
 
 
