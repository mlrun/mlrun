# Copyright 2018 Iguazio
#
# Licensed under the Apache License, Version 2.0 (the "License");
# you may not use this file except in compliance with the License.
# You may obtain a copy of the License at
#
#   http://www.apache.org/licenses/LICENSE-2.0
#
# Unless required by applicable law or agreed to in writing, software
# distributed under the License is distributed on an "AS IS" BASIS,
# WITHOUT WARRANTIES OR CONDITIONS OF ANY KIND, either express or implied.
# See the License for the specific language governing permissions and
# limitations under the License.

import json
import tempfile
import time
from datetime import datetime
from os import path, remove, environ
from typing import List, Dict, Union

import kfp
import requests
import semver
from requests.adapters import HTTPAdapter
from requests.packages.urllib3.util.retry import Retry

import mlrun
from mlrun.api import schemas
from mlrun.errors import MLRunInvalidArgumentError
from .base import RunDBError, RunDBInterface
from ..config import config
from ..lists import RunList, ArtifactList
from ..utils import dict_to_json, logger, new_pipe_meta, datetime_to_iso

default_project = config.default_project

_artifact_keys = [
    "format",
    "inline",
    "key",
    "src_path",
    "target_path",
    "viewer",
]


def bool2str(val):
    return "yes" if val else "no"


http_adapter = HTTPAdapter(
    max_retries=Retry(total=3, backoff_factor=1, status_forcelist=[500, 502, 503, 504])
)


class HTTPRunDB(RunDBInterface):
    kind = "http"

    def __init__(self, base_url, user="", password="", token=""):
        self.base_url = base_url
        self.user = user
        self.password = password
        self.token = token
        self.server_version = ""
        self.session = None

    def __repr__(self):
        cls = self.__class__.__name__
        return f"{cls}({self.base_url!r})"

    def api_call(
        self,
        method,
        path,
        error=None,
        params=None,
        body=None,
        json=None,
        headers=None,
        timeout=20,
    ):
        url = f"{self.base_url}/api/{path}"
        kw = {
            key: value
            for key, value in (
                ("params", params),
                ("data", body),
                ("json", json),
                ("headers", headers),
            )
            if value is not None
        }

        if self.user:
            kw["auth"] = (self.user, self.password)
        elif self.token:
            kw["headers"] = {"Authorization": "Bearer " + self.token}

        if not self.session:
            self.session = requests.Session()
            self.session.mount("http://", http_adapter)
            self.session.mount("https://", http_adapter)

        try:
            resp = self.session.request(
                method, url, timeout=timeout, verify=False, **kw
            )
        except requests.RequestException as err:
            error = error or "{} {}, error: {}".format(method, url, err)
            raise RunDBError(error) from err

        if not resp.ok:
            if resp.content:
                try:
                    data = resp.json()
                    reason = data.get("detail", {}).get("reason", "")
                except Exception:
                    reason = ""
            if reason:
                error = error or "{} {}, error: {}".format(method, url, reason)
                raise RunDBError(error)

            try:
                resp.raise_for_status()
            except requests.RequestException as err:
                error = error or "{} {}, error: {}".format(method, url, err)
                raise RunDBError(error) from err

        return resp

    def _path_of(self, prefix, project, uid):
        project = project or default_project
        return f"{prefix}/{project}/{uid}"

    def connect(self, secrets=None):
        resp = self.api_call("GET", "healthz", timeout=5)
        try:
            server_cfg = resp.json()
            self.server_version = server_cfg["version"]
            self._validate_version_compatibility(self.server_version, config.version)
            if (
                "namespace" in server_cfg
                and server_cfg["namespace"] != config.namespace
            ):
                logger.warning(
                    "warning!, server ({}) and client ({}) namespace dont match".format(
                        server_cfg["namespace"], config.namespace
                    )
                )

            # get defaults from remote server
            config.remote_host = config.remote_host or server_cfg.get("remote_host")
            config.mpijob_crd_version = config.mpijob_crd_version or server_cfg.get(
                "mpijob_crd_version"
            )
            config.ui_url = config.ui_url or server_cfg.get("ui_url")
            config.artifact_path = config.artifact_path or server_cfg.get(
                "artifact_path"
            )
            config.spark_app_image = config.spark_app_image or server_cfg.get(
                "spark_app_image"
            )
            config.spark_app_image_tag = config.spark_app_image_tag or server_cfg.get(
                "spark_app_image_tag"
            )
            if (
                "docker_registry" in server_cfg
                and "DEFAULT_DOCKER_REGISTRY" not in environ
            ):
                environ["DEFAULT_DOCKER_REGISTRY"] = server_cfg["docker_registry"]

        except Exception:
            pass
        return self

    def store_log(self, uid, project="", body=None, append=False):
        if not body:
            return

        path = self._path_of("log", project, uid)
        params = {"append": bool2str(append)}
        error = f"store log {project}/{uid}"
        self.api_call("POST", path, error, params, body)

    def get_log(self, uid, project="", offset=0, size=-1):
        params = {"offset": offset, "size": size}
        path = self._path_of("log", project, uid)
        error = f"get log {project}/{uid}"
        resp = self.api_call("GET", path, error, params=params)
        if resp.headers:
            state = resp.headers.get("x-mlrun-run-state", "")
            return state.lower(), resp.content

        return "unknown", resp.content

    def watch_log(self, uid, project="", watch=True, offset=0):
        state, text = self.get_log(uid, project, offset=offset)
        if text:
            print(text.decode())
        if watch:
            nil_resp = 0
            while state in ["pending", "running"]:
                offset += len(text)
                if nil_resp < 3:
                    time.sleep(3)
                else:
                    time.sleep(10)
                state, text = self.get_log(uid, project, offset=offset)
                if text:
                    nil_resp = 0
                    print(text.decode(), end="")
                else:
                    nil_resp += 1

        return state

    def store_run(self, struct, uid, project="", iter=0):
        path = self._path_of("run", project, uid)
        params = {"iter": iter}
        error = f"store run {project}/{uid}"
        body = _as_json(struct)
        self.api_call("POST", path, error, params=params, body=body)

    def update_run(self, updates: dict, uid, project="", iter=0):
        path = self._path_of("run", project, uid)
        params = {"iter": iter}
        error = f"update run {project}/{uid}"
        body = _as_json(updates)
        self.api_call("PATCH", path, error, params=params, body=body)

    def read_run(self, uid, project="", iter=0):
        path = self._path_of("run", project, uid)
        params = {"iter": iter}
        error = f"get run {project}/{uid}"
        resp = self.api_call("GET", path, error, params=params)
        return resp.json()["data"]

    def del_run(self, uid, project="", iter=0):
        path = self._path_of("run", project, uid)
        params = {"iter": iter}
        error = f"del run {project}/{uid}"
        self.api_call("DELETE", path, error, params=params)

    def list_runs(
        self,
        name=None,
        uid=None,
        project=None,
        labels=None,
        state=None,
        sort=True,
        last=0,
        iter=False,
        start_time_from: datetime = None,
        start_time_to: datetime = None,
        last_update_time_from: datetime = None,
        last_update_time_to: datetime = None,
    ):

        project = project or default_project
        params = {
            "name": name,
            "uid": uid,
            "project": project,
            "label": labels or [],
            "state": state,
            "sort": bool2str(sort),
            "iter": bool2str(iter),
            "start_time_from": datetime_to_iso(start_time_from),
            "start_time_to": datetime_to_iso(start_time_to),
            "last_update_time_from": datetime_to_iso(last_update_time_from),
            "last_update_time_to": datetime_to_iso(last_update_time_to),
        }
        error = "list runs"
        resp = self.api_call("GET", "runs", error, params=params)
        return RunList(resp.json()["runs"])

    def del_runs(self, name=None, project=None, labels=None, state=None, days_ago=0):
        project = project or default_project
        params = {
            "name": name,
            "project": project,
            "label": labels or [],
            "state": state,
            "days_ago": str(days_ago),
        }
        error = "del runs"
        self.api_call("DELETE", "runs", error, params=params)

    def store_artifact(self, key, artifact, uid, iter=None, tag=None, project=""):
        path = self._path_of("artifact", project, uid) + "/" + key
        params = {
            "tag": tag,
        }
        if iter:
            params["iter"] = str(iter)

        error = f"store artifact {project}/{uid}/{key}"

        body = _as_json(artifact)
        self.api_call("POST", path, error, params=params, body=body)

    def read_artifact(self, key, tag=None, iter=None, project=""):
        project = project or default_project
        tag = tag or "latest"
        path = "projects/{}/artifact/{}?tag={}".format(project, key, tag)
        error = f"read artifact {project}/{key}"
        params = {"iter": str(iter)} if iter else {}
        resp = self.api_call("GET", path, error, params=params)
        return resp.json()["data"]

    def del_artifact(self, key, tag=None, project=""):
        path = self._path_of("artifact", project, key)  # TODO: uid?
        params = {
            "key": key,
            "tag": tag,
        }
        error = f"del artifact {project}/{key}"
        self.api_call("DELETE", path, error, params=params)

    def list_artifacts(
        self, name=None, project=None, tag=None, labels=None, since=None, until=None
    ):
        project = project or default_project
        params = {
            "name": name,
            "project": project,
            "tag": tag,
            "label": labels or [],
        }
        error = "list artifacts"
        resp = self.api_call("GET", "artifacts", error, params=params)
        values = ArtifactList(resp.json()["artifacts"])
        values.tag = tag
        return values

    def del_artifacts(self, name=None, project=None, tag=None, labels=None, days_ago=0):
        project = project or default_project
        params = {
            "name": name,
            "project": project,
            "tag": tag,
            "label": labels or [],
            "days_ago": str(days_ago),
        }
        error = "del artifacts"
        self.api_call("DELETE", "artifacts", error, params=params)

    def store_function(self, function, name, project="", tag=None, versioned=False):
        params = {"tag": tag, "versioned": versioned}
        project = project or default_project
        path = self._path_of("func", project, name)

        error = f"store function {project}/{name}"
        resp = self.api_call(
            "POST", path, error, params=params, body=json.dumps(function)
        )

        # hash key optional to be backwards compatible to API v<0.4.10 in which it wasn't in the response
        return resp.json().get("hash_key")

    def get_function(self, name, project="", tag=None, hash_key=""):
        params = {"tag": tag, "hash_key": hash_key}
        project = project or default_project
        path = self._path_of("func", project, name)
        error = f"get function {project}/{name}"
        resp = self.api_call("GET", path, error, params=params)
        return resp.json()["func"]

    def delete_function(self, name: str, project: str = ""):
        project = project or default_project
        path = f"projects/{project}/functions/{name}"
        error_message = f"Failed deleting function {project}/{name}"
        self.api_call("DELETE", path, error_message)

    def list_functions(self, name=None, project=None, tag=None, labels=None):
        params = {
            "project": project or default_project,
            "name": name,
            "tag": tag,
            "label": labels or [],
        }
        error = "list functions"
        resp = self.api_call("GET", "funcs", error, params=params)
        return resp.json()["funcs"]

    def list_runtimes(self, label_selector: str = None) -> List:
        params = {"label_selector": label_selector}
        error = "list runtimes"
        resp = self.api_call("GET", "runtimes", error, params=params)
        return resp.json()

    def get_runtime(self, kind: str, label_selector: str = None) -> Dict:
        params = {"label_selector": label_selector}
        path = f"runtimes/{kind}"
        error = f"get runtime {kind}"
        resp = self.api_call("GET", path, error, params=params)
        return resp.json()

    def delete_runtimes(
        self,
        label_selector: str = None,
        force: bool = False,
        grace_period: int = config.runtime_resources_deletion_grace_period,
    ):
        params = {
            "label_selector": label_selector,
            "force": force,
            "grace_period": grace_period,
        }
        error = "delete runtimes"
        self.api_call("DELETE", "runtimes", error, params=params)

    def delete_runtime(
        self,
        kind: str,
        label_selector: str = None,
        force: bool = False,
        grace_period: int = config.runtime_resources_deletion_grace_period,
    ):
        params = {
            "label_selector": label_selector,
            "force": force,
            "grace_period": grace_period,
        }
        path = f"runtimes/{kind}"
        error = f"delete runtime {kind}"
        self.api_call("DELETE", path, error, params=params)

    def delete_runtime_object(
        self,
        kind: str,
        object_id: str,
        label_selector: str = None,
        force: bool = False,
        grace_period: int = config.runtime_resources_deletion_grace_period,
    ):
        params = {
            "label_selector": label_selector,
            "force": force,
            "grace_period": grace_period,
        }
        path = f"runtimes/{kind}/{object_id}"
        error = f"delete runtime object {kind} {object_id}"
        self.api_call("DELETE", path, error, params=params)

    def create_schedule(self, project: str, schedule: schemas.ScheduleInput):
        project = project or default_project
        path = f"projects/{project}/schedules"

        error_message = f"Failed creating schedule {project}/{schedule.name}"
        self.api_call("POST", path, error_message, body=json.dumps(schedule.dict()))

    def update_schedule(
        self, project: str, name: str, schedule: schemas.ScheduleUpdate
    ):
        project = project or default_project
        path = f"projects/{project}/schedules/{name}"

        error_message = f"Failed updating schedule {project}/{name}"
        self.api_call("PUT", path, error_message, body=json.dumps(schedule.dict()))

    def get_schedule(
        self, project: str, name: str, include_last_run: bool = False
    ) -> schemas.ScheduleOutput:
        project = project or default_project
        path = f"projects/{project}/schedules/{name}"
        error_message = f"Failed getting schedule for {project}/{name}"
        resp = self.api_call(
            "GET", path, error_message, params={"include_last_run": include_last_run}
        )
        return schemas.ScheduleOutput(**resp.json())

    def list_schedules(
        self,
        project: str,
        name: str = None,
        kind: schemas.ScheduleKinds = None,
        include_last_run: bool = False,
    ) -> schemas.SchedulesOutput:
        project = project or default_project
        params = {"kind": kind, "name": name, "include_last_run": include_last_run}
        path = f"projects/{project}/schedules"
        error_message = f"Failed listing schedules for {project} ? {kind} {name}"
        resp = self.api_call("GET", path, error_message, params=params)
        return schemas.SchedulesOutput(**resp.json())

    def delete_schedule(self, project: str, name: str):
        project = project or default_project
        path = f"projects/{project}/schedules/{name}"
        error_message = f"Failed deleting schedule {project}/{name}"
        self.api_call("DELETE", path, error_message)

    def invoke_schedule(self, project: str, name: str):
        project = project or default_project
        path = f"projects/{project}/schedules/{name}/invoke"
        error_message = f"Failed invoking schedule {project}/{name}"
        self.api_call("POST", path, error_message)

    def remote_builder(self, func, with_mlrun):
        try:
            req = {"function": func.to_dict(), "with_mlrun": bool2str(with_mlrun)}
            resp = self.api_call("POST", "build/function", json=req)
        except OSError as err:
            logger.error("error submitting build task: {}".format(err))
            raise OSError("error: cannot submit build, {}".format(err))

        if not resp.ok:
            logger.error("bad resp!!\n{}".format(resp.text))
            raise ValueError("bad function run response")

        return resp.json()

    def get_builder_status(
        self, func, offset=0, logs=True, last_log_timestamp=0, verbose=False
    ):
        try:
            params = {
                "name": func.metadata.name,
                "project": func.metadata.project,
                "tag": func.metadata.tag,
                "logs": bool2str(logs),
                "offset": str(offset),
                "last_log_timestamp": str(last_log_timestamp),
                "verbose": bool2str(verbose),
            }
            resp = self.api_call("GET", "build/status", params=params)
        except OSError as err:
            logger.error("error getting build status: {}".format(err))
            raise OSError("error: cannot get build status, {}".format(err))

        if not resp.ok:
            logger.warning("failed resp, {}".format(resp.text))
            raise RunDBError("bad function build response")

        if resp.headers:
            func.status.state = resp.headers.get("x-mlrun-function-status", "")
            last_log_timestamp = float(
                resp.headers.get("x-mlrun-last-timestamp", "0.0")
            )
            if func.kind in mlrun.runtimes.RuntimeKinds.nuclio_runtimes():
                func.status.address = resp.headers.get("x-mlrun-address", "")
                func.status.nuclio_name = resp.headers.get("x-mlrun-name", "")
            else:
                func.status.build_pod = resp.headers.get("builder_pod", "")
                func.spec.image = resp.headers.get("function_image", "")

        text = ""
        if resp.content:
            text = resp.content.decode()
        return text, last_log_timestamp

    def remote_start(self, func_url):
        try:
            req = {"functionUrl": func_url}
            resp = self.api_call(
                "POST",
                "start/function",
                json=req,
                timeout=int(config.submit_timeout) or 60,
            )
        except OSError as err:
            logger.error("error starting function: {}".format(err))
            raise OSError("error: cannot start function, {}".format(err))

        if not resp.ok:
            logger.error("bad resp!!\n{}".format(resp.text))
            raise ValueError("bad function start response")

        return resp.json()["data"]

    def remote_status(self, kind, selector):
        try:
            req = {"kind": kind, "selector": selector}
            resp = self.api_call("POST", "status/function", json=req)
        except OSError as err:
            logger.error("error starting function: {}".format(err))
            raise OSError("error: cannot start function, {}".format(err))

        if not resp.ok:
            logger.error("bad resp!!\n{}".format(resp.text))
            raise ValueError("bad function status response")

        return resp.json()["data"]

    def submit_job(
        self, runspec, schedule: Union[str, schemas.ScheduleCronTrigger] = None
    ):
        try:
            req = {"task": runspec.to_dict()}
            if schedule:
                if isinstance(schedule, schemas.ScheduleCronTrigger):
                    schedule = schedule.dict()
                req["schedule"] = schedule
            timeout = (int(config.submit_timeout) or 120) + 20
            resp = self.api_call("POST", "submit_job", json=req, timeout=timeout)
        except OSError as err:
            logger.error("error submitting task: {}".format(err))
            raise OSError("error: cannot submit task, {}".format(err))

        if not resp.ok:
            logger.error("bad resp!!\n{}".format(resp.text))
            raise ValueError("bad function run response, {}".format(resp.text))

        resp = resp.json()
        return resp["data"]

    def submit_pipeline(
        self,
        pipeline,
        arguments=None,
        experiment=None,
        run=None,
        namespace=None,
        artifact_path=None,
        ops=None,
        ttl=None,
    ):

        if isinstance(pipeline, str):
            pipe_file = pipeline
        else:
            pipe_file = tempfile.mktemp(suffix=".yaml")
            conf = new_pipe_meta(artifact_path, ttl, ops)
            kfp.compiler.Compiler().compile(
                pipeline, pipe_file, type_check=False, pipeline_conf=conf
            )

        if pipe_file.endswith(".yaml"):
            headers = {"content-type": "application/yaml"}
        elif pipe_file.endswith(".zip"):
            headers = {"content-type": "application/zip"}
        else:
            raise ValueError("pipeline file must be .yaml or .zip")
        if arguments:
            if not isinstance(arguments, dict):
                raise ValueError("arguments must be dict type")
            headers["pipeline-arguments"] = str(arguments)

        if not path.isfile(pipe_file):
            raise OSError("file {} doesnt exist".format(pipe_file))
        with open(pipe_file, "rb") as fp:
            data = fp.read()
        if not isinstance(pipeline, str):
            remove(pipe_file)

        try:
            params = {"namespace": namespace, "experiment": experiment, "run": run}
            resp = self.api_call(
                "POST",
                "submit_pipeline",
                params=params,
                timeout=20,
                body=data,
                headers=headers,
            )
        except OSError as err:
            logger.error("error cannot submit pipeline: {}".format(err))
            raise OSError("error: cannot cannot submit pipeline, {}".format(err))

        if not resp.ok:
            logger.error("bad resp!!\n{}".format(resp.text))
            raise ValueError("bad submit pipeline response, {}".format(resp.text))

        resp = resp.json()
        logger.info("submitted pipeline {} id={}".format(resp["name"], resp["id"]))
        return resp["id"]

    def get_pipeline(self, run_id: str, namespace: str = None, timeout: int = 10):

        try:
            query = ""
            if namespace:
                query = "namespace={}".format(namespace)
            resp = self.api_call(
                "GET", "pipelines/{}?{}".format(run_id, query), timeout=timeout
            )
        except OSError as err:
            logger.error("error cannot get pipeline: {}".format(err))
            raise OSError("error: cannot get pipeline, {}".format(err))

        if not resp.ok:
            logger.error("bad resp!!\n{}".format(resp.text))
            raise ValueError("bad get pipeline response, {}".format(resp.text))

        return resp.json()

<<<<<<< HEAD
    def store_project(self, name, struct, use_vault=False):
        params = {"use-vault": use_vault}
        error_message = f"Failed storing project for {name} ? use-vault={use_vault}"

        path = f"project/{name}"
        self.api_call(
            "POST",
            path=path,
            error=error_message,
            params=params,
            body=json.dumps(struct),
        )
=======
    @staticmethod
    def _resolve_reference(tag, uid):
        if uid and tag:
            raise MLRunInvalidArgumentError("both uid and tag were provided")
        return uid or tag or "latest"
>>>>>>> 4b6e62c9

    def create_feature_set(
        self, feature_set: Union[dict, schemas.FeatureSet], project="", versioned=True
    ) -> dict:
        if isinstance(feature_set, schemas.FeatureSet):
            feature_set = feature_set.dict()

        project = (
            project or feature_set["metadata"].get("project", None) or default_project
        )
        path = f"projects/{project}/feature-sets"
        params = {"versioned": versioned}

        name = feature_set["metadata"]["name"]
        error_message = f"Failed creating feature-set {project}/{name}"
        resp = self.api_call(
            "POST", path, error_message, params=params, body=json.dumps(feature_set),
        )
        return resp.json()

    def get_feature_set(
        self, name: str, project: str = "", tag: str = None, uid: str = None
    ) -> dict:
        project = project or default_project
        reference = self._resolve_reference(tag, uid)
        path = f"projects/{project}/feature-sets/{name}/references/{reference}"
        error_message = f"Failed retrieving feature-set {project}/{name}"
        resp = self.api_call("GET", path, error_message)
        return resp.json()

    def list_features(
        self,
        project: str,
        name: str = None,
        tag: str = None,
        entities: List[str] = None,
        labels: List[str] = None,
    ) -> schemas.FeaturesOutput:
        project = project or default_project
        params = {
            "name": name,
            "tag": tag,
            "entity": entities or [],
            "label": labels or [],
        }

        path = f"projects/{project}/features"

        error_message = f"Failed listing features, project: {project}, query: {params}"
        resp = self.api_call("GET", path, error_message, params=params)
        return schemas.FeaturesOutput(**resp.json())

    def list_feature_sets(
        self,
        project: str = "",
        name: str = None,
        tag: str = None,
        state: str = None,
        entities: List[str] = None,
        features: List[str] = None,
        labels: List[str] = None,
    ) -> List[dict]:
        project = project or default_project
        params = {
            "name": name,
            "state": state,
            "tag": tag,
            "entity": entities or [],
            "feature": features or [],
            "label": labels or [],
        }

        path = f"projects/{project}/feature-sets"

        error_message = (
            f"Failed listing feature-sets, project: {project}, query: {params}"
        )
        resp = self.api_call("GET", path, error_message, params=params)
        return resp.json()["feature_sets"]

    def store_feature_set(
        self,
        feature_set: Union[dict, schemas.FeatureSet],
        name=None,
        project="",
        tag=None,
        uid=None,
        versioned=True,
    ) -> dict:
        reference = self._resolve_reference(tag, uid)
        params = {"versioned": versioned}

        if isinstance(feature_set, schemas.FeatureSet):
            feature_set = feature_set.dict()

        name = name or feature_set["metadata"]["name"]
        project = project or feature_set["metadata"].get("project") or default_project
        path = f"projects/{project}/feature-sets/{name}/references/{reference}"
        error_message = f"Failed storing feature-set {project}/{name}"
        resp = self.api_call(
            "PUT", path, error_message, params=params, body=json.dumps(feature_set)
        )
        return resp.json()

    def patch_feature_set(
        self,
        name,
        feature_set_update: dict,
        project="",
        tag=None,
        uid=None,
        patch_mode: Union[str, schemas.PatchMode] = schemas.PatchMode.replace,
    ):
        project = project or default_project
        reference = self._resolve_reference(tag, uid)
        if isinstance(patch_mode, schemas.PatchMode):
            patch_mode = patch_mode.value
        headers = {schemas.HeaderNames.patch_mode: patch_mode}
        path = f"projects/{project}/feature-sets/{name}/references/{reference}"
        error_message = f"Failed updating feature-set {project}/{name}"
        self.api_call(
            "PATCH",
            path,
            error_message,
            body=json.dumps(feature_set_update),
            headers=headers,
        )

    def delete_feature_set(self, name, project=""):
        project = project or default_project
        path = f"projects/{project}/feature-sets/{name}"
        error_message = f"Failed deleting feature-set {name}"
        self.api_call("DELETE", path, error_message)

    def create_feature_vector(
        self,
        feature_vector: Union[dict, schemas.FeatureVector],
        project="",
        versioned=True,
    ) -> dict:
        if isinstance(feature_vector, schemas.FeatureVector):
            feature_vector = feature_vector.dict()

        project = (
            project
            or feature_vector["metadata"].get("project", None)
            or default_project
        )
        path = f"projects/{project}/feature-vectors"
        params = {"versioned": versioned}

        name = feature_vector["metadata"]["name"]
        error_message = f"Failed creating feature-vector {project}/{name}"
        resp = self.api_call(
            "POST", path, error_message, params=params, body=json.dumps(feature_vector),
        )
        return resp.json()

    def get_feature_vector(
        self, name: str, project: str = "", tag: str = None, uid: str = None
    ) -> dict:
        project = project or default_project
        reference = self._resolve_reference(tag, uid)
        path = f"projects/{project}/feature-vectors/{name}/references/{reference}"
        error_message = f"Failed retrieving feature-vector {project}/{name}"
        resp = self.api_call("GET", path, error_message)
        return resp.json()

    def list_feature_vectors(
        self,
        project: str = "",
        name: str = None,
        tag: str = None,
        state: str = None,
        labels: List[str] = None,
    ) -> List[dict]:
        project = project or default_project
        params = {
            "name": name,
            "state": state,
            "tag": tag,
            "label": labels or [],
        }

        path = f"projects/{project}/feature-vectors"

        error_message = (
            f"Failed listing feature-vectors, project: {project}, query: {params}"
        )
        resp = self.api_call("GET", path, error_message, params=params)
        return resp.json()["feature_vectors"]

    def store_feature_vector(
        self,
        feature_vector: Union[dict, schemas.FeatureVector],
        name=None,
        project="",
        tag=None,
        uid=None,
        versioned=True,
    ) -> dict:
        reference = self._resolve_reference(tag, uid)
        params = {"versioned": versioned}

        if isinstance(feature_vector, schemas.FeatureVector):
            feature_vector = feature_vector.dict()

        name = name or feature_vector["metadata"]["name"]
        project = (
            project or feature_vector["metadata"].get("project") or default_project
        )
        path = f"projects/{project}/feature-vectors/{name}/references/{reference}"
        error_message = f"Failed storing feature-vector {project}/{name}"
        resp = self.api_call(
            "PUT", path, error_message, params=params, body=json.dumps(feature_vector)
        )
        return resp.json()

    def patch_feature_vector(
        self,
        name,
        feature_vector_update: dict,
        project="",
        tag=None,
        uid=None,
        patch_mode: Union[str, schemas.PatchMode] = schemas.PatchMode.replace,
    ):
        reference = self._resolve_reference(tag, uid)
        project = project or default_project
        if isinstance(patch_mode, schemas.PatchMode):
            patch_mode = patch_mode.value
        headers = {schemas.HeaderNames.patch_mode: patch_mode}
        path = f"projects/{project}/feature-vectors/{name}/references/{reference}"
        error_message = f"Failed updating feature-vector {project}/{name}"
        self.api_call(
            "PATCH",
            path,
            error_message,
            body=json.dumps(feature_vector_update),
            headers=headers,
        )

    def delete_feature_vector(self, name, project=""):
        project = project or default_project
        path = f"projects/{project}/feature-vectors/{name}"
        error_message = f"Failed deleting feature-vector {name}"
        self.api_call("DELETE", path, error_message)

    def list_projects(
        self,
        owner: str = None,
        format_: mlrun.api.schemas.Format = mlrun.api.schemas.Format.full,
    ) -> schemas.ProjectsOutput:
        params = {
            "owner": owner,
            "format": format_,
        }

        error_message = f"Failed listing projects, query: {params}"
        response = self.api_call("GET", "projects", error_message, params=params)
        return schemas.ProjectsOutput(**response.json())

    def get_project(self, name: str) -> schemas.Project:
        if not name:
            raise MLRunInvalidArgumentError("Name must be provided")

        path = f"projects/{name}"
        error_message = f"Failed retrieving project {name}"
        response = self.api_call("GET", path, error_message)
        return schemas.Project(**response.json())

    def delete_project(self, name: str):
        path = f"projects/{name}"
        error_message = f"Failed deleting project {name}"
        self.api_call("DELETE", path, error_message)

    def store_project(
        self, name: str, project: Union[dict, mlrun.api.schemas.Project]
    ) -> mlrun.api.schemas.Project:
        path = f"projects/{name}"
        error_message = f"Failed storing project {name}"
        if isinstance(project, mlrun.api.schemas.Project):
            project = project.dict()
        response = self.api_call("PUT", path, error_message, body=json.dumps(project),)
        return schemas.Project(**response.json())

    def patch_project(
        self,
        name: str,
        project: Union[dict, mlrun.api.schemas.ProjectPatch],
        patch_mode: Union[str, schemas.PatchMode] = schemas.PatchMode.replace,
    ) -> mlrun.api.schemas.Project:
        path = f"projects/{name}"
        if isinstance(patch_mode, schemas.PatchMode):
            patch_mode = patch_mode.value
        headers = {schemas.HeaderNames.patch_mode: patch_mode}
        error_message = f"Failed patching project {name}"
        if isinstance(project, mlrun.api.schemas.Project):
            project = project.dict(exclude_unset=True)
        response = self.api_call(
            "PATCH", path, error_message, body=json.dumps(project), headers=headers
        )
        return schemas.Project(**response.json())

    def create_project(
        self, project: Union[dict, mlrun.api.schemas.Project]
    ) -> mlrun.api.schemas.Project:
        if isinstance(project, mlrun.api.schemas.Project):
            project = project.dict()
        error_message = f"Failed creating project {project['name']}"
        response = self.api_call(
            "POST", "projects", error_message, body=json.dumps(project),
        )
        return schemas.Project(**response.json())

    @staticmethod
    def _validate_version_compatibility(server_version, client_version):
        try:
            parsed_server_version = semver.VersionInfo.parse(server_version)
            parsed_client_version = semver.VersionInfo.parse(client_version)
        except ValueError:
            # This will mostly happen in dev scenarios when the version is unstable and such - therefore we're ignoring
            logger.warning(
                "Unable to parse server or client version. Assuming compatible",
                server_version=server_version,
                client_version=client_version,
            )
            return
        if (
            parsed_server_version.major != parsed_client_version.major
            or parsed_server_version.minor != parsed_client_version.minor
        ):
            message = "Server and client versions are incompatible"
            logger.warning(
                message,
                parsed_server_version=parsed_server_version,
                parsed_client_version=parsed_client_version,
            )
            raise mlrun.errors.MLRunIncompatibleVersionError(message)


def _as_json(obj):
    fn = getattr(obj, "to_json", None)
    if fn:
        return fn()
    return dict_to_json(obj)<|MERGE_RESOLUTION|>--- conflicted
+++ resolved
@@ -686,26 +686,11 @@
 
         return resp.json()
 
-<<<<<<< HEAD
-    def store_project(self, name, struct, use_vault=False):
-        params = {"use-vault": use_vault}
-        error_message = f"Failed storing project for {name} ? use-vault={use_vault}"
-
-        path = f"project/{name}"
-        self.api_call(
-            "POST",
-            path=path,
-            error=error_message,
-            params=params,
-            body=json.dumps(struct),
-        )
-=======
     @staticmethod
     def _resolve_reference(tag, uid):
         if uid and tag:
             raise MLRunInvalidArgumentError("both uid and tag were provided")
         return uid or tag or "latest"
->>>>>>> 4b6e62c9
 
     def create_feature_set(
         self, feature_set: Union[dict, schemas.FeatureSet], project="", versioned=True
@@ -983,13 +968,14 @@
         self.api_call("DELETE", path, error_message)
 
     def store_project(
-        self, name: str, project: Union[dict, mlrun.api.schemas.Project]
+        self, name: str, project: Union[dict, mlrun.api.schemas.Project], use_vault=False
     ) -> mlrun.api.schemas.Project:
         path = f"projects/{name}"
+        params = {"use-vault": use_vault}
         error_message = f"Failed storing project {name}"
         if isinstance(project, mlrun.api.schemas.Project):
             project = project.dict()
-        response = self.api_call("PUT", path, error_message, body=json.dumps(project),)
+        response = self.api_call("PUT", path, error_message, body=json.dumps(project), params=params)
         return schemas.Project(**response.json())
 
     def patch_project(
@@ -1011,13 +997,16 @@
         return schemas.Project(**response.json())
 
     def create_project(
-        self, project: Union[dict, mlrun.api.schemas.Project]
+            self,
+            project: Union[dict, mlrun.api.schemas.Project],
+            use_vault=False
     ) -> mlrun.api.schemas.Project:
         if isinstance(project, mlrun.api.schemas.Project):
             project = project.dict()
+        params = {"use-vault": use_vault}
         error_message = f"Failed creating project {project['name']}"
         response = self.api_call(
-            "POST", "projects", error_message, body=json.dumps(project),
+            "POST", "projects", error_message, body=json.dumps(project), params=params
         )
         return schemas.Project(**response.json())
 
