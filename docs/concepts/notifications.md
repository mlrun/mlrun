(notifications)=

# Notifications

MLRun supports configuring notifications on jobs and scheduled jobs. This section describes the SDK for notifications.

- [The notification object](#the-notification-object)
- [Local vs. remote](#local-vs-remote)
- [Notification parameters and secrets](#notification-params-and-secrets)
- [Notification kinds](#notification-kinds)
- [Configuring notifications for runs](#configuring-notifications-for-runs)
- [Configuring notifications for pipelines](#configuring-notifications-for-pipelines)
- [Setting notifications on live runs](#setting-notifications-on-live-runs)
- [Setting notifications on scheduled runs](#setting-notifications-on-scheduled-runs)
- [Notification conditions](#notification-conditions)


## The notification object
The notification object's schema is:
- `kind`: str - notification kind (slack, git, etc...)
- `when`: list[str] - run states on which to send the notification (completed, error, running)
- `name`: str - notification name
- `message`: str - notification message
- `severity`: str - notification severity (info, warning, error, debug)
- `params`: dict - notification parameters (See definitions in [Notification Kinds](#notification-params-and-secrets))
- `secret_params`: dict - secret data notification parameters (See definitions in [Notification Params and Secrets](#notification-kinds))
- `condition`: str - jinja template for a condition that determines whether the notification is sent or not (See [Notification Conditions](#notification-conditions))


## Local vs. remote
Notifications can be sent either locally from the SDK, or remotely from the MLRun API. 
Usually, a local run sends locally, and a remote run sends remotely.
However, there are several special cases where the notification is sent locally either way.
These cases are:
- Local or KFP Engine Pipelines: To conserve backwards compatibility, the SDK sends the notifications as it did before adding the run
  notifications mechanism. This means you need to watch the pipeline in order for its notifications to be sent. (Remote pipelines act differently. See [Configuring Notifications For Pipelines](#configuring-notifications-for-pipelines For Pipelines for more details.)
- Dask: Dask runs are always local (against a remote Dask cluster), so the notifications are sent locally as well.

> **Disclaimer:** Notifications of local runs aren't persisted.

## Notification parameters and secrets
The notification parameters often contain sensitive information, such as Slack webhooks Git tokens, etc.
To ensure the safety of this sensitive data, the parameters are split into 2 objects - `params` and `secret_params`.
Either can be used to store any notification parameter. However the `secret_params` will be protected by project secrets.
When a notification is created, its `secret_params` are automatically masked and stored in a mlrun project secret.
The name of the secret is built from the hash of the params themselves (So if multiple notifications use the same secret, it won't waste space in the project secret).
Inside the notification's `secret_params`, you'll find a reference to the secret under the `secret` key once it's been masked.
For non-sensitive notification parameters, you can simply use the `params` parameter, which doesn't go through this masking process.
It's essential to utilize `secret_params` exclusively for handling sensitive information, ensuring secure data management.


## Notification kinds

Currently, the supported notification kinds and their params are as follows:

- `slack`:
  - `webhook`: The slack webhook to which to send the notification.
- `git`:
  - `token`: The git token to use for the git notification.
  - `repo`: The git repo to which to send the notification.
  - `issue`: The git issue to which to send the notification.
  - `merge_request`: In GitLab (as opposed to GitHub), merge requests and issues are separate entities. 
                     If using merge request, the issue will be ignored, and vice versa.
  - `server`: The git server to which to send the notification.
  - `gitlab`: (bool) Whether the git server is GitLab or not.
- `webhook`:
  - `url`: The webhook url to which to send the notification.
  - `method`: The http method to use when sending the notification (GET, POST, PUT, etc...).
  - `headers`: (dict) The http headers to send with the notification.
  - `override_body`: (dict) The body to send with the notification. If not specified, the body will be a dict with the 
                     `name`, `message`, `severity`, and the `runs` list of the completed runs. You can also add the run's details using: `"override_body": {"message":"Run Completed {{ runs }}"`.
					 Results would look like 
					 ```
					 {
                       "message": "Run Completed [{'project': 'my-project', 'name': 'my-function', 'host': <run-host>, 'status': {'state': 'completed', 'results': <run-results>}}]"
                     }
					 ```
  - `verify_ssl`: (bool) Whether SSL certificates are validated during HTTP requests or not,
                  The default is set to `True`.
- `console` (no params, local only)
- `ipython` (no params, local only)

## Configuring notifications for runs

In any `run` method you can configure the notifications via their model. For example:

```python
notification = mlrun.model.Notification(
    kind="webhook",
    when=["completed", "error", "running"],
    name="notification-1",
    message="completed",
    severity="info",
    secret_params={"url": "<webhook url>"},
    params={"method": "GET", "verify_ssl": True},
)
function.run(handler=handler, notifications=[notification])
```
To add run details to the notification:
```python
notifications_func = [
    mlrun.model.Notification.from_dict(
        {
            "kind": "webhook",
            "name": "Test",
            "severity": "info",
            "when": ["error", "completed"],
            "condition": "",
            "params": {
                "url": webhook_test,
                "method": "POST",
                "override_body": {"message": "Run Completed {{ runs }}"},
            },
        }
    ),
]
```

The results look like:
```
{
  "message": "Run Completed [{'project': 'test-remote-workflow', 'name': 'func-func', 'host': 'func-func-pkt97', 'status': {'state': 'completed', 'results': {'return': 1}}}]"
}
```


## Configuring notifications for pipelines
To set notifications on pipelines, supply the notifications in the run method of either the project or the pipeline.
For example:
```python
notification = mlrun.model.Notification(
    kind="webhook",
    when=["completed", "error", "running"],
    name="notification-1",
    message="completed",
    severity="info",
    secret_params={"url": "<webhook url>"},
    params={"method": "GET", "verify_ssl": True},
)
project.run(..., notifications=[notification])
```

### Running notifications
MLRun can also send a `pipeline started` notification. To do that, configure a notification that includes
`when=running`. The `pipeline started` notification uses its own parameters, for
example the webhook, credentials, etc., for the notification message.

<<<<<<< HEAD
You can set only the webhook; the message is the default message.

If the webhook is stored in the secret_params, you should first set the project secret and then use this project secret
in the notification. For example:
=======
If the webhook for the running notification is stored in the secret_params, you should first set the project secret
and then use this project secret in the notification. For example:
>>>>>>> e4a79c1f
```python
import mlrun

project = mlrun.get_or_create_project("ycvqowgpie")
project.set_secrets({"SLACK_SECRET1": '{"webhook":"<WEBHOOK_URL>"}'})
slack_notification = mlrun.model.Notification(
    kind="slack",
    when=["running"],
    name="name",
<<<<<<< HEAD
    condition="",
    secret_params={"secret": "SLACK_SECRET1"},
)
```

=======
    message="message",
    condition="",
    severity="verbose",
    secret_params={"secret": "SLACK_SECRET1"},
)
```
>>>>>>> e4a79c1f

### Remote pipeline notifications
In remote pipelines, the pipeline end notifications are sent from the MLRun API. This means you don't need to watch the pipeline in order for its notifications to be sent.
The pipeline start notification is still sent from the SDK when triggering the pipeline.

### Local and KFP engine pipeline notifications
In these engines, the notifications are sent locally from the SDK. This means you need to watch the pipeline in order for its notifications to be sent.
This is a fallback to the old notification behavior, therefore not all of the new notification features are supported. Only the notification kind and params are taken into account.
In these engines the old way of setting project notifiers is still supported:

```python
project.notifiers.add_notification(
    notification_type="slack", params={"webhook": "<slack webhook url>"}
)
project.notifiers.add_notification(
    notification_type="git",
    params={"repo": "<repo>", "issue": "<issue>", "token": "<token>"},
)
```
Instead of passing the webhook in the notification `params`, it is also possible in a Jupyter notebook to use the ` %env` 
magic command:
```
%env SLACK_WEBHOOK=<slack webhook url>
```

Editing and removing notifications is done similarly with the following methods:
```python
project.notifiers.edit_notification(
    notification_type="slack", params={"webhook": "<new slack webhook url>"}
)
project.notifiers.remove_notification(notification_type="slack")
```

## Setting notifications on live runs
You can set notifications on live runs via the `set_run_notifications` method. For example:

```python
import mlrun

mlrun.get_run_db().set_run_notifications(
    "<project-name>", "<run-uid>", [notification1, notification2]
)
```

Using the `set_run_notifications` method overrides any existing notifications on the run. To delete all notifications, pass an empty list.

## Setting notifications on scheduled runs
You can set notifications on scheduled runs via the `set_schedule_notifications` method. For example:

```python
import mlrun

mlrun.get_run_db().set_schedule_notifications(
    "<project-name>", "<schedule-name>", [notification1, notification2]
)
```

Using the `set_schedule_notifications` method overrides any existing notifications on the schedule. To delete all notifications, pass an empty list.

## Notification conditions
You can configure the notification to be sent only if the run meets certain conditions. This is done using the `condition`
parameter in the notification object. The condition is a string that is evaluated using a jinja templator with the run 
object in its context. The jinja template should return a boolean value that determines whether the notification is sent or not. 
If any other value is returned or if the template is malformed, the condition is ignored and the notification is sent 
as normal.

Take the case of a run that calculates and outputs model drift. This example code sets a notification to fire only
if the drift is above a certain threshold:

```python
notification = mlrun.model.Notification(
    kind="slack",
    when=["completed", "error"],
    name="notification-1",
    message="completed",
    severity="info",
    secret_params={"webhook": "<slack webhook url>"},
    condition='{{ run["status"]["results"]["drift"] > 0.1 }}',
)
```<|MERGE_RESOLUTION|>--- conflicted
+++ resolved
@@ -144,16 +144,10 @@
 MLRun can also send a `pipeline started` notification. To do that, configure a notification that includes
 `when=running`. The `pipeline started` notification uses its own parameters, for
 example the webhook, credentials, etc., for the notification message.
-
-<<<<<<< HEAD
 You can set only the webhook; the message is the default message.
 
 If the webhook is stored in the secret_params, you should first set the project secret and then use this project secret
 in the notification. For example:
-=======
-If the webhook for the running notification is stored in the secret_params, you should first set the project secret
-and then use this project secret in the notification. For example:
->>>>>>> e4a79c1f
 ```python
 import mlrun
 
@@ -163,20 +157,10 @@
     kind="slack",
     when=["running"],
     name="name",
-<<<<<<< HEAD
     condition="",
     secret_params={"secret": "SLACK_SECRET1"},
 )
 ```
-
-=======
-    message="message",
-    condition="",
-    severity="verbose",
-    secret_params={"secret": "SLACK_SECRET1"},
-)
-```
->>>>>>> e4a79c1f
 
 ### Remote pipeline notifications
 In remote pipelines, the pipeline end notifications are sent from the MLRun API. This means you don't need to watch the pipeline in order for its notifications to be sent.
