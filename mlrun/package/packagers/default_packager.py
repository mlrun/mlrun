--- conflicted
+++ resolved
@@ -24,15 +24,11 @@
 from mlrun.utils import logger
 
 from ..errors import MLRunPackagePackingError, MLRunPackageUnpackingError
-from ..packager import Packager, _PackagerMeta
+from ..packager import Packager
 from ..utils import DEFAULT_PICKLE_MODULE, ArtifactType, Pickler, TypeHintUtils
 
 
-<<<<<<< HEAD
-class _DefaultPackagerMeta(_PackagerMeta):
-=======
 class _DefaultPackagerMeta(ABCMeta):
->>>>>>> 24206157
     """
     Metaclass for `DefaultPackager` to override `__doc__` attribute into a class property. This way sphinx will get a
     dynamically generated docstring that will include a summary of the packager.
@@ -55,11 +51,7 @@
         return super().__new__(mcls, name, bases, namespace, **kwargs)
 
     @property
-<<<<<<< HEAD
-    def __doc__(cls) -> str:
-=======
     def __doc__(cls: Type["DefaultPackager"]) -> str:
->>>>>>> 24206157
         """
         Override the `__doc__` attribute of a `DefaultPackager` to be a property in order to auto-summarize the
         packager's class docstring. The summary is concatenated after the original class doc string.
@@ -95,8 +87,6 @@
 
         :returns: The original docstring with the generated packager summary.
         """
-<<<<<<< HEAD
-=======
         # Create a packager instance:
         packager = cls()
 
@@ -104,7 +94,6 @@
         packager_name = packager.__class__.__name__
         packager_module = packager.__module__
 
->>>>>>> 24206157
         # Get the original packager class doc string:
         packager_doc_string = cls._packager_doc.split("\n")
         packager_doc_string = "\n".join(line[4:] for line in packager_doc_string)
@@ -112,31 +101,16 @@
         # Parse the packable type section:
         type_name = (
             "Any type"
-<<<<<<< HEAD
-            if cls.PACKABLE_OBJECT_TYPE is ...
-            else (
-                f"``{str(cls.PACKABLE_OBJECT_TYPE)}``"
-                if TypeHintUtils.is_typing_type(type_hint=cls.PACKABLE_OBJECT_TYPE)
-                else f"``{cls.PACKABLE_OBJECT_TYPE.__module__}.{cls.PACKABLE_OBJECT_TYPE.__name__}``"
-=======
             if packager.PACKABLE_OBJECT_TYPE is ...
             else (
                 f"``{str(packager.PACKABLE_OBJECT_TYPE)}``"
                 if TypeHintUtils.is_typing_type(type_hint=packager.PACKABLE_OBJECT_TYPE)
                 else f"``{packager.PACKABLE_OBJECT_TYPE.__module__}.{packager.PACKABLE_OBJECT_TYPE.__name__}``"
->>>>>>> 24206157
             )
         )
         packing_type = f"**Packing Type**: {type_name}"
 
         # Subclasses support section:
-<<<<<<< HEAD
-        packing_sub_classes = f"**Packing Sub-Classes**: {cls.PACK_SUBCLASSES}"
-
-        # Priority section:
-        priority_value = (
-            cls.PRIORITY if cls.PRIORITY is not ... else "Default priority (5)"
-=======
         packing_sub_classes = f"**Packing Sub-Classes**: {packager.PACK_SUBCLASSES}"
 
         # Priority section:
@@ -144,7 +118,6 @@
             packager.priority
             if packager.priority is not ...
             else "Default priority (5)"
->>>>>>> 24206157
         )
         priority = f"**Priority**: {priority_value}"
 
@@ -154,11 +127,6 @@
             method_name = f"get_{pack_or_unpack}"
             argument_name = pack_or_unpack.upper()
             return (
-<<<<<<< HEAD
-                getattr(cls, argument_name)
-                if cls.__name__ == "DefaultPackager" or method_name not in cls.__dict__
-                else f"Refer to the packager's :py:meth:`~{cls.__module__}.{cls.__name__}.{method_name}` method."
-=======
                 getattr(packager, argument_name)
                 if packager_name == "DefaultPackager"
                 or method_name not in packager.__class__.__dict__
@@ -166,7 +134,6 @@
                     f"Refer to the packager's "
                     f":py:meth:`~{packager_module}.{packager_name}.{method_name}` method."
                 )
->>>>>>> 24206157
             )
 
         default_artifact_types = (
@@ -177,28 +144,17 @@
 
         # Artifact types section:
         artifact_types = "**Artifact Types**:"
-<<<<<<< HEAD
-        for artifact_type in cls.get_supported_artifact_types():
-            # Get the packing method docstring:
-            method_doc = docstring_parser.parse(
-                getattr(cls, f"pack_{artifact_type}").__doc__
-=======
         for artifact_type in packager.get_supported_artifact_types():
             # Get the packing method docstring:
             method_doc = docstring_parser.parse(
                 getattr(packager, f"pack_{artifact_type}").__doc__
->>>>>>> 24206157
             )
             # Add the artifact type bullet:
             artifact_type_doc = f"{method_doc.short_description or ''}{method_doc.long_description or ''}".replace(
                 "\n", ""
             )
             artifact_types += (
-<<<<<<< HEAD
-                f"\n\n* :py:meth:`{artifact_type}<{cls.__module__}.{cls.__name__}.pack_{artifact_type}>` - "
-=======
                 f"\n\n* :py:meth:`{artifact_type}<{packager_module}.{packager_name}.pack_{artifact_type}>` - "
->>>>>>> 24206157
                 + artifact_type_doc
             )
             # Add the artifact type configurations (ignoring the `obj` and `key` parameters):
@@ -247,12 +203,7 @@
       the artifact type was not provided, it uses the default). For example: if the artifact type is `x` then
       the class method ``pack_x`` must be implemented. The signature of each pack class method must be::
 
-<<<<<<< HEAD
-          @classmethod
-          def pack_x(cls, obj: Any, key: str, ...) -> Union[Tuple[Artifact, dict], dict]:
-=======
           def pack_x(self, obj: Any, key: str, ...) -> Union[Tuple[Artifact, dict], dict]:
->>>>>>> 24206157
               pass
 
       Where 'x' is the artifact type, 'obj' is the object to pack, `key` is the key to name the artifact and `...` are
@@ -267,12 +218,7 @@
       For example: if the artifact type stored within the ``DataItem`` is `x` then the class method
       ``unpack_x`` must be implemented. The signature of each unpack class method must be::
 
-<<<<<<< HEAD
-          @classmethod
-          def unpack_x(cls, data_item: mlrun.DataItem, ...) -> Any:
-=======
           def unpack_x(self, data_item: mlrun.DataItem, ...) -> Any:
->>>>>>> 24206157
               pass
 
       Where 'x' is the artifact type, 'data_item' is the artifact's data item to unpack, `...` are the instructions that
@@ -452,14 +398,8 @@
         # Call the unpacking method and return the object:
         return unpack_method(data_item, **instructions)
 
-<<<<<<< HEAD
-    @classmethod
-    def is_packable(
-        cls, obj: Any, artifact_type: str = None, configurations: dict = None
-=======
     def is_packable(
         self, obj: Any, artifact_type: str = None, configurations: dict = None
->>>>>>> 24206157
     ) -> bool:
         """
         Check if this packager can pack an object of the provided type as the provided artifact type.
@@ -641,11 +581,7 @@
         if incorrect_arguments:
             arguments_type = "configurations" if is_packing else "instructions"
             logger.warn(
-<<<<<<< HEAD
-                f"Unexpected {arguments_type} given for {cls.__name__}: {', '.join(incorrect_arguments)}. "
-=======
                 f"Unexpected {arguments_type} given for {self.__class__.__name__}: {', '.join(incorrect_arguments)}. "
->>>>>>> 24206157
                 f"Possible {arguments_type} are: {', '.join(possible_arguments.keys())}. The packager tries to "
                 f"continue by ignoring the incorrect arguments."
             )