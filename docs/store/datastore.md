--- conflicted
+++ resolved
@@ -147,11 +147,7 @@
 Create a data store profile in the context of a project. Example of creating a Redis datastore profile:
 1. Create the profile, for example:<br>
    `profile = DatastoreProfileRedis(name="test_profile", endpoint_url="redis://11.22.33.44:6379", username="user", password="password")`
-<<<<<<< HEAD
-   The username and password parameters are optional. 
-=======
     The username and password parameters are optional. 
->>>>>>> 24206157
 2. Register it within the project:<br>
    `project.register_datastore_profile(profile)`
 2. Use the profile by specifying the 'ds' URI scheme. For example:<br>
@@ -159,13 +155,6 @@
     If you want to use a profile from a different project, you can specify it 
 	explicitly in the URI using the format:<br>
     `RedisNoSqlTarget(path="ds://another_project@test_profile")`
-<<<<<<< HEAD
-    
-To access a profile from the client/sdk, register the profile locally by calling
-`register_temporary_client_datastore_profile()` with a profile object.
-You can also choose to retrieve the public information of an already registered profile by calling 
-`project.get_datastore_profile()` and then adding the private credentials before registering it locally:
-=======
 
 
 To access a profile from the client/sdk, register the profile locally by calling
@@ -173,17 +162,12 @@
 You can also choose to retrieve the public information of an already registered profile by calling 
    `project.get_datastore_profile()` and then adding the private credentials before registering it locally.
 For example, using Redis:
->>>>>>> 24206157
 ```
 redis_profile = project.get_datastore_profile("my_profile")
 local_redis_profile = DatastoreProfileRedis(redis_profile.name, redis_profile.endpoint_url, username="mylocaluser", password="mylocalpassword")
 register_temporary_client_datastore_profile(local_redis_profile)
 ```
 
-<<<<<<< HEAD
-See also:
-- {py:class}`~mlrun.projects.MlrunProject.list_datastore_profile` 
-=======
 ### Kafka data store profile
 
 ```
@@ -241,7 +225,6 @@
 
 See also:
 - {py:class}`~mlrun.projects.MlrunProject.list_datastore_profiles` 
->>>>>>> 24206157
 - {py:class}`~mlrun.projects.MlrunProject.get_datastore_profile`
 - {py:class}`~mlrun.projects.MlrunProject.register_temporary_client_datastore_profile`
 - {py:class}`~mlrun.projects.MlrunProject.delete_datastore_profile`
@@ -250,9 +233,3 @@
 the profiles. Access to private attributes is restricted to applications running in Kubernetes pods.
 
 
-<<<<<<< HEAD
-```{Admonition} Note
-This feature currently only supports Redis.
-```
-=======
->>>>>>> 24206157
