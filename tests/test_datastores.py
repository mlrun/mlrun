# Copyright 2018 Iguazio
#
# Licensed under the Apache License, Version 2.0 (the "License");
# you may not use this file except in compliance with the License.
# You may obtain a copy of the License at
#
#   http://www.apache.org/licenses/LICENSE-2.0
#
# Unless required by applicable law or agreed to in writing, software
# distributed under the License is distributed on an "AS IS" BASIS,
# WITHOUT WARRANTIES OR CONDITIONS OF ANY KIND, either express or implied.
# See the License for the specific language governing permissions and
# limitations under the License.
import os
from tempfile import TemporaryDirectory
from unittest.mock import Mock

import pandas as pd
import pytest
import sqlalchemy.orm

import mlrun
import mlrun.api.db.sqldb.db
import mlrun.artifacts
import mlrun.errors
<<<<<<< HEAD
=======
from mlrun.artifacts import ModelArtifact
from mlrun.artifacts.base import LegacyLinkArtifact, LinkArtifact
from mlrun.artifacts.model import LegacyModelArtifact
from tests.conftest import rundb_path

mlrun.mlconf.dbpath = rundb_path
>>>>>>> c180a6a5

raw_data = {
    "name": ["Jason", "Molly", "Tina", "Jake", "Amy"],
    "age": [42, 52, 36, 24, 73],
}
df = pd.DataFrame(raw_data, columns=["name", "age"])


def test_in_memory(db: mlrun.api.db.sqldb.db.SQLDB, db_session: sqlalchemy.orm.Session):
    context = mlrun.get_or_create_ctx("test-in-mem")
    context.artifact_path = "memory://"
    k1 = context.log_artifact("k1", body="abc")
    k2 = context.log_dataset("k2", df=df)

    data = mlrun.datastore.set_in_memory_item("aa", "123")
    in_memory_store = mlrun.datastore.get_in_memory_items()
    new_df = mlrun.run.get_dataitem(k2.get_target_path()).as_df()

    assert len(in_memory_store) == 3, "data not written properly to in mem store"
    assert data.get() == "123", "in mem store failed to get/put"
    assert len(new_df) == 5, "in mem store failed dataframe test"
    assert (
        mlrun.run.get_dataitem(k1.get_target_path()).get() == "abc"
    ), "failed to log in mem artifact"


def test_file(db: mlrun.api.db.sqldb.db.SQLDB, db_session: sqlalchemy.orm.Session):
    with TemporaryDirectory() as tmpdir:
        print(tmpdir)

        data = mlrun.run.get_dataitem(tmpdir + "/test1.txt")
        data.put("abc")
        assert data.get() == b"abc", "failed put/get test"
        assert data.stat().size == 3, "got wrong file size"
        print(data.stat())

        context = mlrun.get_or_create_ctx("test-file")
        context.artifact_path = tmpdir
        k1 = context.log_artifact("k1", body="abc", local_path="x.txt")
        k2 = context.log_dataset("k2", df=df, format="csv", db_key="k2key")
        print("k2 url:", k2.uri)

        # test that we can get the artifact as dataitem
        assert k1.to_dataitem().get(encoding="utf-8") == "abc", "wrong .dataitem result"

        assert "test1.txt" in mlrun.run.get_dataitem(tmpdir).listdir(), "failed listdir"

        expected = [f"{tmpdir}/test1.txt", k2.get_target_path(), k1.get_target_path()]
        for a in expected:
            assert os.path.isfile(a) and a.startswith(
                tmpdir
            ), f"artifact {a} was not generated"

        new_fd = mlrun.run.get_dataitem(k2.get_target_path()).as_df()

        assert len(new_fd) == 5, "failed dataframe test"
        assert (
            mlrun.run.get_dataitem(k1.get_target_path()).get() == b"abc"
        ), "failed to log in file artifact"

        name = k2.uri
        artifact, _ = mlrun.artifacts.get_artifact_meta(name)
        print(artifact.to_yaml())
        mlrun.artifacts.update_dataset_meta(
            artifact, extra_data={"k1": k1}, column_metadata={"age": "great"}
        )
        artifact, _ = mlrun.artifacts.get_artifact_meta(name)
        print(artifact.to_yaml())
        assert artifact.column_metadata == {
            "age": "great"
        }, "failed artifact update test"


def test_parse_url_preserve_case():
    url = "store://Hedi/mlrun-dbd7ef-training_mymodel#a5dc8e34a46240bb9a07cd9deb3609c7"
    expected_endpoint = "Hedi"
    _, endpoint, _ = mlrun.datastore.datastore.parse_url(url)
    assert expected_endpoint, endpoint


def test_get_store_artifact_url_parsing():
    db = Mock()
    cases = [
        {
            "url": "store:///artifact_key",
            "project": "default",
            "key": "artifact_key",
            "tag": None,
            "iter": None,
        },
        {
            "url": "store://project_name/artifact_key",
            "project": "project_name",
            "key": "artifact_key",
            "tag": None,
            "iter": None,
        },
        {
            "url": "store://Project_Name/Artifact_Key@ABC",
            "project": "Project_Name",
            "key": "Artifact_Key",
            "tag": "ABC",
            "iter": None,
        },
        {
            "url": "store://project_name/artifact_key@a5dc8e34a46240bb9a07cd9deb3609c7",
            "project": "project_name",
            "key": "artifact_key",
            "tag": "a5dc8e34a46240bb9a07cd9deb3609c7",
            "iter": None,
        },
        {
            "url": "store://project_name/artifact_key#1",
            "project": "project_name",
            "key": "artifact_key",
            "tag": None,
            "iter": 1,
        },
        {
            "url": "store://project_name/artifact_key:latest",
            "project": "project_name",
            "key": "artifact_key",
            "tag": "latest",
            "iter": None,
        },
        {
            "url": "store:///ArtifacT_key#1:some_Tag",
            "project": "default",
            "key": "ArtifacT_key",
            "tag": "some_Tag",
            "iter": 1,
        },
        {
            "url": "store:///ArtifacT_key#1@Some_Tag",
            "project": "default",
            "key": "ArtifacT_key",
            "tag": "Some_Tag",
            "iter": 1,
        },
        {
            "url": "store://Project_Name/Artifact_Key:ABC",
            "project": "Project_Name",
            "key": "Artifact_Key",
            "tag": "ABC",
            "iter": None,
        },
    ]
    for case in cases:
        url = case["url"]
        expected_project = case["project"]
        expected_key = case["key"]
        expected_tag = case["tag"]
        expected_iter = case["iter"]

        def mock_read_artifact(key, tag=None, iter=None, project=""):
            assert expected_project == project
            assert expected_key == key
            assert expected_tag == tag
            assert expected_iter == iter
            return {}

        db.read_artifact = mock_read_artifact
        mlrun.datastore.store_resources.get_store_resource(url, db)


@pytest.mark.parametrize("legacy_format", [False, True])
def test_get_store_resource_with_linked_artifacts(legacy_format):
    artifact_key = "key1"
    project = "test_project"
    link_iteration = 7

    if legacy_format:
        link_artifact = LegacyLinkArtifact(
            key=artifact_key, target_path="/some/path", link_iteration=link_iteration
        )
        link_artifact.project = project
        model_artifact = LegacyModelArtifact(
            key=f"{artifact_key}#{link_iteration}",
            target_path="/some/path/again",
            body="just a body",
        )
        model_artifact.project = project
    else:
        link_artifact = LinkArtifact(
            key=artifact_key,
            project=project,
            target_path="/some/path",
            link_iteration=link_iteration,
        )
        model_artifact = ModelArtifact(
            key=f"{artifact_key}#{link_iteration}",
            project=project,
            target_path="/some/path/again",
            body="just a body",
        )

    mock_artifacts = [link_artifact, model_artifact]

    def mock_read_artifact(key, tag=None, iter=None, project=""):
        for artifact in mock_artifacts:
            key_ = f"{key}#{iter}" if iter else key
            if artifact.key == key_:
                return artifact.to_dict()
        return {}

    db = Mock()
    db.read_artifact = mock_read_artifact

    url = f"store://{project}/{artifact_key}"
    result = mlrun.datastore.store_resources.get_store_resource(url, db)
    assert result.kind == "model" and result.key == f"{artifact_key}#{link_iteration}"


@pytest.mark.usefixtures("patch_file_forbidden")
def test_forbidden_file_access():
    store = mlrun.datastore.datastore.StoreManager(
        secrets={"V3IO_ACCESS_KEY": "some-access-key"}
    )

    with pytest.raises(mlrun.errors.MLRunAccessDeniedError):
        obj = store.object("v3io://some-system/some-dir/")
        obj.listdir()

    with pytest.raises(mlrun.errors.MLRunAccessDeniedError):
        obj = store.object("v3io://some-system/some-dir/some-file")
        obj.get()

    with pytest.raises(mlrun.errors.MLRunAccessDeniedError):
        obj = store.object("v3io://some-system/some-dir/some-file")
        obj.stat()


def test_fsspec():
    with TemporaryDirectory() as tmpdir:
        print(tmpdir)
        store, _ = mlrun.store_manager.get_or_create_store(tmpdir)
        fs = store.get_filesystem(False)
        with store.open(tmpdir + "/1x.txt", "w") as fp:
            fp.write("123")
        with mlrun.get_dataitem(tmpdir + "/2x.txt").open("w") as fp:
            fp.write("456")
        files = fs.ls(tmpdir)
        assert len(files) == 2, "2 test files were not written"
        assert files[0].endswith("x.txt"), "wrong file name"
        assert fs.open(tmpdir + "/1x.txt", "r").read() == "123", "wrong file content"<|MERGE_RESOLUTION|>--- conflicted
+++ resolved
@@ -23,15 +23,9 @@
 import mlrun.api.db.sqldb.db
 import mlrun.artifacts
 import mlrun.errors
-<<<<<<< HEAD
-=======
 from mlrun.artifacts import ModelArtifact
 from mlrun.artifacts.base import LegacyLinkArtifact, LinkArtifact
 from mlrun.artifacts.model import LegacyModelArtifact
-from tests.conftest import rundb_path
-
-mlrun.mlconf.dbpath = rundb_path
->>>>>>> c180a6a5
 
 raw_data = {
     "name": ["Jason", "Molly", "Tina", "Jake", "Amy"],
