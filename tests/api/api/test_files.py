# Copyright 2023 Iguazio
#
# Licensed under the Apache License, Version 2.0 (the "License");
# you may not use this file except in compliance with the License.
# You may obtain a copy of the License at
#
#   http://www.apache.org/licenses/LICENSE-2.0
#
# Unless required by applicable law or agreed to in writing, software
# distributed under the License is distributed on an "AS IS" BASIS,
# WITHOUT WARRANTIES OR CONDITIONS OF ANY KIND, either express or implied.
# See the License for the specific language governing permissions and
# limitations under the License.
#
import unittest.mock
from http import HTTPStatus

import pytest
from fastapi.testclient import TestClient
from sqlalchemy.orm import Session

# fixtures for test, aren't used directly so we need to ignore the lint here
import mlrun
from tests.common_fixtures import (  # noqa: F401
    patch_file_forbidden,
    patch_file_not_found,
)


@pytest.mark.usefixtures("patch_file_forbidden")
def test_files_forbidden(db: Session, client: TestClient, k8s_secrets_mock) -> None:
    validate_files_status_code(client, HTTPStatus.FORBIDDEN.value)


@pytest.mark.usefixtures("patch_file_not_found")
def test_files_not_found(db: Session, client: TestClient, k8s_secrets_mock) -> None:
    validate_files_status_code(client, HTTPStatus.NOT_FOUND.value)


def validate_files_status_code(client: TestClient, status_code: int):
    resp = client.get("projects/{project}/files?schema=v3io&path=mybucket/files.txt")
    assert resp.status_code == status_code

    resp = client.get("projects/{project}/files?schema=v3io&path=mybucket/")
    assert resp.status_code == status_code

    resp = client.get("projects/{project}/filestat?schema=v3io&path=mybucket/files.txt")
    assert resp.status_code == status_code


class DatastoreObjectMock:
    def get(self, size, offset):
        return "dummy body"

    def listdir(self):
        return ["file1", "file2", "dir1/file3"]


@pytest.fixture
def files_mock():
    old_object = mlrun.store_manager.object
    mlrun.store_manager.object = unittest.mock.Mock(return_value=DatastoreObjectMock())

    yield mlrun.store_manager.object

    mlrun.store_manager.object = old_object


def test_files(db: Session, client: TestClient, files_mock, k8s_secrets_mock) -> None:
    path = "s3://somebucket/some/path/file"
    project = "proj1"

    env_secrets = {"V3IO_ACCESS_KEY": None}
    project_secrets = {"secret1": "value1", "secret2": "value2"}
    full_secrets = project_secrets.copy()
    full_secrets.update(env_secrets)
    k8s_secrets_mock.store_project_secrets(project, project_secrets)

<<<<<<< HEAD
    resp = client.get(f"files?path={path}")
    assert resp
    files_mock.assert_called_once_with(url=path, secrets=env_secrets, project="")
    files_mock.reset_mock()

=======
>>>>>>> 7034459d
    resp = client.get(f"projects/{project}/files?path={path}")
    assert resp
    files_mock.assert_called_once_with(url=path, secrets=full_secrets, project="proj1")
    files_mock.reset_mock()

    resp = client.get(f"projects/wrong-project/files?path={path}")
    assert resp
    files_mock.assert_called_once_with(
        url=path, secrets=env_secrets, project="wrong-project"
    )
    files_mock.reset_mock()

    resp = client.get(f"projects/{project}/files?path={path}&use-secrets=false")
    assert resp
    files_mock.assert_called_once_with(url=path, secrets=env_secrets, project="proj1")
    files_mock.reset_mock()<|MERGE_RESOLUTION|>--- conflicted
+++ resolved
@@ -76,14 +76,6 @@
     full_secrets.update(env_secrets)
     k8s_secrets_mock.store_project_secrets(project, project_secrets)
 
-<<<<<<< HEAD
-    resp = client.get(f"files?path={path}")
-    assert resp
-    files_mock.assert_called_once_with(url=path, secrets=env_secrets, project="")
-    files_mock.reset_mock()
-
-=======
->>>>>>> 7034459d
     resp = client.get(f"projects/{project}/files?path={path}")
     assert resp
     files_mock.assert_called_once_with(url=path, secrets=full_secrets, project="proj1")
