--- conflicted
+++ resolved
@@ -68,16 +68,7 @@
         mpijob_crd_version = config.mpijob_crd_version
 
         if not mpijob_crd_version:
-<<<<<<< HEAD
-            # set default mpijob crd version
-            mpijob_crd_version = MPIJobCRDVersions.default()
-
-            in_k8s_cluster = get_k8s_helper(
-                init=False
-            ).is_running_inside_kubernetes_cluster()
-=======
             in_k8s_cluster = get_k8s_helper(init=False).is_running_inside_kubernetes_cluster()
->>>>>>> 543352c4
             if in_k8s_cluster:
                 k8s_helper = get_k8s_helper()
                 namespace = k8s_helper.resolve_namespace()
@@ -88,24 +79,11 @@
                 )
                 if len(res) > 0:
                     mpi_operator_pod = res[0]
-<<<<<<< HEAD
-                    mpijob_crd_version = mpi_operator_pod.metadata.labels.get(
-                        'crd-version', mpijob_crd_version
-                    )
-=======
                     mpijob_crd_version = mpi_operator_pod.metadata.labels.get('crd-version')
->>>>>>> 543352c4
             elif not in_k8s_cluster and not api_context:
                 # connect will populate the config from the server config
                 # TODO: something nicer
                 get_run_db().connect()
-<<<<<<< HEAD
-                if not config.mpijob_crd_version:
-                    raise Exception(
-                        'Server does not have configured mpijob crd version'
-                    )
-=======
->>>>>>> 543352c4
                 mpijob_crd_version = config.mpijob_crd_version
 
             # If resolution failed simply use default
@@ -113,17 +91,8 @@
                 mpijob_crd_version = MPIJobCRDVersions.default()
 
         if mpijob_crd_version not in MPIJobCRDVersions.all():
-<<<<<<< HEAD
-            raise ValueError(
-                'unsupported mpijob crd version: {}. '
-                'supported versions: {}'.format(
-                    mpijob_crd_version, MPIJobCRDVersions.all()
-                )
-            )
-=======
             raise ValueError(f'unsupported mpijob crd version: {mpijob_crd_version}. '
                              f'supported versions: {MPIJobCRDVersions.all()}')
->>>>>>> 543352c4
         cached_mpijob_crd_version = mpijob_crd_version
 
     return cached_mpijob_crd_version
