(install-remote)=
# Set up your environment <!-- omit in toc -->

You can write your code on a local machine while running your functions on a remote cluster. This tutorial explains how to set this up.

**In this section**
- [Prerequisites](#prerequisites)
- [Set up client environment](#set-up-client-environment)
- [Configure remote environment](#configure-remote-environment)
   - [Using `mlrun config set` command in MLRun CLI](#using-mlrun-config-set-command-in-mlrun-cli)
<<<<<<< HEAD
   - [Using `mlrun.set_environment` command in MLRun SDK](#using-mlrunset_environment-command-in-mlrun-sdk)
   - [Using your IDE (e.g PyCharm or VSCode)](#using-your-ide-eg-pycharm-or-vscode)
=======
   - [Using `mlrun.set_environment` command in MLRun SDK](#using-mlrun-set-environment-command-in-mlrun-sdk)
   - [Using your IDE (e.g PyCharm or VSCode)](#using-your-ide-e-g-pycharm-or-vscode)
>>>>>>> 50df6c52

<a id="prerequisites"></a>
## Prerequisites

Before you begin, ensure that the following prerequisites are met:

Applications:
- Python 3.9 
- Recommended pip 22.x+

## Set up client environment 

1.  **Basic** <br> 
Run ```pip install mlrun```
<br>This installs MLRun locally with the requirements in the [requirements.txt].(https://github.com/mlrun/mlrun/blob/development/requirements.txt)

```{admonition} Note
To install a specific version, use the command: `pip install mlrun==<version>`. Replace the `<version>` placeholder with the MLRun version number.
```

2. **Advanced** <br> 
   - If you expect to connect to, or work with, cloud providers (Azure/Google Cloud/S3), you can install additional packages. This is not 
   part of the regular requirements since not all users work with those platforms. Using this option reduces the dependencies and the size 
   of the installation. The additional packages include:
     - ```pip install mlrun[s3]``` Install requirements for S3 
     - ```pip install mlrun[azure-blob-storage]``` Install requirements for Azure blob storage
     - ```pip install mlrun[google-cloud-storage]``` Install requirements for Google cloud storage
   
      
   - To install all extras, run: ```pip install mlrun[complete]``` See the full list [here](https://github.com/mlrun/mlrun/blob/development/setup.py#L75).<br>
     
2. Alternatively, if you already installed a previous version of MLRun, upgrade it by running:

    ```sh
    pip install -U mlrun==<version>
    ```

3. Ensure that you have remote access to your MLRun service (i.e., to the service URL on the remote Kubernetes cluster).

## Configure remote environment
You have a few options to configure your remote environment:
- [Using `mlrun config set` command in MLRun CLI](#using-mlrun-config-set-command-in-mlrun-cli)
<<<<<<< HEAD
- [Using `mlrun.set_environment` command in MLRun SDK](#using-mlrunset_environment-command-in-mlrun-sdk)
- [Using your IDE (e.g PyCharm or VSCode)](#using-your-ide-eg-pycharm-or-vscode)
=======
- [Using `mlrun.set_environment` command in MLRun SDK](#using-mlrun-set-environment-command-in-mlrun-sdk)
- [Using your IDE (e.g PyCharm or VSCode)](#using-your-ide-e-g-pycharm-or-vscode)
>>>>>>> 50df6c52

### Using `mlrun config set` command in MLRun CLI

**Example1**<br>
Run this command in MLRun CLI:
 ```
 mlrun config set -a http://localhost:8080
 ```

It creates the following environment file:
```
# this is an env file
MLRUN_DBPATH=http://localhost:8080
```

MLRUN_DBPATH saves the URL endpoint of the MLRun APIs service endpoint. Since it is localhost, username and access_key are not required (as in Example2) <br>

**Example2**<br>
**Note:** Only relevant if your remote service is on an instance of the Iguazio MLOps Platform (**not MLRun CE**). <br>
Run this command in MLRun CLI:
 ```
 mlrun config set -a https://mlrun-api.default-tenant.app.xxx.iguazio-cd1.com -u joe -k mykey -e 
 ```

It creates the following environment file:
```
# this is another env file
V3IO_USERNAME=joe
V3IO_ACCESS_KEY=mykey
MLRUN_DBPATH=https://mlrun-api.default-tenant.app.xxx.iguazio-cd1.com
```

V3IO_USERNAME saves the username of a platform user with access to the MLRun service.
V3IO_ACCESS_KEY saves the platform access key.

You can get the platform access key from the platform dashboard: select the user-profile picture or icon from the top right corner of any 
page, and select **Access Keys** from the menu. In the **Access Keys** window, either copy an existing access key or create a new 
key and copy it. Alternatively, you can get the access key by checking the value of the `V3IO_ACCESS_KEY` environment variable in a web shell or Jupyter Notebook service.

```{admonition} Note
If the MLRUN_DBPATH points to a remote iguazio cluster and the V3IO_API and/or V3IO_FRAMESD vars are not set, they are inferred from the DBPATH.
```

**Explanation:**

The `mlrun config set` command sets configuration parameters in mlrun default or the specified environment file. By default, it stores all 
of the configuration into the default environment file, and your own environment file does not need editing. The default environment file is 
created by default at `~/.mlrun.env` for Linux and `%USERPROFILE%/.mlrun.env` for Windows. 

The `set` command can work with the following parameters:
- `--env-file` or `-f` to set the url path to the mlrun environment file
- `--api` or `-a` to set the url (local or remote) for MLRun API
- `--username` or `-u` to set the username 
- `--access-key` or `-k` to set the access key 
- `--artifact-path` or `-p` to set the [artifact path](https://docs.mlrun.org/en/latest/store/artifacts.html?highlight=artifact_path#artifact-path)
- `--env-vars` or `-e` to set additional environment variables, e.g. -e `ENV_NAME=<value>`

### Using `mlrun.set_environment` command in MLRun SDK

You can set the environment using `mlrun.set_environment` command in MLRun SDK and either use the `env_file` parameter that saves the 
path/url to the `.env` file (which holds MLRun config and other env vars) or use `args` (without uploading from the environment file), for example:

```python
# Use local service
mlrun.set_environment("http://localhost:8080", artifact_path="./")
# Use remote service
mlrun.set_environment("<remote-service-url>", access_key="xyz", username="joe")
```

<<<<<<< HEAD
For more explanations read the documentation [mlrun.set_environment](https://docs.mlrun.org/en/latest/api/mlrun.html?highlight=set_env_from_file()#mlrun.set_environment)

### Using your IDE (e.g PyCharm or VSCode)
=======
For more explanations read the documentation [mlrun.set_environment](https://docs.mlrun.org/en/latest/api/mlrun.html?highlight=set_env_from_file()#mlrun.set_environment).

### Using your IDE (e.g. PyCharm or VSCode)
>>>>>>> 50df6c52

Use these procedures to access MLRun remotely from your IDE (PyCharm or VSCode).

#### Create environment file

Create an environment file called `mlrun.env` in your workspace folder. Copy-paste the configuration below:

``` ini
# Remote URL to mlrun service
MLRUN_DBPATH=<API endpoint of the MLRun APIs service endpoint; e.g., "https://mlrun-api.default-tenant.app.mycluster.iguazio.com">
# Iguazio platform username
V3IO_USERNAME=<username of a platform user with access to the MLRun service>
# Iguazio V3IO data layer credentials (copy from your user settings)
V3IO_ACCESS_KEY=<platform access key>
```

```{admonition} Note
If your remote service is on an instance of the Iguazio MLOps Platform, you can get all these parameters from the platform dashboard: select 
the user-profile picture or icon from the top right corner of any page, and select  **Remote settings**. They are copied to the clipboard.
```

```{admonition} Note
Make sure that you add `.env` to your `.gitignore` file. The environment file contains sensitive information that you should not store in your source control.
```

#### Remote environment from PyCharm

You can use PyCharm with MLRun remote by changing the environment variables configuration.

1. From the main menu, choose **Run | Edit Configurations**.

    ![Edit configurations](../_static/images/pycharm/remote-pycharm-run_edit_configurations.png)
    

2. To set-up default values for all Python configurations, on the left-hand pane of the run/debug configuration dialog, expand the 
**Templates** node and select the **Python** node. The corresponding configuration template appears in the right-hand pane. Alternatively, 
you can edit a specific file configuration by choosing the corresponding file on the left-hand pane. Choose the **Environment Variables** 
edit box and expand it to edit the environment variables.

    ![Edit configuration screen](../_static/images/pycharm/remote-pycharm-edit_configurations_screen.png)
    

3. Add the environment variable and value of `MLRUN_DBPATH`.

    ![Environment variables](../_static/images/pycharm/remote-pycharm-environment_variables.png)
    

   > If the remote service is on an instance of the Iguazio MLOps Platform, also set the environment variables and values of `V3IO_USERNAME`, and `V3IO_ACCESS_KEY`.

#### Remote environment from VScode

Create a [debug configuration in VSCode](https://code.visualstudio.com/docs/python/debugging). Configurations are defined in a `launch.json` 
file that's stored in a `.vscode` folder in your workspace.

To initialize debug configurations, first select the **Run** view in the sidebar:

<img src="../_static/images/vscode/debug-icon.png" alt="run-icon" width="200" />

If you don't yet have any configurations defined, you'll see a button to Run and Debug, as well as a link to create a configuration (launch.json) file:

<img src="../_static/images/vscode/debug-start.png" alt="debug-toolbar" width="400" />

To generate a `launch.json` file with Python configurations:

1. Click the **create a launch.json file** link (circled in the image above) or use the **Run** > **Open configurations** menu command.

2. A configuration menu opens from the Command Palette. Select the type of debug configuration you want for the opened file. For now, in the 
**Select a debug configuration** menu that appears, select **Python File**.
![Debug configurations menu](../_static/images/vscode/debug-configurations.png)

```{admonition} Note
Starting a debugging session through the Debug Panel, **F5** or **Run > Start Debugging**, when no configuration exists also brings up the 
debug configuration menu, but does not create a launch.json file.
```

3. The Python extension then creates and opens a `launch.json` file that contains a pre-defined configuration based on what you previously 
selected, in this case **Python File**. You can modify configurations (to add arguments, for example), and also add custom configurations.

   ![Configuration json](../_static/images/vscode/configuration-json.png)

#### Set environment file in debug configuration

Add an `envFile` setting to your configuration with the value of `${workspaceFolder}/mlrun.env`

If you created a new configuration in the previous step, your `launch.json` would look as follows:

```javascript
{
    // Use IntelliSense to learn about possible attributes.
    // Hover to view descriptions of existing attributes.
    // For more information, visit: https://go.microsoft.com/fwlink/?linkid=830387
    "version": "0.2.0",
    "configurations": [
        {
            "name": "Python: Current File",
            "type": "python",
            "request": "launch",
            "program": "${file}",
            "console": "integratedTerminal",
            "envFile": "${workspaceFolder}/mlrun.env"
        }
    ]
}
```<|MERGE_RESOLUTION|>--- conflicted
+++ resolved
@@ -8,13 +8,8 @@
 - [Set up client environment](#set-up-client-environment)
 - [Configure remote environment](#configure-remote-environment)
    - [Using `mlrun config set` command in MLRun CLI](#using-mlrun-config-set-command-in-mlrun-cli)
-<<<<<<< HEAD
-   - [Using `mlrun.set_environment` command in MLRun SDK](#using-mlrunset_environment-command-in-mlrun-sdk)
-   - [Using your IDE (e.g PyCharm or VSCode)](#using-your-ide-eg-pycharm-or-vscode)
-=======
    - [Using `mlrun.set_environment` command in MLRun SDK](#using-mlrun-set-environment-command-in-mlrun-sdk)
    - [Using your IDE (e.g PyCharm or VSCode)](#using-your-ide-e-g-pycharm-or-vscode)
->>>>>>> 50df6c52
 
 <a id="prerequisites"></a>
 ## Prerequisites
@@ -57,13 +52,8 @@
 ## Configure remote environment
 You have a few options to configure your remote environment:
 - [Using `mlrun config set` command in MLRun CLI](#using-mlrun-config-set-command-in-mlrun-cli)
-<<<<<<< HEAD
-- [Using `mlrun.set_environment` command in MLRun SDK](#using-mlrunset_environment-command-in-mlrun-sdk)
-- [Using your IDE (e.g PyCharm or VSCode)](#using-your-ide-eg-pycharm-or-vscode)
-=======
 - [Using `mlrun.set_environment` command in MLRun SDK](#using-mlrun-set-environment-command-in-mlrun-sdk)
 - [Using your IDE (e.g PyCharm or VSCode)](#using-your-ide-e-g-pycharm-or-vscode)
->>>>>>> 50df6c52
 
 ### Using `mlrun config set` command in MLRun CLI
 
@@ -133,15 +123,9 @@
 mlrun.set_environment("<remote-service-url>", access_key="xyz", username="joe")
 ```
 
-<<<<<<< HEAD
-For more explanations read the documentation [mlrun.set_environment](https://docs.mlrun.org/en/latest/api/mlrun.html?highlight=set_env_from_file()#mlrun.set_environment)
-
-### Using your IDE (e.g PyCharm or VSCode)
-=======
 For more explanations read the documentation [mlrun.set_environment](https://docs.mlrun.org/en/latest/api/mlrun.html?highlight=set_env_from_file()#mlrun.set_environment).
 
 ### Using your IDE (e.g. PyCharm or VSCode)
->>>>>>> 50df6c52
 
 Use these procedures to access MLRun remotely from your IDE (PyCharm or VSCode).
 
