# Copyright 2018 Iguazio
#
# Licensed under the Apache License, Version 2.0 (the "License");
# you may not use this file except in compliance with the License.
# You may obtain a copy of the License at
#
#   http://www.apache.org/licenses/LICENSE-2.0
#
# Unless required by applicable law or agreed to in writing, software
# distributed under the License is distributed on an "AS IS" BASIS,
# WITHOUT WARRANTIES OR CONDITIONS OF ANY KIND, either express or implied.
# See the License for the specific language governing permissions and
# limitations under the License.
#
import typing

import sqlalchemy.orm

import mlrun.api.schemas
import mlrun.api.utils.projects.remotes.follower
import mlrun.api.utils.singletons.db
import mlrun.api.utils.singletons.project_member
import mlrun.config
import mlrun.errors
import mlrun.lists
import mlrun.runtimes
import mlrun.runtimes.constants
import mlrun.utils.singleton
from mlrun.utils import logger


class Runs(
    metaclass=mlrun.utils.singleton.Singleton,
):
    def store_run(
        self,
        db_session: sqlalchemy.orm.Session,
        data: dict,
        uid: str,
        iter: int = 0,
        project: str = mlrun.mlconf.default_project,
    ):
        project = project or mlrun.mlconf.default_project
        logger.info("Storing run", data=data)
        mlrun.api.utils.singletons.db.get_db().store_run(
            db_session,
            data,
            uid,
            project,
            iter=iter,
        )

    def update_run(
        self,
        db_session: sqlalchemy.orm.Session,
        project: str,
        uid: str,
        iter: int,
        data: dict,
    ):
        project = project or mlrun.mlconf.default_project
        logger.debug("Updating run", project=project, uid=uid, iter=iter, data=data)
        # TODO: do some desired state for run, it doesn't make sense that API user changes the status in order to
        #  trigger abortion
        if (
            data
            and data.get("status.state") == mlrun.runtimes.constants.RunStates.aborted
        ):
            current_run = mlrun.api.utils.singletons.db.get_db().read_run(
                db_session, uid, project, iter
            )
            if (
                current_run.get("status", {}).get("state")
                in mlrun.runtimes.constants.RunStates.terminal_states()
            ):
                raise mlrun.errors.MLRunConflictError(
                    "Run is already in terminal state, can not be aborted"
                )
            runtime_kind = current_run.get("metadata", {}).get("labels", {}).get("kind")
            if runtime_kind not in mlrun.runtimes.RuntimeKinds.abortable_runtimes():
                raise mlrun.errors.MLRunBadRequestError(
                    f"Run of kind {runtime_kind} can not be aborted"
                )
            # aborting the run meaning deleting its runtime resources
            # TODO: runtimes crud interface should ideally expose some better API that will hold inside itself the
            #  "knowledge" on the label selector
            mlrun.api.crud.RuntimeResources().delete_runtime_resources(
                db_session,
                label_selector=f"mlrun/project={project},mlrun/uid={uid}",
                force=True,
            )
        mlrun.api.utils.singletons.db.get_db().update_run(
            db_session, data, uid, project, iter
        )

    def get_run(
        self,
        db_session: sqlalchemy.orm.Session,
        uid: str,
        iter: int,
        project: str = mlrun.mlconf.default_project,
    ) -> dict:
        project = project or mlrun.mlconf.default_project
        return mlrun.api.utils.singletons.db.get_db().read_run(
            db_session, uid, project, iter
        )

    def list_runs(
        self,
        db_session: sqlalchemy.orm.Session,
        name=None,
        uid=None,
        project: str = mlrun.mlconf.default_project,
        labels=None,
        states: typing.Optional[typing.List[str]] = None,
        sort=True,
        last=0,
        iter=False,
        start_time_from=None,
        start_time_to=None,
        last_update_time_from=None,
        last_update_time_to=None,
        partition_by: mlrun.api.schemas.RunPartitionByField = None,
        rows_per_partition: int = 1,
        partition_sort_by: mlrun.api.schemas.SortField = None,
        partition_order: mlrun.api.schemas.OrderType = mlrun.api.schemas.OrderType.desc,
        max_partitions: int = 0,
<<<<<<< HEAD
        with_notifications: bool = False,
=======
        requested_logs: bool = None,
        return_as_run_structs: bool = True,
>>>>>>> 87bcca57
    ):
        project = project or mlrun.mlconf.default_project
        return mlrun.api.utils.singletons.db.get_db().list_runs(
            db_session,
            name,
            uid,
            project,
            labels,
            states,
            sort,
            last,
            iter,
            start_time_from,
            start_time_to,
            last_update_time_from,
            last_update_time_to,
            partition_by,
            rows_per_partition,
            partition_sort_by,
            partition_order,
            max_partitions,
<<<<<<< HEAD
            with_notifications,
=======
            requested_logs,
            return_as_run_structs,
>>>>>>> 87bcca57
        )

    def delete_run(
        self,
        db_session: sqlalchemy.orm.Session,
        uid: str,
        iter: int,
        project: str = mlrun.mlconf.default_project,
    ):
        project = project or mlrun.mlconf.default_project
        mlrun.api.utils.singletons.db.get_db().del_run(db_session, uid, project, iter)

    def delete_runs(
        self,
        db_session: sqlalchemy.orm.Session,
        name=None,
        project: str = mlrun.mlconf.default_project,
        labels=None,
        state=None,
        days_ago: int = 0,
    ):
        project = project or mlrun.mlconf.default_project
        mlrun.api.utils.singletons.db.get_db().del_runs(
            db_session, name, project, labels, state, days_ago
        )<|MERGE_RESOLUTION|>--- conflicted
+++ resolved
@@ -125,12 +125,9 @@
         partition_sort_by: mlrun.api.schemas.SortField = None,
         partition_order: mlrun.api.schemas.OrderType = mlrun.api.schemas.OrderType.desc,
         max_partitions: int = 0,
-<<<<<<< HEAD
-        with_notifications: bool = False,
-=======
         requested_logs: bool = None,
         return_as_run_structs: bool = True,
->>>>>>> 87bcca57
+        with_notifications: bool = False,
     ):
         project = project or mlrun.mlconf.default_project
         return mlrun.api.utils.singletons.db.get_db().list_runs(
@@ -152,12 +149,9 @@
             partition_sort_by,
             partition_order,
             max_partitions,
-<<<<<<< HEAD
-            with_notifications,
-=======
             requested_logs,
             return_as_run_structs,
->>>>>>> 87bcca57
+            with_notifications,
         )
 
     def delete_run(
