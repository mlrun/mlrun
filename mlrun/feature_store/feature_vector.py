# Copyright 2023 Iguazio
#
# Licensed under the Apache License, Version 2.0 (the "License");
# you may not use this file except in compliance with the License.
# You may obtain a copy of the License at
#
#   http://www.apache.org/licenses/LICENSE-2.0
#
# Unless required by applicable law or agreed to in writing, software
# distributed under the License is distributed on an "AS IS" BASIS,
# WITHOUT WARRANTIES OR CONDITIONS OF ANY KIND, either express or implied.
# See the License for the specific language governing permissions and
# limitations under the License.
import collections
import logging
import typing
from copy import copy
from datetime import datetime
from enum import Enum
from typing import Dict, List, Union

import numpy as np
import pandas as pd

import mlrun

from ..config import config as mlconf
from ..datastore import get_store_uri
from ..datastore.targets import get_offline_target
from ..feature_store.common import (
    get_feature_set_by_uri,
    parse_feature_string,
    parse_project_name_from_feature_string,
)
from ..feature_store.feature_set import FeatureSet
from ..features import Entity, Feature
from ..model import (
    DataSource,
    DataTarget,
<<<<<<< HEAD
=======
    DataTargetBase,
>>>>>>> 24206157
    ModelObj,
    ObjectDict,
    ObjectList,
    VersionedObjMetadata,
)
from ..runtimes.function_reference import FunctionReference
from ..serving.states import RootFlowStep
from ..utils import StorePrefix
from .common import RunConfig


class FeatureVectorSpec(ModelObj):
    def __init__(
        self,
        features=None,
        description=None,
        entity_source=None,
        entity_fields=None,
        timestamp_field=None,
        graph=None,
        label_feature=None,
        with_indexes=None,
        function=None,
        analysis=None,
        relations=None,
        join_graph=None,
    ):
        self._graph: RootFlowStep = None
        self._entity_fields: ObjectList = None
        self._entity_source: DataSource = None
        self._function: FunctionReference = None
        self._relations: typing.Dict[str, ObjectDict] = None
        self._join_graph: JoinGraph = None

        self.description = description
        self.features: List[str] = features or []
        self.entity_source = entity_source
        self.entity_fields = entity_fields or []
        self.graph = graph
        self.join_graph = join_graph
        self.relations: typing.Dict[str, typing.Dict[str, Union[Entity, str]]] = (
            relations or {}
        )
        self.timestamp_field = timestamp_field
        self.label_feature = label_feature
        self.with_indexes = with_indexes
        self.function = function
        self.analysis = analysis or {}

    @property
    def entity_source(self) -> DataSource:
        """data source used as entity source (events/keys need to be enriched)"""
        return self._entity_source

    @entity_source.setter
    def entity_source(self, source: DataSource):
        self._entity_source = self._verify_dict(source, "entity_source", DataSource)

    @property
    def entity_fields(self) -> List[Feature]:
        """the schema/metadata for the entity source fields"""
        return self._entity_fields

    @entity_fields.setter
    def entity_fields(self, entity_fields: List[Feature]):
        self._entity_fields = ObjectList.from_list(Feature, entity_fields)

    @property
    def graph(self) -> RootFlowStep:
        """feature vector transformation graph/DAG"""
        return self._graph

    @graph.setter
    def graph(self, graph):
        self._graph = self._verify_dict(graph, "graph", RootFlowStep)
        self._graph.engine = "async"

    @property
    def function(self) -> FunctionReference:
        """reference to template graph processing function"""
        return self._function

    @function.setter
    def function(self, function):
        self._function = self._verify_dict(function, "function", FunctionReference)

    @property
    def relations(self) -> typing.Dict[str, ObjectDict]:
        """feature set relations dict"""
        return self._relations

    @relations.setter
    def relations(
        self, relations: typing.Dict[str, typing.Dict[str, Union[Entity, str]]]
    ):
        temp_relations = {}
        for fs_name, relation in relations.items():
            for col, ent in relation.items():
                if isinstance(ent, str):
                    relation[col] = Entity(ent)
            temp_relations[fs_name] = ObjectDict.from_dict(
                {"entity": Entity}, relation, "entity"
            )
        self._relations = ObjectDict.from_dict(
            {"object_dict": ObjectDict}, temp_relations, "object_dict"
        )

    @property
    def join_graph(self):
        return self._join_graph

    @join_graph.setter
    def join_graph(self, join_graph):
        if join_graph is not None:
            self._join_graph = self._verify_dict(join_graph, "join_graph", JoinGraph)
        else:
            self._join_graph = None


class FeatureVectorStatus(ModelObj):
    def __init__(
        self,
        state=None,
        targets=None,
        features=None,
        label_column=None,
        stats=None,
        preview=None,
        run_uri=None,
        index_keys=None,
        timestamp_key=None,
    ):
        self._targets: ObjectList = None
        self._features: ObjectList = None

        self.state = state or "created"
        self.label_column = label_column
        self.targets = targets
        self.stats = stats or {}
        self.index_keys = index_keys
        self.preview = preview or []
        self.features: List[Feature] = features or []
        self.run_uri = run_uri
        self.timestamp_key = timestamp_key

    @property
    def targets(self) -> List[DataTarget]:
        """list of material storage targets + their status/path"""
        return self._targets

    @targets.setter
    def targets(self, targets: List[DataTarget]):
        self._targets = ObjectList.from_list(DataTarget, targets)

    def update_target(self, target: DataTarget):
        self._targets.update(target)

    @property
    def features(self) -> List[Feature]:
        """list of features (result of joining features from the source feature sets)"""
        return self._features

    @features.setter
    def features(self, features: List[Feature]):
        self._features = ObjectList.from_list(Feature, features)


class JoinGraph(ModelObj):
    """
    explain here about the class
    """

    default_graph_name = "$__join_graph_fv__$"
    first_join_type = "first"
    _dict_fields = ["name", "first_feature_set", "steps"]

    def __init__(
        self,
        name: str = None,
        first_feature_set: Union[str, FeatureSet] = None,
    ):
        """
        JoinGraph is a class that represents a graph of data joins between feature sets. It allows users to define
        data joins step by step, specifying the join type for each step. The graph can be used to build a sequence of
        joins that will be executed in order, allowing the creation of complex join operations between feature sets.


        Example:
        # Create a new JoinGraph and add steps for joining feature sets.
        join_graph = JoinGraph(name="my_join_graph", first_feature_set="featureset1")
        join_graph.inner("featureset2")
        join_graph.left("featureset3", asof_join=True)


        :param name:                (str, optional) The name of the join graph. If not provided,
                                    a default name will be used.
        :param first_feature_set:   (str or FeatureSet, optional) The first feature set to join. It can be
                                    specified either as a string representing the name of the feature set or as a
                                    FeatureSet object.
        """
        self.name = name or self.default_graph_name
        self._steps: ObjectList = None
        self._feature_sets = None
        if first_feature_set:
            self._start(first_feature_set)

    def inner(self, other_operand: typing.Union[str, FeatureSet]):
        """
        Specifies an inner join with the given feature set

        :param other_operand:       (str or FeatureSet) The name of the feature set or a FeatureSet object to join with.

        :return:                    JoinGraph: The updated JoinGraph object with the specified inner join.
        """
        return self._join_operands(other_operand, "inner")

    def outer(self, other_operand: typing.Union[str, FeatureSet]):
        """
        Specifies an outer join with the given feature set

        :param other_operand:       (str or FeatureSet) The name of the feature set or a FeatureSet object to join with.
        :return:                    JoinGraph: The updated JoinGraph object with the specified outer join.
        """
        return self._join_operands(other_operand, "outer")

    def left(self, other_operand: typing.Union[str, FeatureSet], asof_join):
        """
        Specifies a left join with the given feature set

        :param other_operand:       (str or FeatureSet) The name of the feature set or a FeatureSet object to join with.
        :param asof_join:           (bool) A flag indicating whether to perform an as-of join.

        :return:                    JoinGraph: The updated JoinGraph object with the specified left join.
        """
        return self._join_operands(other_operand, "left", asof_join=asof_join)

    def right(self, other_operand: typing.Union[str, FeatureSet]):
        """
        Specifies a right join with the given feature set

        :param other_operand:       (str or FeatureSet) The name of the feature set or a FeatureSet object to join with.

        :return:                    JoinGraph: The updated JoinGraph object with the specified right join.
        """
        return self._join_operands(other_operand, "right")

    def _join_operands(
        self,
        other_operand: typing.Union[str, FeatureSet],
        join_type: str,
        asof_join: bool = False,
    ):
        if isinstance(other_operand, FeatureSet):
            other_operand = other_operand.metadata.name

        first_key_num = len(self._steps.keys()) if self._steps else 0
        left_last_step_name, left_all_feature_sets = (
            self.last_step_name,
            self.all_feature_sets_names,
        )
        is_first_fs = (
            join_type == JoinGraph.first_join_type or left_all_feature_sets == self.name
        )
        # create_new_step
        new_step = _JoinStep(
            f"step_{first_key_num}",
            left_last_step_name if not is_first_fs else "",
            other_operand,
            left_all_feature_sets if not is_first_fs else [],
            other_operand,
            join_type,
            asof_join,
        )

        if self.steps is not None:
            self.steps.update(new_step)
        else:
            self.steps = [new_step]
        return self

    def _start(self, other_operand: typing.Union[str, FeatureSet]):
        return self._join_operands(other_operand, JoinGraph.first_join_type)

    def _init_all_join_keys(self, feature_set_objects, vector):
        for step in self.steps:
            step.init_join_keys(feature_set_objects, vector)

    @property
    def all_feature_sets_names(self):
        """
         Returns a list of all feature set names included in the join graph.

        :return:                    List[str]: A list of feature set names.
        """
        if self._steps:
            return self._steps[-1].left_feature_set_names + [
                self._steps[-1].right_feature_set_name
            ]
        else:
            return self.name

    @property
    def last_step_name(self):
        """
        Returns the name of the last step in the join graph.

        :return:                    str: The name of the last step.
        """
        if self._steps:
            return self._steps[-1].name
        else:
            return self.name

    @property
    def steps(self):
        """
        Returns the list of join steps as ObjectList, which can be used to iterate over the steps
        or access the properties of each step.
        :return:                    ObjectList: The list of join steps.
        """
        return self._steps

    @steps.setter
    def steps(self, steps):
        """
         Setter for the steps property. It allows updating the join steps.

        :param steps:               (List[_JoinStep]) The list of join steps.
        """
        self._steps = ObjectList.from_list(child_class=_JoinStep, children=steps)


class _JoinStep(ModelObj):
    def __init__(
        self,
        name: str = None,
        left_step_name: str = None,
        right_step_name: str = None,
        left_feature_set_names: Union[str, List[str]] = None,
        right_feature_set_name: str = None,
        join_type: str = "inner",
        asof_join: bool = False,
    ):
        self.name = name
        self.left_step_name = left_step_name
        self.right_step_name = right_step_name
        self.left_feature_set_names = (
            left_feature_set_names
            if isinstance(left_feature_set_names, list)
            else [left_feature_set_names]
        )
        self.right_feature_set_name = right_feature_set_name
        self.join_type = join_type
        self.asof_join = asof_join

        self.left_keys = []
        self.right_keys = []

    def init_join_keys(
        self,
        feature_set_objects: ObjectList,
        vector,
    ):
        self.left_keys = []
        self.right_keys = []

        if (
            self.join_type == JoinGraph.first_join_type
            or not self.left_feature_set_names
        ):
            self.left_keys = self.right_keys = list(
                feature_set_objects[self.right_feature_set_name].spec.entities.keys()
            )
            self.join_type = (
                "inner"
                if self.join_type == JoinGraph.first_join_type
                else self.join_type
            )
            return

        for left_fset in self.left_feature_set_names:
            left_keys, right_keys = self._check_relation(
                vector.get_feature_set_relations(feature_set_objects[left_fset]),
                list(feature_set_objects[left_fset].spec.entities),
                feature_set_objects[self.right_feature_set_name],
            )
            self.left_keys.extend(left_keys)
            self.right_keys.extend(right_keys)

        if not self.left_keys:
            raise mlrun.errors.MLRunRuntimeError(
                f"{self.name} can't be preform due to undefined relation between "
                f"{self.left_feature_set_names} to {self.right_feature_set_name}"
            )

    @staticmethod
    def _check_relation(
        relation: typing.Dict[str, Union[str, Entity]],
        entities: List[Entity],
        right_fset_fields,
    ):
        right_feature_set_entity_list = right_fset_fields.spec.entities

        if all(ent in entities for ent in right_feature_set_entity_list) and len(
            right_feature_set_entity_list
        ) == len(entities):
            # entities wise
            return list(right_feature_set_entity_list.keys()), list(
                right_feature_set_entity_list.keys()
            )
        curr_col_relation_list = list(
            map(
                lambda ent: (
                    list(relation.keys())[list(relation.values()).index(ent)]
                    if ent in list(relation.values())
                    else False
                ),
                right_feature_set_entity_list,
            )
        )

        if all(curr_col_relation_list):
            # relation wise
            return curr_col_relation_list, list(right_feature_set_entity_list.keys())

        return [], []


<<<<<<< HEAD
=======
class FixedWindowType(Enum):
    CurrentOpenWindow = 1
    LastClosedWindow = 2

    def to_qbk_fixed_window_type(self):
        try:
            from storey import FixedWindowType as QueryByKeyFixedWindowType
        except ImportError as exc:
            raise ImportError("storey not installed, use pip install storey") from exc
        if self == FixedWindowType.LastClosedWindow:
            return QueryByKeyFixedWindowType.LastClosedWindow
        elif self == FixedWindowType.CurrentOpenWindow:
            return QueryByKeyFixedWindowType.CurrentOpenWindow
        else:
            raise NotImplementedError(
                f"Provided fixed window type is not supported. fixed_window_type={self}"
            )


>>>>>>> 24206157
class FeatureVector(ModelObj):
    """Feature vector, specify selected features, their metadata and material views"""

    kind = mlrun.common.schemas.ObjectKind.feature_vector.value
    _dict_fields = ["kind", "metadata", "spec", "status"]

    def __init__(
        self,
        name=None,
        features=None,
        label_feature=None,
        description=None,
        with_indexes=None,
        join_graph: JoinGraph = None,
        relations: typing.Dict[str, typing.Dict[str, Union[Entity, str]]] = None,
    ):
        """Feature vector, specify selected features, their metadata and material views

        example::

            import mlrun.feature_store as fstore
            features = ["quotes.bid", "quotes.asks_sum_5h as asks_5h", "stocks.*"]
            vector = fstore.FeatureVector("my-vec", features)

            # get the vector as a dataframe
            df = fstore.get_offline_features(vector).to_dataframe()

            # return an online/real-time feature service
            svc = fstore.get_online_feature_service(vector, impute_policy={"*": "$mean"})
            resp = svc.get([{"stock": "GOOG"}])

        :param name:           List of names of targets to delete (default: delete all ingested targets)
        :param features:       list of feature to collect to this vector.
                                Format [<project>/]<feature_set>.<feature_name or `*`> [as <alias>]
        :param label_feature:  feature name to be used as label data
        :param description:    text description of the vector
        :param with_indexes:   whether to keep the entity and timestamp columns in the response
        :param join_graph:     An optional JoinGraph object representing the graph of data joins
                               between feature sets for this feature vector, specified the order and the join types.
        :param relations:      {<feature_set name>: {<column_name>: <other entity object/name>, ...}...}
                               An optional dictionary specifying the relations between feature sets in the
                               feature vector. The keys of the dictionary are feature set names, and the values
                               are dictionaries where the keys represent column names(of the feature set),
                               and the values represent the target entities to join with.
                               The relations provided here will take precedence over the relations that were specified
                               on the feature sets themselves. In case a specific feature set is not mentioned as a key
                               here, the function will fall back to using the default relations defined in the
                               feature set.

        """
        self._spec: FeatureVectorSpec = None
        self._metadata = None
        self._status = None

        self.spec = FeatureVectorSpec(
            description=description,
            features=features,
            label_feature=label_feature,
            with_indexes=with_indexes,
            relations=relations,
            join_graph=join_graph,
        )
        self.metadata = VersionedObjMetadata(name=name)
        self.status = None

        self._entity_df = None
        self._feature_set_fields = {}
        self.feature_set_objects = {}

    @property
    def spec(self) -> FeatureVectorSpec:
        return self._spec

    @spec.setter
    def spec(self, spec):
        self._spec = self._verify_dict(spec, "spec", FeatureVectorSpec)

    @property
    def metadata(self) -> VersionedObjMetadata:
        return self._metadata

    @metadata.setter
    def metadata(self, metadata):
        self._metadata = self._verify_dict(metadata, "metadata", VersionedObjMetadata)

    @property
    def status(self) -> FeatureVectorStatus:
        return self._status

    @status.setter
    def status(self, status):
        self._status = self._verify_dict(status, "status", FeatureVectorStatus)

    @property
    def uri(self):
        """fully qualified feature vector uri"""
        uri = (
            f"{self._metadata.project or mlconf.default_project}/{self._metadata.name}"
        )
        uri = get_store_uri(StorePrefix.FeatureVector, uri)
        if self._metadata.tag:
            uri += ":" + self._metadata.tag
        return uri

    def link_analysis(self, name, uri):
        """add a linked file/artifact (chart, data, ..)"""
        self._spec.analysis[name] = uri

    def get_stats_table(self):
        """get feature statistics table (as dataframe)"""
        if self.status.stats:
            feature_aliases = self.get_feature_aliases()
            for old_name, new_name in feature_aliases.items():
                if old_name in self.status.stats:
                    self.status.stats[new_name] = self.status.stats[old_name]
                    del self.status.stats[old_name]
            return pd.DataFrame.from_dict(self.status.stats, orient="index")

    def get_feature_aliases(self):
        feature_aliases = {}
        for feature in self.spec.features:
            column_names = feature.split(" as ")
            # split 'feature_set.old_name as new_name'
            if len(column_names) == 2:
                old_name_with_feature_set, new_name = column_names
                # split 'feature_set.old_name'
                feature_set, old_name = column_names[0].split(".")
                if new_name != old_name:
                    feature_aliases[old_name] = new_name
        return feature_aliases

    def get_target_path(self, name=None):
        target = get_offline_target(self, name=name)
        if target:
            return target.path

    def to_dataframe(self, df_module=None, target_name=None):
        """return feature vector (offline) data as dataframe"""
        driver = get_offline_target(self, name=target_name)
        if not driver:
            raise mlrun.errors.MLRunNotFoundError(
                "there are no offline targets for this feature vector"
            )
        return driver.as_df(df_module=df_module)

    def save(self, tag="", versioned=False):
        """save to mlrun db"""
        db = mlrun.get_run_db()
        self.metadata.project = self.metadata.project or mlconf.default_project
        tag = tag or self.metadata.tag
        as_dict = self.to_dict()
        db.store_feature_vector(as_dict, tag=tag, versioned=versioned)

    def reload(self, update_spec=True):
        """reload/sync the feature set status and spec from the DB"""
        from_db = mlrun.get_run_db().get_feature_vector(
            self.metadata.name, self.metadata.project, self.metadata.tag
        )
        self.status = from_db.status
        if update_spec:
            self.spec = from_db.spec

    def parse_features(self, offline=True, update_stats=False):
        """parse and validate feature list (from vector) and add metadata from feature sets

        :returns
            feature_set_objects: cache of used feature set objects
            feature_set_fields:  list of field (name, alias) per featureset
        """
        processed_features = {}  # dict of name to (featureset, feature object)
        feature_set_objects = self.feature_set_objects or {}
        index_keys = []
        feature_set_fields = collections.defaultdict(list)
        features = copy(self.spec.features)
        label_column_name = None
        label_column_fset = None
        if offline and self.spec.label_feature:
            features.append(self.spec.label_feature)
            feature_set, name, _ = parse_feature_string(self.spec.label_feature)
            self.status.label_column = name
            label_column_name = name
            label_column_fset = feature_set

        def add_feature(name, alias, feature_set_object, feature_set_full_name):
            if alias in processed_features.keys():
                logging.log(
                    logging.WARN,
                    f"feature name/alias {alias} already specified,"
                    " you need to use another alias (feature-set.name [as alias])"
                    f" by default it changed to be {alias}_{feature_set_full_name}",
                )
                alias = f"{alias}_{feature_set_full_name}"

            feature = feature_set_object[name]
            processed_features[alias or name] = (feature_set_object, feature)
            feature_set_fields[feature_set_full_name].append((name, alias))

        for feature in features:
            project_name, feature = parse_project_name_from_feature_string(feature)
            feature_set, feature_name, alias = parse_feature_string(feature)
            if feature_set not in feature_set_objects.keys():
                feature_set_objects[feature_set] = get_feature_set_by_uri(
                    feature_set,
                    project_name if project_name is not None else self.metadata.project,
                )
            feature_set_object = feature_set_objects[feature_set]

            feature_fields = feature_set_object.spec.features.keys()
            if feature_name == "*":
                for field in feature_fields:
                    if field != feature_set_object.spec.timestamp_key and not (
                        feature_set == label_column_fset and field == label_column_name
                    ):
                        if alias:
                            add_feature(
                                field,
                                alias + "_" + field,
                                feature_set_object,
                                feature_set,
                            )
                        else:
                            add_feature(field, field, feature_set_object, feature_set)
            else:
                if feature_name not in feature_fields:
                    raise mlrun.errors.MLRunInvalidArgumentError(
                        f"feature {feature} not found in feature set {feature_set}"
                    )
                add_feature(feature_name, alias, feature_set_object, feature_set)

        for feature_set_name, fields in feature_set_fields.items():
            feature_set = feature_set_objects[feature_set_name]
            for key in feature_set.spec.entities.keys():
                if key not in index_keys:
                    index_keys.append(key)
            for name, alias in fields:
                if name in feature_set.status.stats and update_stats:
                    self.status.stats[name] = feature_set.status.stats[name]
                if name in feature_set.spec.features.keys():
                    feature = feature_set.spec.features[name].copy()
                    feature.origin = f"{feature_set.fullname}.{name}"
                    feature.name = alias or name
                    self.status.features[alias or name] = feature

        self.status.index_keys = index_keys
        return feature_set_objects, feature_set_fields

    def get_feature_set_relations(self, feature_set: Union[str, FeatureSet]):
        if isinstance(feature_set, str):
            feature_set = get_feature_set_by_uri(
                feature_set,
                self.metadata.project,
            )
        name = feature_set.metadata.name
        feature_set_relations = feature_set.spec.relations or {}
        if self.spec.relations and name in self.spec.relations:
            feature_set_relations = self.spec.relations[name]
        return feature_set_relations

<<<<<<< HEAD
=======
    def get_offline_features(
        self,
        entity_rows=None,
        entity_timestamp_column: str = None,
        target: DataTargetBase = None,
        run_config: RunConfig = None,
        drop_columns: List[str] = None,
        start_time: Union[str, datetime] = None,
        end_time: Union[str, datetime] = None,
        with_indexes: bool = False,
        update_stats: bool = False,
        engine: str = None,
        engine_args: dict = None,
        query: str = None,
        order_by: Union[str, List[str]] = None,
        spark_service: str = None,
        timestamp_for_filtering: Union[str, Dict[str, str]] = None,
    ):
        return mlrun.feature_store.api.get_offline_features(
            self,
            entity_rows,
            entity_timestamp_column,
            target,
            run_config,
            drop_columns,
            start_time,
            end_time,
            with_indexes,
            update_stats,
            engine,
            engine_args,
            query,
            order_by,
            spark_service,
            timestamp_for_filtering,
        )

    def get_online_feature_service(
        self,
        run_config: RunConfig = None,
        fixed_window_type: FixedWindowType = FixedWindowType.LastClosedWindow,
        impute_policy: dict = None,
        update_stats: bool = False,
        entity_keys: List[str] = None,
    ):
        return mlrun.feature_store.api.get_online_feature_service(
            self,
            run_config,
            fixed_window_type,
            impute_policy,
            update_stats,
            entity_keys,
        )

>>>>>>> 24206157

class OnlineVectorService:
    """get_online_feature_service response object"""

    def __init__(
        self,
        vector,
        graph,
        index_columns,
        impute_policy: dict = None,
        requested_columns: List[str] = None,
    ):
        self.vector = vector
        self.impute_policy = impute_policy or {}

        self._controller = graph.controller
        self._index_columns = index_columns
        self._impute_values = {}
        self._requested_columns = requested_columns

    def __enter__(self):
        return self

    def __exit__(self, exc_type, exc_val, exc_tb):
        self.close()

    def initialize(self):
        """internal, init the feature service and prep the imputing logic"""
        if not self.impute_policy:
            return

        impute_policy = copy(self.impute_policy)
        vector = self.vector
        feature_stats = vector.get_stats_table()
        self._impute_values = {}

        feature_keys = list(vector.status.features.keys())
        if vector.status.label_column in feature_keys:
            feature_keys.remove(vector.status.label_column)

        if "*" in impute_policy:
            value = impute_policy["*"]
            del impute_policy["*"]

            for name in feature_keys:
                if name not in impute_policy:
                    if isinstance(value, str) and value.startswith("$"):
                        self._impute_values[name] = feature_stats.loc[name, value[1:]]
                    else:
                        self._impute_values[name] = value

        for name, value in impute_policy.items():
            if name not in feature_keys:
                raise mlrun.errors.MLRunInvalidArgumentError(
                    f"feature {name} in impute_policy but not in feature vector"
                )
            if isinstance(value, str) and value.startswith("$"):
                self._impute_values[name] = feature_stats.loc[name, value[1:]]
            else:
                self._impute_values[name] = value

    @property
    def status(self):
        """vector merger function status (ready, running, error)"""
        return "ready"

    def get(self, entity_rows: List[Union[dict, list]], as_list=False):
        """get feature vector given the provided entity inputs

        take a list of input vectors/rows and return a list of enriched feature vectors
        each input and/or output vector can be a list of values or a dictionary of field names and values,
        to return the vector as a list of values set the `as_list` to True.

        if the input is a list of list (vs a list of dict), the values in the list will correspond to the
        index/entity values, i.e. [["GOOG"], ["MSFT"]] means "GOOG" and "MSFT" are the index/entity fields.

        example::

            # accept list of dict, return list of dict
            svc = fstore.get_online_feature_service(vector)
            resp = svc.get([{"name": "joe"}, {"name": "mike"}])

            # accept list of list, return list of list
            svc = fstore.get_online_feature_service(vector, as_list=True)
            resp = svc.get([["joe"], ["mike"]])

        :param entity_rows:  list of list/dict with input entity data/rows
        :param as_list:      return a list of list (list input is required by many ML frameworks)
        """
        results = []
        futures = []
        if isinstance(entity_rows, dict):
            entity_rows = [entity_rows]

        # validate we have valid input struct
        if (
            not entity_rows
            or not isinstance(entity_rows, list)
            or not isinstance(entity_rows[0], (list, dict))
        ):
            raise mlrun.errors.MLRunInvalidArgumentError(
                f"input data is of type {type(entity_rows)}. must be a list of lists or list of dicts"
            )

        # if list of list, convert to dicts (with the index columns as the dict keys)
        if isinstance(entity_rows[0], list):
            if not self._index_columns or len(entity_rows[0]) != len(
                self._index_columns
            ):
                raise mlrun.errors.MLRunInvalidArgumentError(
                    "input list must be in the same size of the index_keys list"
                )
            index_range = range(len(self._index_columns))
            entity_rows = [
                {self._index_columns[i]: item[i] for i in index_range}
                for item in entity_rows
            ]

        for row in entity_rows:
            futures.append(self._controller.emit(row, return_awaitable_result=True))

        for future in futures:
            result = future.await_result()
            data = result.body
            if data:
                actual_columns = data.keys()
                if all([col in self._index_columns for col in actual_columns]):
                    # didn't get any data from the graph
                    results.append(None)
                    continue
                for column in self._requested_columns:
                    if (
                        column not in actual_columns
                        and column != self.vector.status.label_column
                    ):
                        data[column] = None

                if self._impute_values:
                    for name in data.keys():
                        v = data[name]
                        if v is None or (
                            isinstance(v, float) and (np.isinf(v) or np.isnan(v))
                        ):
                            data[name] = self._impute_values.get(name, v)
                if not self.vector.spec.with_indexes:
                    for name in self.vector.status.index_keys:
                        data.pop(name, None)
                if not any(data.values()):
                    data = None

            if as_list and data:
                data = [
                    data.get(key, None)
                    for key in self._requested_columns
                    if key != self.vector.status.label_column
                ]
            results.append(data)

        return results

    def close(self):
        """terminate the async loop"""
        self._controller.terminate()


class OfflineVectorResponse:
    """get_offline_features response object"""

    def __init__(self, merger):
        self._merger = merger
        self.vector = merger.vector

    @property
    def status(self):
        """vector prep job status (ready, running, error)"""
        return self._merger.get_status()

    def to_dataframe(self, to_pandas=True):
        """return result as dataframe"""
        if self.status != "completed":
            raise mlrun.errors.MLRunTaskNotReady("feature vector dataset is not ready")
        return self._merger.get_df(to_pandas=to_pandas)

    def to_parquet(self, target_path, **kw):
        """return results as parquet file"""
        return self._merger.to_parquet(target_path, **kw)

    def to_csv(self, target_path, **kw):
        """return results as csv file"""
        return self._merger.to_csv(target_path, **kw)<|MERGE_RESOLUTION|>--- conflicted
+++ resolved
@@ -37,10 +37,7 @@
 from ..model import (
     DataSource,
     DataTarget,
-<<<<<<< HEAD
-=======
     DataTargetBase,
->>>>>>> 24206157
     ModelObj,
     ObjectDict,
     ObjectList,
@@ -469,8 +466,6 @@
         return [], []
 
 
-<<<<<<< HEAD
-=======
 class FixedWindowType(Enum):
     CurrentOpenWindow = 1
     LastClosedWindow = 2
@@ -490,7 +485,6 @@
             )
 
 
->>>>>>> 24206157
 class FeatureVector(ModelObj):
     """Feature vector, specify selected features, their metadata and material views"""
 
@@ -749,8 +743,6 @@
             feature_set_relations = self.spec.relations[name]
         return feature_set_relations
 
-<<<<<<< HEAD
-=======
     def get_offline_features(
         self,
         entity_rows=None,
@@ -805,7 +797,6 @@
             entity_keys,
         )
 
->>>>>>> 24206157
 
 class OnlineVectorService:
     """get_online_feature_service response object"""
