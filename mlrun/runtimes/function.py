--- conflicted
+++ resolved
@@ -1167,14 +1167,9 @@
         if function.spec.node_name:
             nuclio_spec.set_config("spec.nodeName", function.spec.node_name)
         if function.spec.affinity:
-<<<<<<< HEAD
-            spec.set_config(
+            nuclio_spec.set_config(
                 "spec.affinity",
                 mlrun.runtimes.pod.get_sanitized_attribute(function.spec, "affinity"),
-=======
-            nuclio_spec.set_config(
-                "spec.affinity", function.spec._get_sanitized_attribute("affinity")
->>>>>>> 2804ac69
             )
 
     # don't send tolerations if nuclio is not compatible
@@ -1189,7 +1184,7 @@
     # don't send preemption_mode if nuclio is not compatible
     if validate_nuclio_version_compatibility("1.8.1"):
         if function.spec.preemption_mode:
-            spec.set_config(
+            nuclio_spec.set_config(
                 "spec.PreemptionMode",
                 function.spec.preemption_mode,
             )
