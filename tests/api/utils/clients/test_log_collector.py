# Copyright 2023 Iguazio
#
# Licensed under the Apache License, Version 2.0 (the "License");
# you may not use this file except in compliance with the License.
# You may obtain a copy of the License at
#
#   http://www.apache.org/licenses/LICENSE-2.0
#
# Unless required by applicable law or agreed to in writing, software
# distributed under the License is distributed on an "AS IS" BASIS,
# WITHOUT WARRANTIES OR CONDITIONS OF ANY KIND, either express or implied.
# See the License for the specific language governing permissions and
# limitations under the License.
#

import unittest.mock

import fastapi.testclient
import pytest
import sqlalchemy.orm.session

import mlrun
import mlrun.api.schemas
import mlrun.api.utils.clients.log_collector
import mlrun.api.utils.projects.member


class BaseLogCollectorResponse:
    def __init__(self, success, error):
        self.success = success
        self.errorMessage = error
        self.errorCode = (
            mlrun.api.utils.clients.log_collector.LogCollectorErrorCode.ErrCodeInternal
        )


class GetLogsResponse:
    def __init__(self, success, error, logs, total_calls):
        self.success = success
        self.errorMessage = error
        self.errorCode = (
            mlrun.api.utils.clients.log_collector.LogCollectorErrorCode.ErrCodeInternal
        )
        self.logs = logs
        self.total_calls = total_calls
        self.current_calls = 0

    # the following methods are required for the async iterator protocol
    def __aiter__(self):
        return self

    async def __anext__(self):
        if self.current_calls < self.total_calls:
            self.current_calls += 1
            return self
        raise StopAsyncIteration


class HasLogsResponse:
    def __init__(self, success, error, has_logs):
        self.success = success
        self.errorMessage = error
        self.errorCode = (
            mlrun.api.utils.clients.log_collector.LogCollectorErrorCode.ErrCodeInternal
        )
        self.hasLogs = has_logs


mlrun.mlconf.log_collector.address = "http://localhost:8080"
mlrun.mlconf.log_collector.mode = mlrun.api.schemas.LogsCollectorMode.sidecar


class TestLogCollector:
    @pytest.mark.asyncio
    async def test_start_log(
        self,
        db: sqlalchemy.orm.session.Session,
        client: fastapi.testclient.TestClient,
        monkeypatch,
    ):
        run_uid = "123"
        project_name = "some-project"
        selector = f"mlrun/project={project_name},mlrun/uid={run_uid}"
        log_collector = mlrun.api.utils.clients.log_collector.get_log_collector_client()

        log_collector._call = unittest.mock.AsyncMock(
            return_value=BaseLogCollectorResponse(True, "")
        )
        success, error = await log_collector.start_logs(
            run_uid=run_uid, project=project_name, selector=selector
        )
        assert success is True and not error

        log_collector._call = unittest.mock.AsyncMock(
            return_value=BaseLogCollectorResponse(False, "Failed to start logs")
        )
        with pytest.raises(mlrun.errors.MLRunInternalServerError):
            await log_collector.start_logs(
                run_uid=run_uid, project=project_name, selector=selector
            )

        success, error = await log_collector.start_logs(
            run_uid=run_uid,
            project=project_name,
            selector=selector,
            raise_on_error=False,
        )
        assert success is False and error == "Failed to start logs"

    @pytest.mark.asyncio
    async def test_get_logs(
        self, db: sqlalchemy.orm.session.Session, client: fastapi.testclient.TestClient
    ):
        run_uid = "123"
        project_name = "some-project"
        log_collector = mlrun.api.utils.clients.log_collector.get_log_collector_client()

        log_byte_string = b"some log"

        # mock responses for HasLogs and GetLogs
        log_collector._call = unittest.mock.AsyncMock(
            return_value=HasLogsResponse(True, "", True)
        )
        log_collector._call_stream = unittest.mock.MagicMock(
            return_value=GetLogsResponse(True, "", log_byte_string, 1)
        )

        log_stream = log_collector.get_logs(run_uid=run_uid, project=project_name)
        async for log in log_stream:
            assert log == log_byte_string

        # mock failed response for 5 calls for the next 2 tests, because get_logs retries 4 times
        log_collector._call_stream = unittest.mock.MagicMock(
            return_value=GetLogsResponse(False, "Failed to get logs", b"", 5),
        )
        with pytest.raises(mlrun.errors.MLRunInternalServerError):
            async for log in log_collector.get_logs(
                run_uid=run_uid, project=project_name
            ):
                assert log == b""  # should not get here

        # mock HasLogs response to return False
        log_collector._call = unittest.mock.AsyncMock(
            return_value=HasLogsResponse(True, "", False)
        )

        log_stream = log_collector.get_logs(
            run_uid=run_uid, project=project_name, raise_on_error=False
        )
        async for log in log_stream:
            assert log == b""

    @pytest.mark.asyncio
    async def test_stop_logs(
        self, db: sqlalchemy.orm.session.Session, client: fastapi.testclient.TestClient
    ):
<<<<<<< HEAD
        run_uid = "123"
        project_name = "some-project"
        log_collector = mlrun.api.utils.clients.log_collector.get_log_collector_client()

        log_collector._call = unittest.mock.AsyncMock(
            return_value=StartLogResponse(True, "")
        )

        # await log_collector.stop_logs(
        #     project=project_name, run_uids=[run_uid],
        # )
        # assert success is True and not error
        #
        # log_collector._call = unittest.mock.AsyncMock(
        #     return_value=StartLogResponse(False, "Failed to stop logs")
        # )
        # with pytest.raises(mlrun.errors.MLRunInternalServerError):
        #     await log_collector.stop_logs(run_uid=run_uid, project=project_name)
        #
        # success, error = await log_collector.stop_logs(
        #     run_uid=run_uid, project=project_name, raise_on_error=False
        # )
        # assert success is False and error == "Failed to stop logs"
=======
        run_uids = ["123"]
        project_name = "some-project"
        log_collector = mlrun.api.utils.clients.log_collector.LogCollectorClient()

        # test successful stop logs
        log_collector._call = unittest.mock.AsyncMock(
            return_value=BaseLogCollectorResponse(True, "")
        )
        await log_collector.stop_logs(run_uids=run_uids, project=project_name)
        assert log_collector._call.call_count == 1
        assert log_collector._call.call_args[0][0] == "StopLog"

        stop_log_request = log_collector._call.call_args[0][1]
        assert stop_log_request.project == project_name
        assert stop_log_request.runUIDs == run_uids

        # test failed stop logs
        log_collector._call = unittest.mock.AsyncMock(
            return_value=BaseLogCollectorResponse(False, "Failed to stop logs")
        )
        with pytest.raises(mlrun.errors.MLRunInternalServerError):
            await log_collector.stop_logs(run_uids=run_uids, project=project_name)
>>>>>>> 2d8a8639
<|MERGE_RESOLUTION|>--- conflicted
+++ resolved
@@ -154,31 +154,6 @@
     async def test_stop_logs(
         self, db: sqlalchemy.orm.session.Session, client: fastapi.testclient.TestClient
     ):
-<<<<<<< HEAD
-        run_uid = "123"
-        project_name = "some-project"
-        log_collector = mlrun.api.utils.clients.log_collector.get_log_collector_client()
-
-        log_collector._call = unittest.mock.AsyncMock(
-            return_value=StartLogResponse(True, "")
-        )
-
-        # await log_collector.stop_logs(
-        #     project=project_name, run_uids=[run_uid],
-        # )
-        # assert success is True and not error
-        #
-        # log_collector._call = unittest.mock.AsyncMock(
-        #     return_value=StartLogResponse(False, "Failed to stop logs")
-        # )
-        # with pytest.raises(mlrun.errors.MLRunInternalServerError):
-        #     await log_collector.stop_logs(run_uid=run_uid, project=project_name)
-        #
-        # success, error = await log_collector.stop_logs(
-        #     run_uid=run_uid, project=project_name, raise_on_error=False
-        # )
-        # assert success is False and error == "Failed to stop logs"
-=======
         run_uids = ["123"]
         project_name = "some-project"
         log_collector = mlrun.api.utils.clients.log_collector.LogCollectorClient()
@@ -200,5 +175,4 @@
             return_value=BaseLogCollectorResponse(False, "Failed to stop logs")
         )
         with pytest.raises(mlrun.errors.MLRunInternalServerError):
-            await log_collector.stop_logs(run_uids=run_uids, project=project_name)
->>>>>>> 2d8a8639
+            await log_collector.stop_logs(run_uids=run_uids, project=project_name)