# Copyright 2018 Iguazio
#
# Licensed under the Apache License, Version 2.0 (the "License");
# you may not use this file except in compliance with the License.
# You may obtain a copy of the License at
#
#   http://www.apache.org/licenses/LICENSE-2.0
#
# Unless required by applicable law or agreed to in writing, software
# distributed under the License is distributed on an "AS IS" BASIS,
# WITHOUT WARRANTIES OR CONDITIONS OF ANY KIND, either express or implied.
# See the License for the specific language governing permissions and
# limitations under the License.
"""
Configuration system.

Configuration can be in either a configuration file specified by
MLRUN_CONFIG_FILE environment variable or by environmenet variables.

Environment variables are in the format "MLRUN_httpdb__port=8080". This will be
mapped to config.httpdb.port. Values should be in JSON format.
"""

import copy
import json
import os
from collections.abc import Mapping
from distutils.util import strtobool
from os.path import expanduser
from threading import Lock

import yaml

env_prefix = "MLRUN_"
env_file_key = "{}CONIFG_FILE".format(env_prefix)
_load_lock = Lock()
_none_type = type(None)


default_config = {
    "namespace": "",  # default kubernetes namespace
    "dbpath": "",  # db/api url
    # url to nuclio dashboard api (can be with user & token, e.g. https://username:password@dashboard-url.com)
    "nuclio_dashboard_url": "",
    "nest_asyncio_enabled": "",  # enable import of nest_asyncio for corner cases with old jupyter, set "1"
    "ui_url": "",  # remote/external mlrun UI url (for hyperlinks) (This is deprecated in favor of the ui block)
    "remote_host": "",
    "version": "",  # will be set to current version
    "images_tag": "",  # tag to use with mlrun images e.g. mlrun/mlrun (defaults to version)
    "images_registry": "",  # registry to use with mlrun images e.g. quay.io/ (defaults to empty, for dockerhub)
    "kfp_ttl": "14400",  # KFP ttl in sec, after that completed PODs will be deleted
    "kfp_image": "",  # image to use for KFP runner (defaults to mlrun/mlrun)
    "igz_version": "",  # the version of the iguazio system the API is running on
    "spark_app_image": "",  # image to use for spark operator app runtime
    "spark_app_image_tag": "",  # image tag to use for spark opeartor app runtime
    "builder_alpine_image": "alpine:3.13.1",  # builder alpine image (as kaniko's initContainer)
    "package_path": "mlrun",  # mlrun pip package
    "default_image": "python:3.6-jessie",
    "default_project": "default",  # default project name
    "default_archive": "",  # default remote archive URL (for build tar.gz)
    "mpijob_crd_version": "",  # mpijob crd version (e.g: "v1alpha1". must be in: mlrun.runtime.MPIJobCRDVersions)
    "hub_url": "https://raw.githubusercontent.com/mlrun/functions/{tag}/{name}/function.yaml",
    "ipython_widget": True,
    "log_level": "INFO",
    # log formatter (options: human | json)
    "log_formatter": "human",
    "submit_timeout": "180",  # timeout when submitting a new k8s resource
    # runtimes cleanup interval in seconds
    "runtimes_cleanup_interval": "300",
    # runs monitoring interval in seconds
    "runs_monitoring_interval": "5",
    # the grace period (in seconds) that will be given to runtime resources (after they're in terminal state)
    # before deleting them
    "runtime_resources_deletion_grace_period": "14400",
    # sets the background color that is used in printed tables in jupyter
    "background_color": "#4EC64B",
    "artifact_path": "",  # default artifacts path/url
    # url template for default model tracking stream
    "httpdb": {
        "port": 8080,
        "dirpath": expanduser("~/.mlrun/db"),
        "dsn": "sqlite:////mlrun/db/mlrun.db?check_same_thread=false",
        "debug": False,
        "user": "",
        "password": "",
        "token": "",
        "logs_path": "/mlrun/db/logs",
        "data_volume": "",
        "real_path": "",
        "db_type": "sqldb",
        "max_workers": "",
        "scheduling": {
            # the minimum interval that will be allowed between two scheduled jobs - e.g. a job wouldn't be
            # allowed to be scheduled to run more then 2 times in X. Can't be less then 1 minute
            "min_allowed_interval": "10 minutes"
        },
        "projects": {
            "leader": "mlrun",
            "followers": "",
            "periodic_sync_interval": "1 minute",
        },
        # The API needs to know what is its k8s svc url so it could enrich it in the jobs it creates
        "api_url": "",
        "builder": {
            # setting the docker registry to be used for built images, can include the repository as well, e.g.
            # index.docker.io/<username>, if not included repository will default to mlrun
            "docker_registry": "",
            "docker_registry_secret": "",
            # the requirement specifier used by the builder when installing mlrun in images when it runs
            # pip install <requirement_specifier>, e.g. mlrun==0.5.4, mlrun~=0.5,
            # git+https://github.com/mlrun/mlrun@development. by default uses the version
            "mlrun_version_specifier": "",
            "kaniko_image": "gcr.io/kaniko-project/executor:v0.24.0",  # kaniko builder image
            "kaniko_init_container_image": "alpine:3.13.1",
        },
<<<<<<< HEAD
        "model_endpoint_monitoring": {"container": "projects"},
        "v3io_api": "",
        "v3io_framesd": "",
=======
    },
    "model_endpoint_monitoring": {
        "container": "projects",
        "stream_url": "v3io:///projects/{project}/model-endpoints/stream",
>>>>>>> cd1e3a2b
    },
    "secret_stores": {
        "vault": {
            # URLs to access Vault. For example, in a local env (Minikube on Mac) these would be:
            # http://docker.for.mac.localhost:8200
            "url": "",
            "remote_url": "",
            "role": "",
            "token_path": "~/.mlrun/vault",
            "project_service_account_name": "mlrun-vault-{project}",
            "token_ttl": 180000,
            # This config is for debug/testing purposes only!
            "user_token": "",
        },
    },
    "feature_store": {
        "data_prefixes": {
            "default": "v3io:///projects/{project}/fs/{kind}",
            "nosql": "v3io:///projects/{project}/fs/{kind}",
        },
        "default_targets": "parquet,nosql",
    },
    "ui": {
        "projects_prefix": "projects",  # The UI link prefix for projects
        "url": "",  # remote/external mlrun UI url (for hyperlinks)
    },
}


class Config:
    _missing = object()

    def __init__(self, cfg=None):
        cfg = {} if cfg is None else cfg

        # Can't use self._cfg = cfg → infinite recursion
        object.__setattr__(self, "_cfg", cfg)

    def __getattr__(self, attr):
        val = self._cfg.get(attr, self._missing)
        if val is self._missing:
            raise AttributeError(attr)

        if isinstance(val, Mapping):
            return self.__class__(val)
        return val

    def __setattr__(self, attr, value):
        # in order for the dbpath setter to work
        if attr == "dbpath":
            super().__setattr__(attr, value)
        else:
            self._cfg[attr] = value

    def __dir__(self):
        return list(self._cfg) + dir(self.__class__)

    def __repr__(self):
        name = self.__class__.__name__
        return f"{name}({self._cfg!r})"

    def update(self, cfg):
        for key, value in cfg.items():
            if hasattr(self, key):
                if isinstance(value, dict):
                    getattr(self, key).update(value)
                else:
                    setattr(self, key, value)

    def dump_yaml(self, stream=None):
        return yaml.dump(self._cfg, stream, default_flow_style=False)

    @classmethod
    def from_dict(cls, dict_):
        return cls(copy.deepcopy(dict_))

    def to_dict(self):
        return copy.copy(self._cfg)

    @staticmethod
    def reload():
        _populate()

    @property
    def version(self):
        # importing here to avoid circular dependency
        from mlrun.utils.version import Version

        return Version().get()["version"]

    @property
    def kfp_image(self):
        """
        When this configuration is not set we want to set it to mlrun/mlrun, but we need to use the enrich_image method.
        The problem is that the mlrun.utils.helpers module is importing the config (this) module, so we must import the
        module inside this function (and not on initialization), and then calculate this property value here.
        """
        if not self._kfp_image:
            # importing here to avoid circular dependency
            import mlrun.utils.helpers

            return mlrun.utils.helpers.enrich_image_url("mlrun/mlrun")
        return self._kfp_image

    @staticmethod
    def resolve_ui_url():
        # ui_url is deprecated in favor of the ui.url (we created the ui block)
        # since the config class is used in a "recursive" way, we can't use property like we used in other places
        # since the property will need to be url, which exists in other structs as well
        return config.ui.url or config.ui_url

    @property
    def dbpath(self):
        return self._dbpath

    @dbpath.setter
    def dbpath(self, value):
        self._dbpath = value
        if value:
            # importing here to avoid circular dependency
            import mlrun.db

            # when dbpath is set we want to connect to it which will sync configuration from it to the client
            mlrun.db.get_run_db(value)


# Global configuration
config = Config.from_dict(default_config)


def _populate():
    """Populate configuration from config file (if exists in environment) and
    from environment variables.

    populate will run only once, after first call it does nothing.
    """
    global _loaded

    with _load_lock:
        _do_populate()


def _do_populate(env=None):
    global config

    if not config:
        config = Config.from_dict(default_config)
    else:
        config.update(default_config)
    config_path = os.environ.get(env_file_key)
    if config_path:
        with open(config_path) as fp:
            data = yaml.safe_load(fp)

        if not isinstance(data, dict):
            raise TypeError(f"configuration in {config_path} not a dict")

        config.update(data)

    data = read_env(env)
    if data:
        config.update(data)

    # HACK to enable kfp_image property to both have dynamic default and to use the value from dict/env like
    # other configurations
    config._cfg["_kfp_image"] = config._cfg["kfp_image"]
    del config._cfg["kfp_image"]


def _convert_str(value, typ):
    if typ in (str, _none_type):
        return value

    if typ is bool:
        return strtobool(value)

    # e.g. int('8080') → 8080
    return typ(value)


def read_env(env=None, prefix=env_prefix):
    """Read configuration from environment"""
    env = os.environ if env is None else env

    config = {}
    for key, value in env.items():
        if not key.startswith(env_prefix) or key == env_file_key:
            continue
        try:
            value = json.loads(value)  # values can be JSON encoded
        except ValueError:
            pass  # Leave as string
        key = key[len(env_prefix) :]  # Trim MLRUN_
        path = key.lower().split("__")  # 'A__B' → ['a', 'b']
        cfg = config
        while len(path) > 1:
            name, *path = path
            cfg = cfg.setdefault(name, {})
        cfg[path[0]] = value

    # TODO: remove this - and verify dbpath is set correctly in all flows
    # Here we're just guessing that there is a service named mlrun-api, if there is, there will be an env var for it's
    # port - MLRUN_API_PORT - so we're using the env var existence to know whether our guess is right.
    # the existence of config.httpdb.api_url tell that we're running in an API context so no need to set the dbpath
    svc = env.get("MLRUN_API_PORT")
    if svc and not config.get("dbpath") and not config.get("httpdb", {}).get("api_url"):
        config["dbpath"] = "http://mlrun-api:{}".format(
            default_config["httpdb"]["port"] or 8080
        )

    uisvc = env.get("MLRUN_UI_SERVICE_HOST")
    igz_domain = env.get("IGZ_NAMESPACE_DOMAIN")

    # workaround to try and detect IGZ domain
    if not igz_domain and "MLRUN_HTTPDB__BUILDER__DOCKER_REGISTRY" in env:
        registry = env["MLRUN_HTTPDB__BUILDER__DOCKER_REGISTRY"]
        if registry.startswith("docker-registry.default-tenant"):
            igz_domain = registry[len("docker-registry.") :]
            if ":" in igz_domain:
                igz_domain = igz_domain[: igz_domain.rfind(":")]
            env["IGZ_NAMESPACE_DOMAIN"] = igz_domain

    # workaround wrongly sqldb dsn in 2.8
    if (
        config.get("httpdb", {}).get("dsn")
        == "sqlite:///mlrun.sqlite3?check_same_thread=false"
    ):
        config["httpdb"]["dsn"] = "sqlite:////mlrun/db/mlrun.db?check_same_thread=false"

    # "disabled" is the helm chart default value, we don't want that value to be set cause when this value is set we
    # use it in calls to the Nuclio package, and when the Nuclio package receives a value it simply uses it, and
    # obviously "disabled" is not the right address.. when the Nuclio package doesn't receive a value it doing "best
    # effort" to try and determine the URL, we want this "best effort" so overriding the "disabled" value
    if config.get("nuclio_dashboard_url") == "disabled":
        config["nuclio_dashboard_url"] = ""

    if uisvc and not config.get("ui_url"):
        if igz_domain:
            config["ui_url"] = "https://mlrun-ui.{}".format(igz_domain)

    if config.get("log_level"):
        import mlrun.utils.logger

        # logger created (because of imports mess) before the config is loaded (in tests), therefore we're changing its
        # level manually
        mlrun.utils.logger.set_logger_level(config["log_level"])

    return config


_populate()<|MERGE_RESOLUTION|>--- conflicted
+++ resolved
@@ -113,17 +113,15 @@
             "kaniko_image": "gcr.io/kaniko-project/executor:v0.24.0",  # kaniko builder image
             "kaniko_init_container_image": "alpine:3.13.1",
         },
-<<<<<<< HEAD
-        "model_endpoint_monitoring": {"container": "projects"},
-        "v3io_api": "",
-        "v3io_framesd": "",
-=======
     },
     "model_endpoint_monitoring": {
         "container": "projects",
         "stream_url": "v3io:///projects/{project}/model-endpoints/stream",
->>>>>>> cd1e3a2b
-    },
+        "model_endpoint_monitoring": {"container": "projects"},
+
+    },
+    "v3io_api": "",
+    "v3io_framesd": "",
     "secret_stores": {
         "vault": {
             # URLs to access Vault. For example, in a local env (Minikube on Mac) these would be:
