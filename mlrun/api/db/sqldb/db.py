--- conflicted
+++ resolved
@@ -944,7 +944,7 @@
             update_labels(entity, labels)
             feature_set.entities.append(entity)
 
-    def _update_existing_feature_set(
+    def _update_feature_set_spec(
         self, feature_set: FeatureSet, new_feature_set_dict: dict
     ):
         feature_set_spec = new_feature_set_dict.get("spec")
@@ -955,21 +955,58 @@
         self._update_feature_set_features(feature_set, features)
         self._update_feature_set_entities(feature_set, entities)
 
-        labels = new_feature_set_dict["metadata"].pop("labels", {}) or {}
-        update_labels(feature_set, labels)
-
     @staticmethod
-    def _validate_feature_set_kind(kind):
-<<<<<<< HEAD
-        if kind != "FeatureSet":
-            raise ValueError(f"invalid kind for a feature-set object: {kind}")
+    def _perform_common_object_store_validations(
+        object_to_store, project, name, tag, uid
+    ):
+        object_type = object_to_store.__class__.__name__
+
+        if not tag and not uid:
+            raise ValueError(
+                f"cannot store {object_type} without reference (tag or uid)"
+            )
+
+        object_project = object_to_store.metadata.project
+        if object_project and object_project != project:
+            raise mlrun.errors.MLRunInvalidArgumentError(
+                f"{object_type} object with conflicting project name - {object_project}"
+            )
+
+        object_to_store.metadata.project = project
+
+        if object_to_store.metadata.name != name:
+            raise mlrun.errors.MLRunInvalidArgumentError(
+                f"Changing name for an existing {object_type}"
+            )
 
     @staticmethod
-    def _perform_common_store_validations(
-        object_to_store, object_kind, project, name, tag, uid
-=======
-        if kind != schemas.ObjectKind.feature_set:
-            raise ValueError(f"invalid kind for a feature-set object: {kind}")
+    def _common_object_update_uid_and_validate_uid_change(
+        object_dict: dict, tag, versioned, existing_uid=None,
+    ):
+        uid = fill_object_hash(object_dict, "uid", tag)
+        if not versioned:
+            uid = f"{unversioned_tagged_object_uid_prefix}{tag}"
+            object_dict["metadata"]["uid"] = uid
+
+        # If object was referenced by UID, the request cannot modify it
+        if existing_uid and uid != existing_uid:
+            raise mlrun.errors.MLRunInvalidArgumentError(
+                "Changing uid for an object referenced by its uid"
+            )
+        return uid
+
+    @staticmethod
+    def _update_db_object_from_common_object_dict(
+        db_object, common_object_dict: dict, uid,
+    ):
+        db_object.name = common_object_dict["metadata"]["name"]
+        db_object.updated = datetime.now(timezone.utc)
+        db_object.state = common_object_dict.get("status", {}).get("state")
+        db_object.uid = uid
+        db_object.full_object = common_object_dict
+
+        labels = common_object_dict["metadata"].pop("labels", {}) or {}
+        update_labels(db_object, labels)
 
     def store_feature_set(
         self,
@@ -981,163 +1018,57 @@
         uid=None,
         versioned=True,
         always_overwrite=False,
->>>>>>> ada7a927
-    ):
-        if not tag and not uid:
-            raise ValueError(
-                f"cannot store {object_kind} without reference (tag or uid)"
-            )
-
-<<<<<<< HEAD
-        object_project = object_to_store.metadata.project
-        if object_project and object_project != project:
-=======
-        feature_set_project = feature_set.metadata.project
-        if feature_set_project and feature_set_project != project:
-            raise mlrun.errors.MLRunInvalidArgumentError(
-                f"feature-set object with conflicting project name - {feature_set_project}"
-            )
-
-        feature_set.metadata.project = project
-
-        if feature_set.metadata.name != name:
->>>>>>> ada7a927
-            raise mlrun.errors.MLRunInvalidArgumentError(
-                f"{object_kind} object with conflicting project name - {object_project}"
-            )
-        self._validate_feature_set_kind(feature_set.kind)
-
-        object_to_store.metadata.project = project
-
-        if object_to_store.metadata.name != name:
-            raise mlrun.errors.MLRunInvalidArgumentError(
-                f"Changing name for an existing {object_kind}"
-            )
-        if object_to_store.kind != object_kind:
-            raise ValueError(
-                f"{object_kind} object with wrong kind - {object_to_store.kind}"
-            )
-
-    def _generate_db_object_to_store_from_common_object(
-        self,
-        session,
-        name,
-        project,
-        orig_object,
-        object_cls,
-        tag,
-        versioned,
-        original_uid,
-        existing_uid,
-        always_overwrite,
-    ):
-        object_dict = orig_object.dict()
-        uid = fill_object_hash(object_dict, "uid", tag)
-        if not versioned:
-            uid = f"{unversioned_tagged_object_uid_prefix}{tag}"
-            object_dict["metadata"]["uid"] = uid
-
-        # If object was referenced by UID, the request cannot modify it
-        if original_uid and uid != original_uid:
-            raise mlrun.errors.MLRunInvalidArgumentError(
-                "Changing uid for an object referenced by its uid"
-            )
-
-        if uid == existing_uid or always_overwrite:
-            db_object = self._get_class_instance_by_uid(
-                session, object_cls, name, project, orig_object.metadata.uid
-            )
-        else:
-            db_object = object_cls(project=project)
-
-        db_object.name = orig_object.metadata.name
-        db_object.updated = datetime.now(timezone.utc)
-        db_object.state = object_dict.get("status", {}).get("state")
-        db_object.uid = uid
-        db_object.full_object = object_dict
-
-        return db_object, object_dict
-
-    def store_feature_set(
-        self,
-        session,
-        project,
-        name,
-        feature_set: schemas.FeatureSet,
-        tag=None,
-        uid=None,
-        versioned=True,
-        always_overwrite=False,
-    ):
-        self._perform_common_store_validations(
-            feature_set, "FeatureSet", project, name, tag, uid
+    ):
+        self._perform_common_object_store_validations(
+            feature_set, project, name, tag, uid
         )
 
         original_uid = uid
 
-        existing_feature_set = self._get_feature_set(
-            session, project, name, tag, original_uid
+        _, _, existing_feature_set = self._get_common_db_object(
+            session, FeatureSet, project, name, tag, uid
         )
         if not existing_feature_set:
             return self.create_feature_set(session, project, feature_set, versioned)
 
-        (
-            db_feature_set,
-            feature_set_dict,
-        ) = self._generate_db_object_to_store_from_common_object(
-            session,
-            name,
-            project,
-            feature_set,
-            FeatureSet,
-            tag,
-            versioned,
-            original_uid,
-            existing_feature_set.metadata.uid,
-            always_overwrite,
-        )
-
-        self._update_existing_feature_set(db_feature_set, feature_set_dict)
+        feature_set_dict = feature_set.dict()
+        uid = self._common_object_update_uid_and_validate_uid_change(
+            feature_set_dict, tag, versioned, original_uid
+        )
+
+        if uid == existing_feature_set.uid or always_overwrite:
+            db_feature_set = existing_feature_set
+        else:
+            db_feature_set = FeatureSet(project=project, full_object=feature_set_dict)
+
+        self._update_db_object_from_common_object_dict(
+            db_feature_set, feature_set_dict, uid
+        )
+
+        self._update_feature_set_spec(db_feature_set, feature_set_dict)
         self._upsert(session, db_feature_set)
         self.tag_objects_v2(session, [db_feature_set], project, tag)
 
         return uid
 
     def _perform_common_object_creation_tests_and_preparation(
-        self, session, new_object, db_class, object_kind, project, versioned
-    ):
+        self, session, new_object, db_class, project, versioned
+    ):
+        object_type = new_object.__class__.__name__
+
         name = new_object.metadata.name
         if not name or not project:
             raise mlrun.errors.MLRunInvalidArgumentError(
-<<<<<<< HEAD
-                f"{object_kind} missing name or project"
-            )
-
-        if new_object.kind != object_kind:
-            raise ValueError(
-                f"invalid kind for {object_kind} object: {new_object.kind}"
+                f"{object_type} missing name or project"
             )
 
         object_project = new_object.metadata.project
         if object_project and object_project != project:
             raise mlrun.errors.MLRunInvalidArgumentError(
-                f"{object_kind} object with conflicting project name - {object_project}"
+                f"{object_type} object with conflicting project name - {object_project}"
             )
 
         new_object.metadata.project = project
-=======
-                "feature-set missing name or project"
-            )
-        self._validate_feature_set_kind(feature_set.kind)
-
-        feature_set_project = feature_set.metadata.project
-        if feature_set_project and feature_set_project != project:
-            raise mlrun.errors.MLRunInvalidArgumentError(
-                f"feature-set object with conflicting project name - {feature_set_project}"
-            )
-
-        feature_set.metadata.project = project
->>>>>>> ada7a927
 
         self._ensure_project(session, project)
         tag = new_object.metadata.tag or "latest"
@@ -1157,7 +1088,7 @@
         if existing_object:
             object_uri = generate_object_uri(project, name, tag)
             raise mlrun.errors.MLRunConflictError(
-                f"Adding an already-existing {object_kind} - {object_uri}"
+                f"Adding an already-existing {object_type} - {object_uri}"
             )
 
         return uid, tag, object_dict
@@ -1170,21 +1101,18 @@
             tag,
             feature_set_dict,
         ) = self._perform_common_object_creation_tests_and_preparation(
-            session, feature_set, FeatureSet, "FeatureSet", project, versioned
-        )
-
-        feature_set = FeatureSet(
-            name=feature_set.metadata.name,
-            project=project,
-            state=feature_set_dict.get("status", {}).get("state"),
-            uid=uid,
-            full_object=feature_set_dict,
-        )
-
-        self._update_existing_feature_set(feature_set, feature_set_dict)
-
-        self._upsert(session, feature_set)
-        self.tag_objects_v2(session, [feature_set], project, tag)
+            session, feature_set, FeatureSet, project, versioned
+        )
+
+        db_feature_set = FeatureSet(project=project)
+
+        self._update_db_object_from_common_object_dict(
+            db_feature_set, feature_set_dict, uid
+        )
+        self._update_feature_set_spec(db_feature_set, feature_set_dict)
+
+        self._upsert(session, db_feature_set)
+        self.tag_objects_v2(session, [db_feature_set], project, tag)
 
         return uid
 
@@ -1205,15 +1133,6 @@
                 f"Feature-set not found {feature_set_uri}"
             )
 
-<<<<<<< HEAD
-        self._validate_feature_set_kind(feature_set_update.get("kind", "FeatureSet"))
-=======
-        if "kind" in feature_set_update:
-            self._validate_feature_set_kind(
-                schemas.ObjectKind(feature_set_update["kind"])
-            )
->>>>>>> ada7a927
-
         feature_set_struct = feature_set_record.dict()
         # using mergedeep for merging the patch content into the existing dictionary
         strategy = mergedeep.Strategy.REPLACE
@@ -1224,6 +1143,7 @@
         versioned = not feature_set_record.metadata.uid.startswith(
             unversioned_tagged_object_uid_prefix
         )
+        # If a bad kind value was passed, it will fail here (return 422 to caller)
         feature_set = schemas.FeatureSet(**feature_set_struct)
         return self.store_feature_set(
             session,
@@ -1248,22 +1168,17 @@
             tag,
             feature_vector_dict,
         ) = self._perform_common_object_creation_tests_and_preparation(
-            session, feature_vector, FeatureVector, "FeatureVector", project, versioned
-        )
-
-        feature_vector = FeatureVector(
-            name=feature_vector.metadata.name,
-            project=project,
-            state=feature_vector_dict.get("status", {}).get("state"),
-            uid=uid,
-            full_object=feature_vector_dict,
-        )
-
-        labels = feature_vector_dict["metadata"].pop("labels", {}) or {}
-        update_labels(feature_vector, labels)
-
-        self._upsert(session, feature_vector)
-        self.tag_objects_v2(session, [feature_vector], project, tag)
+            session, feature_vector, FeatureVector, project, versioned
+        )
+
+        db_feature_vector = FeatureVector(project=project)
+
+        self._update_db_object_from_common_object_dict(
+            db_feature_vector, feature_vector_dict, uid
+        )
+
+        self._upsert(session, db_feature_vector)
+        self.tag_objects_v2(session, [db_feature_vector], project, tag)
 
         return uid
 
@@ -1345,38 +1260,33 @@
         versioned=True,
         always_overwrite=False,
     ):
-        self._perform_common_store_validations(
-            feature_vector, "FeatureVector", project, name, tag, uid
+        self._perform_common_object_store_validations(
+            feature_vector, project, name, tag, uid
         )
 
         original_uid = uid
 
-        existing_feature_vector = self._get_feature_vector(
-            session, project, name, tag, original_uid
+        _, _, existing_feature_vector = self._get_common_db_object(
+            session, FeatureVector, project, name, tag, uid
         )
         if not existing_feature_vector:
             return self.create_feature_vector(
                 session, project, feature_vector, versioned
             )
 
-        (
-            db_feature_vector,
-            feature_vector_dict,
-        ) = self._generate_db_object_to_store_from_common_object(
-            session,
-            name,
-            project,
-            feature_vector,
-            FeatureVector,
-            tag,
-            versioned,
-            original_uid,
-            existing_feature_vector.metadata.uid,
-            always_overwrite,
-        )
-
-        labels = feature_vector_dict["metadata"].pop("labels", {}) or {}
-        update_labels(db_feature_vector, labels)
+        feature_vector_dict = feature_vector.dict()
+        uid = self._common_object_update_uid_and_validate_uid_change(
+            feature_vector_dict, tag, versioned, original_uid
+        )
+
+        if uid == existing_feature_vector.uid or always_overwrite:
+            db_feature_vector = existing_feature_vector
+        else:
+            db_feature_vector = FeatureVector(project=project)
+
+        self._update_db_object_from_common_object_dict(
+            db_feature_vector, feature_vector_dict, uid
+        )
 
         self._upsert(session, db_feature_vector)
         self.tag_objects_v2(session, [db_feature_vector], project, tag)
@@ -1397,14 +1307,10 @@
             session, project, name, tag, uid
         )
         if not feature_vector_record:
-            feature_set_uri = generate_object_uri(project, name, tag)
+            feature_vector_uri = generate_object_uri(project, name, tag)
             raise mlrun.errors.MLRunNotFoundError(
-                f"Feature-set not found {feature_set_uri}"
-            )
-
-        kind = feature_vector_update.get("kind", "FeatureVector")
-        if kind != "FeatureVector":
-            raise ValueError(f"invalid kind for a feature-vector object: {kind}")
+                f"Feature-vector not found {feature_vector_uri}"
+            )
 
         feature_vector_struct = feature_vector_record.dict()
         # using mergedeep for merging the patch content into the existing dictionary
