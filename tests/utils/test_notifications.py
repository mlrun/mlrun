# Copyright 2023 Iguazio
#
# Licensed under the Apache License, Version 2.0 (the "License");
# you may not use this file except in compliance with the License.
# You may obtain a copy of the License at
#
#   http://www.apache.org/licenses/LICENSE-2.0
#
# Unless required by applicable law or agreed to in writing, software
# distributed under the License is distributed on an "AS IS" BASIS,
# WITHOUT WARRANTIES OR CONDITIONS OF ANY KIND, either express or implied.
# See the License for the specific language governing permissions and
# limitations under the License.

import asyncio
import builtins
import copy
import hashlib
import json
import unittest.mock
from contextlib import nullcontext as does_not_raise

import aiohttp
import pytest
import tabulate

<<<<<<< HEAD
import mlrun.api.api.utils
import mlrun.api.constants
import mlrun.api.crud
=======
>>>>>>> 2e63e4b0
import mlrun.common.schemas.notification
import mlrun.utils.notifications
import server.api.api.utils
import server.api.constants
import server.api.crud


@pytest.mark.parametrize(
    "notification_kind", mlrun.common.schemas.notification.NotificationKind
)
def test_load_notification(notification_kind):
    run_uid = "test-run-uid"
    notification_name = "test-notification-name"
    when_state = "completed"
    notification = mlrun.model.Notification.from_dict(
        {
            "kind": notification_kind,
            "when": when_state,
            "status": "pending",
            "name": notification_name,
        }
    )
    run = mlrun.model.RunObject.from_dict(
        {
            "metadata": {"uid": run_uid},
            "spec": {"notifications": [notification]},
            "status": {"state": when_state},
        }
    )

    notification_pusher = (
        mlrun.utils.notifications.notification_pusher.NotificationPusher([run])
    )
    notification_pusher._load_notification(run, notification)
    loaded_notifications = (
        notification_pusher._sync_notifications
        + notification_pusher._async_notifications
    )
    assert len(loaded_notifications) == 1
    assert loaded_notifications[0][0].name == notification_name


@pytest.mark.parametrize(
    "when,condition,run_state,notification_previously_sent,expected",
    [
        (["completed"], "", "completed", False, True),
        (["completed"], "", "completed", True, False),
        (["completed"], "", "error", False, False),
        (["completed"], "", "error", True, False),
        (["completed"], "> 4", "completed", False, True),
        (["completed"], "> 4", "completed", True, False),
        (["completed"], "< 4", "completed", False, False),
        (["completed"], "< 4", "completed", True, False),
        (["error"], "", "completed", False, False),
        (["error"], "", "completed", True, False),
        (["error"], "", "error", False, True),
        (["error"], "", "error", True, False),
        (["completed", "error"], "", "completed", False, True),
        (["completed", "error"], "", "completed", True, False),
        (["completed", "error"], "", "error", False, True),
        (["completed", "error"], "", "error", True, False),
        (["completed", "error"], "> 4", "completed", False, True),
        (["completed", "error"], "> 4", "completed", True, False),
        (["completed", "error"], "> 4", "error", False, True),
        (["completed", "error"], "> 4", "error", True, False),
        (["completed", "error"], "< 4", "completed", False, False),
        (["completed", "error"], "< 4", "completed", True, False),
        (["completed", "error"], "< 4", "error", False, True),
        (["completed", "error"], "< 4", "error", True, False),
    ],
)
def test_notification_should_notify(
    when, condition, run_state, notification_previously_sent, expected
):
    if condition:
        condition = f'{{{{ run["status"]["results"]["val"] {condition} }}}}'

    run = mlrun.model.RunObject.from_dict(
        {"status": {"state": run_state, "results": {"val": 5}}}
    )
    notification = mlrun.model.Notification.from_dict(
        {
            "when": when,
            "condition": condition,
            "status": "pending" if not notification_previously_sent else "sent",
        }
    )

    notification_pusher = (
        mlrun.utils.notifications.notification_pusher.NotificationPusher([run])
    )
    assert notification_pusher._should_notify(run, notification) == expected


@pytest.mark.parametrize(
    "notification_kind",
    [
        mlrun.common.schemas.notification.NotificationKind.console,
        mlrun.common.schemas.notification.NotificationKind.slack,
        mlrun.common.schemas.notification.NotificationKind.git,
        mlrun.common.schemas.notification.NotificationKind.webhook,
        mlrun.common.schemas.notification.NotificationKind.ipython,
    ],
)
def test_notification_reason(notification_kind):
    error_exc = Exception("Blew up")
    run = mlrun.model.RunObject.from_dict({"status": {"state": "completed"}})
    run.spec.notifications = [
        mlrun.model.Notification.from_dict(
            {
                "kind": notification_kind,
                "status": "pending",
                "message": "test-abc",
            }
        ),
    ]

    notification_pusher = (
        mlrun.utils.notifications.notification_pusher.NotificationPusher([run])
    )

    # dont really update, just mock it for later assertions
    notification_pusher._update_notification_status = unittest.mock.MagicMock()

    # mock the push method to raise an exception
    notification_kind_type = getattr(
        mlrun.utils.notifications.NotificationTypes, notification_kind
    ).get_notification()
    if asyncio.iscoroutinefunction(notification_kind_type.push):
        concrete_notification = notification_pusher._async_notifications[0][0]
    else:
        concrete_notification = notification_pusher._sync_notifications[0][0]

    concrete_notification.push = unittest.mock.MagicMock(side_effect=error_exc)

    # send notifications
    notification_pusher.push()

    # asserts
    notification_pusher._update_notification_status.assert_called_once()
    concrete_notification.push.assert_called_once()

    assert (
        str(error_exc)
        in notification_pusher._update_notification_status.call_args.kwargs["reason"]
    )


def test_condition_evaluation_timeout():
    condition = """
        {% for i in range(100000) %}
            {% for i in range(100000) %}
                {% for i in range(100000) %}
                    {{ i }}
                {% endfor %}
            {% endfor %}
        {% endfor %}
    """

    run = mlrun.model.RunObject.from_dict(
        {"status": {"state": "completed", "results": {"val": 5}}}
    )
    notification = mlrun.model.Notification.from_dict(
        {"when": ["completed"], "condition": condition, "status": "pending"}
    )

    notification_pusher = (
        mlrun.utils.notifications.notification_pusher.NotificationPusher([run])
    )
    assert notification_pusher._should_notify(run, notification)


@pytest.mark.parametrize(
    "runs,expected,is_table",
    [
        ([], "[info] test-message", False),
        (
            [
                {
                    "metadata": {"name": "test-run", "uid": "test-run-uid"},
                    "status": {"state": "success"},
                }
            ],
            [["success", "test-run", "..un-uid", ""]],
            True,
        ),
        (
            [
                {
                    "metadata": {"name": "test-run", "uid": "test-run-uid"},
                    "status": {"state": "error"},
                }
            ],
            [["error", "test-run", "..un-uid", ""]],
            True,
        ),
    ],
)
def test_console_notification(monkeypatch, runs, expected, is_table):
    console_notification = mlrun.utils.notifications.ConsoleNotification()
    print_result = ""

    def set_result(result):
        nonlocal print_result
        print_result = result

    monkeypatch.setattr(builtins, "print", set_result)
    console_notification.push("test-message", "info", runs)

    if is_table:
        expected = tabulate.tabulate(
            expected, headers=["status", "name", "uid", "results"]
        )
    assert print_result == expected


@pytest.mark.parametrize(
    "runs,expected",
    [
        (
            [],
            {
                "blocks": [
                    {
                        "text": {"text": "[info] test-message", "type": "mrkdwn"},
                        "type": "section",
                    }
                ]
            },
        ),
        (
            [
                {
                    "metadata": {"name": "test-run", "uid": "test-run-uid"},
                    "status": {"state": "success"},
                }
            ],
            {
                "blocks": [
                    {
                        "text": {"text": "[info] test-message", "type": "mrkdwn"},
                        "type": "section",
                    },
                    {
                        "fields": [
                            {"text": "*Runs*", "type": "mrkdwn"},
                            {"text": "*Results*", "type": "mrkdwn"},
                            {"text": ":question:  test-run", "type": "mrkdwn"},
                            {"text": "None", "type": "mrkdwn"},
                        ],
                        "type": "section",
                    },
                ]
            },
        ),
        (
            [
                {
                    "metadata": {"name": "test-run", "uid": "test-run-uid"},
                    "status": {"state": "error"},
                }
            ],
            {
                "blocks": [
                    {
                        "text": {"text": "[info] test-message", "type": "mrkdwn"},
                        "type": "section",
                    },
                    {
                        "fields": [
                            {"text": "*Runs*", "type": "mrkdwn"},
                            {"text": "*Results*", "type": "mrkdwn"},
                            {"text": ":x:  test-run", "type": "mrkdwn"},
                            {"text": "**", "type": "mrkdwn"},
                        ],
                        "type": "section",
                    },
                ]
            },
        ),
    ],
)
def test_slack_notification(runs, expected):
    slack_notification = mlrun.utils.notifications.SlackNotification()
    slack_data = slack_notification._generate_slack_data("test-message", "info", runs)

    assert slack_data == expected


@pytest.mark.asyncio
@pytest.mark.parametrize(
    "params,expected_url,expected_headers",
    [
        (
            {
                "repo": "test-repo",
                "issue": "test-issue",
                "token": "test-token",
            },
            "https://api.github.com/repos/test-repo/issues/test-issue/comments",
            {
                "Accept": "application/vnd.github.v3+json",
                "Authorization": "token test-token",
            },
        ),
        (
            {
                "repo": "test-repo",
                "issue": "test-issue",
                "token": "test-token",
                "gitlab": True,
            },
            "https://gitlab.com/api/v4/projects/test-repo/issues/test-issue/notes",
            {
                "PRIVATE-TOKEN": "test-token",
            },
        ),
        (
            {
                "repo": "test-repo",
                "merge_request": "test-merge-request",
                "token": "test-token",
                "gitlab": True,
            },
            "https://gitlab.com/api/v4/projects/test-repo/merge_requests/test-merge-request/notes",
            {
                "PRIVATE-TOKEN": "test-token",
            },
        ),
        (
            {
                "repo": "test-repo",
                "issue": "test-issue",
                "token": "test-token",
                "server": "custom-gitlab",
            },
            "https://custom-gitlab/api/v4/projects/test-repo/issues/test-issue/notes",
            {
                "PRIVATE-TOKEN": "test-token",
            },
        ),
    ],
)
async def test_git_notification(monkeypatch, params, expected_url, expected_headers):
    git_notification = mlrun.utils.notifications.GitNotification("git", params)
    expected_body = "[info] git: test-message"

    requests_mock = _mock_async_response(monkeypatch, "post", {"id": "response-id"})

    await git_notification.push("test-message", "info", [])

    requests_mock.assert_called_once_with(
        expected_url,
        headers=expected_headers,
        json={"body": expected_body},
    )


@pytest.mark.asyncio
@pytest.mark.parametrize("test_method", ["GET", "POST", "PUT", "PATCH", "DELETE"])
async def test_webhook_notification(monkeypatch, test_method):
    requests_mock = _mock_async_response(monkeypatch, test_method.lower(), None)

    test_url = "https://test-url"
    test_headers = {"test-header": "test-value"}
    test_override_body = {
        "test-key": "test-value",
    }
    test_message = "test-message"
    test_severity = "info"
    test_runs_info = ["some-run"]
    webhook_notification = mlrun.utils.notifications.WebhookNotification(
        "webhook",
        {
            "url": test_url,
            "method": test_method,
            "headers": test_headers,
        },
    )
    await webhook_notification.push(test_message, test_severity, test_runs_info)

    requests_mock.assert_called_once_with(
        test_url,
        headers=test_headers,
        json={
            "message": test_message,
            "severity": test_severity,
            "runs": test_runs_info,
        },
        ssl=None,
    )

    webhook_notification.params["override_body"] = test_override_body

    await webhook_notification.push("test-message", "info", ["some-run"])

    requests_mock.assert_called_with(
        test_url,
        headers=test_headers,
        json=test_override_body,
        ssl=None,
    )


@pytest.mark.parametrize(
    "ipython_active,expected_console_call_amount,expected_ipython_call_amount",
    [
        (True, 0, 1),
        (False, 1, 0),
    ],
)
def test_inverse_dependencies(
    monkeypatch,
    ipython_active,
    expected_console_call_amount,
    expected_ipython_call_amount,
):
    custom_notification_pusher = mlrun.utils.notifications.CustomNotificationPusher(
        [
            mlrun.utils.notifications.NotificationTypes.console,
            mlrun.utils.notifications.NotificationTypes.ipython,
        ]
    )

    mock_console_push = unittest.mock.MagicMock(return_value=Exception())
    mock_ipython_push = unittest.mock.MagicMock(return_value=Exception())
    monkeypatch.setattr(
        mlrun.utils.notifications.ConsoleNotification, "push", mock_console_push
    )
    monkeypatch.setattr(
        mlrun.utils.notifications.IPythonNotification, "push", mock_ipython_push
    )
    monkeypatch.setattr(
        mlrun.utils.notifications.IPythonNotification, "active", ipython_active
    )

    custom_notification_pusher.push("test-message", "info", [])

    assert mock_console_push.call_count == expected_console_call_amount
    assert mock_ipython_push.call_count == expected_ipython_call_amount


def test_notification_params_masking_on_run(monkeypatch):
    def _store_project_secrets(*args, **kwargs):
        pass

    monkeypatch.setattr(
        server.api.crud.Secrets, "store_project_secrets", _store_project_secrets
    )
    params = {"sensitive": "sensitive-value"}
    params_hash = hashlib.sha224(
        json.dumps(params, sort_keys=True).encode("utf-8")
    ).hexdigest()
    run_uid = "test-run-uid"
    run = {
        "metadata": {"uid": run_uid, "project": "test-project"},
        "spec": {"notifications": [{"when": "completed", "secret_params": params}]},
    }
<<<<<<< HEAD
    mlrun.api.api.utils.mask_notification_params_on_task(
        run, mlrun.api.constants.MaskOperations.CONCEAL
=======
    server.api.api.utils.mask_notification_params_on_task(
        run, server.api.constants.MaskOperations.CONCEAL
>>>>>>> 2e63e4b0
    )
    assert "sensitive" not in run["spec"]["notifications"][0]["secret_params"]
    assert "secret" in run["spec"]["notifications"][0]["secret_params"]
    assert (
        run["spec"]["notifications"][0]["secret_params"]["secret"]
        == f"mlrun.notifications.{params_hash}"
    )


def test_notification_params_unmasking_on_run(monkeypatch):

    secret_value = {"sensitive": "sensitive-value"}
    run = {
        "metadata": {"uid": "test-run-uid", "project": "test-project"},
        "spec": {
            "notifications": [
                {
                    "name": "test-notification",
                    "when": ["completed"],
                    "secret_params": {"secret": "secret-name"},
                },
            ],
        },
    }

    def _get_valid_project_secret(*args, **kwargs):
        return json.dumps(secret_value)

    def _get_invalid_project_secret(*args, **kwargs):
        return json.dumps(secret_value)[:5]

    db_mock = unittest.mock.Mock()
    db_session_mock = unittest.mock.Mock()

    monkeypatch.setattr(
        server.api.crud.Secrets, "get_project_secret", _get_valid_project_secret
    )

    unmasked_run = server.api.api.utils.unmask_notification_params_secret_on_task(
        db_mock, db_session_mock, copy.deepcopy(run)
    )
    assert "sensitive" in unmasked_run.spec.notifications[0].secret_params
    assert "secret" not in unmasked_run.spec.notifications[0].secret_params
    assert unmasked_run.spec.notifications[0].secret_params == secret_value

    monkeypatch.setattr(
        server.api.crud.Secrets, "get_project_secret", _get_invalid_project_secret
    )
    unmasked_run = server.api.api.utils.unmask_notification_params_secret_on_task(
        db_mock, db_session_mock, copy.deepcopy(run)
    )
    assert len(unmasked_run.spec.notifications) == 0
    db_mock.store_run_notifications.assert_called_once()
    args, _ = db_mock.store_run_notifications.call_args
    assert args[1][0].status == mlrun.common.schemas.NotificationStatus.ERROR


NOTIFICATION_VALIDATION_PARMETRIZE = [
    (
        {
            "kind": "invalid-kind",
        },
        pytest.raises(mlrun.errors.MLRunInvalidArgumentError),
    ),
    (
        {
            "kind": mlrun.common.schemas.notification.NotificationKind.slack,
        },
        does_not_raise(),
    ),
    (
        {
            "severity": "invalid-severity",
        },
        pytest.raises(mlrun.errors.MLRunInvalidArgumentError),
    ),
    (
        {
            "severity": mlrun.common.schemas.notification.NotificationSeverity.INFO,
        },
        does_not_raise(),
    ),
    (
        {
            "status": "invalid-status",
        },
        pytest.raises(mlrun.errors.MLRunInvalidArgumentError),
    ),
    (
        {
            "status": mlrun.common.schemas.notification.NotificationStatus.PENDING,
        },
        does_not_raise(),
    ),
    (
        {
            "when": "invalid-when",
        },
        pytest.raises(mlrun.errors.MLRunInvalidArgumentError),
    ),
    (
        {
            "when": ["completed", "error"],
        },
        does_not_raise(),
    ),
    (
        {
            "message": {"my-message": "invalid"},
        },
        pytest.raises(mlrun.errors.MLRunInvalidArgumentError),
    ),
    (
        {
            "message": "completed",
        },
        does_not_raise(),
    ),
    (
        {
            "condition": ["invalid-condition"],
        },
        pytest.raises(mlrun.errors.MLRunInvalidArgumentError),
    ),
    (
        {
            "condition": "valid-condition",
        },
        does_not_raise(),
    ),
]


@pytest.mark.parametrize(
    "notification_kwargs,expectation",
    NOTIFICATION_VALIDATION_PARMETRIZE,
)
def test_notification_validation_on_object(
    monkeypatch, notification_kwargs, expectation
):
    with expectation:
        mlrun.model.Notification(**notification_kwargs)


def test_notification_validation_defaults(monkeypatch):
    notification = mlrun.model.Notification()
    notification_fields = {
        "kind": mlrun.common.schemas.notification.NotificationKind.slack,
        "message": "",
        "severity": mlrun.common.schemas.notification.NotificationSeverity.INFO,
        "when": ["completed"],
        "condition": "",
        "name": "",
    }

    for field, expected_value in notification_fields.items():
        value = getattr(notification, field)
        assert (
            value == expected_value
        ), f"{field} field value is {value}, expected {expected_value}"


@pytest.mark.parametrize(
    "notification_kwargs,expectation",
    NOTIFICATION_VALIDATION_PARMETRIZE,
)
def test_notification_validation_on_run(monkeypatch, notification_kwargs, expectation):
    notification = mlrun.model.Notification(
        name="test-notification", when=["completed"]
    )
    for key, value in notification_kwargs.items():
        setattr(notification, key, value)
    function = mlrun.new_function(
        "function-from-module",
        kind="job",
        project="test-project",
        image="mlrun/mlrun",
    )
    with expectation:
        function.run(
            handler="json.dumps",
            params={"obj": {"x": 99}},
            notifications=[notification],
            local=True,
        )


def test_notification_sent_on_handler_run(monkeypatch):

    run_many_mock = unittest.mock.Mock(return_value=[])
    push_mock = unittest.mock.Mock()

    monkeypatch.setattr(mlrun.runtimes.HandlerRuntime, "_run_many", run_many_mock)
    monkeypatch.setattr(mlrun.utils.notifications.NotificationPusher, "push", push_mock)

    def hyper_func(context, p1, p2):
        print(f"p1={p1}, p2={p2}, result={p1 * p2}")
        context.log_result("multiplier", p1 * p2)

    notification = mlrun.model.Notification(
        name="test-notification", when=["completed"]
    )

    grid_params = {"p1": [2, 4, 1], "p2": [10, 20]}
    task = mlrun.new_task("grid-demo").with_hyper_params(
        grid_params, selector="max.multiplier"
    )
    mlrun.new_function().run(task, handler=hyper_func, notifications=[notification])
    run_many_mock.assert_called_once()
    push_mock.assert_called_once()


def test_notification_sent_on_dask_run(monkeypatch):

    run_mock = unittest.mock.Mock(return_value=None)
    push_mock = unittest.mock.Mock()

    monkeypatch.setattr(mlrun.runtimes.LocalRuntime, "_run", run_mock)
    monkeypatch.setattr(mlrun.utils.notifications.NotificationPusher, "push", push_mock)

    notification = mlrun.model.Notification(
        name="test-notification", when=["completed"]
    )

    function = mlrun.new_function(
        "function-from-module",
        kind="dask",
        project="test-project",
        image="mlrun/mlrun",
    )

    function.run(
        handler="json.dumps",
        params={"obj": {"x": 99}},
        notifications=[notification],
        local=True,
    )

    run_mock.assert_called_once()
    push_mock.assert_called_once()


@pytest.mark.parametrize(
    "notification1_name,notification2_name,expectation",
    [
        ("n1", "n1", pytest.raises(mlrun.errors.MLRunInvalidArgumentError)),
        ("n1", "n2", does_not_raise()),
    ],
)
def test_notification_name_uniqueness_validation(
    notification1_name, notification2_name, expectation
):
    notification1 = mlrun.model.Notification(
        name=notification1_name, when=["completed"]
    )
    notification2 = mlrun.model.Notification(
        name=notification2_name, when=["completed"]
    )
    function = mlrun.new_function(
        "function-from-module",
        kind="job",
        project="test-project",
        image="mlrun/mlrun",
    )
    with expectation:
        function.run(
            handler="json.dumps",
            params={"obj": {"x": 99}},
            notifications=[notification1, notification2],
            local=True,
        )


def _mock_async_response(monkeypatch, method, result):
    response_json_future = asyncio.Future()
    response_json_future.set_result(result)
    response_mock = unittest.mock.MagicMock()
    response_mock.json = unittest.mock.MagicMock(return_value=response_json_future)

    request_future = asyncio.Future()
    request_future.set_result(response_mock)

    requests_mock = unittest.mock.MagicMock(return_value=request_future)
    monkeypatch.setattr(aiohttp.ClientSession, method, requests_mock)

    return requests_mock<|MERGE_RESOLUTION|>--- conflicted
+++ resolved
@@ -24,12 +24,6 @@
 import pytest
 import tabulate
 
-<<<<<<< HEAD
-import mlrun.api.api.utils
-import mlrun.api.constants
-import mlrun.api.crud
-=======
->>>>>>> 2e63e4b0
 import mlrun.common.schemas.notification
 import mlrun.utils.notifications
 import server.api.api.utils
@@ -488,13 +482,8 @@
         "metadata": {"uid": run_uid, "project": "test-project"},
         "spec": {"notifications": [{"when": "completed", "secret_params": params}]},
     }
-<<<<<<< HEAD
-    mlrun.api.api.utils.mask_notification_params_on_task(
-        run, mlrun.api.constants.MaskOperations.CONCEAL
-=======
     server.api.api.utils.mask_notification_params_on_task(
         run, server.api.constants.MaskOperations.CONCEAL
->>>>>>> 2e63e4b0
     )
     assert "sensitive" not in run["spec"]["notifications"][0]["secret_params"]
     assert "secret" in run["spec"]["notifications"][0]["secret_params"]
