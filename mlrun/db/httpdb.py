# Copyright 2023 Iguazio
#
# Licensed under the Apache License, Version 2.0 (the "License");
# you may not use this file except in compliance with the License.
# You may obtain a copy of the License at
#
#   http://www.apache.org/licenses/LICENSE-2.0
#
# Unless required by applicable law or agreed to in writing, software
# distributed under the License is distributed on an "AS IS" BASIS,
# WITHOUT WARRANTIES OR CONDITIONS OF ANY KIND, either express or implied.
# See the License for the specific language governing permissions and
# limitations under the License.
import enum
import http
import re
import tempfile
import time
import traceback
import typing
<<<<<<< HEAD
import warnings
=======
>>>>>>> c92ca752
from datetime import datetime, timedelta
from os import path, remove
from typing import Dict, List, Optional, Union
from urllib.parse import urlparse

import kfp
import requests
import semver

import mlrun
import mlrun.common.schemas
import mlrun.model_monitoring.model_endpoint
import mlrun.platforms
import mlrun.projects
from mlrun.errors import MLRunInvalidArgumentError, err_to_str

from ..artifacts import Artifact
from ..config import config
from ..datastore.datastore_profile import DatastoreProfile2Json
from ..feature_store import FeatureSet, FeatureVector
from ..lists import ArtifactList, RunList
from ..runtimes import BaseRuntime
from ..utils import (
    datetime_to_iso,
    dict_to_json,
    logger,
    new_pipe_metadata,
    normalize_name,
    version,
)
from .base import RunDBError, RunDBInterface

_artifact_keys = [
    "format",
    "inline",
    "key",
    "src_path",
    "target_path",
    "viewer",
]


def bool2str(val):
    return "yes" if val else "no"


class HTTPRunDB(RunDBInterface):
    """Interface for accessing and manipulating the :py:mod:`mlrun` persistent store, maintaining the full state
    and catalog of objects that MLRun uses. The :py:class:`HTTPRunDB` class serves as a client-side proxy to the MLRun
    API service which maintains the actual data-store, accesses the server through REST APIs.

    The class provides functions for accessing and modifying the various objects that are used by MLRun in its
    operation. The functions provided follow some standard guidelines, which are:

    - Every object in MLRun exists in the context of a project (except projects themselves). When referencing an object
      through any API, a project name must be provided. The default for most APIs is for an empty project name, which
      will be replaced by the name of the default project (usually ``default``). Therefore, if performing an API to
      list functions, for example, and not providing a project name - the result will not be functions from all
      projects but rather from the ``default`` project.
    - Many objects can be assigned labels, and listed/queried by label. The label parameter for query APIs allows for
      listing objects that:

      - Have a specific label, by asking for ``label="<label_name>"``. In this case the actual value of the label
        doesn't matter and every object with that label will be returned
      - Have a label with a specific value. This is done by specifying ``label="<label_name>=<label_value>"``. In this
        case only objects whose label matches the value will be returned

    - Most objects have a ``create`` method as well as a ``store`` method. Create can only be called when such an
      does not exist yet, while store allows for either creating a new object or overwriting an existing object.
    - Some objects have a ``versioned`` option, in which case overwriting the same object with a different version of
      it does not delete the previous version, but rather creates a new version of the object and keeps both versions.
      Versioned objects usually have a ``uid`` property which is based on their content and allows to reference a
      specific version of an object (other than tagging objects, which also allows for easy referencing).
    - Many objects have both a ``store`` function and a ``patch`` function. These are used in the same way as the
      corresponding REST verbs - a ``store`` is passed a full object and will basically perform a PUT operation,
      replacing the full object (if it exists) while ``patch`` receives just a dictionary containing the differences to
      be applied to the object, and will merge those changes to the existing object. The ``patch``
      operation also has a strategy assigned to it which determines how the merge logic should behave.
      The strategy can be either ``replace`` or ``additive``. For further details on those strategies, refer
      to https://pypi.org/project/mergedeep/
    """

    kind = "http"
    # by default we don't retry on POST request as they are usually not idempotent
    # here is a list of identified POST requests that are idempotent ('store' vs 'create') and can be retried
    RETRIABLE_POST_PATHS = [
        r"\/?projects\/.+\/artifacts\/.+\/.+",
        r"\/?run\/.+\/.+",
    ]

    def __init__(self, url):
        self.server_version = ""
        self.session = None
        self._wait_for_project_terminal_state_retry_interval = 3
        self._wait_for_background_task_terminal_state_retry_interval = 3
        self._wait_for_project_deletion_interval = 3
        self.client_version = version.Version().get()["version"]
        self.python_version = str(version.Version().get_python_version())

        self._enrich_and_validate(url)

    def _enrich_and_validate(self, url):
        parsed_url = urlparse(url)
        scheme = parsed_url.scheme.lower()
        if scheme not in ("http", "https"):
            raise ValueError(
                f"Invalid URL scheme {scheme} for HTTPRunDB, only http(s) is supported"
            )

        endpoint = parsed_url.hostname
        if parsed_url.port:
            endpoint += f":{parsed_url.port}"
        base_url = f"{parsed_url.scheme}://{endpoint}{parsed_url.path}"

        username = parsed_url.username or config.httpdb.user
        password = parsed_url.password or config.httpdb.password

        username, password, token = mlrun.platforms.add_or_refresh_credentials(
            parsed_url.hostname, username, password, config.httpdb.token
        )

        self.base_url = base_url
        self.user = username
        self.password = password
        self.token = token

    def __repr__(self):
        cls = self.__class__.__name__
        return f"{cls}({self.base_url!r})"

    @staticmethod
    def get_api_path_prefix(version: str = None) -> str:
        """
        :param version: API version to use, None (the default) will mean to use the default value from mlconf,
         for un-versioned api set an empty string.
        """
        if version is not None:
            return f"api/{version}" if version else "api"

        api_version_path = (
            f"api/{config.api_base_version}" if config.api_base_version else "api"
        )
        return api_version_path

    def get_base_api_url(self, path: str, version: str = None) -> str:
        path_prefix = self.get_api_path_prefix(version)
        url = f"{self.base_url}/{path_prefix}/{path}"
        return url

    def api_call(
        self,
        method,
        path,
        error=None,
        params=None,
        body=None,
        json=None,
        headers=None,
        timeout=45,
        version=None,
    ):
        """Perform a direct REST API call on the :py:mod:`mlrun` API server.

        Caution:
            For advanced usage - prefer using the various APIs exposed through this class, rather than
            directly invoking REST calls.

        :param method: REST method (POST, GET, PUT...)
        :param path: Path to endpoint executed, for example ``"projects"``
        :param error: Error to return if API invocation fails
        :param params: Rest parameters, passed as a dictionary: ``{"<param-name>": <"param-value">}``
        :param body: Payload to be passed in the call. If using JSON objects, prefer using the ``json`` param
        :param json: JSON payload to be passed in the call
        :param headers: REST headers, passed as a dictionary: ``{"<header-name>": "<header-value>"}``
        :param timeout: API call timeout
        :param version: API version to use, None (the default) will mean to use the default value from config,
         for un-versioned api set an empty string.

        :return: Python HTTP response object
        """
        url = self.get_base_api_url(path, version)
        kw = {
            key: value
            for key, value in (
                ("params", params),
                ("data", body),
                ("json", json),
                ("headers", headers),
            )
            if value is not None
        }

        if self.user:
            kw["auth"] = (self.user, self.password)
        elif self.token:
            # Iguazio auth doesn't support passing token through bearer, so use cookie instead
            if mlrun.platforms.iguazio.is_iguazio_session(self.token):
                session_cookie = f'j:{{"sid": "{self.token}"}}'
                cookies = {
                    "session": session_cookie,
                }
                kw["cookies"] = cookies
            else:
                if "Authorization" not in kw.setdefault("headers", {}):
                    kw["headers"].update({"Authorization": "Bearer " + self.token})

        if mlrun.common.schemas.HeaderNames.client_version not in kw.setdefault(
            "headers", {}
        ):
            kw["headers"].update(
                {
                    mlrun.common.schemas.HeaderNames.client_version: self.client_version,
                    mlrun.common.schemas.HeaderNames.python_version: self.python_version,
                }
            )

        # requests no longer supports header values to be enum (https://github.com/psf/requests/pull/6154)
        # convert to strings. Do the same for params for niceness
        for dict_ in [headers, params]:
            if dict_ is not None:
                for key in dict_.keys():
                    if isinstance(dict_[key], enum.Enum):
                        dict_[key] = dict_[key].value

        # if the method is POST, we need to update the session with the appropriate retry policy
        if not self.session or method == "POST":
            retry_on_post = self._is_retry_on_post_allowed(method, path)
            self.session = self._init_session(retry_on_post)

        try:
            response = self.session.request(
                method, url, timeout=timeout, verify=False, **kw
            )
        except requests.RequestException as exc:
            error = f"{err_to_str(exc)}: {error}" if error else err_to_str(exc)
            raise mlrun.errors.MLRunRuntimeError(error) from exc

        if not response.ok:
            if response.content:
                try:
                    data = response.json()
                    error_details = data.get("detail", {})
                    if not error_details:
                        logger.warning("Failed parsing error response body", data=data)
                except Exception:
                    error_details = ""
                if error_details:
                    error_details = f"details: {error_details}"
                    error = f"{error} {error_details}" if error else error_details
                    mlrun.errors.raise_for_status(response, error)

            mlrun.errors.raise_for_status(response, error)

        return response

    def _init_session(self, retry_on_post: bool = False):
        return mlrun.utils.HTTPSessionWithRetry(
            retry_on_exception=config.httpdb.retry_api_call_on_exception
            == mlrun.common.schemas.HTTPSessionRetryMode.enabled.value,
            retry_on_post=retry_on_post,
        )

    def _path_of(self, prefix, project, uid):
        project = project or config.default_project
        return f"{prefix}/{project}/{uid}"

    def _is_retry_on_post_allowed(self, method, path: str):
        """
        Check if the given path is allowed to be retried on POST method
        :param method:  used to verify that the method is POST since if there is no session initialized there is no
                        need to initialize it with retry policy for POST when the method is not POST
        :param path:    the path to check
        :return:        True if the path is allowed to be retried on POST method and method is POST, False otherwise
        """
        return method == "POST" and any(
            re.match(regex, path) for regex in self.RETRIABLE_POST_PATHS
        )

    def connect(self, secrets=None):
        """Connect to the MLRun API server. Must be called prior to executing any other method.
        The code utilizes the URL for the API server from the configuration - ``mlconf.dbpath``.

        For example::

            mlconf.dbpath = mlconf.dbpath or 'http://mlrun-api:8080'
            db = get_run_db().connect()
        """
        # hack to allow unit tests to instantiate HTTPRunDB without a real server behind
        if "mock-server" in self.base_url:
            return
        resp = self.api_call("GET", "client-spec", timeout=5)
        try:
            server_cfg = resp.json()
            self.server_version = server_cfg["version"]
            self._validate_version_compatibility(self.server_version, config.version)
            config.namespace = config.namespace or server_cfg.get("namespace")
            if (
                "namespace" in server_cfg
                and server_cfg["namespace"] != config.namespace
            ):
                logger.warning(
                    f"warning!, server ({server_cfg['namespace']}) and client ({config.namespace})"
                    " namespace don't match"
                )
            if config.ce.mode and config.ce.mode != server_cfg.get("ce_mode", ""):
                logger.warning(
                    f"warning!, server ({server_cfg['ce_mode']}) and client ({config.ce.mode})"
                    " CE mode don't match"
                )
            config.ce = server_cfg.get("ce") or config.ce

            # get defaults from remote server
            config.remote_host = config.remote_host or server_cfg.get("remote_host")
            config.mpijob_crd_version = config.mpijob_crd_version or server_cfg.get(
                "mpijob_crd_version"
            )
            config.ui.url = config.resolve_ui_url() or server_cfg.get("ui_url")
            config.artifact_path = config.artifact_path or server_cfg.get(
                "artifact_path"
            )
            config.spark_app_image = config.spark_app_image or server_cfg.get(
                "spark_app_image"
            )
            config.spark_app_image_tag = config.spark_app_image_tag or server_cfg.get(
                "spark_app_image_tag"
            )
            config.spark_history_server_path = (
                config.spark_history_server_path
                or server_cfg.get("spark_history_server_path")
            )
            config.httpdb.builder.docker_registry = (
                config.httpdb.builder.docker_registry
                or server_cfg.get("docker_registry")
            )
            config.httpdb.api_url = config.httpdb.api_url or server_cfg.get("api_url")
            config.nuclio_version = config.nuclio_version or server_cfg.get(
                "nuclio_version"
            )
            config.default_function_priority_class_name = (
                config.default_function_priority_class_name
                or server_cfg.get("default_function_priority_class_name")
            )
            config.valid_function_priority_class_names = (
                config.valid_function_priority_class_names
                or server_cfg.get("valid_function_priority_class_names")
            )
            config.artifacts.calculate_hash = (
                config.artifacts.calculate_hash
                if config.artifacts.calculate_hash is not None
                else server_cfg.get("calculate_artifact_hash")
            )
            config.artifacts.generate_target_path_from_artifact_hash = (
                config.artifacts.generate_target_path_from_artifact_hash
                if config.artifacts.generate_target_path_from_artifact_hash is not None
                else server_cfg.get("generate_artifact_target_path_from_artifact_hash")
            )

            config.redis.url = config.redis.url or server_cfg.get("redis_url")
            # allow client to set the default partial WA for lack of support of per-target auxiliary options
            config.redis.type = config.redis.type or server_cfg.get("redis_type")

            config.sql.url = config.sql.url or server_cfg.get("sql_url")
            # These have a default value, therefore local config will always have a value, prioritize the
            # API value first
            config.ui.projects_prefix = (
                server_cfg.get("ui_projects_prefix") or config.ui.projects_prefix
            )
            config.kfp_image = server_cfg.get("kfp_image") or config.kfp_image
            config.kfp_url = server_cfg.get("kfp_url") or config.kfp_url
            config.dask_kfp_image = (
                server_cfg.get("dask_kfp_image") or config.dask_kfp_image
            )
            config.scrape_metrics = (
                server_cfg.get("scrape_metrics")
                if server_cfg.get("scrape_metrics") is not None
                else config.scrape_metrics
            )
            config.default_function_node_selector = (
                server_cfg.get("default_function_node_selector")
                or config.default_function_node_selector
            )
            config.igz_version = server_cfg.get("igz_version") or config.igz_version
            config.storage.auto_mount_type = (
                server_cfg.get("auto_mount_type") or config.storage.auto_mount_type
            )
            config.storage.auto_mount_params = (
                server_cfg.get("auto_mount_params") or config.storage.auto_mount_params
            )
            config.spark_operator_version = (
                server_cfg.get("spark_operator_version")
                or config.spark_operator_version
            )
            config.default_tensorboard_logs_path = (
                server_cfg.get("default_tensorboard_logs_path")
                or config.default_tensorboard_logs_path
            )
            config.default_function_pod_resources = (
                server_cfg.get("default_function_pod_resources")
                or config.default_function_pod_resources
            )
            config.function_defaults.preemption_mode = (
                server_cfg.get("default_preemption_mode")
                or config.function_defaults.preemption_mode
            )
            config.preemptible_nodes.node_selector = (
                server_cfg.get("preemptible_nodes_node_selector")
                or config.preemptible_nodes.node_selector
            )
            config.preemptible_nodes.tolerations = (
                server_cfg.get("preemptible_nodes_tolerations")
                or config.preemptible_nodes.tolerations
            )
            config.force_run_local = (
                server_cfg.get("force_run_local") or config.force_run_local
            )
            config.function = server_cfg.get("function") or config.function
            config.httpdb.logs = server_cfg.get("logs") or config.httpdb.logs
<<<<<<< HEAD
=======
            config.external_platform_tracking = (
                server_cfg.get("external_platform_tracking")
                or config.external_platform_tracking
            )
>>>>>>> c92ca752
            config.model_endpoint_monitoring.store_type = (
                server_cfg.get("model_endpoint_monitoring_store_type")
                or config.model_endpoint_monitoring.store_type
            )
            config.model_endpoint_monitoring.endpoint_store_connection = (
                server_cfg.get("model_endpoint_monitoring_endpoint_store_connection")
                or config.model_endpoint_monitoring.endpoint_store_connection
            )
            config.packagers = server_cfg.get("packagers") or config.packagers
            server_data_prefixes = server_cfg.get("feature_store_data_prefixes") or {}
            for prefix in ["default", "nosql", "redisnosql"]:
                server_prefix_value = server_data_prefixes.get(prefix)
                if server_prefix_value is not None:
                    setattr(
                        config.feature_store.data_prefixes, prefix, server_prefix_value
                    )

        except Exception as exc:
            logger.warning(
                "Failed syncing config from server",
                exc=err_to_str(exc),
                traceback=traceback.format_exc(),
            )
        return self

    def store_log(self, uid, project="", body=None, append=False):
        """Save a log persistently.

        :param uid: Log unique ID
        :param project: Project name for which this log belongs
        :param body: The actual log to store
        :param append: Whether to append the log provided in ``body`` to an existing log with the same ``uid`` or to
            create a new log. If set to ``False``, an existing log with same ``uid`` will be overwritten
        """

        if not body:
            return

        path = self._path_of("log", project, uid)
        params = {"append": bool2str(append)}
        error = f"store log {project}/{uid}"
        self.api_call("POST", path, error, params, body)

    def get_log(self, uid, project="", offset=0, size=-1):
        """Retrieve a log.

        :param uid: Log unique ID
        :param project: Project name for which the log belongs
        :param offset: Retrieve partial log, get up to ``size`` bytes starting at offset ``offset``
            from beginning of log
        :param size: See ``offset``. If set to ``-1`` (the default) will retrieve all data to end of log.
        :returns: The following objects:

            - state - The state of the runtime object which generates this log, if it exists. In case no known state
              exists, this will be ``unknown``.
            - content - The actual log content.
        """

        params = {"offset": offset, "size": size}
        path = self._path_of("log", project, uid)
        error = f"get log {project}/{uid}"
        resp = self.api_call("GET", path, error, params=params)
        if resp.headers:
            state = resp.headers.get("x-mlrun-run-state", "")
            return state.lower(), resp.content

        return "unknown", resp.content

    def watch_log(self, uid, project="", watch=True, offset=0):
        """Retrieve logs of a running process, and watch the progress of the execution until it completes. This
        method will print out the logs and continue to periodically poll for, and print, new logs as long as the
        state of the runtime which generates this log is either ``pending`` or ``running``.

        :param uid: The uid of the log object to watch.
        :param project: Project that the log belongs to.
        :param watch: If set to ``True`` will continue tracking the log as described above. Otherwise this function
            is practically equivalent to the :py:func:`~get_log` function.
        :param offset: Minimal offset in the log to watch.
        :returns: The final state of the log being watched.
        """

        state, text = self.get_log(uid, project, offset=offset)
        if text:
            print(text.decode(errors=mlrun.mlconf.httpdb.logs.decode.errors))
        if watch:
            nil_resp = 0
            while state in ["pending", "running"]:
                offset += len(text)
                # if we get 3 nil responses in a row, increase the sleep time to 10 seconds
                # TODO: refactor this to use a conditional backoff mechanism
                if nil_resp < 3:
                    time.sleep(int(mlrun.mlconf.httpdb.logs.pull_logs_default_interval))
                else:
                    time.sleep(
                        int(
                            mlrun.mlconf.httpdb.logs.pull_logs_backoff_no_logs_default_interval
                        )
                    )
                state, text = self.get_log(uid, project, offset=offset)
                if text:
                    nil_resp = 0
                    print(
                        text.decode(errors=mlrun.mlconf.httpdb.logs.decode.errors),
                        end="",
                    )
                else:
                    nil_resp += 1
        else:
            offset += len(text)

        return state, offset

    def store_run(self, struct, uid, project="", iter=0):
        """Store run details in the DB. This method is usually called from within other :py:mod:`mlrun` flows
        and not called directly by the user."""

        path = self._path_of("run", project, uid)
        params = {"iter": iter}
        error = f"store run {project}/{uid}"
        body = _as_json(struct)
        self.api_call("POST", path, error, params=params, body=body)

    def update_run(self, updates: dict, uid, project="", iter=0, timeout=45):
        """Update the details of a stored run in the DB."""

        path = self._path_of("run", project, uid)
        params = {"iter": iter}
        error = f"update run {project}/{uid}"
        body = _as_json(updates)
        self.api_call("PATCH", path, error, params=params, body=body, timeout=timeout)

    def abort_run(self, uid, project="", iter=0, timeout=45, status_text=""):
        """
        Abort a running run - will remove the run's runtime resources and mark its state as aborted.
        :returns: :py:class:`~mlrun.common.schemas.BackgroundTask`.
        """
        project = project or config.default_project
        params = {"iter": iter}
        updates = {}
        if status_text:
            updates["status.status_text"] = status_text
        body = _as_json(updates)

        response = self.api_call(
            "POST",
            path=f"projects/{project}/runs/{uid}/abort",
            error="Failed run abortion",
            params=params,
            body=body,
            timeout=timeout,
        )
        if response.status_code == http.HTTPStatus.ACCEPTED:
            background_task = mlrun.common.schemas.BackgroundTask(**response.json())
            return self._wait_for_background_task_to_reach_terminal_state(
                background_task.metadata.name, project=project
            )
        return None

    def read_run(self, uid, project="", iter=0):
        """Read the details of a stored run from the DB.

        :param uid: The run's unique ID.
        :param project: Project name.
        :param iter: Iteration within a specific execution.
        """

        path = self._path_of("run", project, uid)
        params = {"iter": iter}
        error = f"get run {project}/{uid}"
        resp = self.api_call("GET", path, error, params=params)
        return resp.json()["data"]

    def del_run(self, uid, project="", iter=0):
        """Delete details of a specific run from DB.

        :param uid: Unique ID for the specific run to delete.
        :param project: Project that the run belongs to.
        :param iter: Iteration within a specific task.
        """

        path = self._path_of("run", project, uid)
        params = {"iter": iter}
        error = f"del run {project}/{uid}"
        self.api_call("DELETE", path, error, params=params)

    def list_runs(
        self,
        name: Optional[str] = None,
        uid: Optional[Union[str, List[str]]] = None,
        project: Optional[str] = None,
        labels: Optional[Union[str, List[str]]] = None,
        state: Optional[str] = None,
        sort: bool = True,
        last: int = 0,
        iter: bool = False,
        start_time_from: Optional[datetime] = None,
        start_time_to: Optional[datetime] = None,
        last_update_time_from: Optional[datetime] = None,
        last_update_time_to: Optional[datetime] = None,
        partition_by: Optional[
            Union[mlrun.common.schemas.RunPartitionByField, str]
        ] = None,
        rows_per_partition: int = 1,
        partition_sort_by: Optional[Union[mlrun.common.schemas.SortField, str]] = None,
        partition_order: Union[
            mlrun.common.schemas.OrderType, str
        ] = mlrun.common.schemas.OrderType.desc,
        max_partitions: int = 0,
        with_notifications: bool = False,
    ) -> RunList:
        """
        Retrieve a list of runs, filtered by various options.
        If no filter is provided, will return runs from the last week.

        Example::

            runs = db.list_runs(name='download', project='iris', labels=['owner=admin', 'kind=job'])
            # If running in Jupyter, can use the .show() function to display the results
            db.list_runs(name='', project=project_name).show()


        :param name: Name of the run to retrieve.
        :param uid: Unique ID of the run, or a list of run UIDs.
        :param project: Project that the runs belongs to.
        :param labels: List runs that have specific labels assigned. a single or multi label filter can be
            applied.
        :param state: List only runs whose state is specified.
        :param sort: Whether to sort the result according to their start time. Otherwise, results will be
            returned by their internal order in the DB (order will not be guaranteed).
        :param last: Deprecated - currently not used.
        :param iter: If ``True`` return runs from all iterations. Otherwise, return only runs whose ``iter`` is 0.
        :param start_time_from: Filter by run start time in ``[start_time_from, start_time_to]``.
        :param start_time_to: Filter by run start time in ``[start_time_from, start_time_to]``.
        :param last_update_time_from: Filter by run last update time in ``(last_update_time_from,
            last_update_time_to)``.
        :param last_update_time_to: Filter by run last update time in ``(last_update_time_from, last_update_time_to)``.
        :param partition_by: Field to group results by. Only allowed value is `name`. When `partition_by` is specified,
            the `partition_sort_by` parameter must be provided as well.
        :param rows_per_partition: How many top rows (per sorting defined by `partition_sort_by` and `partition_order`)
            to return per group. Default value is 1.
        :param partition_sort_by: What field to sort the results by, within each partition defined by `partition_by`.
            Currently the only allowed values are `created` and `updated`.
        :param partition_order: Order of sorting within partitions - `asc` or `desc`. Default is `desc`.
        :param max_partitions: Maximal number of partitions to include in the result. Default is `0` which means no
            limit.
        :param with_notifications: Return runs with notifications, and join them to the response. Default is `False`.
        """

        project = project or config.default_project

        if (
            not name
            and not uid
            and not labels
            and not state
            and not last
            and not start_time_from
            and not start_time_to
            and not last_update_time_from
            and not last_update_time_to
            and not partition_by
            and not partition_sort_by
            and not iter
        ):
            # default to last week on no filter
            start_time_from = datetime.now() - timedelta(days=7)
            partition_by = mlrun.common.schemas.RunPartitionByField.name
            partition_sort_by = mlrun.common.schemas.SortField.updated

        params = {
            "name": name,
            "uid": uid,
            "project": project,
            "label": labels or [],
            "state": state,
            "sort": bool2str(sort),
            "iter": bool2str(iter),
            "start_time_from": datetime_to_iso(start_time_from),
            "start_time_to": datetime_to_iso(start_time_to),
            "last_update_time_from": datetime_to_iso(last_update_time_from),
            "last_update_time_to": datetime_to_iso(last_update_time_to),
            "with-notifications": with_notifications,
        }

        if partition_by:
            params.update(
                self._generate_partition_by_params(
                    mlrun.common.schemas.RunPartitionByField,
                    partition_by,
                    rows_per_partition,
                    partition_sort_by,
                    partition_order,
                    max_partitions,
                )
            )
        error = "list runs"
        resp = self.api_call("GET", "runs", error, params=params)
        return RunList(resp.json()["runs"])

    def del_runs(self, name=None, project=None, labels=None, state=None, days_ago=0):
        """Delete a group of runs identified by the parameters of the function.

        Example::

            db.del_runs(state='completed')

        :param name: Name of the task which the runs belong to.
        :param project: Project to which the runs belong.
        :param labels: Filter runs that are labeled using these specific label values.
        :param state: Filter only runs which are in this state.
        :param days_ago: Filter runs whose start time is newer than this parameter.
        """

        project = project or config.default_project
        params = {
            "name": name,
            "project": project,
            "label": labels or [],
            "state": state,
            "days_ago": str(days_ago),
        }
        error = "del runs"
        self.api_call("DELETE", "runs", error, params=params)

    def store_artifact(
        self,
        key,
        artifact,
        # TODO: deprecated, remove in 1.8.0
        uid=None,
        iter=None,
        tag=None,
        project="",
        tree=None,
    ):
        """Store an artifact in the DB.

        :param key: Identifying key of the artifact.
        :param artifact: The actual artifact to store.
        :param uid: A unique ID for this specific version of the artifact
                    (deprecated, artifact uid is generated in the backend use `tree` instead)
        :param iter: The task iteration which generated this artifact. If ``iter`` is not ``None`` the iteration will
            be added to the key provided to generate a unique key for the artifact of the specific iteration.
        :param tag: Tag of the artifact.
        :param project: Project that the artifact belongs to.
        :param tree: The tree (producer id) which generated this artifact.
        """
        if uid:
            warnings.warn(
                "'uid' is deprecated in 1.6.0 and will be removed in 1.8.0, use 'tree' instead.",
                # TODO: Remove this in 1.8.0
                FutureWarning,
            )

        # we do this because previously the 'uid' name was used for the 'tree' parameter
        tree = tree or uid

        endpoint_path = f"projects/{project}/artifacts/{key}"

        error = f"store artifact {project}/{key}"

        params = {}
        if iter:
            params["iter"] = str(iter)
        if tag:
            params["tag"] = tag
        if tree:
            params["tree"] = tree

        body = _as_json(artifact)
        self.api_call(
            "PUT", endpoint_path, error, body=body, params=params, version="v2"
        )

    def read_artifact(
        self,
        key,
        tag=None,
        iter=None,
        project="",
        tree=None,
        uid=None,
    ):
        """Read an artifact, identified by its key, tag, tree and iteration.

        :param key: Identifying key of the artifact.
        :param tag: Tag of the artifact.
        :param iter: The iteration which generated this artifact (where ``iter=0`` means the root iteration).
        :param project: Project that the artifact belongs to.
        :param tree: The tree which generated this artifact.
        :param uid: A unique ID for this specific version of the artifact (the uid that was generated in the backend)
        """

        project = project or config.default_project
        tag = tag or "latest"
        endpoint_path = f"projects/{project}/artifacts/{key}"
        error = f"read artifact {project}/{key}"
        # explicitly set artifacts format to 'full' since old servers may default to 'legacy'
        params = {
            "format": mlrun.common.schemas.ArtifactsFormat.full.value,
            "tag": tag,
            "tree": tree,
            "uid": uid,
        }
        if iter:
            params["iter"] = str(iter)
        resp = self.api_call("GET", endpoint_path, error, params=params, version="v2")
        return resp.json()

    def del_artifact(self, key, tag=None, project="", tree=None, uid=None):
        """Delete an artifact.

        :param key: Identifying key of the artifact.
        :param tag: Tag of the artifact.
        :param project: Project that the artifact belongs to.
        :param tree: The tree which generated this artifact.
        :param uid: A unique ID for this specific version of the artifact (the uid that was generated in the backend)
        """

        endpoint_path = f"projects/{project}/artifacts/{key}"
        params = {
            "key": key,
            "tag": tag,
            "tree": tree,
            "uid": uid,
        }
        error = f"del artifact {project}/{key}"
        self.api_call("DELETE", endpoint_path, error, params=params, version="v2")

    def list_artifacts(
        self,
        name=None,
        project=None,
        tag=None,
        labels: Optional[Union[Dict[str, str], List[str]]] = None,
        since=None,
        until=None,
        iter: int = None,
        best_iteration: bool = False,
        kind: str = None,
        category: Union[str, mlrun.common.schemas.ArtifactCategories] = None,
        tree: str = None,
    ) -> ArtifactList:
        """List artifacts filtered by various parameters.

        Examples::

            # Show latest version of all artifacts in project
            latest_artifacts = db.list_artifacts('', tag='latest', project='iris')
            # check different artifact versions for a specific artifact
            result_versions = db.list_artifacts('results', tag='*', project='iris')
            # Show artifacts with label filters - both uploaded and of binary type
            result_labels = db.list_artifacts('results', tag='*', project='iris', labels=['uploaded', 'type=binary'])

        :param name: Name of artifacts to retrieve. Name with '~' prefix is used as a like query, and is not
            case-sensitive. This means that querying for ``~name`` may return artifacts named
            ``my_Name_1`` or ``surname``.
        :param project: Project name.
        :param tag: Return artifacts assigned this tag.
        :param labels: Return artifacts that have these labels. Labels can either be a dictionary {"label": "value"} or
            a list of "label=value" (match label key and value) or "label" (match just label key) strings.
        :param since: Not in use in :py:class:`HTTPRunDB`.
        :param until: Not in use in :py:class:`HTTPRunDB`.
        :param iter: Return artifacts from a specific iteration (where ``iter=0`` means the root iteration). If
            ``None`` (default) return artifacts from all iterations.
        :param best_iteration: Returns the artifact which belongs to the best iteration of a given run, in the case of
            artifacts generated from a hyper-param run. If only a single iteration exists, will return the artifact
            from that iteration. If using ``best_iter``, the ``iter`` parameter must not be used.
        :param kind: Return artifacts of the requested kind.
        :param category: Return artifacts of the requested category.
        :param tree: Return artifacts of the requested tree.
        """

        project = project or config.default_project

        labels = labels or []
        if isinstance(labels, dict):
            labels = [f"{key}={value}" for key, value in labels.items()]

        params = {
            "name": name,
            "tag": tag,
            "label": labels,
            "iter": iter,
            "best-iteration": best_iteration,
            "kind": kind,
            "category": category,
            "tree": tree,
            "format": mlrun.common.schemas.ArtifactsFormat.full.value,
        }
        error = "list artifacts"
        endpoint_path = f"projects/{project}/artifacts"
        resp = self.api_call("GET", endpoint_path, error, params=params, version="v2")
        values = ArtifactList(resp.json()["artifacts"])
        values.tag = tag
        return values

    def del_artifacts(
        self, name=None, project=None, tag=None, labels=None, days_ago=0, tree=None
    ):
        """Delete artifacts referenced by the parameters.

        :param name: Name of artifacts to delete. Note that this is a like query, and is case-insensitive. See
            :py:func:`~list_artifacts` for more details.
        :param project: Project that artifacts belong to.
        :param tag: Choose artifacts who are assigned this tag.
        :param labels: Choose artifacts which are labeled.
        :param days_ago: This parameter is deprecated and not used.
        """
        project = project or config.default_project
        params = {
            "name": name,
            "tag": tag,
            "tree": tree,
            "label": labels or [],
            "days_ago": str(days_ago),
        }
        error = "del artifacts"
        endpoint_path = f"projects/{project}/artifacts"
        self.api_call("DELETE", endpoint_path, error, params=params, version="v2")

    def list_artifact_tags(
        self,
        project=None,
        category: Union[str, mlrun.common.schemas.ArtifactCategories] = None,
    ) -> List[str]:
        """Return a list of all the tags assigned to artifacts in the scope of the given project."""

        project = project or config.default_project
        error_message = f"Failed listing artifact tags. project={project}"
        params = {"category": category} if category else {}

        response = self.api_call(
            "GET", f"projects/{project}/artifact-tags", error_message, params=params
        )
        return response.json()["tags"]

    def store_function(
        self,
        function: typing.Union[mlrun.runtimes.BaseRuntime, dict],
        name,
        project="",
        tag=None,
        versioned=False,
    ):
        """Store a function object. Function is identified by its name and tag, and can be versioned."""
        name = mlrun.utils.normalize_name(name)
        if hasattr(function, "to_dict"):
            function = function.to_dict()

        params = {"tag": tag, "versioned": versioned}
        project = project or config.default_project
        path = f"projects/{project}/functions/{name}"

        error = f"store function {project}/{name}"
        resp = self.api_call(
            "POST", path, error, params=params, body=dict_to_json(function)
        )

        # hash key optional to be backwards compatible to API v<0.4.10 in which it wasn't in the response
        return resp.json().get("hash_key")

    def get_function(self, name, project="", tag=None, hash_key=""):
        """Retrieve details of a specific function, identified by its name and potentially a tag or function hash."""

        params = {"tag": tag, "hash_key": hash_key}
        project = project or config.default_project
        path = f"projects/{project}/functions/{name}"
        error = f"get function {project}/{name}"
        resp = self.api_call("GET", path, error, params=params)
        return resp.json()["func"]

    def delete_function(self, name: str, project: str = ""):
        """Delete a function belonging to a specific project."""

        project = project or config.default_project
        path = f"projects/{project}/functions/{name}"
        error_message = f"Failed deleting function {project}/{name}"
        self.api_call("DELETE", path, error_message)

    def list_functions(self, name=None, project=None, tag=None, labels=None):
        """Retrieve a list of functions, filtered by specific criteria.

        :param name: Return only functions with a specific name.
        :param project: Return functions belonging to this project. If not specified, the default project is used.
        :param tag: Return function versions with specific tags.
        :param labels: Return functions that have specific labels assigned to them.
        :returns: List of function objects (as dictionary).
        """
        project = project or config.default_project
        params = {
            "name": name,
            "tag": tag,
            "label": labels or [],
        }
        error = "list functions"
        path = f"projects/{project}/functions"
        resp = self.api_call("GET", path, error, params=params)
        return resp.json()["funcs"]

    def list_runtime_resources(
        self,
        project: Optional[str] = None,
        label_selector: Optional[str] = None,
        kind: Optional[str] = None,
        object_id: Optional[str] = None,
        group_by: Optional[
            mlrun.common.schemas.ListRuntimeResourcesGroupByField
        ] = None,
    ) -> Union[
        mlrun.common.schemas.RuntimeResourcesOutput,
        mlrun.common.schemas.GroupedByJobRuntimeResourcesOutput,
        mlrun.common.schemas.GroupedByProjectRuntimeResourcesOutput,
    ]:
        """List current runtime resources, which are usually (but not limited to) Kubernetes pods or CRDs.
        Function applies for runs of type `['dask', 'job', 'spark', 'remote-spark', 'mpijob']`, and will return per
        runtime kind a list of the runtime resources (which may have already completed their execution).

        :param project: Get only runtime resources of a specific project, by default None, which will return only the
            projects you're authorized to see.
        :param label_selector: A label filter that will be passed to Kubernetes for filtering the results according
            to their labels.
        :param kind: The kind of runtime to query. May be one of `['dask', 'job', 'spark', 'remote-spark', 'mpijob']`
        :param object_id: The identifier of the mlrun object to query its runtime resources. for most function runtimes,
            runtime resources are per Run, for which the identifier is the Run's UID. For dask runtime, the runtime
            resources are per Function, for which the identifier is the Function's name.
        :param group_by: Object to group results by. Allowed values are `job` and `project`.
        """
        params = {
            "label-selector": label_selector,
            "group-by": group_by,
            "kind": kind,
            "object-id": object_id,
        }
        project_path = project if project else "*"
        error = "Failed listing runtime resources"
        response = self.api_call(
            "GET", f"projects/{project_path}/runtime-resources", error, params=params
        )
        if group_by is None:
            structured_list = [
                mlrun.common.schemas.KindRuntimeResources(**kind_runtime_resources)
                for kind_runtime_resources in response.json()
            ]
            return structured_list
        elif group_by == mlrun.common.schemas.ListRuntimeResourcesGroupByField.job:
            structured_dict = {}
            for project, job_runtime_resources_map in response.json().items():
                for job_id, runtime_resources in job_runtime_resources_map.items():
                    structured_dict.setdefault(project, {})[
                        job_id
                    ] = mlrun.common.schemas.RuntimeResources(**runtime_resources)
            return structured_dict
        elif group_by == mlrun.common.schemas.ListRuntimeResourcesGroupByField.project:
            structured_dict = {}
            for project, kind_runtime_resources_map in response.json().items():
                for kind, runtime_resources in kind_runtime_resources_map.items():
                    structured_dict.setdefault(project, {})[
                        kind
                    ] = mlrun.common.schemas.RuntimeResources(**runtime_resources)
            return structured_dict
        else:
            raise NotImplementedError(
                f"Provided group by field is not supported. group_by={group_by}"
            )

    def delete_runtime_resources(
        self,
        project: Optional[str] = None,
        label_selector: Optional[str] = None,
        kind: Optional[str] = None,
        object_id: Optional[str] = None,
        force: bool = False,
        grace_period: int = None,
    ) -> mlrun.common.schemas.GroupedByProjectRuntimeResourcesOutput:
        """Delete all runtime resources which are in terminal state.

        :param project: Delete only runtime resources of a specific project, by default None, which will delete only
            from the projects you're authorized to delete from.
        :param label_selector: Delete only runtime resources matching the label selector.
        :param kind: The kind of runtime to delete. May be one of `['dask', 'job', 'spark', 'remote-spark', 'mpijob']`
        :param object_id: The identifier of the mlrun object to delete its runtime resources. for most function
            runtimes, runtime resources are per Run, for which the identifier is the Run's UID. For dask runtime, the
            runtime resources are per Function, for which the identifier is the Function's name.
        :param force: Force deletion - delete the runtime resource even if it's not in terminal state or if the grace
            period didn't pass.
        :param grace_period: Grace period given to the runtime resource before they are actually removed, counted from
            the moment they moved to terminal state (defaults to mlrun.mlconf.runtime_resources_deletion_grace_period).

        :returns: :py:class:`~mlrun.common.schemas.GroupedByProjectRuntimeResourcesOutput` listing the runtime resources
            that were removed.
        """
        if grace_period is None:
            grace_period = config.runtime_resources_deletion_grace_period
            logger.info(
                "Using default grace period for runtime resources deletion",
                grace_period=grace_period,
            )

        params = {
            "label-selector": label_selector,
            "kind": kind,
            "object-id": object_id,
            "force": force,
            "grace-period": grace_period,
        }
        error = "Failed deleting runtime resources"
        project_path = project if project else "*"
        response = self.api_call(
            "DELETE",
            f"projects/{project_path}/runtime-resources",
            error,
            params=params,
        )
        structured_dict = {}
        for project, kind_runtime_resources_map in response.json().items():
            for kind, runtime_resources in kind_runtime_resources_map.items():
                structured_dict.setdefault(project, {})[
                    kind
                ] = mlrun.common.schemas.RuntimeResources(**runtime_resources)
        return structured_dict

    def create_schedule(
        self, project: str, schedule: mlrun.common.schemas.ScheduleInput
    ):
        """Create a new schedule on the given project. The details on the actual object to schedule as well as the
        schedule itself are within the schedule object provided.
        The :py:class:`~ScheduleCronTrigger` follows the guidelines in
        https://apscheduler.readthedocs.io/en/3.x/modules/triggers/cron.html.
        It also supports a :py:func:`~ScheduleCronTrigger.from_crontab` function that accepts a
        crontab-formatted string (see https://en.wikipedia.org/wiki/Cron for more information on the format and
        note that the 0 weekday is always monday).


        Example::

            from mlrun.common import schemas

            # Execute the get_data_func function every Tuesday at 15:30
            schedule = schemas.ScheduleInput(
                name="run_func_on_tuesdays",
                kind="job",
                scheduled_object=get_data_func,
                cron_trigger=schemas.ScheduleCronTrigger(day_of_week='tue', hour=15, minute=30),
            )
            db.create_schedule(project_name, schedule)
        """

        project = project or config.default_project
        path = f"projects/{project}/schedules"

        error_message = f"Failed creating schedule {project}/{schedule.name}"
        self.api_call("POST", path, error_message, body=dict_to_json(schedule.dict()))

    def update_schedule(
        self, project: str, name: str, schedule: mlrun.common.schemas.ScheduleUpdate
    ):
        """Update an existing schedule, replace it with the details contained in the schedule object."""

        project = project or config.default_project
        path = f"projects/{project}/schedules/{name}"

        error_message = f"Failed updating schedule {project}/{name}"
        self.api_call("PUT", path, error_message, body=dict_to_json(schedule.dict()))

    def get_schedule(
        self, project: str, name: str, include_last_run: bool = False
    ) -> mlrun.common.schemas.ScheduleOutput:
        """Retrieve details of the schedule in question. Besides returning the details of the schedule object itself,
        this function also returns the next scheduled run for this specific schedule, as well as potentially the
        results of the last run executed through this schedule.

        :param project: Project name.
        :param name: Name of the schedule object to query.
        :param include_last_run: Whether to include the results of the schedule's last run in the response.
        """

        project = project or config.default_project
        path = f"projects/{project}/schedules/{name}"
        error_message = f"Failed getting schedule for {project}/{name}"
        resp = self.api_call(
            "GET", path, error_message, params={"include_last_run": include_last_run}
        )
        return mlrun.common.schemas.ScheduleOutput(**resp.json())

    def list_schedules(
        self,
        project: str,
        name: str = None,
        kind: mlrun.common.schemas.ScheduleKinds = None,
        include_last_run: bool = False,
    ) -> mlrun.common.schemas.SchedulesOutput:
        """Retrieve list of schedules of specific name or kind.

        :param project: Project name.
        :param name: Name of schedule to retrieve. Can be omitted to list all schedules.
        :param kind: Kind of schedule objects to retrieve, can be either ``job`` or ``pipeline``.
        :param include_last_run: Whether to return for each schedule returned also the results of the last run of
            that schedule.
        """

        project = project or config.default_project
        params = {"kind": kind, "name": name, "include_last_run": include_last_run}
        path = f"projects/{project}/schedules"
        error_message = f"Failed listing schedules for {project} ? {kind} {name}"
        resp = self.api_call("GET", path, error_message, params=params)
        return mlrun.common.schemas.SchedulesOutput(**resp.json())

    def delete_schedule(self, project: str, name: str):
        """Delete a specific schedule by name."""

        project = project or config.default_project
        path = f"projects/{project}/schedules/{name}"
        error_message = f"Failed deleting schedule {project}/{name}"
        self.api_call("DELETE", path, error_message)

    def invoke_schedule(self, project: str, name: str):
        """Execute the object referenced by the schedule immediately."""

        project = project or config.default_project
        path = f"projects/{project}/schedules/{name}/invoke"
        error_message = f"Failed invoking schedule {project}/{name}"
        self.api_call("POST", path, error_message)

    def remote_builder(
        self,
        func,
        with_mlrun,
        mlrun_version_specifier=None,
        skip_deployed=False,
        builder_env=None,
        force_build=False,
    ):
        """Build the pod image for a function, for execution on a remote cluster. This is executed by the MLRun
        API server, and creates a Docker image out of the function provided and any specific build
        instructions provided within. This is a pre-requisite for remotely executing a function, unless using
        a pre-deployed image.

        :param func: Function to build.
        :param with_mlrun: Whether to add MLRun package to the built package. This is not required if using a base
            image that already has MLRun in it.
        :param mlrun_version_specifier: Version of MLRun to include in the built image.
        :param skip_deployed: Skip the build if we already have an image for the function.
        :param builder_env:   Kaniko builder pod env vars dict (for config/credentials)
        :param force_build:   Force building the image, even when no changes were made
        """

        try:
            req = {
                "function": func.to_dict(),
                "with_mlrun": bool2str(with_mlrun),
                "skip_deployed": skip_deployed,
                "force_build": force_build,
            }
            if mlrun_version_specifier:
                req["mlrun_version_specifier"] = mlrun_version_specifier
            if builder_env:
                req["builder_env"] = builder_env
            resp = self.api_call("POST", "build/function", json=req)
        except OSError as err:
            logger.error(f"error submitting build task: {err_to_str(err)}")
            raise OSError(f"error: cannot submit build, {err_to_str(err)}")

        if not resp.ok:
            logger.error(f"bad resp!!\n{resp.text}")
            raise ValueError("bad function run response")

        return resp.json()

    def get_builder_status(
        self,
        func: BaseRuntime,
        offset: int = 0,
        logs: bool = True,
        last_log_timestamp: float = 0.0,
        verbose: bool = False,
    ):
        """Retrieve the status of a build operation currently in progress.

        :param func:                Function object that is being built.
        :param offset:              Offset into the build logs to retrieve logs from.
        :param logs:                Should build logs be retrieved.
        :param last_log_timestamp:  Last timestamp of logs that were already retrieved. Function will return only logs
                                    later than this parameter.
        :param verbose:             Add verbose logs into the output.

        :returns: The following parameters:

            - Text of builder logs.
            - Timestamp of last log retrieved, to be used in subsequent calls to this function.

            The function also updates internal members of the ``func`` object to reflect build process info.
        """

        try:
            params = {
                "name": normalize_name(func.metadata.name),
                "project": func.metadata.project,
                "tag": func.metadata.tag,
                "logs": bool2str(logs),
                "offset": str(offset),
                "last_log_timestamp": str(last_log_timestamp),
                "verbose": bool2str(verbose),
            }
            resp = self.api_call("GET", "build/status", params=params)
        except OSError as err:
            logger.error(f"error getting build status: {err_to_str(err)}")
            raise OSError(f"error: cannot get build status, {err_to_str(err)}")

        if not resp.ok:
            logger.warning(f"failed resp, {resp.text}")
            raise RunDBError("bad function build response")

        if resp.headers:
            func.status.state = resp.headers.get("x-mlrun-function-status", "")
            last_log_timestamp = float(
                resp.headers.get("x-mlrun-last-timestamp", "0.0")
            )
            if func.kind in mlrun.runtimes.RuntimeKinds.nuclio_runtimes():
                func.status.address = resp.headers.get("x-mlrun-address", "")
                func.status.nuclio_name = resp.headers.get("x-mlrun-name", "")
                func.status.internal_invocation_urls = resp.headers.get(
                    "x-mlrun-internal-invocation-urls", ""
                ).split(",")
                func.status.external_invocation_urls = resp.headers.get(
                    "x-mlrun-external-invocation-urls", ""
                ).split(",")
                func.status.container_image = resp.headers.get(
                    "x-mlrun-container-image", ""
                )
            else:
                func.status.build_pod = resp.headers.get("builder_pod", "")
                func.spec.image = resp.headers.get("function_image", "")

        text = ""
        if resp.content:
            text = resp.content.decode()
        return text, last_log_timestamp

    def start_function(
        self, func_url: str = None, function: "mlrun.runtimes.BaseRuntime" = None
    ) -> mlrun.common.schemas.BackgroundTask:
        """Execute a function remotely, Used for ``dask`` functions.

        :param func_url: URL to the function to be executed.
        :param function: The function object to start, not needed here.
        :returns: A BackgroundTask object, with details on execution process and its status.
        """

        try:
            req = {"functionUrl": func_url}
            resp = self.api_call(
                "POST",
                "start/function",
                json=req,
                timeout=int(config.submit_timeout) or 60,
            )
        except OSError as err:
            logger.error(f"error starting function: {err_to_str(err)}")
            raise OSError(f"error: cannot start function, {err_to_str(err)}")

        if not resp.ok:
            logger.error(f"bad resp!!\n{resp.text}")
            raise ValueError("bad function start response")

        return mlrun.common.schemas.BackgroundTask(**resp.json())

    def get_project_background_task(
        self,
        project: str,
        name: str,
    ) -> mlrun.common.schemas.BackgroundTask:
        """Retrieve updated information on a project background task being executed."""

        project = project or config.default_project
        path = f"projects/{project}/background-tasks/{name}"
        error_message = (
            f"Failed getting project background task. project={project}, name={name}"
        )
        response = self.api_call("GET", path, error_message)
        return mlrun.common.schemas.BackgroundTask(**response.json())

    def get_background_task(self, name: str) -> mlrun.common.schemas.BackgroundTask:
        """Retrieve updated information on a background task being executed."""

        path = f"background-tasks/{name}"
        error_message = f"Failed getting background task. name={name}"
        response = self.api_call("GET", path, error_message)
        return mlrun.common.schemas.BackgroundTask(**response.json())

    def function_status(self, project, name, kind, selector):
        """Retrieve status of a function being executed remotely (relevant to ``dask`` functions).

        :param project:     The project of the function
        :param name:        The name of the function
        :param kind:        The kind of the function, currently ``dask`` is supported.
        :param selector:    Selector clause to be applied to the Kubernetes status query to filter the results.
        """

        try:
            req = {"kind": kind, "selector": selector, "project": project, "name": name}
            resp = self.api_call("POST", "status/function", json=req)
        except OSError as err:
            logger.error(f"error starting function: {err_to_str(err)}")
            raise OSError(f"error: cannot start function, {err_to_str(err)}")

        if not resp.ok:
            logger.error(f"bad resp!!\n{resp.text}")
            raise ValueError("bad function status response")

        return resp.json()["data"]

    def submit_job(
        self,
        runspec,
        schedule: Union[str, mlrun.common.schemas.ScheduleCronTrigger] = None,
    ):
        """Submit a job for remote execution.

        :param runspec: The runtime object spec (Task) to execute.
        :param schedule: Whether to schedule this job using a Cron trigger. If not specified, the job will be submitted
            immediately.
        """

        try:
            req = {"task": runspec.to_dict()}
            if schedule:
                if isinstance(schedule, mlrun.common.schemas.ScheduleCronTrigger):
                    schedule = schedule.dict()
                req["schedule"] = schedule
            timeout = (int(config.submit_timeout) or 120) + 20
            resp = self.api_call("POST", "submit_job", json=req, timeout=timeout)

        except requests.HTTPError as err:
            logger.error(f"error submitting task: {err_to_str(err)}")
            # not creating a new exception here, in order to keep the response and status code in the exception
            raise

        except OSError as err:
            logger.error(f"error submitting task: {err_to_str(err)}")
            raise OSError("error: cannot submit task") from err

        if not resp.ok:
            logger.error(f"bad resp!!\n{resp.text}")
            raise ValueError(f"bad function run response, {resp.text}")

        resp = resp.json()
        return resp["data"]

    def submit_pipeline(
        self,
        project,
        pipeline,
        arguments=None,
        experiment=None,
        run=None,
        namespace=None,
        artifact_path=None,
        ops=None,
        cleanup_ttl=None,
    ):
        """Submit a KFP pipeline for execution.

        :param project: The project of the pipeline
        :param pipeline: Pipeline function or path to .yaml/.zip pipeline file.
        :param arguments: A dictionary of arguments to pass to the pipeline.
        :param experiment: A name to assign for the specific experiment.
        :param run: A name for this specific run.
        :param namespace: Kubernetes namespace to execute the pipeline in.
        :param artifact_path: A path to artifacts used by this pipeline.
        :param ops: Transformers to apply on all ops in the pipeline.
        :param cleanup_ttl: pipeline cleanup ttl in secs (time to wait after workflow completion, at which point the
                            workflow and all its resources are deleted)
        """

        if isinstance(pipeline, str):
            pipe_file = pipeline
        else:
            pipe_file = tempfile.NamedTemporaryFile(suffix=".yaml", delete=False).name
            conf = new_pipe_metadata(
                artifact_path=artifact_path,
                cleanup_ttl=cleanup_ttl,
                op_transformers=ops,
            )
            kfp.compiler.Compiler().compile(
                pipeline, pipe_file, type_check=False, pipeline_conf=conf
            )

        if pipe_file.endswith(".yaml"):
            headers = {"content-type": "application/yaml"}
        elif pipe_file.endswith(".zip"):
            headers = {"content-type": "application/zip"}
        else:
            raise ValueError("pipeline file must be .yaml or .zip")
        if arguments:
            if not isinstance(arguments, dict):
                raise ValueError("arguments must be dict type")
            headers[mlrun.common.schemas.HeaderNames.pipeline_arguments] = str(
                arguments
            )

        if not path.isfile(pipe_file):
            raise OSError(f"file {pipe_file} doesnt exist")
        with open(pipe_file, "rb") as fp:
            data = fp.read()
        if not isinstance(pipeline, str):
            remove(pipe_file)

        try:
            params = {"namespace": namespace, "experiment": experiment, "run": run}
            resp = self.api_call(
                "POST",
                f"projects/{project}/pipelines",
                params=params,
                timeout=20,
                body=data,
                headers=headers,
            )
        except OSError as err:
            logger.error("Error: Cannot submit pipeline", err=err_to_str(err))
            raise OSError(f"Error: Cannot submit pipeline, {err_to_str(err)}")

        if not resp.ok:
            logger.error("Failed to submit pipeline", respones_text=resp.text)
            raise ValueError(f"Failed to submit pipeline, {resp.text}")

        resp = resp.json()
        logger.info(
            "Pipeline submitted successfully", pipeline_name=resp["name"], id=resp["id"]
        )
        return resp["id"]

    def list_pipelines(
        self,
        project: str,
        namespace: str = None,
        sort_by: str = "",
        page_token: str = "",
        filter_: str = "",
        format_: Union[
            str, mlrun.common.schemas.PipelinesFormat
        ] = mlrun.common.schemas.PipelinesFormat.metadata_only,
        page_size: int = None,
    ) -> mlrun.common.schemas.PipelinesOutput:
        """Retrieve a list of KFP pipelines. This function can be invoked to get all pipelines from all projects,
        by specifying ``project=*``, in which case pagination can be used and the various sorting and pagination
        properties can be applied. If a specific project is requested, then the pagination options cannot be
        used and pagination is not applied.

        :param project: Project name. Can be ``*`` for query across all projects.
        :param namespace: Kubernetes namespace in which the pipelines are executing.
        :param sort_by: Field to sort the results by.
        :param page_token: Use for pagination, to retrieve next page.
        :param filter_: Kubernetes filter to apply to the query, can be used to filter on specific object fields.
        :param format_: Result format. Can be one of:

            - ``full`` - return the full objects.
            - ``metadata_only`` (default) - return just metadata of the pipelines objects.
            - ``name_only`` - return just the names of the pipeline objects.
        :param page_size: Size of a single page when applying pagination.
        """

        if project != "*" and (page_token or page_size):
            raise mlrun.errors.MLRunInvalidArgumentError(
                "Filtering by project can not be used together with pagination"
            )
        params = {
            "namespace": namespace,
            "sort_by": sort_by,
            "page_token": page_token,
            "filter": filter_,
            "format": format_,
            "page_size": page_size,
        }

        error_message = f"Failed listing pipelines, query: {params}"
        response = self.api_call(
            "GET", f"projects/{project}/pipelines", error_message, params=params
        )
        return mlrun.common.schemas.PipelinesOutput(**response.json())

    def get_pipeline(
        self,
        run_id: str,
        namespace: str = None,
        timeout: int = 30,
        format_: Union[
            str, mlrun.common.schemas.PipelinesFormat
        ] = mlrun.common.schemas.PipelinesFormat.summary,
        project: str = None,
    ):
        """Retrieve details of a specific pipeline using its run ID (as provided when the pipeline was executed)."""

        params = {}
        if namespace:
            params["namespace"] = namespace
        params["format"] = format_
        project_path = project if project else "*"
        resp = self.api_call(
            "GET",
            f"projects/{project_path}/pipelines/{run_id}",
            params=params,
            timeout=timeout,
        )

        if not resp.ok:
            logger.error(f"bad resp!!\n{resp.text}")
            raise ValueError(f"bad get pipeline response, {resp.text}")

        return resp.json()

    @staticmethod
    def _resolve_reference(tag, uid):
        if uid and tag:
            raise MLRunInvalidArgumentError("both uid and tag were provided")
        return uid or tag or "latest"

    def create_feature_set(
        self,
        feature_set: Union[dict, mlrun.common.schemas.FeatureSet, FeatureSet],
        project="",
        versioned=True,
    ) -> dict:
        """Create a new :py:class:`~mlrun.feature_store.FeatureSet` and save in the :py:mod:`mlrun` DB. The
        feature-set must not previously exist in the DB.

        :param feature_set: The new :py:class:`~mlrun.feature_store.FeatureSet` to create.
        :param project: Name of project this feature-set belongs to.
        :param versioned: Whether to maintain versions for this feature-set. All versions of a versioned object
            will be kept in the DB and can be retrieved until explicitly deleted.
        :returns: The :py:class:`~mlrun.feature_store.FeatureSet` object (as dict).
        """
        if isinstance(feature_set, mlrun.common.schemas.FeatureSet):
            feature_set = feature_set.dict()
        elif isinstance(feature_set, FeatureSet):
            feature_set = feature_set.to_dict()

        project = (
            project
            or feature_set["metadata"].get("project", None)
            or config.default_project
        )
        path = f"projects/{project}/feature-sets"
        params = {"versioned": versioned}

        name = feature_set["metadata"]["name"]
        error_message = f"Failed creating feature-set {project}/{name}"
        resp = self.api_call(
            "POST",
            path,
            error_message,
            params=params,
            body=dict_to_json(feature_set),
        )
        return resp.json()

    def get_feature_set(
        self, name: str, project: str = "", tag: str = None, uid: str = None
    ) -> FeatureSet:
        """Retrieve a ~mlrun.feature_store.FeatureSet` object. If both ``tag`` and ``uid`` are not specified, then
        the object tagged ``latest`` will be retrieved.

        :param name: Name of object to retrieve.
        :param project: Project the FeatureSet belongs to.
        :param tag: Tag of the specific object version to retrieve.
        :param uid: uid of the object to retrieve (can only be used for versioned objects).
        """

        project = project or config.default_project
        reference = self._resolve_reference(tag, uid)
        path = f"projects/{project}/feature-sets/{name}/references/{reference}"
        error_message = f"Failed retrieving feature-set {project}/{name}"
        resp = self.api_call("GET", path, error_message)
        return FeatureSet.from_dict(resp.json())

    def list_features(
        self,
        project: str,
        name: str = None,
        tag: str = None,
        entities: List[str] = None,
        labels: List[str] = None,
    ) -> List[dict]:
        """List feature-sets which contain specific features. This function may return multiple versions of the same
        feature-set if a specific tag is not requested. Note that the various filters of this function actually
        refer to the feature-set object containing the features, not to the features themselves.

        :param project: Project which contains these features.
        :param name: Name of the feature to look for. The name is used in a like query, and is not case-sensitive. For
            example, looking for ``feat`` will return features which are named ``MyFeature`` as well as ``defeat``.
        :param tag: Return feature-sets which contain the features looked for, and are tagged with the specific tag.
        :param entities: Return only feature-sets which contain an entity whose name is contained in this list.
        :param labels: Return only feature-sets which are labeled as requested.
        :returns: A list of mapping from feature to a digest of the feature-set, which contains the feature-set
            meta-data. Multiple entries may be returned for any specific feature due to multiple tags or versions
            of the feature-set.
        """

        project = project or config.default_project
        params = {
            "name": name,
            "tag": tag,
            "entity": entities or [],
            "label": labels or [],
        }

        path = f"projects/{project}/features"

        error_message = f"Failed listing features, project: {project}, query: {params}"
        resp = self.api_call("GET", path, error_message, params=params)
        return resp.json()["features"]

    def list_entities(
        self,
        project: str,
        name: str = None,
        tag: str = None,
        labels: List[str] = None,
    ) -> List[dict]:
        """Retrieve a list of entities and their mapping to the containing feature-sets. This function is similar
        to the :py:func:`~list_features` function, and uses the same logic. However, the entities are matched
        against the name rather than the features.
        """

        project = project or config.default_project
        params = {
            "name": name,
            "tag": tag,
            "label": labels or [],
        }

        path = f"projects/{project}/entities"

        error_message = f"Failed listing entities, project: {project}, query: {params}"
        resp = self.api_call("GET", path, error_message, params=params)
        return resp.json()["entities"]

    @staticmethod
    def _generate_partition_by_params(
        partition_by_cls,
        partition_by,
        rows_per_partition,
        sort_by,
        order,
        max_partitions=None,
    ):
        partition_params = {
            "partition-by": partition_by,
            "rows-per-partition": rows_per_partition,
            "partition-sort-by": sort_by,
            "partition-order": order,
        }
        if max_partitions is not None:
            partition_params["max-partitions"] = max_partitions
        return partition_params

    def list_feature_sets(
        self,
        project: str = "",
        name: str = None,
        tag: str = None,
        state: str = None,
        entities: List[str] = None,
        features: List[str] = None,
        labels: List[str] = None,
        partition_by: Union[
            mlrun.common.schemas.FeatureStorePartitionByField, str
        ] = None,
        rows_per_partition: int = 1,
        partition_sort_by: Union[mlrun.common.schemas.SortField, str] = None,
        partition_order: Union[
            mlrun.common.schemas.OrderType, str
        ] = mlrun.common.schemas.OrderType.desc,
    ) -> List[FeatureSet]:
        """Retrieve a list of feature-sets matching the criteria provided.

        :param project: Project name.
        :param name: Name of feature-set to match. This is a like query, and is case-insensitive.
        :param tag: Match feature-sets with specific tag.
        :param state: Match feature-sets with a specific state.
        :param entities: Match feature-sets which contain entities whose name is in this list.
        :param features: Match feature-sets which contain features whose name is in this list.
        :param labels: Match feature-sets which have these labels.
        :param partition_by: Field to group results by. Only allowed value is `name`. When `partition_by` is specified,
            the `partition_sort_by` parameter must be provided as well.
        :param rows_per_partition: How many top rows (per sorting defined by `partition_sort_by` and `partition_order`)
            to return per group. Default value is 1.
        :param partition_sort_by: What field to sort the results by, within each partition defined by `partition_by`.
            Currently the only allowed value are `created` and `updated`.
        :param partition_order: Order of sorting within partitions - `asc` or `desc`. Default is `desc`.
        :returns: List of matching :py:class:`~mlrun.feature_store.FeatureSet` objects.
        """

        project = project or config.default_project

        params = {
            "name": name,
            "state": state,
            "tag": tag,
            "entity": entities or [],
            "feature": features or [],
            "label": labels or [],
        }
        if partition_by:
            params.update(
                self._generate_partition_by_params(
                    mlrun.common.schemas.FeatureStorePartitionByField,
                    partition_by,
                    rows_per_partition,
                    partition_sort_by,
                    partition_order,
                )
            )

        path = f"projects/{project}/feature-sets"

        error_message = (
            f"Failed listing feature-sets, project: {project}, query: {params}"
        )
        resp = self.api_call("GET", path, error_message, params=params)
        feature_sets = resp.json()["feature_sets"]
        if feature_sets:
            return [FeatureSet.from_dict(obj) for obj in feature_sets]

    def store_feature_set(
        self,
        feature_set: Union[dict, mlrun.common.schemas.FeatureSet, FeatureSet],
        name=None,
        project="",
        tag=None,
        uid=None,
        versioned=True,
    ) -> dict:
        """Save a :py:class:`~mlrun.feature_store.FeatureSet` object in the :py:mod:`mlrun` DB. The
        feature-set can be either a new object or a modification to existing object referenced by the params of
        the function.

        :param feature_set: The :py:class:`~mlrun.feature_store.FeatureSet` to store.
        :param name:    Name of feature set.
        :param project: Name of project this feature-set belongs to.
        :param tag: The ``tag`` of the object to replace in the DB, for example ``latest``.
        :param uid: The ``uid`` of the object to replace in the DB. If using this parameter, the modified object
            must have the same ``uid`` of the previously-existing object. This cannot be used for non-versioned objects.
        :param versioned: Whether to maintain versions for this feature-set. All versions of a versioned object
            will be kept in the DB and can be retrieved until explicitly deleted.
        :returns: The :py:class:`~mlrun.feature_store.FeatureSet` object (as dict).
        """

        reference = self._resolve_reference(tag, uid)
        params = {"versioned": versioned}

        if isinstance(feature_set, mlrun.common.schemas.FeatureSet):
            feature_set = feature_set.dict()
        elif isinstance(feature_set, FeatureSet):
            feature_set = feature_set.to_dict()

        name = name or feature_set["metadata"]["name"]
        project = (
            project or feature_set["metadata"].get("project") or config.default_project
        )
        path = f"projects/{project}/feature-sets/{name}/references/{reference}"
        error_message = f"Failed storing feature-set {project}/{name}"
        resp = self.api_call(
            "PUT", path, error_message, params=params, body=dict_to_json(feature_set)
        )
        return resp.json()

    def patch_feature_set(
        self,
        name,
        feature_set_update: dict,
        project="",
        tag=None,
        uid=None,
        patch_mode: Union[
            str, mlrun.common.schemas.PatchMode
        ] = mlrun.common.schemas.PatchMode.replace,
    ):
        """Modify (patch) an existing :py:class:`~mlrun.feature_store.FeatureSet` object.
        The object is identified by its name (and project it belongs to), as well as optionally a ``tag`` or its
        ``uid`` (for versioned object). If both ``tag`` and ``uid`` are omitted then the object with tag ``latest``
        is modified.

        :param name: Name of the object to patch.
        :param feature_set_update: The modifications needed in the object. This parameter only has the changes in it,
            not a full object.
            Example::

                feature_set_update = {"status": {"processed" : True}}

            Will apply the field ``status.processed`` to the existing object.
        :param project: Project which contains the modified object.
        :param tag: The tag of the object to modify.
        :param uid: uid of the object to modify.
        :param patch_mode: The strategy for merging the changes with the existing object. Can be either ``replace``
            or ``additive``.
        """
        project = project or config.default_project
        reference = self._resolve_reference(tag, uid)
        headers = {mlrun.common.schemas.HeaderNames.patch_mode: patch_mode}
        path = f"projects/{project}/feature-sets/{name}/references/{reference}"
        error_message = f"Failed updating feature-set {project}/{name}"
        self.api_call(
            "PATCH",
            path,
            error_message,
            body=dict_to_json(feature_set_update),
            headers=headers,
        )

    def delete_feature_set(self, name, project="", tag=None, uid=None):
        """Delete a :py:class:`~mlrun.feature_store.FeatureSet` object from the DB.
        If ``tag`` or ``uid`` are specified, then just the version referenced by them will be deleted. Using both
        is not allowed.
        If none are specified, then all instances of the object whose name is ``name`` will be deleted.
        """
        project = project or config.default_project
        path = f"projects/{project}/feature-sets/{name}"

        if tag or uid:
            reference = self._resolve_reference(tag, uid)
            path = path + f"/references/{reference}"

        error_message = f"Failed deleting feature-set {name}"
        self.api_call("DELETE", path, error_message)

    def create_feature_vector(
        self,
        feature_vector: Union[dict, mlrun.common.schemas.FeatureVector, FeatureVector],
        project="",
        versioned=True,
    ) -> dict:
        """Create a new :py:class:`~mlrun.feature_store.FeatureVector` and save in the :py:mod:`mlrun` DB.

        :param feature_vector: The new :py:class:`~mlrun.feature_store.FeatureVector` to create.
        :param project: Name of project this feature-vector belongs to.
        :param versioned: Whether to maintain versions for this feature-vector. All versions of a versioned object
            will be kept in the DB and can be retrieved until explicitly deleted.
        :returns: The :py:class:`~mlrun.feature_store.FeatureVector` object (as dict).
        """
        if isinstance(feature_vector, mlrun.common.schemas.FeatureVector):
            feature_vector = feature_vector.dict()
        elif isinstance(feature_vector, FeatureVector):
            feature_vector = feature_vector.to_dict()

        project = (
            project
            or feature_vector["metadata"].get("project", None)
            or config.default_project
        )
        path = f"projects/{project}/feature-vectors"
        params = {"versioned": versioned}

        name = feature_vector["metadata"]["name"]
        error_message = f"Failed creating feature-vector {project}/{name}"
        resp = self.api_call(
            "POST",
            path,
            error_message,
            params=params,
            body=dict_to_json(feature_vector),
        )
        return resp.json()

    def get_feature_vector(
        self, name: str, project: str = "", tag: str = None, uid: str = None
    ) -> FeatureVector:
        """Return a specific feature-vector referenced by its tag or uid. If none are provided, ``latest`` tag will
        be used."""

        project = project or config.default_project
        reference = self._resolve_reference(tag, uid)
        path = f"projects/{project}/feature-vectors/{name}/references/{reference}"
        error_message = f"Failed retrieving feature-vector {project}/{name}"
        resp = self.api_call("GET", path, error_message)
        return FeatureVector.from_dict(resp.json())

    def list_feature_vectors(
        self,
        project: str = "",
        name: str = None,
        tag: str = None,
        state: str = None,
        labels: List[str] = None,
        partition_by: Union[
            mlrun.common.schemas.FeatureStorePartitionByField, str
        ] = None,
        rows_per_partition: int = 1,
        partition_sort_by: Union[mlrun.common.schemas.SortField, str] = None,
        partition_order: Union[
            mlrun.common.schemas.OrderType, str
        ] = mlrun.common.schemas.OrderType.desc,
    ) -> List[FeatureVector]:
        """Retrieve a list of feature-vectors matching the criteria provided.

        :param project: Project name.
        :param name: Name of feature-vector to match. This is a like query, and is case-insensitive.
        :param tag: Match feature-vectors with specific tag.
        :param state: Match feature-vectors with a specific state.
        :param labels: Match feature-vectors which have these labels.
        :param partition_by: Field to group results by. Only allowed value is `name`. When `partition_by` is specified,
            the `partition_sort_by` parameter must be provided as well.
        :param rows_per_partition: How many top rows (per sorting defined by `partition_sort_by` and `partition_order`)
            to return per group. Default value is 1.
        :param partition_sort_by: What field to sort the results by, within each partition defined by `partition_by`.
            Currently the only allowed values are `created` and `updated`.
        :param partition_order: Order of sorting within partitions - `asc` or `desc`. Default is `desc`.
        :returns: List of matching :py:class:`~mlrun.feature_store.FeatureVector` objects.
        """

        project = project or config.default_project

        params = {
            "name": name,
            "state": state,
            "tag": tag,
            "label": labels or [],
        }
        if partition_by:
            params.update(
                self._generate_partition_by_params(
                    mlrun.common.schemas.FeatureStorePartitionByField,
                    partition_by,
                    rows_per_partition,
                    partition_sort_by,
                    partition_order,
                )
            )

        path = f"projects/{project}/feature-vectors"

        error_message = (
            f"Failed listing feature-vectors, project: {project}, query: {params}"
        )
        resp = self.api_call("GET", path, error_message, params=params)
        feature_vectors = resp.json()["feature_vectors"]
        if feature_vectors:
            return [FeatureVector.from_dict(obj) for obj in feature_vectors]

    def store_feature_vector(
        self,
        feature_vector: Union[dict, mlrun.common.schemas.FeatureVector, FeatureVector],
        name=None,
        project="",
        tag=None,
        uid=None,
        versioned=True,
    ) -> dict:
        """Store a :py:class:`~mlrun.feature_store.FeatureVector` object in the :py:mod:`mlrun` DB. The
        feature-vector can be either a new object or a modification to existing object referenced by the params
        of the function.

        :param feature_vector: The :py:class:`~mlrun.feature_store.FeatureVector` to store.
        :param name:    Name of feature vector.
        :param project: Name of project this feature-vector belongs to.
        :param tag: The ``tag`` of the object to replace in the DB, for example ``latest``.
        :param uid: The ``uid`` of the object to replace in the DB. If using this parameter, the modified object
            must have the same ``uid`` of the previously-existing object. This cannot be used for non-versioned objects.
        :param versioned: Whether to maintain versions for this feature-vector. All versions of a versioned object
            will be kept in the DB and can be retrieved until explicitly deleted.
        :returns: The :py:class:`~mlrun.feature_store.FeatureVector` object (as dict).
        """

        reference = self._resolve_reference(tag, uid)
        params = {"versioned": versioned}

        if isinstance(feature_vector, mlrun.common.schemas.FeatureVector):
            feature_vector = feature_vector.dict()
        elif isinstance(feature_vector, FeatureVector):
            feature_vector = feature_vector.to_dict()

        name = name or feature_vector["metadata"]["name"]
        project = (
            project
            or feature_vector["metadata"].get("project")
            or config.default_project
        )
        path = f"projects/{project}/feature-vectors/{name}/references/{reference}"
        error_message = f"Failed storing feature-vector {project}/{name}"
        resp = self.api_call(
            "PUT", path, error_message, params=params, body=dict_to_json(feature_vector)
        )
        return resp.json()

    def patch_feature_vector(
        self,
        name,
        feature_vector_update: dict,
        project="",
        tag=None,
        uid=None,
        patch_mode: Union[
            str, mlrun.common.schemas.PatchMode
        ] = mlrun.common.schemas.PatchMode.replace,
    ):
        """Modify (patch) an existing :py:class:`~mlrun.feature_store.FeatureVector` object.
        The object is identified by its name (and project it belongs to), as well as optionally a ``tag`` or its
        ``uid`` (for versioned object). If both ``tag`` and ``uid`` are omitted then the object with tag ``latest``
        is modified.

        :param name: Name of the object to patch.
        :param feature_vector_update: The modifications needed in the object. This parameter only has the changes in it,
            not a full object.
        :param project: Project which contains the modified object.
        :param tag: The tag of the object to modify.
        :param uid: uid of the object to modify.
        :param patch_mode: The strategy for merging the changes with the existing object. Can be either ``replace``
            or ``additive``.
        """
        reference = self._resolve_reference(tag, uid)
        project = project or config.default_project
        headers = {mlrun.common.schemas.HeaderNames.patch_mode: patch_mode}
        path = f"projects/{project}/feature-vectors/{name}/references/{reference}"
        error_message = f"Failed updating feature-vector {project}/{name}"
        self.api_call(
            "PATCH",
            path,
            error_message,
            body=dict_to_json(feature_vector_update),
            headers=headers,
        )

    def delete_feature_vector(self, name, project="", tag=None, uid=None):
        """Delete a :py:class:`~mlrun.feature_store.FeatureVector` object from the DB.
        If ``tag`` or ``uid`` are specified, then just the version referenced by them will be deleted. Using both
        is not allowed.
        If none are specified, then all instances of the object whose name is ``name`` will be deleted.
        """
        project = project or config.default_project
        path = f"projects/{project}/feature-vectors/{name}"
        if tag or uid:
            reference = self._resolve_reference(tag, uid)
            path = path + f"/references/{reference}"

        error_message = f"Failed deleting feature-vector {name}"
        self.api_call("DELETE", path, error_message)

    def tag_objects(
        self,
        project: str,
        tag_name: str,
        objects: Union[mlrun.common.schemas.TagObjects, dict],
        replace: bool = False,
    ):
        """Tag a list of objects.

        :param project: Project which contains the objects.
        :param tag_name: The tag to set on the objects.
        :param objects: The objects to tag.
        :param replace: Whether to replace the existing tags of the objects or to add the new tag to them.
        """

        path = f"projects/{project}/tags/{tag_name}"
        error_message = f"Failed to tag {tag_name} on objects {objects}"
        method = "POST" if replace else "PUT"
        self.api_call(
            method,
            path,
            error_message,
            body=dict_to_json(
                objects.dict()
                if isinstance(objects, mlrun.common.schemas.TagObjects)
                else objects
            ),
        )

    def delete_objects_tag(
        self,
        project: str,
        tag_name: str,
        tag_objects: Union[mlrun.common.schemas.TagObjects, dict],
    ):
        """Delete a tag from a list of objects.

        :param project: Project which contains the objects.
        :param tag_name: The tag to delete from the objects.
        :param tag_objects: The objects to delete the tag from.

        """
        path = f"projects/{project}/tags/{tag_name}"
        error_message = f"Failed deleting tag from {tag_name}"
        self.api_call(
            "DELETE",
            path,
            error_message,
            body=dict_to_json(
                tag_objects.dict()
                if isinstance(tag_objects, mlrun.common.schemas.TagObjects)
                else tag_objects
            ),
        )

    def tag_artifacts(
        self,
        artifacts: Union[List[Artifact], List[dict], Artifact, dict],
        project: str,
        tag_name: str,
        replace: bool = False,
    ):
        """Tag a list of artifacts.

        :param artifacts: The artifacts to tag. Can be a list of :py:class:`~mlrun.artifacts.Artifact` objects or
            dictionaries, or a single object.
        :param project: Project which contains the artifacts.
        :param tag_name: The tag to set on the artifacts.
        :param replace: If True, replace existing tags, otherwise append to existing tags.
        """
        tag_objects = self._resolve_artifacts_to_tag_objects(artifacts)
        self.tag_objects(project, tag_name, objects=tag_objects, replace=replace)

    def delete_artifacts_tags(
        self,
        artifacts,
        project: str,
        tag_name: str,
    ):
        """Delete tag from a list of artifacts.

        :param artifacts: The artifacts to delete the tag from. Can be a list of :py:class:`~mlrun.artifacts.Artifact`
            objects or dictionaries, or a single object.
        :param project: Project which contains the artifacts.
        :param tag_name: The tag to set on the artifacts.
        """
        tag_objects = self._resolve_artifacts_to_tag_objects(artifacts)
        self.delete_objects_tag(project, tag_name, tag_objects)

    def list_projects(
        self,
        owner: str = None,
        format_: Union[
            str, mlrun.common.schemas.ProjectsFormat
        ] = mlrun.common.schemas.ProjectsFormat.name_only,
        labels: List[str] = None,
        state: Union[str, mlrun.common.schemas.ProjectState] = None,
    ) -> List[Union[mlrun.projects.MlrunProject, str]]:
        """Return a list of the existing projects, potentially filtered by specific criteria.

        :param owner: List only projects belonging to this specific owner.
        :param format_: Format of the results. Possible values are:

            - ``name_only`` (default value) - Return just the names of the projects.
            - ``minimal`` - Return minimal project objects (minimization happens in the BE).
            - ``full``  - Return full project objects.

        :param labels: Filter by labels attached to the project.
        :param state: Filter by project's state. Can be either ``online`` or ``archived``.
        """

        params = {
            "owner": owner,
            "state": state,
            "format": format_,
            "label": labels or [],
        }

        error_message = f"Failed listing projects, query: {params}"
        response = self.api_call("GET", "projects", error_message, params=params)
        if format_ == mlrun.common.schemas.ProjectsFormat.name_only:
            # projects is just a list of strings
            return response.json()["projects"]

        # forwards compatibility - we want to be able to handle new formats that might be added in the future
        # if format is not known to the api, it is up to the server to return either an error or a default format
        return [
            mlrun.projects.MlrunProject.from_dict(project_dict)
            for project_dict in response.json()["projects"]
        ]

    def get_project(self, name: str) -> mlrun.projects.MlrunProject:
        """Get details for a specific project."""

        if not name:
            raise MLRunInvalidArgumentError("Name must be provided")

        path = f"projects/{name}"
        error_message = f"Failed retrieving project {name}"
        response = self.api_call("GET", path, error_message)
        return mlrun.projects.MlrunProject.from_dict(response.json())

    def delete_project(
        self,
        name: str,
        deletion_strategy: Union[
            str, mlrun.common.schemas.DeletionStrategy
        ] = mlrun.common.schemas.DeletionStrategy.default(),
    ):
        """Delete a project.

        :param name: Name of the project to delete.
        :param deletion_strategy: How to treat resources related to the project. Possible values are:

            - ``restrict`` (default) - Project must not have any related resources when deleted. If using
              this mode while related resources exist, the operation will fail.
            - ``cascade`` - Automatically delete all related resources when deleting the project.
        """

        path = f"projects/{name}?wait-for-completion=false"
        headers = {
            mlrun.common.schemas.HeaderNames.deletion_strategy: deletion_strategy
        }
        error_message = f"Failed deleting project {name}"
        response = self.api_call("DELETE", path, error_message, headers=headers)
        if response.status_code == http.HTTPStatus.ACCEPTED:
            logger.info("Project is being deleted", project_name=name)
            self._wait_for_project_to_be_deleted(name)
        logger.info("Project deleted", project_name=name)

    def store_project(
        self,
        name: str,
        project: Union[dict, mlrun.projects.MlrunProject, mlrun.common.schemas.Project],
    ) -> mlrun.projects.MlrunProject:
        """Store a project in the DB. This operation will overwrite existing project of the same name if exists."""

        path = f"projects/{name}"
        error_message = f"Failed storing project {name}"
        if isinstance(project, mlrun.common.schemas.Project):
            project = project.dict()
        elif isinstance(project, mlrun.projects.MlrunProject):
            project = project.to_dict()
        response = self.api_call(
            "PUT",
            path,
            error_message,
            body=dict_to_json(project),
        )
        if response.status_code == http.HTTPStatus.ACCEPTED:
            return self._wait_for_project_to_reach_terminal_state(name)
        return mlrun.projects.MlrunProject.from_dict(response.json())

    def patch_project(
        self,
        name: str,
        project: dict,
        patch_mode: Union[
            str, mlrun.common.schemas.PatchMode
        ] = mlrun.common.schemas.PatchMode.replace,
    ) -> mlrun.projects.MlrunProject:
        """Patch an existing project object.

        :param name: Name of project to patch.
        :param project: The actual changes to the project object.
        :param patch_mode: The strategy for merging the changes with the existing object. Can be either ``replace``
            or ``additive``.
        """

        path = f"projects/{name}"
        headers = {mlrun.common.schemas.HeaderNames.patch_mode: patch_mode}
        error_message = f"Failed patching project {name}"
        response = self.api_call(
            "PATCH", path, error_message, body=dict_to_json(project), headers=headers
        )
        return mlrun.projects.MlrunProject.from_dict(response.json())

    def create_project(
        self,
        project: Union[dict, mlrun.projects.MlrunProject, mlrun.common.schemas.Project],
    ) -> mlrun.projects.MlrunProject:
        """Create a new project. A project with the same name must not exist prior to creation."""

        if isinstance(project, mlrun.common.schemas.Project):
            project = project.dict()
        elif isinstance(project, mlrun.projects.MlrunProject):
            project = project.to_dict()
        project_name = project["metadata"]["name"]
        error_message = f"Failed creating project {project_name}"
        response = self.api_call(
            "POST",
            # do not wait for project to reach terminal state synchronously.
            # let it start and wait for it to reach terminal state asynchronously
            "projects?wait-for-completion=false",
            error_message,
            body=dict_to_json(project),
        )
        if response.status_code == http.HTTPStatus.ACCEPTED:
            return self._wait_for_project_to_reach_terminal_state(project_name)
        return mlrun.projects.MlrunProject.from_dict(response.json())

    def _wait_for_project_to_reach_terminal_state(
        self, project_name: str
    ) -> mlrun.projects.MlrunProject:
        def _verify_project_in_terminal_state():
            project = self.get_project(project_name)
            if (
                project.status.state
                not in mlrun.common.schemas.ProjectState.terminal_states()
            ):
                raise Exception(
                    f"Project not in terminal state. State: {project.status.state}"
                )
            return project

        return mlrun.utils.helpers.retry_until_successful(
            self._wait_for_project_terminal_state_retry_interval,
            180,
            logger,
            False,
            _verify_project_in_terminal_state,
        )

    def _wait_for_background_task_to_reach_terminal_state(
        self, name: str, project: str = ""
    ) -> mlrun.common.schemas.BackgroundTask:
        def _verify_background_task_in_terminal_state():
            if project:
                background_task = self.get_project_background_task(project, name)
            else:
                background_task = self.get_background_task(name)
            state = background_task.status.state
            if state not in mlrun.common.schemas.BackgroundTaskState.terminal_states():
                raise Exception(
                    f"Background task not in terminal state. name={name}, state={state}"
                )
            return background_task

        return mlrun.utils.helpers.retry_until_successful(
            self._wait_for_background_task_terminal_state_retry_interval,
            60 * 60,
            logger,
            False,
            _verify_background_task_in_terminal_state,
        )

    def _wait_for_project_to_be_deleted(self, project_name: str):
        def _verify_project_deleted():
            projects = self.list_projects(
                format_=mlrun.common.schemas.ProjectsFormat.name_only
            )
            if project_name in projects:
                raise Exception(f"Project {project_name} still exists")

        return mlrun.utils.helpers.retry_until_successful(
            self._wait_for_project_deletion_interval,
            120,
            logger,
            False,
            _verify_project_deleted,
        )

    def create_project_secrets(
        self,
        project: str,
        provider: Union[
            str, mlrun.common.schemas.SecretProviderName
        ] = mlrun.common.schemas.SecretProviderName.kubernetes,
        secrets: dict = None,
    ):
        """Create project-context secrets using either ``vault`` or ``kubernetes`` provider.
        When using with Vault, this will create needed Vault structures for storing secrets in project-context, and
        store a set of secret values. The method generates Kubernetes service-account and the Vault authentication
        structures that are required for function Pods to authenticate with Vault and be able to extract secret values
        passed as part of their context.

        Note:
                This method used with Vault is currently in technical preview, and requires a HashiCorp Vault
                infrastructure properly set up and connected to the MLRun API server.

        When used with Kubernetes, this will make sure that the project-specific k8s secret is created, and will
        populate it with the secrets provided, replacing their values if they exist.

        :param project: The project context for which to generate the infra and store secrets.
        :param provider: The name of the secrets-provider to work with. Accepts a
            :py:class:`~mlrun.common.schemas.secret.SecretProviderName` enum.
        :param secrets: A set of secret values to store.
            Example::

                secrets = {'password': 'myPassw0rd', 'aws_key': '111222333'}
                db.create_project_secrets(
                    "project1",
                    provider=mlrun.common.schemas.SecretProviderName.kubernetes,
                    secrets=secrets
                )
        """
        path = f"projects/{project}/secrets"
        secrets_input = mlrun.common.schemas.SecretsData(
            secrets=secrets, provider=provider
        )
        body = secrets_input.dict()
        error_message = f"Failed creating secret provider {project}/{provider}"
        self.api_call(
            "POST",
            path,
            error_message,
            body=dict_to_json(body),
        )

    def list_project_secrets(
        self,
        project: str,
        token: str = None,
        provider: Union[
            str, mlrun.common.schemas.SecretProviderName
        ] = mlrun.common.schemas.SecretProviderName.kubernetes,
        secrets: List[str] = None,
    ) -> mlrun.common.schemas.SecretsData:
        """Retrieve project-context secrets from Vault.

        Note:
                This method for Vault functionality is currently in technical preview, and requires a HashiCorp Vault
                infrastructure properly set up and connected to the MLRun API server.

        :param project: The project name.
        :param token: Vault token to use for retrieving secrets.
            Must be a valid Vault token, with permissions to retrieve secrets of the project in question.
        :param provider: The name of the secrets-provider to work with. Currently only ``vault`` is accepted.
        :param secrets: A list of secret names to retrieve. An empty list ``[]`` will retrieve all secrets assigned
            to this specific project. ``kubernetes`` provider only supports an empty list.
        """

        if (
            provider == mlrun.common.schemas.SecretProviderName.vault.value
            and not token
        ):
            raise MLRunInvalidArgumentError(
                "A vault token must be provided when accessing vault secrets"
            )

        path = f"projects/{project}/secrets"
        params = {"provider": provider, "secret": secrets}
        headers = {mlrun.common.schemas.HeaderNames.secret_store_token: token}
        error_message = f"Failed retrieving secrets {project}/{provider}"
        result = self.api_call(
            "GET",
            path,
            error_message,
            params=params,
            headers=headers,
        )
        return mlrun.common.schemas.SecretsData(**result.json())

    def list_project_secret_keys(
        self,
        project: str,
        provider: Union[
            str, mlrun.common.schemas.SecretProviderName
        ] = mlrun.common.schemas.SecretProviderName.kubernetes,
        token: str = None,
    ) -> mlrun.common.schemas.SecretKeysData:
        """Retrieve project-context secret keys from Vault or Kubernetes.

        Note:
                This method for Vault functionality is currently in technical preview, and requires a HashiCorp Vault
                infrastructure properly set up and connected to the MLRun API server.

        :param project: The project name.
        :param provider: The name of the secrets-provider to work with. Accepts a
            :py:class:`~mlrun.common.schemas.secret.SecretProviderName` enum.
        :param token: Vault token to use for retrieving secrets. Only in use if ``provider`` is ``vault``.
            Must be a valid Vault token, with permissions to retrieve secrets of the project in question.
        """

        if (
            provider == mlrun.common.schemas.SecretProviderName.vault.value
            and not token
        ):
            raise MLRunInvalidArgumentError(
                "A vault token must be provided when accessing vault secrets"
            )

        path = f"projects/{project}/secret-keys"
        params = {"provider": provider}
        headers = (
            {mlrun.common.schemas.HeaderNames.secret_store_token: token}
            if provider == mlrun.common.schemas.SecretProviderName.vault.value
            else None
        )
        error_message = f"Failed retrieving secret keys {project}/{provider}"
        result = self.api_call(
            "GET",
            path,
            error_message,
            params=params,
            headers=headers,
        )
        return mlrun.common.schemas.SecretKeysData(**result.json())

    def delete_project_secrets(
        self,
        project: str,
        provider: Union[
            str, mlrun.common.schemas.SecretProviderName
        ] = mlrun.common.schemas.SecretProviderName.kubernetes,
        secrets: List[str] = None,
    ):
        """Delete project-context secrets from Kubernetes.

        :param project: The project name.
        :param provider: The name of the secrets-provider to work with. Currently only ``kubernetes`` is supported.
        :param secrets: A list of secret names to delete. An empty list will delete all secrets assigned
            to this specific project.
        """

        path = f"projects/{project}/secrets"
        params = {"provider": provider, "secret": secrets}
        error_message = f"Failed deleting secrets {project}/{provider}"
        self.api_call(
            "DELETE",
            path,
            error_message,
            params=params,
        )

    def create_user_secrets(
        self,
        user: str,
        provider: Union[
            str, mlrun.common.schemas.SecretProviderName
        ] = mlrun.common.schemas.SecretProviderName.vault,
        secrets: dict = None,
    ):
        """Create user-context secret in Vault. Please refer to :py:func:`create_project_secrets` for more details
        and status of this functionality.

        Note:
                This method is currently in technical preview, and requires a HashiCorp Vault infrastructure
                properly set up and connected to the MLRun API server.

        :param user: The user context for which to generate the infra and store secrets.
        :param provider: The name of the secrets-provider to work with. Currently only ``vault`` is supported.
        :param secrets: A set of secret values to store within the Vault.
        """
        path = "user-secrets"
        secrets_creation_request = mlrun.common.schemas.UserSecretCreationRequest(
            user=user,
            provider=provider,
            secrets=secrets,
        )
        body = secrets_creation_request.dict()
        error_message = f"Failed creating user secrets - {user}"
        self.api_call(
            "POST",
            path,
            error_message,
            body=dict_to_json(body),
        )

    @staticmethod
    def _validate_version_compatibility(server_version, client_version) -> bool:
        try:
            parsed_server_version = semver.VersionInfo.parse(server_version)
            parsed_client_version = semver.VersionInfo.parse(client_version)
        except ValueError:
            # This will mostly happen in dev scenarios when the version is unstable and such - therefore we're ignoring
            logger.warning(
                "Unable to parse server or client version. Assuming compatible",
                server_version=server_version,
                client_version=client_version,
            )
            return True
        if (parsed_server_version.major == 0 and parsed_server_version.minor == 0) or (
            parsed_client_version.major == 0 and parsed_client_version.minor == 0
        ):
            logger.warning(
                "Server or client version is unstable. Assuming compatible",
                server_version=server_version,
                client_version=client_version,
            )
            return True
        if parsed_server_version.major != parsed_client_version.major:
            logger.warning(
                "Server and client versions are incompatible",
                parsed_server_version=parsed_server_version,
                parsed_client_version=parsed_client_version,
            )
            return False
        if parsed_server_version.minor > parsed_client_version.minor + 2:
            logger.info(
                "Backwards compatibility might not apply between the server and client version",
                parsed_server_version=parsed_server_version,
                parsed_client_version=parsed_client_version,
            )
            return False
        if parsed_client_version.minor > parsed_server_version.minor:
            logger.warning(
                "Client version with higher version than server version isn't supported,"
                " align your client to the server version",
                parsed_server_version=parsed_server_version,
                parsed_client_version=parsed_client_version,
            )
            return False
        if parsed_server_version.minor != parsed_client_version.minor:
            logger.info(
                "Server and client versions are not the same but compatible",
                parsed_server_version=parsed_server_version,
                parsed_client_version=parsed_client_version,
            )
        return True

    def create_model_endpoint(
        self,
        project: str,
        endpoint_id: str,
        model_endpoint: Union[
            mlrun.model_monitoring.model_endpoint.ModelEndpoint, dict
        ],
    ):
        """
        Creates a DB record with the given model_endpoint record.

        :param project: The name of the project.
        :param endpoint_id: The id of the endpoint.
        :param model_endpoint: An object representing the model endpoint.
        """

        if isinstance(
            model_endpoint, mlrun.model_monitoring.model_endpoint.ModelEndpoint
        ):
            model_endpoint = model_endpoint.to_dict()

        path = f"projects/{project}/model-endpoints/{endpoint_id}"
        self.api_call(
            method="POST",
            path=path,
            body=dict_to_json(model_endpoint),
        )

    def delete_model_endpoint(
        self,
        project: str,
        endpoint_id: str,
    ):
        """
        Deletes the DB record of a given model endpoint, project and endpoint_id are used for lookup

        :param project: The name of the project
        :param endpoint_id: The id of the endpoint
        """

        path = f"projects/{project}/model-endpoints/{endpoint_id}"
        self.api_call(
            method="DELETE",
            path=path,
        )

    def list_model_endpoints(
        self,
        project: str,
        model: Optional[str] = None,
        function: Optional[str] = None,
        labels: List[str] = None,
        start: str = "now-1h",
        end: str = "now",
        metrics: Optional[List[str]] = None,
        top_level: bool = False,
        uids: Optional[List[str]] = None,
    ) -> List[mlrun.model_monitoring.model_endpoint.ModelEndpoint]:
        """
        Returns a list of `ModelEndpoint` objects. Each `ModelEndpoint` object represents the current state of a
        model endpoint. This functions supports filtering by the following parameters:
        1) model
        2) function
        3) labels
        4) top level
        5) uids
        By default, when no filters are applied, all available endpoints for the given project will be listed.

        In addition, this functions provides a facade for listing endpoint related metrics. This facade is time-based
        and depends on the 'start' and 'end' parameters. By default, when the metrics parameter is None, no metrics are
        added to the output of this function.

        :param project: The name of the project
        :param model: The name of the model to filter by
        :param function: The name of the function to filter by
        :param labels: A list of labels to filter by. Label filters work by either filtering a specific value of a
         label (i.e. list("key=value")) or by looking for the existence of a given key (i.e. "key")
        :param metrics: A list of metrics to return for each endpoint, read more in 'TimeMetric'
        :param start: The start time of the metrics. Can be represented by a string containing an RFC 3339
                                 time, a Unix timestamp in milliseconds, a relative time (`'now'` or
                                 `'now-[0-9]+[mhd]'`, where `m` = minutes, `h` = hours, and `'d'` =
                                 days), or 0 for the earliest time.
        :param end: The end time of the metrics. Can be represented by a string containing an RFC 3339
                                 time, a Unix timestamp in milliseconds, a relative time (`'now'` or
                                 `'now-[0-9]+[mhd]'`, where `m` = minutes, `h` = hours, and `'d'` =
                                 days), or 0 for the earliest time.
        :param top_level: if true will return only routers and endpoint that are NOT children of any router
        :param uids: if passed will return a list `ModelEndpoint` object with uid in uids
        """

        path = f"projects/{project}/model-endpoints"

        if labels and isinstance(labels, dict):
            labels = [f"{key}={value}" for key, value in labels.items()]

        response = self.api_call(
            method="GET",
            path=path,
            params={
                "model": model,
                "function": function,
                "label": labels or [],
                "start": start,
                "end": end,
                "metric": metrics or [],
                "top-level": top_level,
                "uid": uids,
            },
        )

        # Generate a list of a model endpoint dictionaries
        model_endpoints = response.json()["endpoints"]
        if model_endpoints:
            return [
                mlrun.model_monitoring.model_endpoint.ModelEndpoint.from_dict(obj)
                for obj in model_endpoints
            ]
        return []

    def get_model_endpoint(
        self,
        project: str,
        endpoint_id: str,
        start: Optional[str] = None,
        end: Optional[str] = None,
        metrics: Optional[List[str]] = None,
        feature_analysis: bool = False,
    ) -> mlrun.model_monitoring.model_endpoint.ModelEndpoint:
        """
        Returns a single `ModelEndpoint` object with additional metrics and feature related data.

        :param project:                    The name of the project
        :param endpoint_id:                The unique id of the model endpoint.
        :param start:                      The start time of the metrics. Can be represented by a string containing an
                                           RFC 3339 time, a Unix timestamp in milliseconds, a relative time (`'now'` or
                                           `'now-[0-9]+[mhd]'`, where `m` = minutes, `h` = hours, and `'d'` = days), or
                                           0 for the earliest time.
        :param end:                        The end time of the metrics. Can be represented by a string containing an
                                           RFC 3339 time, a Unix timestamp in milliseconds, a relative time (`'now'` or
                                           `'now-[0-9]+[mhd]'`, where `m` = minutes, `h` = hours, and `'d'` = days), or
                                           0 for the earliest time.
        :param metrics:                    A list of metrics to return for the model endpoint. There are pre-defined
                                           metrics for model endpoints such as predictions_per_second and
                                           latency_avg_5m but also custom metrics defined by the user. Please note that
                                           these metrics are stored in the time series DB and the results will be
                                           appeared under model_endpoint.spec.metrics.
        :param feature_analysis:           When True, the base feature statistics and current feature statistics will
                                           be added to the output of the resulting object.

        :return: A `ModelEndpoint` object.
        """

        path = f"projects/{project}/model-endpoints/{endpoint_id}"
        response = self.api_call(
            method="GET",
            path=path,
            params={
                "start": start,
                "end": end,
                "metric": metrics or [],
                "feature_analysis": feature_analysis,
            },
        )

        return mlrun.model_monitoring.model_endpoint.ModelEndpoint.from_dict(
            response.json()
        )

    def patch_model_endpoint(
        self,
        project: str,
        endpoint_id: str,
        attributes: dict,
    ):
        """
        Updates model endpoint with provided attributes.

        :param project: The name of the project.
        :param endpoint_id: The id of the endpoint.
        :param attributes: Dictionary of attributes that will be used for update the model endpoint. The keys
                           of this dictionary should exist in the target table. Note that the values should be
                           from type string or from a valid numerical type such as int or float.
                            More details about the model endpoint available attributes can be found under
                           :py:class:`~mlrun.common.schemas.ModelEndpoint`.

                           Example::

                                # Generate current stats for two features
                                current_stats = {'tvd_sum': 2.2,
                                                 'tvd_mean': 0.5,
                                                 'hellinger_sum': 3.6,
                                                 'hellinger_mean': 0.9,
                                                 'kld_sum': 24.2,
                                                 'kld_mean': 6.0,
                                                 'f1': {'tvd': 0.5, 'hellinger': 1.0, 'kld': 6.4},
                                                 'f2': {'tvd': 0.5, 'hellinger': 1.0, 'kld': 6.5}}

                                # Create attributes dictionary according to the required format
                                attributes = {`current_stats`: json.dumps(current_stats),
                                              `drift_status`: "DRIFT_DETECTED"}

        """

        attributes = {"attributes": _as_json(attributes)}
        path = f"projects/{project}/model-endpoints/{endpoint_id}"
        self.api_call(
            method="PATCH",
            path=path,
            params=attributes,
        )

    def deploy_monitoring_batch_job(
        self,
        project: str = "",
        default_batch_image: str = "mlrun/mlrun",
        with_schedule: bool = False,
    ):
        """
        Submit model monitoring batch job. By default, submit only the batch job as ML function without scheduling.
        To submit a scheduled job as well, please set with_schedule = True.

        :param project:             Project name.
        :param default_batch_image: The default image of the model monitoring batch job. By default, the image
                                    is mlrun/mlrun.
        :param with_schedule:       If true, submit the model monitoring scheduled job as well.


        :return: model monitoring batch job as a dictionary. You can easily convert the resulted function into a
                 runtime object by calling ~mlrun.new_function.
        """

        params = {
            "default_batch_image": default_batch_image,
            "with_schedule": with_schedule,
        }
        path = f"projects/{project}/jobs/batch-monitoring"

        resp = self.api_call(method="POST", path=path, params=params)
        return resp.json()["func"]

    def create_hub_source(
        self, source: Union[dict, mlrun.common.schemas.IndexedHubSource]
    ):
        """
        Add a new hub source.

        MLRun maintains an ordered list of hub sources (“sources”) Each source has
        its details registered and its order within the list. When creating a new source, the special order ``-1``
        can be used to mark this source as last in the list. However, once the source is in the MLRun list,
        its order will always be ``>0``.

        The global hub source always exists in the list, and is always the last source
        (``order = -1``). It cannot be modified nor can it be moved to another order in the list.

        The source object may contain credentials which are needed to access the datastore where the source is stored.
        These credentials are not kept in the MLRun DB, but are stored inside a kubernetes secret object maintained by
        MLRun. They are not returned through any API from MLRun.

        Example::

            import mlrun.common.schemas

            # Add a private source as the last one (will be #1 in the list)
            private_source = mlrun.common.schemas.IndexedHubSource(
                order=-1,
                source=mlrun.common.schemas.HubSource(
                    metadata=mlrun.common.schemas.HubObjectMetadata(
                        name="priv", description="a private source"
                    ),
                    spec=mlrun.common.schemas.HubSourceSpec(path="/local/path/to/source", channel="development")
                )
            )
            db.create_hub_source(private_source)

            # Add another source as 1st in the list - will push previous one to be #2
            another_source = mlrun.common.schemas.IndexedHubSource(
                order=1,
                source=mlrun.common.schemas.HubSource(
                    metadata=mlrun.common.schemas.HubObjectMetadata(
                        name="priv-2", description="another source"
                    ),
                    spec=mlrun.common.schemas.HubSourceSpec(
                        path="/local/path/to/source/2",
                        channel="development",
                        credentials={...}
                    )
                )
            )
            db.create_hub_source(another_source)

        :param source: The source and its order, of type
            :py:class:`~mlrun.common.schemas.hub.IndexedHubSource`, or in dictionary form.
        :returns: The source object as inserted into the database, with credentials stripped.
        """
        path = "hub/sources"
        if isinstance(source, mlrun.common.schemas.IndexedHubSource):
            source = source.dict()
        response = self.api_call(method="POST", path=path, json=source)
        return mlrun.common.schemas.IndexedHubSource(**response.json())

    def store_hub_source(
        self,
        source_name: str,
        source: Union[dict, mlrun.common.schemas.IndexedHubSource],
    ):
        """
        Create or replace a hub source.
        For an example of the source format and explanation of the source order logic,
        please see :py:func:`~create_hub_source`. This method can be used to modify the source itself or its
        order in the list of sources.

        :param source_name: Name of the source object to modify/create. It must match the ``source.metadata.name``
            parameter in the source itself.
        :param source: Source object to store in the database.
        :returns: The source object as stored in the DB.
        """
        path = f"hub/sources/{source_name}"
        if isinstance(source, mlrun.common.schemas.IndexedHubSource):
            source = source.dict()

        response = self.api_call(method="PUT", path=path, json=source)
        return mlrun.common.schemas.IndexedHubSource(**response.json())

    def list_hub_sources(
        self,
        item_name: Optional[str] = None,
        tag: Optional[str] = None,
        version: Optional[str] = None,
    ) -> List[mlrun.common.schemas.hub.IndexedHubSource]:
        """
        List hub sources in the MLRun DB.

        :param item_name:   Sources contain this item will be returned, If not provided all sources will be returned.
        :param tag:         Item tag to filter by, supported only if item name is provided.
        :param version:     Item version to filter by, supported only if item name is provided and tag is not.

        :returns: List of indexed hub sources.
        """
        path = "hub/sources"
        params = {}
        if item_name:
            params["item-name"] = normalize_name(item_name)
        if tag:
            params["tag"] = tag
        if version:
            params["version"] = version
        response = self.api_call(method="GET", path=path, params=params).json()
        results = []
        for item in response:
            results.append(mlrun.common.schemas.IndexedHubSource(**item))
        return results

    def get_hub_source(self, source_name: str):
        """
        Retrieve a hub source from the DB.

        :param source_name: Name of the hub source to retrieve.
        """
        path = f"hub/sources/{source_name}"
        response = self.api_call(method="GET", path=path)
        return mlrun.common.schemas.IndexedHubSource(**response.json())

    def delete_hub_source(self, source_name: str):
        """
        Delete a hub source from the DB.
        The source will be deleted from the list, and any following sources will be promoted - for example, if the
        1st source is deleted, the 2nd source will become #1 in the list.
        The global hub source cannot be deleted.

        :param source_name: Name of the hub source to delete.
        """
        path = f"hub/sources/{source_name}"
        self.api_call(method="DELETE", path=path)

    def get_hub_catalog(
        self,
        source_name: str,
        version: str = None,
        tag: str = None,
        force_refresh: bool = False,
    ):
        """
        Retrieve the item catalog for a specified hub source.
        The list of items can be filtered according to various filters, using item's metadata to filter.

        :param source_name: Name of the source.
        :param version: Filter items according to their version.
        :param tag: Filter items based on tag.
        :param force_refresh: Make the server fetch the catalog from the actual hub source,
            rather than rely on cached information which may exist from previous get requests. For example,
            if the source was re-built,
            this will make the server get the updated information. Default is ``False``.
        :returns: :py:class:`~mlrun.common.schemas.hub.HubCatalog` object, which is essentially a list
            of :py:class:`~mlrun.common.schemas.hub.HubItem` entries.
        """
        path = f"hub/sources/{source_name}/items"
        params = {
            "version": version,
            "tag": tag,
            "force-refresh": force_refresh,
        }
        response = self.api_call(method="GET", path=path, params=params)
        return mlrun.common.schemas.HubCatalog(**response.json())

    def get_hub_item(
        self,
        source_name: str,
        item_name: str,
        version: str = None,
        tag: str = "latest",
        force_refresh: bool = False,
    ):
        """
        Retrieve a specific hub item.

        :param source_name: Name of source.
        :param item_name: Name of the item to retrieve, as it appears in the catalog.
        :param version: Get a specific version of the item. Default is ``None``.
        :param tag: Get a specific version of the item identified by tag. Default is ``latest``.
        :param force_refresh: Make the server fetch the information from the actual hub
            source, rather than
            rely on cached information. Default is ``False``.
        :returns: :py:class:`~mlrun.common.schemas.hub.HubItem`.
        """
        path = (f"hub/sources/{source_name}/items/{item_name}",)
        params = {
            "version": version,
            "tag": tag,
            "force-refresh": force_refresh,
        }
        response = self.api_call(method="GET", path=path, params=params)
        return mlrun.common.schemas.HubItem(**response.json())

    def get_hub_asset(
        self,
        source_name: str,
        item_name: str,
        asset_name: str,
        version: str = None,
        tag: str = "latest",
    ):
        """
        Get hub asset from item.

        :param source_name: Name of source.
        :param item_name:   Name of the item which holds the asset.
        :param asset_name:  Name of the asset to retrieve.
        :param version: Get a specific version of the item. Default is ``None``.
        :param tag: Get a specific version of the item identified by tag. Default is ``latest``.

        :return: http response with the asset in the content attribute
        """
        path = f"hub/sources/{source_name}/items/{item_name}/assets/{asset_name}"
        params = {
            "version": version,
            "tag": tag,
        }
        response = self.api_call(method="GET", path=path, params=params)
        return response

    def verify_authorization(
        self,
        authorization_verification_input: mlrun.common.schemas.AuthorizationVerificationInput,
    ):
        """Verifies authorization for the provided action on the provided resource.

        :param authorization_verification_input: Instance of
            :py:class:`~mlrun.common.schemas.AuthorizationVerificationInput` that includes all the needed parameters for
            the auth verification
        """
        error_message = "Authorization check failed"
        self.api_call(
            "POST",
            "authorization/verifications",
            error_message,
            body=dict_to_json(authorization_verification_input.dict()),
        )

    def trigger_migrations(self) -> Optional[mlrun.common.schemas.BackgroundTask]:
        """Trigger migrations (will do nothing if no migrations are needed) and wait for them to finish if actually
        triggered
        :returns: :py:class:`~mlrun.common.schemas.BackgroundTask`.
        """
        response = self.api_call(
            "POST",
            "operations/migrations",
            "Failed triggering migrations",
        )
        if response.status_code == http.HTTPStatus.ACCEPTED:
            background_task = mlrun.common.schemas.BackgroundTask(**response.json())
            return self._wait_for_background_task_to_reach_terminal_state(
                background_task.metadata.name
            )
        return None

    def set_run_notifications(
        self,
        project: str,
        run_uid: str,
        notifications: typing.List[mlrun.model.Notification] = None,
    ):
        """
        Set notifications on a run. This will override any existing notifications on the run.
        :param project: Project containing the run.
        :param run_uid: UID of the run.
        :param notifications: List of notifications to set on the run. Default is an empty list.
        """
        notifications = notifications or []

        self.api_call(
            "PUT",
            f"projects/{project}/runs/{run_uid}/notifications",
            f"Failed to set notifications on run. uid={run_uid}, project={project}",
            json={
                "notifications": [
                    notification.to_dict() for notification in notifications
                ],
            },
        )

    def set_schedule_notifications(
        self,
        project: str,
        schedule_name: str,
        notifications: typing.List[mlrun.model.Notification] = None,
    ):
        """
        Set notifications on a schedule. This will override any existing notifications on the schedule.
        :param project: Project containing the schedule.
        :param schedule_name: Name of the schedule.
        :param notifications: List of notifications to set on the schedule. Default is an empty list.
        """
        notifications = notifications or []

        self.api_call(
            "PUT",
            f"projects/{project}/schedules/{schedule_name}/notifications",
            f"Failed to set notifications on schedule. schedule={schedule_name}, project={project}",
            json={
                "notifications": [
                    notification.to_dict() for notification in notifications
                ],
            },
        )

    def store_run_notifications(
        self,
        notification_objects: typing.List[mlrun.model.Notification],
        run_uid: str,
        project: str = None,
        mask_params: bool = True,
    ):
        """
        For internal use.
        The notification mechanism may run "locally" for certain runtimes.
        However, the updates occur in the API so nothing to do here.
        """
        pass

    def submit_workflow(
        self,
        project: str,
        name: str,
        workflow_spec: Union[
            mlrun.projects.pipelines.WorkflowSpec,
            mlrun.common.schemas.WorkflowSpec,
            dict,
        ],
        arguments: Optional[Dict] = None,
        artifact_path: Optional[str] = None,
        source: Optional[str] = None,
        run_name: Optional[str] = None,
        namespace: Optional[str] = None,
        notifications: typing.List[mlrun.model.Notification] = None,
    ):
        """
        Submitting workflow for a remote execution.

        :param project:         project name
        :param name:            workflow name
        :param workflow_spec:   the workflow spec to execute
        :param arguments:       arguments for the workflow
        :param artifact_path:   artifact target path of the workflow
        :param source:          source url of the project
        :param run_name:        run name to override the default: 'workflow-runner-<workflow name>'
        :param namespace:       kubernetes namespace if other than default
        :param notifications:   list of notifications to send when workflow execution is completed

        :returns:    :py:class:`~mlrun.common.schemas.WorkflowResponse`.
        """
        image = (
            workflow_spec.image
            if hasattr(workflow_spec, "image")
            else workflow_spec.get("image", None)
        )
        workflow_name = name or (
            workflow_spec.name
            if hasattr(workflow_spec, "name")
            else workflow_spec.get("name", None)
        )
        req = {
            "arguments": arguments,
            "artifact_path": artifact_path,
            "source": source,
            "run_name": run_name,
            "namespace": namespace,
        }
        if isinstance(
            workflow_spec,
            mlrun.common.schemas.WorkflowSpec,
        ):
            req["spec"] = workflow_spec.dict()
        elif isinstance(workflow_spec, mlrun.projects.pipelines.WorkflowSpec):
            req["spec"] = workflow_spec.to_dict()
        else:
            req["spec"] = workflow_spec
        req["spec"]["image"] = image
        req["spec"]["name"] = workflow_name
<<<<<<< HEAD
=======
        if notifications:
            req["notifications"] = [
                notification.to_dict() for notification in notifications
            ]

>>>>>>> c92ca752
        response = self.api_call(
            "POST",
            f"projects/{project}/workflows/{workflow_name}/submit",
            json=req,
        )
        return mlrun.common.schemas.WorkflowResponse(**response.json())

    def get_workflow_id(
        self,
        project: str,
        name: str,
        run_id: str,
        engine: str = "",
    ):
        """
        Retrieve workflow id from the uid of the workflow runner.

        :param project: project name
        :param name:    workflow name
        :param run_id:  the id of the workflow runner - the job that runs the workflow
        :param engine:  pipeline runner

        :returns:   :py:class:`~mlrun.common.schemas.GetWorkflowResponse`.
        """
        params = {}
        if engine:
            params["engine"] = engine
        response = self.api_call(
            "GET",
            f"projects/{project}/workflows/{name}/runs/{run_id}",
            params=params,
        )
        return mlrun.common.schemas.GetWorkflowResponse(**response.json())

    def load_project(
        self,
        name: str,
        url: str,
        secrets: Optional[Dict] = None,
        save_secrets: bool = True,
    ) -> str:
        """
        Loading a project remotely from the given source.
        :param name:            project name
        :param url:             git or tar.gz or .zip sources archive path e.g.:
                                git://github.com/mlrun/demo-xgb-project.git
                                http://mysite/archived-project.zip
                                The git project should include the project yaml file.
        :param secrets:         Secrets to store in project in order to load it from the provided url.
                                For more information see :py:func:`mlrun.load_project` function.
        :param save_secrets:    Whether to store secrets in the loaded project.
                                Setting to False will cause waiting for the process completion.

        :returns:               The terminal state of load project process.
        """
        params = {"url": url}
        body = None
        if secrets:
            provider = mlrun.common.schemas.SecretProviderName.kubernetes
            secrets_input = mlrun.common.schemas.SecretsData(
                provider=provider, secrets=secrets
            )
            body = secrets_input.dict()
        response = self.api_call(
            "POST", f"projects/{name}/load", params=params, body=dict_to_json(body)
        )
        response = response.json()
        run = mlrun.RunObject.from_dict(response["data"])
        state, _ = run.logs()

        if secrets and not save_secrets:
            self.delete_project_secrets(project=name, secrets=list(secrets.keys()))
            if state != "completed":
                logger.error("Load project task failed, deleting project")
                self.delete_project(name, mlrun.common.schemas.DeletionStrategy.cascade)

        return state

    def get_datastore_profile(
        self, name: str, project: str
    ) -> Optional[mlrun.common.schemas.DatastoreProfile]:
        project = project or config.default_project
        path = self._path_of("projects", project, "datastore-profiles") + f"/{name}"

        res = self.api_call(method="GET", path=path)
        if res:
            public_wrapper = res.json()
            datastore = DatastoreProfile2Json.create_from_json(
                public_json=public_wrapper["object"]
            )
            return datastore
        return None

    def delete_datastore_profile(self, name: str, project: str):
        project = project or config.default_project
        path = self._path_of("projects", project, "datastore-profiles") + f"/{name}"
        self.api_call(method="DELETE", path=path)
        return None

    def list_datastore_profiles(
        self, project: str
    ) -> List[mlrun.common.schemas.DatastoreProfile]:
        project = project or config.default_project
        path = self._path_of("projects", project, "datastore-profiles")

        res = self.api_call(method="GET", path=path)
        if res:
            public_wrapper = res.json()
            datastores = [
                DatastoreProfile2Json.create_from_json(x["object"])
                for x in public_wrapper
            ]
            return datastores
        return None

    def store_datastore_profile(
        self, profile: mlrun.common.schemas.DatastoreProfile, project: str
    ):
        """
        Create or replace a datastore profile.
        :returns: None
        """
        project = project or config.default_project
        path = self._path_of("projects", project, "datastore-profiles")

        self.api_call(method="PUT", path=path, json=profile.dict())


def _as_json(obj):
    fn = getattr(obj, "to_json", None)
    if fn:
        return fn()
    return dict_to_json(obj)<|MERGE_RESOLUTION|>--- conflicted
+++ resolved
@@ -18,10 +18,7 @@
 import time
 import traceback
 import typing
-<<<<<<< HEAD
 import warnings
-=======
->>>>>>> c92ca752
 from datetime import datetime, timedelta
 from os import path, remove
 from typing import Dict, List, Optional, Union
@@ -439,13 +436,10 @@
             )
             config.function = server_cfg.get("function") or config.function
             config.httpdb.logs = server_cfg.get("logs") or config.httpdb.logs
-<<<<<<< HEAD
-=======
             config.external_platform_tracking = (
                 server_cfg.get("external_platform_tracking")
                 or config.external_platform_tracking
             )
->>>>>>> c92ca752
             config.model_endpoint_monitoring.store_type = (
                 server_cfg.get("model_endpoint_monitoring_store_type")
                 or config.model_endpoint_monitoring.store_type
@@ -3352,14 +3346,11 @@
             req["spec"] = workflow_spec
         req["spec"]["image"] = image
         req["spec"]["name"] = workflow_name
-<<<<<<< HEAD
-=======
         if notifications:
             req["notifications"] = [
                 notification.to_dict() for notification in notifications
             ]
 
->>>>>>> c92ca752
         response = self.api_call(
             "POST",
             f"projects/{project}/workflows/{workflow_name}/submit",
