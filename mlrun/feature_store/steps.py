import uuid
from typing import Any, Dict, List, Union

import numpy as np
import pandas as pd
from storey import MapClass

import mlrun.errors
from mlrun.serving.server import get_event_time
from mlrun.serving.utils import StepToDict
from mlrun.utils import get_in


class FeaturesetValidator(StepToDict, MapClass):
    """Validate feature values according to the feature set validation policy"""

    def __init__(self, featureset=None, columns=None, name=None, **kwargs):
        """Validate feature values according to the feature set validation policy

        :param featureset: feature set uri (or "." for current feature set pipeline)
        :param columns:    names of the columns/fields to validate
        :param name:       step name
        :param kwargs:     optional kwargs (for storey)
        """
        kwargs["full_event"] = True
        super().__init__(**kwargs)
        self._validators = {}
        self.featureset = featureset or "."
        self.columns = columns
        self.name = name
        if not self.context:
            return
        self._featureset = self.context.get_store_resource(featureset)
        for key, feature in self._featureset.spec.features.items():
            if feature.validator and (not columns or key in columns):
                feature.validator.set_feature(feature)
                self._validators[key] = feature.validator

    def do(self, event):
        body = event.body
        for name, validator in self._validators.items():
            if name in body:
                ok, args = validator.check(body[name])
                if not ok:
                    message = args.pop("message")
                    key_text = f" key={event.key}" if event.key else ""
                    if event.time:
                        key_text += f" time={event.time}"
                    print(
                        f"{validator.severity}! {name} {message},{key_text} args={args}"
                    )
        return event


class MapValues(StepToDict, MapClass):
    """Map column values to new values"""

    def __init__(
        self,
        mapping: Dict[str, Dict[str, Any]],
        with_original_features: bool = False,
        suffix: str = "mapped",
        **kwargs,
    ):
        """Map column values to new values

        example::

            # replace the value "U" with '0' in the age column
            graph.to(MapValues(mapping={'age': {'U': '0'}}, with_original_features=True))

            # replace integers, example
            graph.to(MapValues(mapping={'not': {0: 1, 1: 0}}))

            # replace by range, use -inf and inf for extended range
            graph.to(MapValues(mapping={'numbers': {'ranges': {'negative': [-inf, 0], 'positive': [0, inf]}}}))

        :param mapping: a dict with entry per column and the associated old/new values map
        :param with_original_features: set to True to keep the original features
        :param suffix: the suffix added to the column name <column>_<suffix> (default is "mapped")
        :param kwargs: optional kwargs (for storey)
        """
        super().__init__(**kwargs)
        self.mapping = mapping
        self.with_original_features = with_original_features
        self.suffix = suffix

    def _map_value(self, feature: str, value):
        feature_map = self.mapping.get(feature, {})

        # Is this a range replacement?
        if "ranges" in feature_map:
            for val, val_range in feature_map.get("ranges", {}).items():
                min_val = val_range[0] if val_range[0] != "-inf" else -np.inf
                max_val = val_range[1] if val_range[1] != "inf" else np.inf
                if value >= min_val and value < max_val:
                    return val

        # Is it a regular replacement
        return feature_map.get(value, value)

    def _feature_name(self, feature) -> str:
        return f"{feature}_{self.suffix}" if self.with_original_features else feature

    def do(self, event):
        mapped_values = {
            self._feature_name(feature): self._map_value(feature, val)
            for feature, val in event.items()
            if feature in self.mapping
        }

        if self.with_original_features:
            mapped_values.update(event)

        return mapped_values


class Imputer(StepToDict, MapClass):
    def __init__(
        self,
        method: str = "avg",
        default_value=None,
        mapping: Dict[str, Dict[str, Any]] = None,
        **kwargs,
    ):
        """Replace None values with default values

        :param method:        for future use
        :param default_value: default value if not specified per column
        :param mapping:       a dict of per column default value
        :param kwargs:        optional kwargs (for storey)
        """
        super().__init__(**kwargs)
        self.mapping = mapping
        self.method = method
        self.default_value = default_value

    def _impute(self, feature: str, value):
        if value is None:
            return self.mapping.get(feature, self.default_value)
        return value

    def do(self, event):
        imputed_values = {
            feature: self._impute(feature, val) for feature, val in event.items()
        }
        return imputed_values


class OneHotEncoder(StepToDict, MapClass):
    def __init__(self, mapping: Dict[str, Union[int, str]], **kwargs):
        """Create new binary fields, one per category (one hot encoded)

        example::

            mapping = {'category': ['food', 'health', 'transportation'],
                       'gender': ['male', 'female']}
            graph.to(OneHotEncoder(mapping=one_hot_encoder_mapping))

        :param mapping: a dict of per column categories (to map to binary fields)
        :param kwargs:  optional kwargs (for storey)
        """
        super().__init__(**kwargs)
        self.mapping = mapping
        for values in mapping.values():
            for val in values:
                if not (isinstance(val, str) or isinstance(val, (int, np.integer))):
                    raise mlrun.errors.MLRunInvalidArgumentError(
                        "For OneHotEncoder you must provide int or string mapping list"
                    )

    def _encode(self, feature: str, value):
        encoding = self.mapping.get(feature, [])

        if encoding:
            one_hot_encoding = {f"{feature}_{category}": 0 for category in encoding}
            if value in encoding:
                one_hot_encoding[f"{feature}_{value}"] = 1
            else:
                print(f"Warning, {value} is not a known value by the encoding")
            return one_hot_encoding

        return {feature: value}

    def do(self, event):
        encoded_values = {}
        for feature, val in event.items():
            encoded_values.update(self._encode(feature, val))
        return encoded_values

<<<<<<< HEAD
=======
    @staticmethod
    def _sanitized_category(category):
        # replace(" " and "-") -> "_"
        if isinstance(category, str):
            return re.sub("[ -]", "_", category)
        return category


>>>>>>> aa20e674
class DateExtractor(StepToDict, MapClass):
    """Date Extractor allows you to extract a date-time component"""

    def __init__(
        self,
        parts: Union[Dict[str, str], List[str]],
        timestamp_col: str = None,
        **kwargs,
    ):
        """Date Extractor extract a date-time component into new columns

        The extracted date part will appear as `<timestamp_col>_<date_part>` feature.

        Supports part values:

        * asm8:              Return numpy datetime64 format in nanoseconds.
        * day_of_week:       Return day of the week.
        * day_of_year:       Return the day of the year.
        * dayofweek:         Return day of the week.
        * dayofyear:         Return the day of the year.
        * days_in_month:     Return the number of days in the month.
        * daysinmonth:       Return the number of days in the month.
        * freqstr:           Return the total number of days in the month.
        * is_leap_year:      Return True if year is a leap year.
        * is_month_end:      Return True if date is last day of month.
        * is_month_start:    Return True if date is first day of month.
        * is_quarter_end:    Return True if date is last day of the quarter.
        * is_quarter_start:  Return True if date is first day of the quarter.
        * is_year_end:       Return True if date is last day of the year.
        * is_year_start:     Return True if date is first day of the year.
        * quarter:           Return the quarter of the year.
        * tz:                Alias for tzinfo.
        * week:              Return the week number of the year.
        * weekofyear:        Return the week number of the year.

        example::

            # (taken from the fraud-detection end-to-end feature store demo)
            # Define the Transactions FeatureSet
            transaction_set = fs.FeatureSet("transactions",
                                            entities=[fs.Entity("source")],
                                            timestamp_key='timestamp',
                                            description="transactions feature set")

            # Get FeatureSet computation graph
            transaction_graph = transaction_set.graph

            # Add the custom `DateExtractor` step
            # to the computation graph
            transaction_graph.to(
                    class_name='DateExtractor',
                    name='Extract Dates',
                    parts = ['hour', 'day_of_week'],
                    timestamp_col = 'timestamp',
                )

        :param parts: list of pandas style date-time parts you want to extract.
        :param timestamp_col: The name of the column containing the timestamps to extract from,
                              by default "timestamp"
        """
        super().__init__(**kwargs)
        self.timestamp_col = timestamp_col
        self.parts = parts

    def _get_key_name(self, part: str, timestamp_col: str):
        timestamp_col = timestamp_col if timestamp_col else "timestamp"
        return f"{timestamp_col}_{part}"

    def do(self, event):
        # Extract timestamp
        if self.timestamp_col is None:
            timestamp = event["timestamp"]
        else:
            try:
                timestamp = event[self.timestamp_col]
            except Exception:
                raise ValueError(f"{self.timestamp_col} does not exist in the event")

        # Extract specified parts
        timestamp = pd.Timestamp(timestamp)
        for part in self.parts:
            # Extract part
            extracted_part = getattr(timestamp, part)
            # Add to event
            event[self._get_key_name(part, self.timestamp_col)] = extracted_part
        return event


class SetEventMetadata(MapClass):
    """Set the event metadata (id, key, timestamp) from the event body"""

    def __init__(
        self,
        id_path: str = None,
        key_path: str = None,
        time_path: str = None,
        random_id: bool = None,
        **kwargs,
    ):
        """Set the event metadata (id, key, timestamp) from the event body

        set the event metadata fields (id, key, and time) from the event body data structure
        the xx_path attribute defines the key or path to the value in the body dict, "." in the path string
        indicate the value is in a nested dict e.g. `"x.y"` means `{"x": {"y": value}}`

        example::

            flow = function.set_topology("flow")
            # build a graph and use the SetEventMetadata step to extract the id, key and path from the event body
            # ("myid", "mykey" and "mytime" fields), the metadata will be used for following data processing steps
            # (e.g. feature store ops, time/key aggregations, write to databases/streams, etc.)
            flow.to(SetEventMetadata(id_path="myid", key_path="mykey", time_path="mytime"))
                .to(...)  # additional steps

            server = function.to_mock_server()
            event = {"myid": "34", "mykey": "123", "mytime": "2022-01-18 15:01"}
            resp = server.test(body=event)

        :param id_path:   path to the id value
        :param key_path:  path to the key value
        :param time_path: path to the time value (value should be of type str or datetime)
        :param random_id: if True will set the event.id to a random value
        """
        kwargs["full_event"] = True
        super().__init__(**kwargs)
        self.id_path = id_path
        self.key_path = key_path
        self.time_path = time_path
        self.random_id = random_id

        self._tagging_funcs = []

    def post_init(self, mode="sync"):
        def add_metadata(name, path, operator=str):
            def _add_meta(event):
                value = get_in(event.body, path)
                setattr(event, name, operator(value))

            return _add_meta

        def set_random_id(event):
            event.id = uuid.uuid4().hex

        self._tagging_funcs = []
        if self.id_path:
            self._tagging_funcs.append(add_metadata("id", self.id_path))
        if self.key_path:
            self._tagging_funcs.append(add_metadata("key", self.key_path))
        if self.time_path:
            self._tagging_funcs.append(
                add_metadata("time", self.time_path, get_event_time)
            )
        if self.random_id:
            self._tagging_funcs.append(set_random_id)

    def do(self, event):
        for func in self._tagging_funcs:
            func(event)
        return event<|MERGE_RESOLUTION|>--- conflicted
+++ resolved
@@ -1,3 +1,4 @@
+import re
 import uuid
 from typing import Any, Dict, List, Union
 
@@ -173,9 +174,15 @@
         encoding = self.mapping.get(feature, [])
 
         if encoding:
-            one_hot_encoding = {f"{feature}_{category}": 0 for category in encoding}
+
+            one_hot_encoding = {
+                f"{feature}_{OneHotEncoder._sanitized_category(category)}": 0
+                for category in encoding
+            }
             if value in encoding:
-                one_hot_encoding[f"{feature}_{value}"] = 1
+                one_hot_encoding[
+                    f"{feature}_{OneHotEncoder._sanitized_category(value)}"
+                ] = 1
             else:
                 print(f"Warning, {value} is not a known value by the encoding")
             return one_hot_encoding
@@ -188,8 +195,6 @@
             encoded_values.update(self._encode(feature, val))
         return encoded_values
 
-<<<<<<< HEAD
-=======
     @staticmethod
     def _sanitized_category(category):
         # replace(" " and "-") -> "_"
@@ -198,7 +203,6 @@
         return category
 
 
->>>>>>> aa20e674
 class DateExtractor(StepToDict, MapClass):
     """Date Extractor allows you to extract a date-time component"""
 
