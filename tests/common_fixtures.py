--- conflicted
+++ resolved
@@ -195,24 +195,18 @@
         self.kind = "http"
         self._pipeline = None
         self._function = None
-<<<<<<< HEAD
         self._artifacts = {}
         self._project_name = None
-=======
         self._artifact = None
         self._runs = {}
->>>>>>> 22626814
 
     def reset(self):
         self._function = None
         self._pipeline = None
         self._project_name = None
         self._project = None
-<<<<<<< HEAD
         self._artifacts = None
-=======
         self._artifact = None
->>>>>>> 22626814
 
     # Expected to return a hash-key
     def store_function(self, function, name, project="", tag=None, versioned=False):
