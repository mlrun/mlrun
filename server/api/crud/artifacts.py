--- conflicted
+++ resolved
@@ -38,13 +38,9 @@
         object_uid: str = None,
         tag: str = "latest",
         iter: int = 0,
-<<<<<<< HEAD
-        project: str = mlrun.mlconf.default_project,
+        project: str = None,
+        producer_id: str = None,
         auth_info: mlrun.common.schemas.AuthInfo = None,
-=======
-        project: str = None,
-        producer_id: str = None,
->>>>>>> 3e6ededb
     ):
         project = project or mlrun.mlconf.default_project
         # In case project is an empty string the setdefault won't catch it
@@ -56,15 +52,11 @@
                 f"Conflicting project name - storing artifact with project {artifact['project']}"
                 f" into a different project: {project}."
             )
-<<<<<<< HEAD
 
         # calculate the size of the artifact
-        self._resolve_artifact_size(data, auth_info)
-
-        server.api.utils.singletons.db.get_db().store_artifact(
-=======
+        self._resolve_artifact_size(artifact, auth_info)
+
         return server.api.utils.singletons.db.get_db().store_artifact(
->>>>>>> 3e6ededb
             db_session,
             key,
             artifact,
@@ -75,17 +67,16 @@
             producer_id=producer_id,
         )
 
-<<<<<<< HEAD
     @staticmethod
-    def _resolve_artifact_size(data, auth_info):
-        if "spec" in data and "size" not in data["spec"]:
-            if "target_path" in data["spec"]:
-                path = data["spec"].get("target_path")
+    def _resolve_artifact_size(artifact, auth_info):
+        if "spec" in artifact and "size" not in artifact["spec"]:
+            if "target_path" in artifact["spec"]:
+                path = artifact["spec"].get("target_path")
                 try:
                     file_stat = server.api.crud.Files().get_filestat(
                         auth_info, path=path
                     )
-                    data["spec"]["size"] = file_stat["size"]
+                    artifact["spec"]["size"] = file_stat["size"]
                 except HTTPException as exc:
                     if (
                         exc.status_code == HTTPStatus.NOT_FOUND.value
@@ -93,10 +84,7 @@
                         logger.debug("Path was not found", path=path)
                         pass
 
-    def get_artifact(
-=======
     def create_artifact(
->>>>>>> 3e6ededb
         self,
         db_session: sqlalchemy.orm.Session,
         key: str,
