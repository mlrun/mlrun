--- conflicted
+++ resolved
@@ -199,7 +199,6 @@
         error = 'del artifacts'
         self._api_call('DELETE', 'artifacts', error, params=params)
 
-<<<<<<< HEAD
     def store_function(self, func, name, project='', tag=''):
         params = {'tag': tag}
         project = project or default_project
@@ -227,11 +226,10 @@
         error = f'list functions'
         resp = self._api_call('GET', 'funcs', error, params=params)
         return resp.json()['funcs']
-=======
+
 
 def _as_json(obj):
     fn = getattr(obj, 'to_json', None)
     if fn:
         return fn()
-    return dict_to_json(obj)
->>>>>>> eb907ee9
+    return dict_to_json(obj)