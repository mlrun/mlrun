--- conflicted
+++ resolved
@@ -544,15 +544,7 @@
                             break
                 # Partitioning will be performed on timestamp_key and then on self.partition_cols
                 # (We might want to give the user control on this order as additional functionality)
-<<<<<<< HEAD
-                partition_cols = (
-                    partition_cols + (self.partition_cols or [])
-                    if partition_cols
-                    else self.partition_cols
-                )
-=======
                 partition_cols += self.partition_cols or []
->>>>>>> 2e63e4b0
             storage_options = self._get_store().get_storage_options()
             self._write_dataframe(
                 target_df,
