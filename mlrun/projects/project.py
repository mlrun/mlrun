# Copyright 2023 Iguazio
#
# Licensed under the Apache License, Version 2.0 (the "License");
# you may not use this file except in compliance with the License.
# You may obtain a copy of the License at
#
#   http://www.apache.org/licenses/LICENSE-2.0
#
# Unless required by applicable law or agreed to in writing, software
# distributed under the License is distributed on an "AS IS" BASIS,
# WITHOUT WARRANTIES OR CONDITIONS OF ANY KIND, either express or implied.
# See the License for the specific language governing permissions and
# limitations under the License.

import datetime
import getpass
import glob
import http
import importlib.util as imputil
import json
import pathlib
import shutil
import tempfile
import typing
import uuid
import warnings
import zipfile
from os import environ, makedirs, path
<<<<<<< HEAD
from typing import Callable, Dict, List, Optional, Union
=======
from typing import Callable, Optional, Union
>>>>>>> 7034459d

import dotenv
import git
import git.exc
<<<<<<< HEAD
import mlrun_pipelines.common.models
import mlrun_pipelines.mounts
import nuclio
=======
import kfp
import nuclio.utils
>>>>>>> 7034459d
import requests
import yaml
from mlrun_pipelines.models import PipelineNodeWrapper

import mlrun.common.helpers
import mlrun.common.schemas.artifact
import mlrun.common.schemas.model_monitoring.constants as mm_constants
import mlrun.db
import mlrun.errors
import mlrun.k8s_utils
<<<<<<< HEAD
=======
import mlrun.model_monitoring.applications as mm_app
>>>>>>> 7034459d
import mlrun.runtimes
import mlrun.runtimes.nuclio.api_gateway
import mlrun.runtimes.pod
import mlrun.runtimes.utils
import mlrun.serving
import mlrun.utils.regex
from mlrun.alerts.alert import AlertConfig
from mlrun.common.schemas.alert import AlertTemplate
from mlrun.datastore.datastore_profile import DatastoreProfile, DatastoreProfile2Json
from mlrun.runtimes.nuclio.function import RemoteRuntime

from ..artifacts import Artifact, ArtifactProducer, DatasetArtifact, ModelArtifact
from ..artifacts.manager import ArtifactManager, dict_to_artifact, extend_artifact_path
from ..datastore import store_manager
from ..features import Feature
from ..model import EntrypointParam, ImageBuilder, ModelObj
from ..run import code_to_function, get_object, import_function, new_function
from ..secrets import SecretsStore
from ..utils import (
    is_ipython,
    is_relative_path,
    is_yaml_path,
    logger,
    update_in,
)
from ..utils.clones import (
    add_credentials_git_remote_url,
    clone_git,
    clone_tgz,
    clone_zip,
    get_repo_url,
)
from ..utils.helpers import ensure_git_branch, resolve_git_reference_from_source
from ..utils.notifications import CustomNotificationPusher, NotificationTypes
from .operations import (
    BuildStatus,
    DeployStatus,
    build_function,
    deploy_function,
    run_function,
)
from .pipelines import (
    FunctionsDict,
    WorkflowSpec,
    _PipelineRunStatus,
    _RemoteRunner,
    enrich_function_object,
    get_db_function,
    get_workflow_engine,
    pipeline_context,
)


class ProjectError(Exception):
    pass


def init_repo(context, url, init_git):
    repo = None
    context_path = pathlib.Path(context)
    if not context_path.exists():
        context_path.mkdir(parents=True, exist_ok=True)
    elif not context_path.is_dir():
        raise ValueError(f"Context {context} is not a dir path")
    try:
        repo = git.Repo(context)
        url = get_repo_url(repo)
    except Exception:
        if init_git:
            repo = git.Repo.init(context)
    return repo, url


def new_project(
    name,
    context: str = "./",
    init_git: bool = False,
    user_project: bool = False,
    remote: str = None,
    from_template: str = None,
    secrets: dict = None,
    description: str = None,
    subpath: str = None,
    save: bool = True,
    overwrite: bool = False,
    parameters: dict = None,
    default_function_node_selector: dict = None,
) -> "MlrunProject":
    """Create a new MLRun project, optionally load it from a yaml/zip/git template

    A new project is created and returned, you can customize the project by placing a project_setup.py file
    in the project root dir, it will be executed upon project creation or loading.


    example::

        # create a project with local and hub functions, a workflow, and an artifact
        project = mlrun.new_project(
            "myproj", "./", init_git=True, description="my new project"
        )
        project.set_function(
            "prep_data.py", "prep-data", image="mlrun/mlrun", handler="prep_data"
        )
        project.set_function("hub://auto-trainer", "train")
        project.set_artifact("data", Artifact(target_path=data_url))
        project.set_workflow("main", "./myflow.py")
        project.save()

        # run the "main" workflow (watch=True to wait for run completion)
        project.run("main", watch=True)

    example (load from template)::

        # create a new project from a zip template (can also use yaml/git templates)
        # initialize a local git, and register the git remote path
        project = mlrun.new_project(
            "myproj",
            "./",
            init_git=True,
            remote="git://github.com/mlrun/project-demo.git",
            from_template="http://mysite/proj.zip",
        )
        project.run("main", watch=True)


    example using project_setup.py to init the project objects::

            def setup(project):
                project.set_function(
                    "prep_data.py", "prep-data", image="mlrun/mlrun", handler="prep_data"
                )
                project.set_function("hub://auto-trainer", "train")
                project.set_artifact("data", Artifact(target_path=data_url))
                project.set_workflow("main", "./myflow.py")
                return project


    :param name:         project name
    :param context:      project local directory path (default value = "./")
    :param init_git:     if True, will git init the context dir
    :param user_project: add the current username to the provided project name (making it unique per user)
    :param remote:       remote Git url
    :param from_template:     path to project YAML/zip file that will be used as a template
    :param secrets:      key:secret dict or SecretsStore used to download sources
    :param description:  text describing the project
    :param subpath:      project subpath (relative to the context dir)
    :param save:         whether to save the created project in the DB
    :param overwrite:    overwrite project using 'cascade' deletion strategy (deletes project resources)
                         if project with name exists
    :param parameters:   key/value pairs to add to the project.spec.params
    :param default_function_node_selector: defines the default node selector for scheduling functions within the project

    :returns: project object
    """
    context = context or "./"
    name = _add_username_to_project_name_if_needed(name, user_project)

    if from_template:
        if subpath:
            raise mlrun.errors.MLRunInvalidArgumentError(
                "Unsupported option, cannot use subpath argument with project templates"
            )
        if from_template.endswith(".yaml"):
            project = _load_project_file(
                from_template, name, secrets, allow_cross_project=True
            )
        elif from_template.startswith("git://"):
            clone_git(from_template, context, secrets, clone=True)
            shutil.rmtree(path.join(context, ".git"))
            project = _load_project_dir(context, name, allow_cross_project=True)
        elif from_template.endswith(".zip"):
            clone_zip(from_template, context, secrets)
            project = _load_project_dir(context, name, allow_cross_project=True)
        else:
            raise ValueError("template must be a path to .yaml or .zip file")
        project.metadata.name = name
        # Remove original owner name for avoiding possible conflicts
        project.spec.owner = None
    else:
        project = MlrunProject.from_dict(
            {
                "metadata": {
                    "name": name,
                }
            }
        )
    project.spec.context = context
    project.spec.subpath = subpath or project.spec.subpath

    repo, url = init_repo(context, remote, init_git or remote)
    project.spec.repo = repo
    if remote and url != remote:
        project.create_remote(remote)
    elif url:
        logger.info("Identified pre-initialized git repo, using it", url=url)
        project.spec._source = url
        project.spec.origin_url = url
    if description:
        project.spec.description = description

    if default_function_node_selector:
        for key, val in default_function_node_selector.items():
            project.spec.default_function_node_selector[key] = val

    if parameters:
        # Enable setting project parameters at load time, can be used to customize the project_setup
        for key, val in parameters.items():
            project.spec.params[key] = val

    _set_as_current_default_project(project)

    if save and mlrun.mlconf.dbpath:
        if overwrite:
            logger.info(
                "Overwriting project (by deleting and then creating)", name=name
            )
            _delete_project_from_db(
                name, secrets, mlrun.common.schemas.DeletionStrategy.cascade
            )

        try:
            project.save(store=False)
        except mlrun.errors.MLRunConflictError as exc:
            raise mlrun.errors.MLRunConflictError(
                f"Project with name {name} already exists. "
                "Use overwrite=True to overwrite the existing project."
            ) from exc
        logger.info(
            "Created and saved project",
            name=name,
            from_template=from_template,
            overwrite=overwrite,
            context=context,
            save=save,
        )

    # Hook for initializing the project using a project_setup script
    project = project.setup(save and mlrun.mlconf.dbpath)

    return project


def load_project(
    context: str = "./",
    url: str = None,
    name: str = None,
    secrets: dict = None,
    init_git: bool = False,
    subpath: str = None,
    clone: bool = False,
    user_project: bool = False,
    save: bool = True,
    sync_functions: bool = False,
    parameters: dict = None,
    allow_cross_project: bool = None,
) -> "MlrunProject":
    """Load an MLRun project from git or tar or dir

    MLRun looks for a project.yaml file with project definition and objects in the project root path
    and use it to initialize the project, in addition it runs the project_setup.py file (if it exists)
    for further customization.

    Usage example::

        # Load the project and run the 'main' workflow.
        # When using git as the url source the context directory must be an empty or
        # non-existent folder as the git repo will be cloned there
        project = load_project("./demo_proj", "git://github.com/mlrun/project-demo.git")
        project.run("main", arguments={"data": data_url})


    project_setup.py example::

        def setup(project):
            train_function = project.set_function(
                "src/trainer.py",
                name="mpi-training",
                kind="mpijob",
                image="mlrun/mlrun",
            )
            # Set the number of replicas for the training from the project parameter
            train_function.spec.replicas = project.spec.params.get("num_replicas", 1)
            return project


    :param context:         project local directory path (default value = "./")
    :param url:             name (in DB) or git or tar.gz or .zip sources archive path e.g.:
                            git://github.com/mlrun/demo-xgb-project.git
                            http://mysite/archived-project.zip
                            <project-name>
                            The git project should include the project yaml file.
                            If the project yaml file is in a sub-directory, must specify the sub-directory.
    :param name:            project name
    :param secrets:         key:secret dict or SecretsStore used to download sources
    :param init_git:        if True, will git init the context dir
    :param subpath:         project subpath (within the archive)
    :param clone:           if True, always clone (delete any existing content)
    :param user_project:    add the current username to the project name (for db:// prefixes)
    :param save:            whether to save the created project and artifact in the DB
    :param sync_functions:  sync the project's functions into the project object (will be saved to the DB if save=True)
    :param parameters:      key/value pairs to add to the project.spec.params
    :param allow_cross_project: if True, override the loaded project name. This flag ensures awareness of
                                loading an existing project yaml as a baseline for a new project with a different name

    :returns: project object
    """
    if not context:
        raise ValueError("valid context (local dir path) must be provided")

    secrets = secrets or {}
    repo = None
    project = None
    name = _add_username_to_project_name_if_needed(name, user_project)

    from_db = False
    if url:
        url = str(url)  # to support path objects
        if is_yaml_path(url):
            project = _load_project_file(url, name, secrets, allow_cross_project)
            project.spec.context = context
        elif url.startswith("git://"):
            url, repo = clone_git(url, context, secrets, clone)
            # Validate that git source includes branch and refs
            url = ensure_git_branch(url=url, repo=repo)
        elif url.endswith(".tar.gz"):
            clone_tgz(url, context, secrets, clone)
        elif url.endswith(".zip"):
            clone_zip(url, context, secrets, clone)
        elif url.startswith("db://") or "://" not in url:
            project = _load_project_from_db(url, secrets, user_project)
            project.spec.context = context
            if not path.isdir(context):
                makedirs(context)
            project.spec.subpath = subpath or project.spec.subpath
            from_db = True
        else:
            raise mlrun.errors.MLRunInvalidArgumentError(
                "Unsupported url scheme, supported schemes are: git://, db:// or "
                ".zip/.tar.gz/.yaml file path (could be local or remote) or project name which will be loaded from DB"
            )

    if not repo:
        repo, url = init_repo(context, url, init_git)

    if not project:
        project = _load_project_dir(context, name, subpath, allow_cross_project)

    if not project.metadata.name:
        raise ValueError("Project name must be specified")

    if parameters:
        # Enable setting project parameters at load time, can be used to customize the project_setup
        for key, val in parameters.items():
            project.spec.params[key] = val

    if not from_db:
        project.spec.source = url or project.spec.source
        project.spec.origin_url = url or project.spec.origin_url
        # Remove original owner name for avoiding possible conflicts when loading project from remote
        project.spec.owner = None

    project.spec.repo = repo
    if repo:
        try:
            # handle cases where active_branch is not set (e.g. in Gitlab CI)
            project.spec.branch = repo.active_branch.name
        except Exception:
            pass

    to_save = bool(save and mlrun.mlconf.dbpath)
    if to_save:
        project.save()

    # Hook for initializing the project using a project_setup script
    project = project.setup(to_save)

    if to_save:
        project.register_artifacts()

    if sync_functions:
        project.sync_functions(save=to_save)

    _set_as_current_default_project(project)

    return project


def get_or_create_project(
    name: str,
    context: str = "./",
    url: str = None,
    secrets: dict = None,
    init_git=False,
    subpath: str = None,
    clone: bool = False,
    user_project: bool = False,
    from_template: str = None,
    save: bool = True,
    parameters: dict = None,
    allow_cross_project: bool = None,
) -> "MlrunProject":
    """Load a project from MLRun DB, or create/import if it does not exist

    MLRun looks for a project.yaml file with project definition and objects in the project root path
    and use it to initialize the project, in addition it runs the project_setup.py file (if it exists)
    for further customization.

    Usage example::

        # load project from the DB (if exist) or the source repo
        project = get_or_create_project(
            "myproj", "./", "git://github.com/mlrun/demo-xgb-project.git"
        )
        project.pull("development")  # pull the latest code from git
        project.run("main", arguments={"data": data_url})  # run the workflow "main"


    project_setup.py example::

        def setup(project):
            train_function = project.set_function(
                "src/trainer.py",
                name="mpi-training",
                kind="mpijob",
                image="mlrun/mlrun",
            )
            # Set the number of replicas for the training from the project parameter
            train_function.spec.replicas = project.spec.params.get("num_replicas", 1)
            return project


    :param name:         project name
    :param context:      project local directory path (default value = "./")
    :param url:          name (in DB) or git or tar.gz or .zip sources archive path e.g.:
                         git://github.com/mlrun/demo-xgb-project.git
                         http://mysite/archived-project.zip
    :param secrets:      key:secret dict or SecretsStore used to download sources
    :param init_git:     if True, will execute `git init` on the context dir
    :param subpath:      project subpath (within the archive/context)
    :param clone:        if True, always clone (delete any existing content)
    :param user_project: add the current username to the project name (for db:// prefixes)
    :param from_template:     path to project YAML file that will be used as from_template (for new projects)
    :param save:         whether to save the created project in the DB
    :param parameters:   key/value pairs to add to the project.spec.params
    :param allow_cross_project: if True, override the loaded project name. This flag ensures awareness of
                                loading an existing project yaml as a baseline for a new project with a different name

    :returns: project object
    """
    context = context or "./"
    try:
        # load project from the DB.
        # use `name` as `url` as we load the project from the DB
        project = load_project(
            context,
            name,
            name,
            secrets=secrets,
            init_git=init_git,
            subpath=subpath,
            clone=clone,
            user_project=user_project,
            # only loading project from db so no need to save it
            save=False,
            parameters=parameters,
            allow_cross_project=allow_cross_project,
        )
        logger.info("Project loaded successfully", project_name=name)
        return project
    except mlrun.errors.MLRunNotFoundError:
        logger.debug("Project not found in db", project_name=name)

    spec_path = path.join(context, subpath or "", "project.yaml")
    load_from_path = url or path.isfile(spec_path)
    # do not nest under "try" or else the exceptions raised below will be logged along with the "not found" message
    if load_from_path:
        # loads a project from archive or local project.yaml
        logger.info("Loading project from path", project_name=name, path=url or context)
        project = load_project(
            context,
            url,
            name,
            secrets=secrets,
            init_git=init_git,
            subpath=subpath,
            clone=clone,
            user_project=user_project,
            save=save,
            parameters=parameters,
            allow_cross_project=allow_cross_project,
        )

        logger.info(
            "Project loaded successfully",
            project_name=name,
            path=url or context,
            stored_in_db=save,
        )
        return project

    # create a new project
    project = new_project(
        name,
        context,
        init_git=init_git,
        user_project=user_project,
        from_template=from_template,
        secrets=secrets,
        subpath=subpath,
        save=save,
        parameters=parameters,
    )
    logger.info("Project created successfully", project_name=name, stored_in_db=save)
    return project


def _run_project_setup(
    project: "MlrunProject", setup_file_path: str, save: bool = False
):
    """Run the project setup file if found

    When loading a project MLRun will look for a project_setup.py file, if it is found
    it will execute the setup(project) handler, which can enrich the project with additional
    objects, functions, artifacts, etc.

    Example::

        def setup(project):
            train_function = project.set_function(
                "src/trainer.py",
                name="mpi-training",
                kind="mpijob",
                image="mlrun/mlrun",
            )
            # Set the number of replicas for the training from the project parameter
            train_function.spec.replicas = project.spec.params.get("num_replicas", 1)
            return project

    """
    if not path.exists(setup_file_path):
        return project
    spec = imputil.spec_from_file_location("workflow", setup_file_path)
    if spec is None:
        raise ImportError(f"cannot import project setup file in {setup_file_path}")
    mod = imputil.module_from_spec(spec)
    spec.loader.exec_module(mod)

    if hasattr(mod, "setup"):
        try:
            project = getattr(mod, "setup")(project)
        except Exception as exc:
            logger.error(
                "Failed to run project_setup script",
                setup_file_path=setup_file_path,
                exc=mlrun.errors.err_to_str(exc),
            )
            raise exc
        if save:
            project.save()
    else:
        logger.warn("skipping setup, setup() handler was not found in project_setup.py")
    return project


def _load_project_dir(context, name="", subpath="", allow_cross_project=None):
    subpath_str = subpath or ""

    # support both .yaml and .yml file extensions
    project_file_path = path.join(context, subpath_str, "project.y*ml")
    function_file_path = path.join(context, subpath_str, "function.y*ml")
    setup_file_path = path.join(context, subpath_str, "project_setup.py")

    if project_files := glob.glob(project_file_path):
        # if there are multiple project files, use the first one
        project_file_path = project_files[0]
        with open(project_file_path) as fp:
            data = fp.read()
            struct = yaml.load(data, Loader=yaml.FullLoader)
            project = _project_instance_from_struct(struct, name, allow_cross_project)
            project.spec.context = context
    elif function_files := glob.glob(function_file_path):
        function_path = function_files[0]
        func = import_function(function_path)
        function_file_name = path.basename(path.normpath(function_path))
        project = MlrunProject.from_dict(
            {
                "metadata": {
                    "name": func.metadata.project,
                },
                "spec": {
                    "functions": [
                        {
                            "url": function_file_name,
                            "name": func.metadata.name,
                        },
                    ],
                },
            }
        )
    elif path.exists(setup_file_path):
        # If there is a setup script do not force having project.yaml file
        project = MlrunProject()
    else:
        message = "Project or function YAML not found in path"
        logger.error(
            message,
            context=context,
            name=name,
            subpath=subpath,
        )
        raise mlrun.errors.MLRunNotFoundError(message)

    project.spec.context = context
    project.metadata.name = name or project.metadata.name
    project.spec.subpath = subpath
    return project


def _add_username_to_project_name_if_needed(name, user_project):
    if user_project:
        if not name:
            raise ValueError("user_project must be specified together with name")
        username = environ.get("V3IO_USERNAME") or getpass.getuser()
        normalized_username = mlrun.utils.normalize_project_username(username.lower())
        if username != normalized_username:
            logger.debug(
                "Username was normalized to match the required pattern for project name",
                username=username,
                normalized_username=normalized_username,
            )
        name = f"{name}-{normalized_username}"
    return name


def _load_project_from_db(url, secrets, user_project=False):
    db = mlrun.db.get_run_db(secrets=secrets)
    project_name = _add_username_to_project_name_if_needed(
        url.replace("db://", ""), user_project
    )
    project = db.get_project(project_name)
    if not project:
        raise mlrun.errors.MLRunNotFoundError(f"Project {project_name} not found")

    return project


def _delete_project_from_db(project_name, secrets, deletion_strategy):
    db = mlrun.db.get_run_db(secrets=secrets)
    return db.delete_project(project_name, deletion_strategy=deletion_strategy)


def _load_project_file(url, name="", secrets=None, allow_cross_project=None):
    try:
        obj = get_object(url, secrets)
    except FileNotFoundError as exc:
        raise FileNotFoundError(f"cant find project file at {url}") from exc
    struct = yaml.load(obj, Loader=yaml.FullLoader)
    return _project_instance_from_struct(struct, name, allow_cross_project)


def _project_instance_from_struct(struct, name, allow_cross_project):
    name_from_struct = struct.get("metadata", {}).get("name", "")
    if name and name_from_struct and name_from_struct != name:
        error_message = (
            f"project name mismatch, {name_from_struct} != {name}, please do one of the following:\n"
            "1. Set the `allow_cross_project=True` when loading the project.\n"
            f"2. Delete the existing project yaml, or ensure its name is equal to {name}.\n"
            "3. Use different project context dir."
        )

        if allow_cross_project is None:
            # TODO: Remove this warning in version 1.9.0 and also fix cli to support allow_cross_project
            logger.warn(
                "Project name is different than specified on its project yaml."
                "You should fix it until version 1.9.0",
                description=error_message,
            )
        elif allow_cross_project:
            logger.warn(
                "Project name is different than specified on its project yaml. Overriding.",
                existing_name=name_from_struct,
                overriding_name=name,
            )
        else:
            raise ValueError(error_message)
    struct.setdefault("metadata", {})["name"] = name or name_from_struct
    return MlrunProject.from_dict(struct)


class ProjectMetadata(ModelObj):
    def __init__(self, name=None, created=None, labels=None, annotations=None):
        self.name = name
        self.created = created
        self.labels = labels or {}
        self.annotations = annotations or {}

    @property
    def name(self) -> str:
        """Project name"""
        return self._name

    @name.setter
    def name(self, name):
        if name:
            self.validate_project_name(name)
        self._name = name

    @staticmethod
    def validate_project_name(name: str, raise_on_failure: bool = True) -> bool:
        try:
            mlrun.utils.helpers.verify_field_regex(
                "project.metadata.name", name, mlrun.utils.regex.project_name
            )
        except mlrun.errors.MLRunInvalidArgumentError:
            if raise_on_failure:
                raise
            return False
        return True

    @staticmethod
    def validate_project_labels(labels: dict, raise_on_failure: bool = True) -> bool:
        """
        This
        https://kubernetes.io/docs/concepts/overview/working-with-objects/labels/#syntax-and-character-set
        """

        # no labels is a valid case
        if not labels:
            return True
        if not isinstance(labels, dict):
            raise mlrun.errors.MLRunInvalidArgumentError(
                "Labels must be a dictionary of key-value pairs"
            )
        try:
            for key, value in labels.items():
                mlrun.k8s_utils.verify_label_key(key)
                mlrun.k8s_utils.verify_label_value(value, label_key=key)

        except mlrun.errors.MLRunInvalidArgumentError:
            if raise_on_failure:
                raise
            return False
        return True


class ProjectSpec(ModelObj):
    def __init__(
        self,
        description=None,
        params=None,
        functions=None,
        workflows=None,
        artifacts=None,
        artifact_path=None,
        conda=None,
        source=None,
        subpath=None,
        origin_url=None,
        goals=None,
        load_source_on_run=None,
        default_requirements: typing.Union[str, list[str]] = None,
        desired_state=mlrun.common.schemas.ProjectState.online.value,
        owner=None,
        disable_auto_mount=None,
        workdir=None,
        default_image=None,
        build=None,
        custom_packagers: list[tuple[str, bool]] = None,
        default_function_node_selector=None,
    ):
        self.repo = None

        self.description = description
        self.context = ""
        self._mountdir = None
        self._source = None
        self.source = source or ""
        self.load_source_on_run = load_source_on_run
        self.subpath = subpath
        self.origin_url = origin_url
        self.goals = goals
        self.desired_state = desired_state
        self.owner = owner
        self.branch = None
        self.tag = ""
        self.params = params or {}
        self.conda = conda or ""
        self.artifact_path = artifact_path
        self._artifacts = {}
        self.artifacts = artifacts or []
        self.default_requirements = default_requirements
        self.workdir = workdir

        self._workflows = {}
        self.workflows = workflows or []

        self._function_objects = {}
        self._function_definitions = {}
        self.functions = functions or []
        self.disable_auto_mount = disable_auto_mount
        self.default_image = default_image

        self.build = build

        # A list of custom packagers to include when running the functions of the project. A custom packager is stored
        # in a tuple where the first index is the packager module's path (str) and the second is a flag (bool) for
        # whether it is mandatory for a run (raise exception on collection error) or not.
        self.custom_packagers = custom_packagers or []
        self.default_function_node_selector = default_function_node_selector or {}

    @property
    def source(self) -> str:
        """source url or git repo"""
        if not self._source:
            if self.repo:
                url = get_repo_url(self.repo)
                if url:
                    self._source = url

        return self._source

    @source.setter
    def source(self, src):
        self._source = src

    @property
    def mountdir(self) -> str:
        """specify to mount the context dir inside the function container
        use '.' to use the same path as in the client e.g. Jupyter"""

        if self._mountdir and self._mountdir in [".", "./"]:
            return path.abspath(self.context)
        return self._mountdir

    @mountdir.setter
    def mountdir(self, mountdir):
        self._mountdir = mountdir

    @property
    def functions(self) -> list:
        """list of function object/specs used in this project"""
        functions = []
        for name, function in self._function_definitions.items():
            if hasattr(function, "to_dict"):
                spec = function.to_dict(strip=True)
                if function.spec.build.source and function.spec.build.source.startswith(
                    self._source_repo()
                ):
                    update_in(spec, "spec.build.source", "./")
                functions.append({"name": name, "spec": spec})
            else:
                functions.append(function)
        return functions

    @functions.setter
    def functions(self, functions):
        if not functions:
            functions = []
        if not isinstance(functions, list):
            raise ValueError("functions must be a list")

        function_definitions = {}
        for function in functions:
            if not isinstance(function, dict) and not hasattr(function, "to_dict"):
                raise ValueError("function must be an object or dict")
            if isinstance(function, dict):
                name = function.get("name", "")
                if not name:
                    raise ValueError("function name must be specified in dict")
            else:
                name = function.metadata.name
            function_definitions[name] = function

        self._function_definitions = function_definitions

    def set_function(self, name, function_object, function_dict):
        self._function_definitions[name] = function_dict
        self._function_objects[name] = function_object

    def remove_function(self, name):
        if name in self._function_objects:
            del self._function_objects[name]
        if name in self._function_definitions:
            del self._function_definitions[name]

    @property
    def workflows(self) -> list[dict]:
        """
        :returns: list of workflows specs dicts used in this project
        """
        return [workflow.to_dict() for workflow in self._workflows.values()]

    @workflows.setter
    def workflows(self, workflows: list[typing.Union[dict, WorkflowSpec]]):
        if not workflows:
            workflows = []
        if not isinstance(workflows, list):
            raise ValueError("workflows must be a list")

        workflows_dict = {}
        for workflow in workflows:
            if not isinstance(workflow, dict) and not isinstance(
                workflow, WorkflowSpec
            ):
                raise ValueError(
                    f"workflow must be a dict or `WorkflowSpec` type. Given: {type(workflow)}"
                )
            if isinstance(workflow, dict):
                workflow = WorkflowSpec.from_dict(workflow)
            name = workflow.name
            # todo: support steps dsl as code alternative
            if not name:
                raise ValueError('workflow "name" must be specified')
            if not workflow.path and not workflow.code:
                raise ValueError('workflow source "path" or "code" must be specified')
            workflows_dict[name] = workflow

        self._workflows = workflows_dict

    def set_workflow(self, name, workflow):
        self._workflows[name] = (
            workflow
            if isinstance(workflow, WorkflowSpec)
            else WorkflowSpec.from_dict(workflow)
        )

    def remove_workflow(self, name):
        if name in self._workflows:
            del self._workflows[name]

    @property
    def artifacts(self) -> list:
        """list of artifacts used in this project"""
        return [artifact for artifact in self._artifacts.values()]

    @artifacts.setter
    def artifacts(self, artifacts):
        if not artifacts:
            artifacts = []
        if not isinstance(artifacts, list):
            raise ValueError("artifacts must be a list")

        artifacts_dict = {}
        for artifact in artifacts:
            if not isinstance(artifact, dict) and not hasattr(artifact, "to_dict"):
                raise ValueError("artifacts must be a dict or class")
            if isinstance(artifact, dict):
                key = artifact.get("metadata", {}).get("key", "")
                if not key:
                    raise ValueError('artifacts "metadata.key" must be specified')
            else:
                key = artifact.key
                artifact = artifact.to_dict()

            artifacts_dict[key] = artifact

        self._artifacts = artifacts_dict

    def set_artifact(self, key, artifact):
        if hasattr(artifact, "base_dict"):
            artifact = artifact.base_dict()
        if not _is_imported_artifact(artifact):
            artifact["metadata"]["key"] = key
        self._artifacts[key] = artifact

    def remove_artifact(self, key):
        if key in self._artifacts:
            del self._artifacts[key]

    @property
    def build(self) -> ImageBuilder:
        return self._build

    @build.setter
    def build(self, build):
        self._build = self._verify_dict(build, "build", ImageBuilder)

    def add_custom_packager(self, packager: str, is_mandatory: bool):
        """
        Add a custom packager from the custom packagers list.

        :param packager:     The packager module path to add. For example, if a packager `MyPackager` is in the
                             project's source at my_module.py, then the module path is: "my_module.MyPackager".
        :param is_mandatory: Whether this packager must be collected during a run. If False, failing to collect it won't
                             raise an error during the packagers collection phase.
        """
        # TODO: enable importing packagers from the hub.
        if packager in [
            custom_packager[0] for custom_packager in self.custom_packagers
        ]:
            logger.warn(
                f"The packager's module path '{packager}' is already registered in the project."
            )
            return
        self.custom_packagers.append((packager, is_mandatory))

    def remove_custom_packager(self, packager: str):
        """
        Remove a custom packager from the custom packagers list.

        :param packager: The packager module path to remove.

        :raise MLRunInvalidArgumentError: In case the packager was not in the list.
        """
        # Look for the packager tuple in the list to remove it:
        packager_tuple: tuple[str, bool] = None
        for custom_packager in self.custom_packagers:
            if custom_packager[0] == packager:
                packager_tuple = custom_packager

        # If not found, raise an error, otherwise remove:
        if packager_tuple is None:
            raise mlrun.errors.MLRunInvalidArgumentError(
                f"The packager module path '{packager}' is not registered in the project, hence it cannot be removed."
            )
        self.custom_packagers.remove(packager_tuple)

    def _source_repo(self):
        src = self.source
        if src:
            return src.split("#")[0]
        return ""

    def _need_repo(self):
        for f in self._function_objects.values():
            if f.spec.build.source in [".", "./"]:
                return True
        return False

    def get_code_path(self):
        """Get the path to the code root/workdir"""
        return path.join(self.context, self.workdir or self.subpath or "")

    def _replace_default_image_in_enriched_functions(self, previous_image, new_image):
        """
        Set a new project-default-image in functions that were already enriched.
        """
        if previous_image == new_image:
            return
        for key in self._function_objects:
            function = self._function_objects[key]
            if function._enriched_image:
                function.spec.image = new_image


class ProjectStatus(ModelObj):
    def __init__(self, state=None):
        self.state = state


class MlrunProject(ModelObj):
    kind = "project"
    _dict_fields = ["kind", "metadata", "spec", "status"]

    def __init__(
        self,
        metadata: Optional[Union[ProjectMetadata, dict]] = None,
        spec: Optional[Union[ProjectSpec, dict]] = None,
    ):
        self.metadata: ProjectMetadata = metadata
        self.spec: ProjectSpec = spec
        self.status = None

        self._initialized = False
        self._secrets = SecretsStore()
        self._artifact_manager = None
        self._notifiers = CustomNotificationPusher(
            [
                NotificationTypes.slack,
                NotificationTypes.console,
                NotificationTypes.ipython,
            ]
        )

    @property
    def metadata(self) -> ProjectMetadata:
        return self._metadata

    @metadata.setter
    def metadata(self, metadata):
        self._metadata = self._verify_dict(metadata, "metadata", ProjectMetadata)

    @property
    def spec(self) -> ProjectSpec:
        return self._spec

    @spec.setter
    def spec(self, spec):
        self._spec = self._verify_dict(spec, "spec", ProjectSpec)

    @property
    def status(self) -> ProjectStatus:
        return self._status

    @status.setter
    def status(self, status):
        self._status = self._verify_dict(status, "status", ProjectStatus)

    @property
    def notifiers(self):
        return self._notifiers

    @property
    def name(self) -> str:
        """Project name, this is a property of the project metadata"""
        return self.metadata.name

    @name.setter
    def name(self, name):
        self.metadata.name = name

    @property
    def artifact_path(self) -> str:
        return self.spec.artifact_path

    @artifact_path.setter
    def artifact_path(self, artifact_path):
        self.spec.artifact_path = artifact_path

    @property
    def source(self) -> str:
        return self.spec.source

    @source.setter
    def source(self, source):
        self.spec.source = source

    def set_source(
        self,
        source: str = "",
        pull_at_runtime: bool = False,
        workdir: Optional[str] = None,
    ):
        """set the project source code path(can be git/tar/zip archive)

        :param source:          valid absolute path or URL to git, zip, or tar file, (or None for current) e.g.
                                git://github.com/mlrun/something.git
                                http://some/url/file.zip
                                note path source must exist on the image or exist locally when run is local
                                (it is recommended to use 'workdir' when source is a filepath instead)
        :param pull_at_runtime: load the archive into the container at job runtime vs on build/deploy
        :param workdir:         workdir path relative to the context dir or absolute
        """
        mlrun.utils.helpers.validate_builder_source(source, pull_at_runtime, workdir)

        self.spec.load_source_on_run = pull_at_runtime
        self.spec.source = source or self.spec.source

        if self.spec.source.startswith("git://"):
            source, reference, branch = resolve_git_reference_from_source(source)
            if not branch and not reference:
                logger.warn(
                    "Please add git branch or refs to the source e.g.: "
                    "'git://<url>/org/repo.git#<branch-name or refs/heads/..>'"
                )

        self.spec.workdir = workdir or self.spec.workdir
        try:
            # reset function objects (to recalculate build attributes)
            self.sync_functions()
        except mlrun.errors.MLRunMissingDependencyError as exc:
            logger.error(
                "Failed to resolve all function related dependencies "
                "while working with the new project source. Aborting"
            )
            raise exc

    def get_artifact_uri(
        self, key: str, category: str = "artifact", tag: str = None, iter: int = None
    ) -> str:
        """return the project artifact uri (store://..) from the artifact key

        example::

            uri = project.get_artifact_uri("my_model", category="model", tag="prod", iter=0)

        :param key:  artifact key/name
        :param category:  artifact category (artifact, model, feature-vector, ..)
        :param tag:  artifact version tag, default to latest version
        :param iter:  iteration number, default to no iteration
        """
        uri = f"store://{category}s/{self.metadata.name}/{key}"
        if iter is not None:
            uri = f"{uri}#{iter}"
        if tag is not None:
            uri = f"{uri}:{tag}"
        return uri

    def get_store_resource(self, uri):
        """get store resource object by uri"""
        return mlrun.datastore.get_store_resource(
            uri, secrets=self._secrets, project=self.metadata.name
        )

    @property
    def context(self) -> str:
        return self.spec.context

    @context.setter
    def context(self, context):
        self.spec.context = context

    @property
    def mountdir(self) -> str:
        return self.spec.mountdir

    @mountdir.setter
    def mountdir(self, mountdir):
        self.spec.mountdir = mountdir

    @property
    def params(self) -> dict:
        return self.spec.params

    @params.setter
    def params(self, params):
        self.spec.params = params

    @property
    def description(self) -> str:
        return self.spec.description

    @description.setter
    def description(self, description):
        self.spec.description = description

    @property
    def default_image(self) -> str:
        return self.spec.default_image

    def set_default_image(self, default_image: str):
        """
        Set the default image to be used for running runtimes (functions) in this project. This image will be used
        if an image was not provided for a runtime. In case the default image is replaced, functions already
        registered with the project that used the previous default image will have their image replaced on
        next execution.

        :param default_image: Default image to use
        """
        current_default_image = self.spec.default_image
        if current_default_image:
            self.spec._replace_default_image_in_enriched_functions(
                current_default_image, default_image
            )
        self.spec.default_image = default_image

    @property
    def workflows(self) -> list:
        return self.spec.workflows

    @workflows.setter
    def workflows(self, workflows):
        self.spec.workflows = workflows

    def set_workflow(
        self,
        name,
        workflow_path: str,
        embed: bool = False,
        engine: Optional[str] = None,
        args_schema: list[EntrypointParam] = None,
        handler: Optional[str] = None,
        schedule: typing.Union[str, mlrun.common.schemas.ScheduleCronTrigger] = None,
        ttl: Optional[int] = None,
        image: Optional[str] = None,
        **args,
    ):
        """Add or update a workflow, specify a name and the code path

        :param name:          Name of the workflow
        :param workflow_path: URL (remote) / Path (absolute or relative to the project code path i.e.
            <project.spec.get_code_path()>/<workflow_path>) for the workflow file.
        :param embed:         Add the workflow code into the project.yaml
        :param engine:        Workflow processing engine ("kfp", "local", "remote" or "remote:local")
        :param args_schema:   List of arg schema definitions (:py:class`~mlrun.model.EntrypointParam`)
        :param handler:       Workflow function handler
        :param schedule:      ScheduleCronTrigger class instance or a standard crontab expression string
                              (which will be converted to the class using its `from_crontab` constructor),
                              see this link for help:
                              https://apscheduler.readthedocs.io/en/3.x/modules/triggers/cron.html#module-apscheduler.triggers.cron
                              Note that "local" engine does not support this argument
        :param ttl:           Pipeline ttl in secs (after that the pods will be removed)
        :param image:         Image for workflow runner job, only for scheduled and remote workflows
        :param args:          Argument values (key=value, ..)
        """

        # validate the provided workflow_path
        self._validate_file_path(workflow_path, param_name="workflow_path")

        if engine and "local" in engine and schedule:
            raise ValueError("'schedule' argument is not supported for 'local' engine.")

        # engine could be "remote" or "remote:local"
        if image and ((engine and "remote" not in engine) and not schedule):
            logger.warning("Image is only relevant for 'remote' engine, ignoring it")

        if embed:
            if (
                self.context
                and not workflow_path.startswith("/")
                # since the user may provide a path the includes the context,
                # we need to make sure we don't add it twice
                and not workflow_path.startswith(self.context)
            ):
                workflow_path = path.join(self.context, workflow_path)
            with open(workflow_path) as fp:
                txt = fp.read()
            workflow = {"name": name, "code": txt}
        else:
            workflow = {"name": name, "path": workflow_path}
        if args:
            workflow["args"] = args
        if handler:
            workflow["handler"] = handler
        if args_schema:
            args_schema = [
                schema.to_dict() if hasattr(schema, "to_dict") else schema
                for schema in args_schema
            ]
            workflow["args_schema"] = args_schema
        workflow["engine"] = engine
        workflow["schedule"] = schedule
        if ttl:
            workflow["ttl"] = ttl
        if image:
            workflow["image"] = image
        self.spec.set_workflow(name, workflow)

    def set_artifact(
        self,
        key,
        artifact: typing.Union[str, dict, Artifact] = None,
        target_path: str = None,
        tag: str = None,
    ):
        """add/set an artifact in the project spec (will be registered on load)

        example::

            # register a simple file artifact
            project.set_artifact("data", target_path=data_url)
            # register a model artifact
            project.set_artifact(
                "model", ModelArtifact(model_file="model.pkl"), target_path=model_dir_url
            )

            # register a path to artifact package (will be imported on project load)
            # to generate such package use `artifact.export(target_path)`
            project.set_artifact("model", "https://mystuff.com/models/mymodel.zip")

        :param key:  artifact key/name
        :param artifact:  mlrun Artifact object/dict (or its subclasses) or path to artifact
                          file to import (yaml/json/zip), relative paths are relative to the context path
        :param target_path: absolute target path url (point to the artifact content location)
        :param tag:    artifact tag
        """
        if artifact and isinstance(artifact, str):
            artifact_path, _ = self.get_item_absolute_path(
                artifact, check_path_in_context=True
            )
            artifact = {
                "import_from": artifact_path,
                "key": key,
            }
            if tag:
                artifact["tag"] = tag
        else:
            if not artifact:
                artifact = Artifact()
            artifact.spec.target_path = target_path or artifact.spec.target_path
            if artifact.spec.target_path and "://" not in artifact.spec.target_path:
                raise mlrun.errors.MLRunInvalidArgumentError(
                    "target_path url must point to a shared/object storage path"
                )
            artifact.metadata.tag = tag or artifact.metadata.tag
        self.spec.set_artifact(key, artifact)

    def register_artifacts(self):
        """register the artifacts in the MLRun DB (under this project)"""
        artifact_manager = self._get_artifact_manager()
        artifact_path = mlrun.utils.helpers.template_artifact_path(
            self.spec.artifact_path or mlrun.mlconf.artifact_path, self.metadata.name
        )
        project_tag = self._get_project_tag()
        for artifact_dict in self.spec.artifacts:
            if _is_imported_artifact(artifact_dict):
                import_from = artifact_dict["import_from"]
                if is_relative_path(import_from):
                    # source path should be relative to the project context
                    import_from = path.join(self.spec.get_code_path(), import_from)

                self.import_artifact(
                    import_from,
                    artifact_dict["key"],
                    tag=artifact_dict.get("tag"),
                )
            else:
                artifact = dict_to_artifact(artifact_dict)
                if is_relative_path(artifact.src_path):
                    # source path should be relative to the project context
                    artifact.src_path = path.join(
                        self.spec.get_code_path(), artifact.src_path
                    )
                producer, is_retained_producer = self._resolve_artifact_producer(
                    artifact, project_tag
                )
                # log the artifact only if it doesn't already exist
                if (
                    producer.name != self.metadata.name
                    and self._resolve_existing_artifact(
                        artifact,
                    )
                ):
                    continue
                artifact_manager.log_artifact(
                    producer,
                    artifact,
                    artifact_path=artifact_path,
                    project=self.metadata.name,
                    is_retained_producer=is_retained_producer,
                )

    def _get_artifact_manager(self):
        if self._artifact_manager:
            return self._artifact_manager
        db = mlrun.db.get_run_db(secrets=self._secrets)
        store_manager.set(self._secrets, db)
        self._artifact_manager = ArtifactManager(db)
        return self._artifact_manager

    def _get_hexsha(self):
        try:
            if self.spec.repo:
                return self.spec.repo.head.commit.hexsha
        except Exception:
            pass
        return None

    def get_item_absolute_path(
        self,
        url: str,
        check_path_in_context: bool = False,
    ) -> tuple[str, bool]:
        """
        Get the absolute path of the artifact or function file
        :param url:                   remote url, absolute path or relative path
        :param check_path_in_context: if True, will check if the path exists when in the context
        (temporary parameter to allow for backwards compatibility)

        :returns:   absolute path / url, whether the path is in the project context
        """
        # If the URL is for a remote location, we do not want to change it
        if not url or "://" in url:
            return url, False

        # We don't want to change the url if the project has no context or if it is already absolute
        in_context = self.spec.context and not url.startswith("/")
        if in_context:
            url = path.normpath(path.join(self.spec.get_code_path(), url))

        if (not in_context or check_path_in_context) and not path.isfile(url):
            raise mlrun.errors.MLRunNotFoundError(f"{url} not found")

        return url, in_context

    def log_artifact(
        self,
        item,
        body=None,
        tag="",
        local_path="",
        artifact_path=None,
        format=None,
        upload=None,
        labels=None,
        target_path=None,
        **kwargs,
    ):
        """Log an output artifact and optionally upload it to datastore

        If the artifact already exists with the same key and tag, it will be overwritten.

        example::

            project.log_artifact(
                "some-data",
                body=b"abc is 123",
                local_path="model.txt",
                labels={"framework": "xgboost"},
            )


        :param item:          artifact key or artifact object (can be any type, such as dataset, model, feature store)
        :param body:          will use the body as the artifact content
        :param local_path:    path to the local file we upload, will also be use
                              as the destination subpath (under "artifact_path")
        :param artifact_path: target artifact path (when not using the default)
                              to define a subpath under the default location use:
                              `artifact_path=context.artifact_subpath('data')`
        :param format:        artifact file format: csv, png, ..
        :param tag:           version tag
        :param target_path:   absolute target path (instead of using artifact_path + local_path)
        :param upload:        upload to datastore (default is True)
        :param labels:        a set of key/value labels to tag the artifact with

        :returns: artifact object
        """
        am = self._get_artifact_manager()
        artifact_path = extend_artifact_path(
            artifact_path, self.spec.artifact_path or mlrun.mlconf.artifact_path
        )
        artifact_path = mlrun.utils.helpers.template_artifact_path(
            artifact_path, self.metadata.name
        )
        producer, is_retained_producer = self._resolve_artifact_producer(item)
        if producer.name != self.metadata.name:
            # the artifact producer is retained, log it only if it doesn't already exist
            if existing_artifact := self._resolve_existing_artifact(
                item,
                tag,
            ):
                artifact_key = item if isinstance(item, str) else item.key
                logger.info(
                    "Artifact already exists, skipping logging",
                    key=artifact_key,
                    tag=tag,
                )
                return existing_artifact
        item = am.log_artifact(
            producer,
            item,
            body,
            tag=tag,
            local_path=local_path,
            artifact_path=artifact_path,
            format=format,
            upload=upload,
            labels=labels,
            target_path=target_path,
            project=self.metadata.name,
            is_retained_producer=is_retained_producer,
            **kwargs,
        )
        return item

    def delete_artifact(
        self,
        item: Artifact,
        deletion_strategy: mlrun.common.schemas.artifact.ArtifactsDeletionStrategies = (
            mlrun.common.schemas.artifact.ArtifactsDeletionStrategies.metadata_only
        ),
        secrets: dict = None,
    ):
        """Delete an artifact object in the DB and optionally delete the artifact data

        :param item: Artifact object (can be any type, such as dataset, model, feature store).
        :param deletion_strategy: The artifact deletion strategy types.
        :param secrets: Credentials needed to access the artifact data.
        """
        am = self._get_artifact_manager()
        am.delete_artifact(item, deletion_strategy, secrets)

    def log_dataset(
        self,
        key,
        df,
        tag="",
        local_path=None,
        artifact_path=None,
        upload=None,
        labels=None,
        format="",
        preview=None,
        stats=None,
        target_path="",
        extra_data=None,
        label_column: str = None,
        **kwargs,
    ) -> DatasetArtifact:
        """
        Log a dataset artifact and optionally upload it to datastore.

        If the dataset already exists with the same key and tag, it will be overwritten.

        example::

            raw_data = {
                "first_name": ["Jason", "Molly", "Tina", "Jake", "Amy"],
                "last_name": ["Miller", "Jacobson", "Ali", "Milner", "Cooze"],
                "age": [42, 52, 36, 24, 73],
                "testScore": [25, 94, 57, 62, 70],
            }
            df = pd.DataFrame(
                raw_data, columns=["first_name", "last_name", "age", "testScore"]
            )
            project.log_dataset("mydf", df=df, stats=True)

        :param key:           artifact key
        :param df:            dataframe object
        :param label_column:  name of the label column (the one holding the target (y) values)
        :param local_path:    path to the local dataframe file that exists locally.
                              The given file extension will be used to save the dataframe to a file
                              If the file exists, it will be uploaded to the datastore instead of the given df.
        :param artifact_path: target artifact path (when not using the default).
                              to define a subpath under the default location use:
                              `artifact_path=context.artifact_subpath('data')`
        :param tag:           version tag
        :param format:        optional, format to use (`csv`, `parquet`, `pq`, `tsdb`, `kv`)
        :param target_path:   absolute target path (instead of using artifact_path + local_path)
        :param preview:       number of lines to store as preview in the artifact metadata
        :param stats:         calculate and store dataset stats in the artifact metadata
        :param extra_data:    key/value list of extra files/charts to link with this dataset
        :param upload:        upload to datastore (default is True)
        :param labels:        a set of key/value labels to tag the artifact with

        :returns: artifact object
        """
        ds = DatasetArtifact(
            key,
            df,
            preview=preview,
            extra_data=extra_data,
            format=format,
            stats=stats,
            label_column=label_column,
            **kwargs,
        )

        item = self.log_artifact(
            ds,
            local_path=local_path,
            artifact_path=artifact_path,
            target_path=target_path,
            tag=tag,
            upload=upload,
            labels=labels,
        )
        return item

    def log_model(
        self,
        key,
        body=None,
        framework="",
        tag="",
        model_dir=None,
        model_file=None,
        algorithm=None,
        metrics=None,
        parameters=None,
        artifact_path=None,
        upload=None,
        labels=None,
        inputs: list[Feature] = None,
        outputs: list[Feature] = None,
        feature_vector: str = None,
        feature_weights: list = None,
        training_set=None,
        label_column=None,
        extra_data=None,
        **kwargs,
    ):
        """Log a model artifact and optionally upload it to datastore

        If the model already exists with the same key and tag, it will be overwritten.

        example::

            project.log_model(
                "model",
                body=dumps(model),
                model_file="model.pkl",
                metrics=context.results,
                training_set=training_df,
                label_column="label",
                feature_vector=feature_vector_uri,
                labels={"app": "fraud"},
            )

        :param key:             artifact key or artifact class ()
        :param body:            will use the body as the artifact content
        :param model_file:      path to the local model file we upload (see also model_dir)
                                or to a model file data url (e.g. http://host/path/model.pkl)
        :param model_dir:       path to the local dir holding the model file and extra files
        :param artifact_path:   target artifact path (when not using the default)
                                to define a subpath under the default location use:
                                `artifact_path=context.artifact_subpath('data')`
        :param framework:       name of the ML framework
        :param algorithm:       training algorithm name
        :param tag:             version tag
        :param metrics:         key/value dict of model metrics
        :param parameters:      key/value dict of model parameters
        :param inputs:          ordered list of model input features (name, type, ..)
        :param outputs:         ordered list of model output/result elements (name, type, ..)
        :param upload:          upload to datastore (if not specified, defaults to True (uploads artifact))
        :param labels:          a set of key/value labels to tag the artifact with
        :param feature_vector:  feature store feature vector uri (store://feature-vectors/<project>/<name>[:tag])
        :param feature_weights: list of feature weights, one per input column
        :param training_set:    training set dataframe, used to infer inputs & outputs
        :param label_column:    which columns in the training set are the label (target) columns
        :param extra_data:      key/value list of extra files/charts to link with this dataset
                                value can be absolute path | relative path (to model dir) | bytes | artifact object

        :returns: artifact object
        """

        if training_set is not None and inputs:
            raise mlrun.errors.MLRunInvalidArgumentError(
                "cannot specify inputs and training set together"
            )

        model = ModelArtifact(
            key,
            body,
            model_file=model_file,
            model_dir=model_dir,
            metrics=metrics,
            parameters=parameters,
            inputs=inputs,
            outputs=outputs,
            framework=framework,
            algorithm=algorithm,
            feature_vector=feature_vector,
            feature_weights=feature_weights,
            extra_data=extra_data,
            **kwargs,
        )
        if training_set is not None:
            model.infer_from_df(training_set, label_column)

        item = self.log_artifact(
            model,
            artifact_path=artifact_path,
            tag=tag,
            upload=upload,
            labels=labels,
        )
        return item

    def import_artifact(
        self, item_path: str, new_key=None, artifact_path=None, tag=None
    ):
        """Import an artifact object/package from .yaml, .json, or .zip file

        :param item_path:     dataitem url  or file path to the file/package
        :param new_key:       overwrite the artifact key/name
        :param artifact_path: target artifact path (when not using the default)
        :param tag:           artifact tag to set
        :return: artifact object
        """

        def get_artifact(spec):
            artifact = dict_to_artifact(spec)
            artifact.metadata.key = new_key or artifact.metadata.key
            artifact.metadata.project = self.metadata.name
            artifact.metadata.updated = None
            artifact.metadata.tag = tag or artifact.metadata.tag
            if new_key:
                if artifact.spec.db_key:
                    logger.warning(
                        f"Overwriting artifact old db_key '{artifact.spec.db_key}' with new key '{new_key}' - "
                        f"artifact can be fetched using the new key only"
                    )
                artifact.spec.db_key = new_key
            return artifact

        # Obtaining the item's absolute path from the project context, in case the user provided a relative path
        item_path, _ = self.get_item_absolute_path(item_path)
        dataitem = mlrun.get_dataitem(item_path)

        if is_yaml_path(item_path):
            artifact_dict = yaml.load(dataitem.get(), Loader=yaml.FullLoader)
            artifact = get_artifact(artifact_dict)
        elif item_path.endswith(".json"):
            artifact_dict = json.loads(dataitem.get())
            artifact = get_artifact(artifact_dict)
        elif item_path.endswith(".zip"):
            item_file = dataitem.local()
            with tempfile.TemporaryDirectory() as temp_dir:
                with zipfile.ZipFile(item_file, "r") as zf:
                    zf.extractall(temp_dir)
                with open(f"{temp_dir}/_spec.yaml") as fp:
                    data = fp.read()
                spec = yaml.load(data, Loader=yaml.FullLoader)
                artifact = get_artifact(spec)
                with open(f"{temp_dir}/_body", "rb") as fp:
                    artifact.spec._body = fp.read()

                # if the dataitem is not a file, it means we downloaded it from a remote source to a temp file,
                # so we need to remove it after we're done with it
                dataitem.remove_local()

                return self.log_artifact(
                    artifact,
                    local_path=temp_dir,
                    artifact_path=artifact_path,
                    upload=True,
                )

        else:
            raise ValueError("unsupported file suffix, use .yaml, .json, or .zip")

        return self.log_artifact(artifact, artifact_path=artifact_path, upload=False)

    def reload(self, sync=False, context=None) -> "MlrunProject":
        """reload the project and function objects from the project yaml/specs

        :param sync:    set to True to load functions objects
        :param context: context directory (where the yaml and code exist)

        :returns: project object
        """
        context = context or self.spec.context
        if context:
            project = _load_project_dir(
                context,
                self.metadata.name,
                self.spec.subpath,
                allow_cross_project=False,
            )
        else:
            project = _load_project_file(
                self.spec.origin_url,
                self.metadata.name,
                self._secrets,
                allow_cross_project=None,
            )
        project.spec.source = self.spec.source
        project.spec.repo = self.spec.repo
        project.spec.branch = self.spec.branch
        project.spec.origin_url = self.spec.origin_url
        if sync:
            project.sync_functions()
        self.__dict__.update(project.__dict__)
        return project

    def setup(self, save: bool = True) -> "MlrunProject":
        """Run the project setup file if found

        When loading a project MLRun will look for a project_setup.py file, if it is found
        it will execute the setup(project) handler, which can enrich the project with additional
        objects, functions, artifacts, etc.

        :param save: save the project after the setup
        """
        # Hook for initializing the project using a project_setup script
        setup_file_path = path.join(
            self.context, self.spec.subpath or "", "project_setup.py"
        )
        return _run_project_setup(self, setup_file_path, save)

    def set_model_monitoring_function(
        self,
        func: typing.Union[str, mlrun.runtimes.BaseRuntime, None] = None,
        application_class: typing.Union[
            str,
            mm_app.ModelMonitoringApplicationBase,
            mm_app.ModelMonitoringApplicationBaseV2,
        ] = None,
        name: str = None,
        image: str = None,
        handler=None,
        with_repo: bool = None,
        tag: str = None,
        requirements: typing.Union[str, list[str]] = None,
        requirements_file: str = "",
        **application_kwargs,
    ) -> mlrun.runtimes.BaseRuntime:
        """
        Update or add a monitoring function to the project.
        Note: to deploy the function after linking it to the project,
        call `fn.deploy()` where `fn` is the object returned by this method.

        examples::
            project.set_model_monitoring_function(
                name="myApp", application_class="MyApp", image="mlrun/mlrun"
            )

        :param func:                    Function object or spec/code url, None refers to current Notebook
        :param name:                    Name of the function (under the project), can be specified with a tag to support
                                        versions (e.g. myfunc:v1)
                                        Default: job
        :param image:                   Docker image to be used, can also be specified in
                                        the function object/yaml
        :param handler:                 Default function handler to invoke (can only be set with .py/.ipynb files)
        :param with_repo:               Add (clone) the current repo to the build source
        :param tag:                     Function version tag (none for 'latest', can only be set with .py/.ipynb files)
                                        if tag is specified and name is empty, the function key (under the project)
                                        will be enriched with the tag value. (i.e. 'function-name:tag')
        :param requirements:            A list of python packages
        :param requirements_file:       Path to a python requirements file
        :param application_class:       Name or an Instance of a class that implements the monitoring application.
        :param application_kwargs:      Additional keyword arguments to be passed to the
                                        monitoring application's constructor.
        """

        function_object: RemoteRuntime = None
        (
            resolved_function_name,
            function_object,
            func,
        ) = self._instantiate_model_monitoring_function(
            func,
            application_class,
            name,
            image,
            handler,
            with_repo,
            tag,
            requirements,
            requirements_file,
            **application_kwargs,
        )
        # save to project spec
        self.spec.set_function(resolved_function_name, function_object, func)

        return function_object

    def create_model_monitoring_function(
        self,
        func: str = None,
        application_class: typing.Union[
            str,
            mm_app.ModelMonitoringApplicationBase,
            mm_app.ModelMonitoringApplicationBaseV2,
        ] = None,
        name: str = None,
        image: str = None,
        handler: str = None,
        with_repo: bool = None,
        tag: str = None,
        requirements: typing.Union[str, list[str]] = None,
        requirements_file: str = "",
        **application_kwargs,
    ) -> mlrun.runtimes.BaseRuntime:
        """
        Create a monitoring function object without setting it to the project

        examples::
            project.create_model_monitoring_function(
                application_class_name="MyApp", image="mlrun/mlrun", name="myApp"
            )

        :param func:                    Code url, None refers to current Notebook
        :param name:                    Name of the function, can be specified with a tag to support
                                        versions (e.g. myfunc:v1)
                                        Default: job
        :param image:                   Docker image to be used, can also be specified in
                                        the function object/yaml
        :param handler:                 Default function handler to invoke (can only be set with .py/.ipynb files)
        :param with_repo:               Add (clone) the current repo to the build source
        :param tag:                     Function version tag (none for 'latest', can only be set with .py/.ipynb files)
                                        if tag is specified and name is empty, the function key (under the project)
                                        will be enriched with the tag value. (i.e. 'function-name:tag')
        :param requirements:            A list of python packages
        :param requirements_file:       Path to a python requirements file
        :param application_class:       Name or an Instance of a class that implementing the monitoring application.
        :param application_kwargs:      Additional keyword arguments to be passed to the
                                        monitoring application's constructor.
        """
        _, function_object, _ = self._instantiate_model_monitoring_function(
            func,
            application_class,
            name,
            image,
            handler,
            with_repo,
            tag,
            requirements,
            requirements_file,
            **application_kwargs,
        )
        return function_object

    def _instantiate_model_monitoring_function(
        self,
        func: typing.Union[str, mlrun.runtimes.BaseRuntime, None] = None,
        application_class: typing.Union[
            str,
            mm_app.ModelMonitoringApplicationBase,
            mm_app.ModelMonitoringApplicationBaseV2,
            None,
        ] = None,
        name: typing.Optional[str] = None,
        image: typing.Optional[str] = None,
        handler: typing.Optional[str] = None,
        with_repo: typing.Optional[bool] = None,
        tag: typing.Optional[str] = None,
        requirements: typing.Union[str, list[str], None] = None,
        requirements_file: str = "",
        **application_kwargs,
    ) -> tuple[str, mlrun.runtimes.BaseRuntime, dict]:
        import mlrun.model_monitoring.api

        function_object: RemoteRuntime = None
        kind = None
        if (isinstance(func, str) or func is None) and application_class is not None:
            kind = mlrun.run.RuntimeKinds.serving
            func = mlrun.model_monitoring.api._create_model_monitoring_function_base(
                project=self.name,
                func=func,
                application_class=application_class,
                name=name,
                image=image,
                tag=tag,
                requirements=requirements,
                requirements_file=requirements_file,
                **application_kwargs,
            )
        elif isinstance(func, str) and isinstance(handler, str):
            kind = mlrun.run.RuntimeKinds.nuclio

        (
            resolved_function_name,
            tag,
            function_object,
            func,
        ) = self._instantiate_function(
            func,
            name,
            kind,
            image,
            handler,
            with_repo,
            tag,
            requirements,
            requirements_file,
        )
        function_object.set_label(
            mm_constants.ModelMonitoringAppLabel.KEY,
            mm_constants.ModelMonitoringAppLabel.VAL,
        )

        if not mlrun.mlconf.is_ce_mode():
            function_object.apply(mlrun.mount_v3io())

        return resolved_function_name, function_object, func

    def _wait_for_functions_deployment(self, function_names: list[str]) -> None:
        """
        Wait for the deployment of functions on the backend.

        :param function_names: A list of function names.
        """
        for fn_name in function_names:
            fn = typing.cast(RemoteRuntime, self.get_function(key=fn_name))
            fn._wait_for_function_deployment(db=fn._get_db())

    def enable_model_monitoring(
        self,
        default_controller_image: str = "mlrun/mlrun",
        base_period: int = 10,
        image: str = "mlrun/mlrun",
        *,
        deploy_histogram_data_drift_app: bool = True,
        wait_for_deployment: bool = False,
    ) -> None:
        """
        Deploy model monitoring application controller, writer and stream functions.
        While the main goal of the controller function is to handle the monitoring processing and triggering
        applications, the goal of the model monitoring writer function is to write all the monitoring
        application results to the databases.
        The stream function goal is to monitor the log of the data stream. It is triggered when a new log entry
        is detected. It processes the new events into statistics that are then written to statistics databases.

        :param default_controller_image:        Deprecated.
        :param base_period:                     The time period in minutes in which the model monitoring controller
                                                function is triggered. By default, the base period is 10 minutes.
        :param image:                           The image of the model monitoring controller, writer, monitoring
                                                stream & histogram data drift functions, which are real time nuclio
                                                functions. By default, the image is mlrun/mlrun.
        :param deploy_histogram_data_drift_app: If true, deploy the default histogram-based data drift application.
        :param wait_for_deployment:             If true, return only after the deployment is done on the backend.
                                                Otherwise, deploy the model monitoring infrastructure on the
                                                background, including the histogram data drift app if selected.
        """
        if default_controller_image != "mlrun/mlrun":
            # TODO: Remove this in 1.9.0
            warnings.warn(
                "'default_controller_image' is deprecated and will be removed in 1.9.0, "
                "use 'image' instead",
                FutureWarning,
            )
            image = default_controller_image
        db = mlrun.db.get_run_db(secrets=self._secrets)
        db.enable_model_monitoring(
            project=self.name,
            image=image,
            base_period=base_period,
            deploy_histogram_data_drift_app=deploy_histogram_data_drift_app,
        )

        if wait_for_deployment:
            deployment_functions = mm_constants.MonitoringFunctionNames.list()
            if deploy_histogram_data_drift_app:
                deployment_functions.append(
                    mm_constants.HistogramDataDriftApplicationConstants.NAME
                )
            self._wait_for_functions_deployment(deployment_functions)

    def deploy_histogram_data_drift_app(
        self,
        *,
        image: str = "mlrun/mlrun",
        db: Optional[mlrun.db.RunDBInterface] = None,
        wait_for_deployment: bool = False,
    ) -> None:
        """
        Deploy the histogram data drift application.

        :param image:               The image on which the application will run.
        :param db:                  An optional DB object.
        :param wait_for_deployment: If true, return only after the deployment is done on the backend.
                                    Otherwise, deploy the application on the background.
        """
        if db is None:
            db = mlrun.db.get_run_db(secrets=self._secrets)
        db.deploy_histogram_data_drift_app(project=self.name, image=image)

        if wait_for_deployment:
            self._wait_for_functions_deployment(
                [mm_constants.HistogramDataDriftApplicationConstants.NAME]
            )

    def update_model_monitoring_controller(
        self,
        base_period: int = 10,
        image: str = "mlrun/mlrun",
        *,
        wait_for_deployment: bool = False,
    ) -> None:
        """
        Redeploy model monitoring application controller functions.

        :param base_period:         The time period in minutes in which the model monitoring controller function
                                    is triggered. By default, the base period is 10 minutes.
        :param image:               The image of the model monitoring controller, writer & monitoring
                                    stream functions, which are real time nuclio functions.
                                    By default, the image is mlrun/mlrun.
        :param wait_for_deployment: If true, return only after the deployment is done on the backend.
                                    Otherwise, deploy the controller on the background.
        """
        db = mlrun.db.get_run_db(secrets=self._secrets)
        db.update_model_monitoring_controller(
            project=self.name,
            base_period=base_period,
            image=image,
        )

        if wait_for_deployment:
            self._wait_for_functions_deployment(
                [mm_constants.MonitoringFunctionNames.APPLICATION_CONTROLLER]
            )

    def disable_model_monitoring(
        self, *, delete_histogram_data_drift_app: bool = True
    ) -> None:
        """
        Note: This method is currently not advised for use. See ML-3432.
        Disable model monitoring by deleting the underlying functions infrastructure from MLRun database.

        :param delete_histogram_data_drift_app: Whether to delete the histogram data drift app.
        """
        db = mlrun.db.get_run_db(secrets=self._secrets)
        for fn_name in mm_constants.MonitoringFunctionNames.list():
            db.delete_function(project=self.name, name=fn_name)
        if delete_histogram_data_drift_app:
            db.delete_function(
                project=self.name,
                name=mm_constants.HistogramDataDriftApplicationConstants.NAME,
            )

    def set_function(
        self,
        func: typing.Union[str, mlrun.runtimes.BaseRuntime] = None,
        name: str = "",
        kind: str = "job",
        image: str = None,
        handler: str = None,
        with_repo: bool = None,
        tag: str = None,
        requirements: typing.Union[str, list[str]] = None,
        requirements_file: str = "",
    ) -> mlrun.runtimes.BaseRuntime:
        """update or add a function object to the project

        function can be provided as an object (func) or a .py/.ipynb/.yaml url
        support url prefixes::

            object (s3://, v3io://, ..)
            MLRun DB e.g. db://project/func:ver
            functions hub/market: e.g. hub://auto-trainer:master

        examples::

            proj.set_function(func_object)
            proj.set_function(
                "./src/mycode.py", "ingest", image="myrepo/ing:latest", with_repo=True
            )
            proj.set_function("http://.../mynb.ipynb", "train")
            proj.set_function("./func.yaml")
            proj.set_function("hub://get_toy_data", "getdata")

            # set function requirements

            # by providing a list of packages
            proj.set_function("my.py", requirements=["requests", "pandas"])

            # by providing a path to a pip requirements file
            proj.set_function("my.py", requirements="requirements.txt")

        :param func:                Function object or spec/code url, None refers to current Notebook
        :param name:                Name of the function (under the project), can be specified with a tag to support
                                    Versions (e.g. myfunc:v1). If the `tag` parameter is provided, the tag in the name
                                    must match the tag parameter.
                                    Specifying a tag in the name will update the project's tagged function (myfunc:v1)
        :param kind:                Runtime kind e.g. job, nuclio, spark, dask, mpijob
                                    Default: job
        :param image:               Docker image to be used, can also be specified in the function object/yaml
        :param handler:             Default function handler to invoke (can only be set with .py/.ipynb files)
        :param with_repo:           Add (clone) the current repo to the build source
        :param tag:                 Function version tag to set (none for current or 'latest')
                                    Specifying a tag as a parameter will update the project's tagged function
                                    (myfunc:v1) and the untagged function (myfunc)
        :param requirements:        A list of python packages
        :param requirements_file:   Path to a python requirements file

        :returns: function object
        """
        (
            resolved_function_name,
            tag,
            function_object,
            func,
        ) = self._instantiate_function(
            func,
            name,
            kind,
            image,
            handler,
            with_repo,
            tag,
            requirements,
            requirements_file,
        )

        self._set_function(resolved_function_name, tag, function_object, func)
        return function_object

    def _instantiate_function(
        self,
        func: typing.Union[str, mlrun.runtimes.BaseRuntime] = None,
        name: str = "",
        kind: str = "",
        image: str = None,
        handler: str = None,
        with_repo: bool = None,
        tag: str = None,
        requirements: typing.Union[str, list[str]] = None,
        requirements_file: str = "",
    ) -> tuple[str, str, mlrun.runtimes.BaseRuntime, dict]:
        if func is None and not _has_module(handler, kind):
            # if function path is not provided and it is not a module (no ".")
            # use the current notebook as default
            if is_ipython:
                from IPython import get_ipython

                kernel = get_ipython()
                func = nuclio.utils.notebook_file_name(kernel)
                if func.startswith(path.abspath(self.spec.context)):
                    func = path.relpath(func, self.spec.context)

        func = func or ""

        name = mlrun.utils.normalize_name(name) if name else name
        untagged_name = name
        # validate tag in name if specified
        if len(split_name := name.split(":")) == 2:
            untagged_name, name_tag = split_name
            if tag and name_tag and tag != name_tag:
                raise ValueError(
                    f"Tag parameter ({tag}) and tag in function name ({name}) must match"
                )

            tag = tag or name_tag
        elif len(split_name) > 2:
            raise ValueError(
                f"Function name ({name}) must be in the format <name>:<tag> or <name>"
            )

        if isinstance(func, str):
            # in hub or db functions name defaults to the function name
            if not name and not (func.startswith("db://") or func.startswith("hub://")):
                raise ValueError("Function name must be specified")
            function_dict = {
                "url": func,
                "name": untagged_name,
                "kind": kind,
                "image": image,
                "handler": handler,
                "with_repo": with_repo,
                "tag": tag,
                "requirements": requirements,
                "requirements_file": requirements_file,
            }
            func = {k: v for k, v in function_dict.items() if v}
            resolved_function_name, function_object = _init_function_from_dict(
                func, self
            )
            func["name"] = resolved_function_name

        elif hasattr(func, "to_dict"):
            resolved_function_name, function_object = _init_function_from_obj(
                func, self, name=untagged_name
            )
            if handler:
                raise ValueError(
                    "Default handler cannot be set for existing function object"
                )
            if image:
                function_object.spec.image = image
            if with_repo:
                # mark source to be enriched before run with project source (enrich_function_object)
                function_object.spec.build.source = "./"
            if requirements or requirements_file:
                function_object.with_requirements(
                    requirements, requirements_file=requirements_file, overwrite=True
                )
            if not resolved_function_name:
                raise ValueError("Function name must be specified")
        else:
            raise ValueError("'func' parameter must be a function url or object")

        function_object.metadata.tag = tag or function_object.metadata.tag or "latest"
        # resolved_function_name is the name without the tag or the actual function name if it was not specified
        name = name or resolved_function_name

        return (
            name,
            tag,
            function_object,
            func,
        )

    def _set_function(
        self,
        name: str,
        tag: str,
        function_object: mlrun.runtimes.BaseRuntime,
        func: dict,
    ):
        # if the name contains the tag we only update the tagged entry
        # if the name doesn't contain the tag (or was not specified) we update both the tagged and untagged entries
        # for consistency
        if tag and not name.endswith(f":{tag}"):
            self.spec.set_function(f"{name}:{tag}", function_object, func)

        self.spec.set_function(name, function_object, func)

    def remove_function(self, name):
        """remove the specified function from the project

        :param name:    name of the function (under the project)
        """
        self.spec.remove_function(name)

    def remove_model_monitoring_function(self, name):
        """remove the specified model-monitoring-app function from the project and from the db

        :param name: name of the model-monitoring-app function (under the project)
        """
        function = self.get_function(key=name)
        if (
            function.metadata.labels.get(mm_constants.ModelMonitoringAppLabel.KEY)
            == mm_constants.ModelMonitoringAppLabel.VAL
        ):
            self.remove_function(name=name)
            mlrun.db.get_run_db().delete_function(name=name.lower())
            logger.info(f"{name} function has been removed from {self.name} project")
        else:
            raise logger.error(
                f"There is no model monitoring function with {name} name"
            )

    def get_function(
        self,
        key,
        sync=False,
        enrich=False,
        ignore_cache=False,
        copy_function=True,
        tag: str = "",
    ) -> mlrun.runtimes.BaseRuntime:
        """get function object by name

        :param key:             name of key for search
        :param sync:            will reload/reinit the function from the project spec
        :param enrich:          add project info/config/source info to the function object
        :param ignore_cache:    read the function object from the DB (ignore the local cache)
        :param copy_function:   return a copy of the function object
        :param tag:             provide if the function key is tagged under the project (function was set with a tag)

        :returns: function object
        """
        if tag and ":" not in key:
            key = f"{key}:{tag}"

        function, err = self._get_function(
            mlrun.utils.normalize_name(key), sync, ignore_cache
        )
        if not function and "_" in key:
            function, err = self._get_function(key, sync, ignore_cache)

        if not function:
            raise err

        if enrich:
            function = enrich_function_object(
                self, function, copy_function=copy_function
            )
            self.spec._function_objects[key] = function

        return function

    def _get_function(self, key, sync, ignore_cache):
        """
        Function can be retrieved from the project spec (cache) or from the database.
        In sync mode, we first perform a sync of the function_objects from the function_definitions,
        and then returning it from the function_objects (if exists).
        When not in sync mode, we verify and return from the function objects directly.
        In ignore_cache mode, we query the function from the database rather than from the project spec.
        """
        if key in self.spec._function_objects and not sync and not ignore_cache:
            function = self.spec._function_objects[key]

        elif key in self.spec._function_definitions and not ignore_cache:
            self.sync_functions([key])
            function = self.spec._function_objects[key]
        else:
            try:
                function = get_db_function(self, key)
                self.spec._function_objects[key] = function
            except requests.HTTPError as exc:
                if exc.response.status_code != http.HTTPStatus.NOT_FOUND.value:
                    raise exc
                return None, exc

        return function, None

    def get_function_objects(self) -> FunctionsDict:
        """ "get a virtual dict with all the project functions ready for use in a pipeline"""
        self.sync_functions()
        return FunctionsDict(self)

    def get_function_names(self) -> list[str]:
        """get a list of all the project function names"""
        return [func["name"] for func in self.spec.functions]

    def pull(
        self,
        branch: str = None,
        remote: str = None,
        secrets: Union[SecretsStore, dict] = None,
    ):
        """pull/update sources from git or tar into the context dir

        :param branch:  git branch, if not the current one
        :param remote:  git remote, if other than origin
        :param secrets: dict or SecretsStore with Git credentials e.g. secrets={"GIT_TOKEN": token}
        """
        url = self.spec.origin_url
        if url and url.startswith("git://"):
            if not self.spec.repo:
                raise ValueError("repo was not initialized, use load_project()")
            remote = remote or "origin"
            self._run_authenticated_git_action(
                action=self.spec.repo.git.pull,
                remote=remote,
                args=[remote, branch or self.spec.repo.active_branch.name],
                secrets=secrets or {},
            )
        elif url and url.endswith(".tar.gz"):
            clone_tgz(url, self.spec.context, self._secrets)
        elif url and url.endswith(".zip"):
            clone_zip(url, self.spec.context, self._secrets)

    def create_remote(self, url, name="origin", branch=None):
        """Create remote for the project git

         This method creates a new remote repository associated with the project's Git repository.
         If a remote with the specified name already exists, it will not be overwritten.

         If you wish to update the URL of an existing remote, use the `set_remote` method instead.

        :param url:    remote git url
        :param name:   name for the remote (default is 'origin')
        :param branch: Git branch to use as source
        """
        self.set_remote(url, name=name, branch=branch, overwrite=False)

    def set_remote(self, url, name="origin", branch=None, overwrite=True):
        """Create or update a remote for the project git repository.

        This method allows you to manage remote repositories associated with the project.
        It checks if a remote with the specified name already exists.

        If a remote with the same name does not exist, it will be created.
        If a remote with the same name already exists,
        the behavior depends on the value of the 'overwrite' flag.

        :param url: remote git url
        :param name: name for the remote (default is 'origin')
        :param branch: Git branch to use as source
        :param overwrite: if True (default), updates the existing remote with the given URL if it already exists.
                          if False, raises an error when attempting to create a remote with a name that already exists.
        :raises MLRunConflictError: If a remote with the same name already exists and overwrite
                                     is set to False.
        """
        self._ensure_git_repo()
        if self._remote_exists(name):
            if overwrite:
                self.spec.repo.delete_remote(name)
            else:
                raise mlrun.errors.MLRunConflictError(
                    f"Remote '{name}' already exists in the project, "
                    f"each remote in the project must have a unique name."
                    "Use 'set_remote' with 'override=True' inorder to update the remote, or choose a different name."
                )
        self.spec.repo.create_remote(name, url=url)
        url = url.replace("https://", "git://")
        if not branch:
            try:
                branch = self.spec.repo.active_branch.name
            except Exception:
                pass
        if branch:
            url = f"{url}#{branch}"
        self.spec._source = self.spec.source or url
        self.spec.origin_url = self.spec.origin_url or url

    def remove_remote(self, name):
        """Remove a remote from the project's Git repository.

        This method removes the remote repository associated with the specified name from the project's Git repository.

        :param name: Name of the remote to remove.
        """
        if self._remote_exists(name):
            self.spec.repo.delete_remote(name)
        else:
            logger.warning(f"The remote '{name}' does not exist. Nothing to remove.")

    def _remote_exists(self, name):
        """Check if a remote with the given name already exists"""
        return any(remote.name == name for remote in self.spec.repo.remotes)

    def _ensure_git_repo(self):
        if self.spec.repo:
            return
        context = self.context
        git_dir_path = path.join(context, ".git")

        if not path.exists(git_dir_path):
            logger.warning("Git repository not initialized. initializing now")
            self.spec.repo = git.Repo.init(context)
        else:
            # git already initialized
            self.spec.repo = git.Repo(context)

    def push(
        self,
        branch,
        message=None,
        update=True,
        remote: str = None,
        add: list = None,
        author_name: str = None,
        author_email: str = None,
        secrets: Union[SecretsStore, dict] = None,
    ):
        """update spec and push updates to remote git repo

        :param branch:       target git branch
        :param message:      git commit message
        :param update:       update files (git add update=True)
        :param remote:       git remote, default to origin
        :param add:          list of files to add
        :param author_name:  author's git user name to be used on this commit
        :param author_email: author's git user email to be used on this commit
        :param secrets:      dict or SecretsStore with Git credentials e.g. secrets={"GIT_TOKEN": token}
        """
        repo = self.spec.repo
        if not repo:
            raise ValueError("git repo is not set/defined")
        self.save()

        with repo.config_writer() as config:
            if author_name:
                config.set_value("user", "name", author_name)
            if author_email:
                config.set_value("user", "email", author_email)

        add = add or []
        add.append("project.yaml")
        repo.index.add(add)
        if update:
            repo.git.add(update=True)
        if repo.is_dirty():
            if not message:
                raise ValueError("please specify the commit message")
            try:
                repo.git.commit(m=message)
            except git.exc.GitCommandError as exc:
                if "Please tell me who you are" in str(exc):
                    warning_message = (
                        'Git is not configured. Either use "author_name", "author_email" and "secrets" parameters or '
                        "run the following commands from the terminal and run git push once to store "
                        "your credentials:\n"
                        '\tgit config --global user.email "<my@email.com>"\n'
                        '\tgit config --global user.name "<name>"\n'
                        "\tgit config --global credential.helper store\n"
                    )
                    raise mlrun.errors.MLRunPreconditionFailedError(
                        warning_message
                    ) from exc
                raise exc

        if not branch:
            raise ValueError("please specify the remote branch")

        remote = remote or "origin"
        self._run_authenticated_git_action(
            action=repo.git.push,
            remote=remote,
            args=[remote, branch],
            secrets=secrets or {},
        )

    def sync_functions(self, names: list = None, always=True, save=False):
        """reload function objects from specs and files"""
        if self._initialized and not always:
            return self.spec._function_objects

        funcs = self.spec._function_objects
        if not names:
            names = self.spec._function_definitions.keys()
            funcs = {}
        origin = mlrun.runtimes.utils.add_code_metadata(self.spec.context)
        for name in names:
            f = self.spec._function_definitions.get(name)
            if not f:
                raise ValueError(f"function named {name} not found")
            # If this function is already available locally, don't recreate it unless always=True
            if (
                isinstance(
                    self.spec._function_objects.get(name, None),
                    mlrun.runtimes.base.BaseRuntime,
                )
                and not always
            ):
                funcs[name] = self.spec._function_objects[name]
                continue
            if hasattr(f, "to_dict"):
                name, func = _init_function_from_obj(f, self, name)
            else:
                if not isinstance(f, dict):
                    raise ValueError("function must be an object or dict")
                try:
                    name, func = _init_function_from_dict(f, self, name)
                except FileNotFoundError as exc:
                    raise mlrun.errors.MLRunMissingDependencyError(
                        f"File {exc.filename} not found while syncing project functions"
                    ) from exc
            func.spec.build.code_origin = origin
            funcs[name] = func
            if save:
                func.save(versioned=False)

        self.spec._function_objects = funcs
        self._initialized = True
        return self.spec._function_objects

    def with_secrets(self, kind, source, prefix=""):
        """register a secrets source (file, env or dict)

        read secrets from a source provider to be used in workflows, example::

            proj.with_secrets("file", "file.txt")
            proj.with_secrets("inline", {"key": "val"})
            proj.with_secrets("env", "ENV1,ENV2", prefix="PFX_")

        Vault secret source has several options::

            proj.with_secrets('vault', {'user': <user name>, 'secrets': ['secret1', 'secret2' ...]})
            proj.with_secrets('vault', {'project': <proj.name>, 'secrets': ['secret1', 'secret2' ...]})
            proj.with_secrets('vault', ['secret1', 'secret2' ...])

        The 2nd option uses the current project name as context.
        Can also use empty secret list::

            proj.with_secrets("vault", [])

        This will enable access to all secrets in vault registered to the current project.

        :param kind:   secret type (file, inline, env, vault)
        :param source: secret data or link (see example)
        :param prefix: add a prefix to the keys in this source

        :returns: project object
        """

        if kind == "vault" and isinstance(source, list):
            source = {"project": self.metadata.name, "secrets": source}

        self._secrets.add_source(kind, source, prefix)
        return self

    def get_secret(self, key: str):
        """get a key based secret e.g. DB password from the context
        secrets can be specified when invoking a run through files, env, ..
        """
        if self._secrets:
            return self._secrets.get(key)
        return None

    def set_secrets(
        self,
        secrets: dict = None,
        file_path: str = None,
        provider: typing.Union[str, mlrun.common.schemas.SecretProviderName] = None,
    ):
        """
        Set project secrets from dict or secrets env file
        when using a secrets file it should have lines in the form KEY=VALUE, comment line start with "#"
        V3IO paths/credentials and MLrun service API address are dropped from the secrets

        example secrets file:

        .. code-block:: shell

            # this is an env file
            AWS_ACCESS_KEY_ID=XXXX
            AWS_SECRET_ACCESS_KEY=YYYY

        usage:

            # read env vars from dict or file and set as project secrets
            project.set_secrets({"SECRET1": "value"})
            project.set_secrets(file_path="secrets.env")

        :param secrets:   dict with secrets key/value
        :param file_path: path to secrets file
        :param provider:  MLRun secrets provider
        """
        if (not secrets and not file_path) or (secrets and file_path):
            raise mlrun.errors.MLRunInvalidArgumentError(
                "must specify secrets OR file_path"
            )
        if file_path:
            if path.isfile(file_path):
                secrets = dotenv.dotenv_values(file_path)
                if None in secrets.values():
                    raise mlrun.errors.MLRunInvalidArgumentError(
                        "env file lines must be in the form key=value"
                    )
            else:
                raise mlrun.errors.MLRunNotFoundError(f"{file_path} does not exist")
        # drop V3IO paths/credentials and MLrun service API address
        env_vars = {
            key: val
            for key, val in secrets.items()
            if key != "MLRUN_DBPATH" and not key.startswith("V3IO_")
        }
        provider = provider or mlrun.common.schemas.SecretProviderName.kubernetes
        mlrun.db.get_run_db().create_project_secrets(
            self.metadata.name, provider=provider, secrets=env_vars
        )

    def get_param(self, key: str, default=None):
        """get project param by key"""
        if self.spec.params:
            return self.spec.params.get(key, default)
        return default

    def _enrich_artifact_path_with_workflow_uid(self):
        artifact_path = self.spec.artifact_path or mlrun.mlconf.artifact_path

        workflow_uid_string = "{{workflow.uid}}"
        if (
            not mlrun.mlconf.enrich_artifact_path_with_workflow_id
            # no need to add workflow.uid to the artifact path for uniqueness,
            # this is already being handled by generating
            # the artifact target path from the artifact content hash ( body / file etc...)
            or mlrun.mlconf.artifacts.generate_target_path_from_artifact_hash
            # if the artifact path already contains workflow.uid, no need to add it again
            or workflow_uid_string in artifact_path
        ):
            return artifact_path

        # join paths and replace "\" with "/" (in case of windows clients)
        artifact_path = path.join(artifact_path, workflow_uid_string).replace("\\", "/")
        return artifact_path

    def run(
        self,
        name: str = None,
        workflow_path: str = None,
        arguments: dict[str, typing.Any] = None,
        artifact_path: str = None,
        workflow_handler: typing.Union[str, typing.Callable] = None,
        namespace: str = None,
        sync: bool = False,
        watch: bool = False,
        dirty: bool = False,
        engine: str = None,
        local: bool = None,
        schedule: typing.Union[
            str, mlrun.common.schemas.ScheduleCronTrigger, bool
        ] = None,
        timeout: int = None,
        source: str = None,
        cleanup_ttl: int = None,
        notifications: list[mlrun.model.Notification] = None,
    ) -> _PipelineRunStatus:
        """Run a workflow using kubeflow pipelines

        :param name:                Name of the workflow
        :param workflow_path:       URL to a workflow file, if not a project workflow
        :param arguments:           Kubeflow pipelines arguments (parameters)
        :param artifact_path:       Target path/URL for workflow artifacts, the string '{{workflow.uid}}' will be
                                    replaced by workflow id.
        :param workflow_handler:    Workflow function handler (for running workflow function directly)
        :param namespace: Kubernetes namespace if other than default
        :param sync:      Force functions sync before run
        :param watch:     Wait for pipeline completion
        :param dirty:     Allow running the workflow when the git repo is dirty
        :param engine:    Workflow engine running the workflow.
                          Supported values are 'kfp' (default), 'local' or 'remote'.
                          For setting engine for remote running use 'remote:local' or 'remote:kfp'.
        :param local:     Run local pipeline with local functions (set local=True in function.run())
        :param schedule:  ScheduleCronTrigger class instance or a standard crontab expression string
                          (which will be converted to the class using its `from_crontab` constructor),
                          see this link for help:
                          https://apscheduler.readthedocs.io/en/3.x/modules/triggers/cron.html#module-apscheduler.triggers.cron
<<<<<<< HEAD
                          For using the pre-defined workflow's schedule, set `schedule=True`
=======
                          for using the pre-defined workflow's schedule, set `schedule=True`
>>>>>>> 7034459d
        :param timeout:   Timeout in seconds to wait for pipeline completion (watch will be activated)
        :param source:    Source to use instead of the actual `project.spec.source` (used when engine is remote).
                          Can be a one of:
                            1. Remote URL which is loaded dynamically to the workflow runner.
                            2. A path to the project's context on the workflow runner's image.
                          Path can be absolute or relative to `project.spec.build.source_code_target_dir` if defined
                          (enriched when building a project image with source, see `MlrunProject.build_image`).
                          For other engines the source is used to validate that the code is up-to-date.
<<<<<<< HEAD
        :param cleanup_ttl: Pipeline cleanup ttl in secs (time to wait after workflow completion, at which point the
                            workflow and all its resources are deleted)
        :param notifications:           List of notifications to send for workflow completion

        :returns: ~py:class:`~mlrun.projects.pipelines._PipelineRunStatus` instance
=======
        :param cleanup_ttl:
                          Pipeline cleanup ttl in secs (time to wait after workflow completion, at which point the
                          Workflow and all its resources are deleted)
        :param notifications:
                          List of notifications to send for workflow completion
        :returns: Run id
>>>>>>> 7034459d
        """

        arguments = arguments or {}
        need_repo = self.spec._need_repo()
        if self.spec.repo and self.spec.repo.is_dirty():
            msg = "You seem to have uncommitted git changes, use .push()"
            if dirty or not need_repo:
                logger.warning("WARNING!, " + msg)
            else:
                raise ProjectError(msg + " or dirty=True")

        if need_repo and self.spec.repo and not self.spec.source:
            raise ProjectError(
                "Remote repo is not defined, use .create_remote() + push()"
            )

        if engine not in ["remote"]:
            # for remote runs we don't require the functions to be synced as they can be loaded dynamically during run
            self.sync_functions(always=sync)
            if not self.spec._function_objects:
                raise ValueError(
                    "There are no functions in the project."
                    " Make sure you've set your functions with project.set_function()."
                )

        if not name and not workflow_path and not workflow_handler:
            raise ValueError("Workflow name, path, or handler must be specified")

        if workflow_path or (workflow_handler and callable(workflow_handler)):
            workflow_spec = WorkflowSpec(path=workflow_path, args=arguments)
        else:
            if name not in self.spec._workflows.keys():
                raise mlrun.errors.MLRunNotFoundError(f"Workflow {name} does not exist")
            workflow_spec = self.spec._workflows[name].copy()
            workflow_spec.merge_args(arguments)
        workflow_spec.cleanup_ttl = cleanup_ttl or workflow_spec.cleanup_ttl
        workflow_spec.run_local = local

        name = f"{self.metadata.name}-{name}" if name else self.metadata.name
        artifact_path = artifact_path or self._enrich_artifact_path_with_workflow_uid()

        if not schedule:
            workflow_spec.schedule = None
        elif not isinstance(schedule, bool):
            # Schedule = True -> use workflow_spec.schedule
            workflow_spec.schedule = schedule

        inner_engine = None
        if engine and engine.startswith("remote"):
            if ":" in engine:
                # inner could be either kfp or local
                engine, inner_engine = engine.split(":")
        elif workflow_spec.schedule:
            inner_engine = engine
            engine = "remote"
        # The default engine is kfp if not given:
        workflow_engine = get_workflow_engine(engine or workflow_spec.engine, local)
        if not inner_engine and engine == "remote":
            inner_engine = get_workflow_engine(workflow_spec.engine, local).engine
        workflow_spec.engine = inner_engine or workflow_engine.engine

        run = workflow_engine.run(
            self,
            workflow_spec,
            name,
            workflow_handler=workflow_handler,
            secrets=self._secrets,
            artifact_path=artifact_path,
            namespace=namespace,
            source=source,
            notifications=notifications,
        )
        # run is None when scheduling
        if run and run.state == mlrun_pipelines.common.models.RunStatuses.failed:
            return run
        if not workflow_spec.schedule:
            # Failure and schedule messages already logged
            logger.info(
                f"Started run workflow {name} with run id = '{run.run_id}' by {workflow_engine.engine} engine"
            )
        workflow_spec.clear_tmp()
        if (timeout or watch) and not workflow_spec.schedule:
            status_engine = run._engine
            # run's engine gets replaced with inner engine if engine is remote,
            # so in that case we need to get the status from the remote engine manually
            # TODO: support watch for remote:local
            if engine == "remote" and status_engine.engine != "local":
                status_engine = _RemoteRunner

            status_engine.get_run_status(project=self, run=run, timeout=timeout)
        return run

    def save_workflow(self, name, target, artifact_path=None, ttl=None):
        """create and save a workflow as a yaml or archive file

        :param name:   workflow name
        :param target: target file path (can end with .yaml or .zip)
        :param artifact_path:
                       target path/url for workflow artifacts, the string
                       '{{workflow.uid}}' will be replaced by workflow id
        :param ttl:    pipeline ttl (time to live) in secs (after that the pods will be removed)
        """
        if not name or name not in self.spec._workflows:
            raise ValueError(f"workflow {name} not found")

        workflow_spec = self.spec._workflows[name]
        self.sync_functions()
        workflow_engine = get_workflow_engine(workflow_spec.engine)
        workflow_engine.save(self, workflow_spec, target, artifact_path=artifact_path)

    def get_run_status(
        self,
        run,
        timeout=None,
        expected_statuses=None,
        notifiers: CustomNotificationPusher = None,
    ):
        return run._engine.get_run_status(
            project=self,
            run=run,
            timeout=timeout,
            expected_statuses=expected_statuses,
            notifiers=notifiers,
        )

    def save(self, filepath=None, store=True):
        """export project to yaml file and save project in database

        :store: if True, allow updating in case project already exists
        """
        self.export(filepath)
        self.save_to_db(store)
        return self

    def save_to_db(self, store=True):
        """save project to database

        :store: if True, allow updating in case project already exists
        """
        db = mlrun.db.get_run_db(secrets=self._secrets)
        if store:
            return db.store_project(self.metadata.name, self.to_dict())

        return db.create_project(self.to_dict())

    def export(self, filepath=None, include_files: str = None):
        """save the project object into a yaml file or zip archive (default to project.yaml)

        By default, the project object is exported to a yaml file, when the filepath suffix is '.zip'
        the project context dir (code files) are also copied into the zip, the archive path can include
        DataItem urls (for remote object storage, e.g. s3://<bucket>/<path>).

        :param filepath: path to store project .yaml or .zip (with the project dir content)
        :param include_files: glob filter string for selecting files to include in the zip archive
        """
        project_file_path = filepath
        archive_code = filepath and str(filepath).endswith(".zip")
        if not filepath or archive_code:
            project_file_path = path.join(
                self.spec.context, self.spec.subpath or "", "project.yaml"
            )
        if filepath and "://" in str(filepath) and not archive_code:
            raise mlrun.errors.MLRunInvalidArgumentError(
                "URLs are only applicable to archives"
            )

        project_dir = pathlib.Path(project_file_path).parent
        project_dir.mkdir(parents=True, exist_ok=True)
        with open(project_file_path, "w") as fp:
            fp.write(self.to_yaml())

        if archive_code:
            files_filter = include_files or "**"
            with tempfile.NamedTemporaryFile(suffix=".zip") as f:
                remote_file = "://" in filepath
                fpath = f.name if remote_file else filepath
                with zipfile.ZipFile(fpath, "w") as zipf:
                    for file_path in glob.iglob(
                        f"{project_dir}/{files_filter}", recursive=True
                    ):
                        write_path = pathlib.Path(file_path)
                        zipf.write(
                            write_path, arcname=write_path.relative_to(project_dir)
                        )
                if remote_file:
                    mlrun.get_dataitem(filepath).upload(zipf.filename)

    def set_model_monitoring_credentials(
        self,
        access_key: str = None,
        endpoint_store_connection: str = None,
        stream_path: str = None,
    ):
        """Set the credentials that will be used by the project's model monitoring
        infrastructure functions.

        :param access_key:                Model Monitoring access key for managing user permissions
        :param access_key:                Model Monitoring access key for managing user permissions
        :param endpoint_store_connection: Endpoint store connection string
        :param stream_path:               Path to the model monitoring stream
        """

        secrets_dict = {}
        if access_key:
            secrets_dict[
                mlrun.common.schemas.model_monitoring.ProjectSecretKeys.ACCESS_KEY
            ] = access_key

        if endpoint_store_connection:
            secrets_dict[
                mlrun.common.schemas.model_monitoring.ProjectSecretKeys.ENDPOINT_STORE_CONNECTION
            ] = endpoint_store_connection

        if stream_path:
            if stream_path.startswith("kafka://") and "?topic" in stream_path:
                raise mlrun.errors.MLRunInvalidArgumentError(
                    "Custom kafka topic is not allowed"
                )
            secrets_dict[
                mlrun.common.schemas.model_monitoring.ProjectSecretKeys.STREAM_PATH
            ] = stream_path

        self.set_secrets(
            secrets=secrets_dict,
            provider=mlrun.common.schemas.SecretProviderName.kubernetes,
        )

    def run_function(
        self,
        function: typing.Union[str, mlrun.runtimes.BaseRuntime],
        handler: str = None,
        name: str = "",
        params: dict = None,
        hyperparams: dict = None,
        hyper_param_options: mlrun.model.HyperParamOptions = None,
        inputs: dict = None,
        outputs: list[str] = None,
        workdir: str = "",
        labels: dict = None,
        base_task: mlrun.model.RunTemplate = None,
        watch: bool = True,
        local: bool = None,
        verbose: bool = None,
        selector: str = None,
        auto_build: bool = None,
        schedule: typing.Union[str, mlrun.common.schemas.ScheduleCronTrigger] = None,
        artifact_path: str = None,
        notifications: list[mlrun.model.Notification] = None,
        returns: Optional[list[Union[str, dict[str, str]]]] = None,
        builder_env: Optional[dict] = None,
    ) -> typing.Union[mlrun.model.RunObject, PipelineNodeWrapper]:
        """Run a local or remote task as part of a local/kubeflow pipeline

        example (use with project)::

            # create a project with two functions (local and from hub)
            project = mlrun.new_project(project_name, "./proj")
            project.set_function("mycode.py", "myfunc", image="mlrun/mlrun")
            project.set_function("hub://auto-trainer", "train")

            # run functions (refer to them by name)
            run1 = project.run_function("myfunc", params={"x": 7})
            run2 = project.run_function(
                "train",
                params={"label_columns": LABELS},
                inputs={"dataset": run1.outputs["data"]},
            )

        :param function:        name of the function (in the project) or function object
        :param handler:         name of the function handler
        :param name:            execution name
        :param params:          input parameters (dict)
        :param hyperparams:     hyper parameters
        :param selector:        selection criteria for hyper params e.g. "max.accuracy"
        :param hyper_param_options:  hyper param options (selector, early stop, strategy, ..)
                                see: :py:class:`~mlrun.model.HyperParamOptions`
        :param inputs:          Input objects to pass to the handler. Type hints can be given so the input will be
                                parsed during runtime from `mlrun.DataItem` to the given type hint. The type hint can be
                                given in the key field of the dictionary after a colon, e.g: "<key> : <type_hint>".
        :param outputs:         list of outputs which can pass in the workflow
        :param workdir:         default input artifacts path
        :param labels:          labels to tag the job/run with ({key:val, ..})
        :param base_task:       task object to use as base
        :param watch:           watch/follow run log, True by default
        :param local:           run the function locally vs on the runtime/cluster
        :param verbose:         add verbose prints/logs
        :param auto_build:      when set to True and the function require build it will be built on the first
                                function run, use only if you dont plan on changing the build config between runs
        :param schedule:        ScheduleCronTrigger class instance or a standard crontab expression string
                                (which will be converted to the class using its `from_crontab` constructor),
                                see this link for help:
                                https://apscheduler.readthedocs.io/en/3.x/modules/triggers/cron.html#module-apscheduler.triggers.cron
        :param artifact_path:   path to store artifacts, when running in a workflow this will be set automatically
        :param notifications:   list of notifications to push when the run is completed
        :param returns:         List of log hints - configurations for how to log the returning values from the
                                handler's run (as artifacts or results). The list's length must be equal to the amount
                                of returning objects. A log hint may be given as:

                                * A string of the key to use to log the returning value as result or as an artifact. To
                                  specify The artifact type, it is possible to pass a string in the following structure:
                                  "<key> : <type>". Available artifact types can be seen in `mlrun.ArtifactType`. If no
                                  artifact type is specified, the object's default artifact type will be used.
                                * A dictionary of configurations to use when logging. Further info per object type and
                                  artifact type can be given there. The artifact key must appear in the dictionary as
                                  "key": "the_key".
        :param builder_env: env vars dict for source archive config/credentials e.g. builder_env={"GIT_TOKEN": token}
        :return: MLRun RunObject or PipelineNodeWrapper
        """
        return run_function(
            function,
            handler=handler,
            name=name,
            params=params,
            hyperparams=hyperparams,
            hyper_param_options=hyper_param_options,
            inputs=inputs,
            outputs=outputs,
            workdir=workdir,
            labels=labels,
            base_task=base_task,
            watch=watch,
            local=local,
            verbose=verbose,
            selector=selector,
            project_object=self,
            auto_build=auto_build,
            schedule=schedule,
            artifact_path=artifact_path,
            notifications=notifications,
            returns=returns,
            builder_env=builder_env,
        )

    def build_function(
        self,
        function: typing.Union[str, mlrun.runtimes.BaseRuntime],
        with_mlrun: bool = None,
        skip_deployed: bool = False,
        image: str = None,
        base_image: str = None,
        commands: list = None,
        secret_name: str = None,
        requirements: typing.Union[str, list[str]] = None,
        mlrun_version_specifier: str = None,
        builder_env: dict = None,
        overwrite_build_params: bool = False,
        requirements_file: str = None,
        extra_args: str = None,
        force_build: bool = False,
    ) -> typing.Union[BuildStatus, PipelineNodeWrapper]:
        """deploy ML function, build container with its dependencies

        :param function:            name of the function (in the project) or function object
        :param with_mlrun:          add the current mlrun package to the container build
        :param skip_deployed:       skip the build if we already have an image for the function
        :param image:               target image name/path
        :param base_image:          base image name/path (commands and source code will be added to it)
        :param commands:            list of docker build (RUN) commands e.g. ['pip install pandas']
        :param secret_name:         k8s secret for accessing the docker registry
        :param requirements:        list of python packages, defaults to None
        :param requirements_file:   pip requirements file path, defaults to None
        :param mlrun_version_specifier:  which mlrun package version to include (if not current)
        :param builder_env:         Kaniko builder pod env vars dict (for config/credentials)
            e.g. builder_env={"GIT_TOKEN": token}, does not work yet in KFP
        :param overwrite_build_params:  Overwrite existing build configuration (currently applies to
            requirements and commands)
            * False: The new params are merged with the existing
            * True: The existing params are replaced by the new ones
        :param extra_args:  A string containing additional builder arguments in the format of command-line options,
            e.g. extra_args="--skip-tls-verify --build-arg A=val"
        :param force_build:  force building the image, even when no changes were made
        """
        return build_function(
            function,
            with_mlrun=with_mlrun,
            skip_deployed=skip_deployed,
            image=image,
            base_image=base_image,
            commands=commands,
            secret_name=secret_name,
            requirements=requirements,
            requirements_file=requirements_file,
            mlrun_version_specifier=mlrun_version_specifier,
            builder_env=builder_env,
            project_object=self,
            overwrite_build_params=overwrite_build_params,
            extra_args=extra_args,
            force_build=force_build,
        )

    def build_config(
        self,
        image: str = None,
        set_as_default: bool = False,
        with_mlrun: bool = None,
        base_image: str = None,
        commands: list = None,
        secret_name: str = None,
        requirements: typing.Union[str, list[str]] = None,
        overwrite_build_params: bool = False,
        requirements_file: str = None,
        builder_env: dict = None,
        extra_args: str = None,
        source_code_target_dir: str = None,
    ):
        """specify builder configuration for the project

        :param image: target image name/path. If not specified the project's existing `default_image` name will be
            used. If not set, the `mlconf.default_project_image_name` value will be used
        :param set_as_default: set `image` to be the project's default image (default False)
        :param with_mlrun: add the current mlrun package to the container build
        :param base_image: base image name/path
        :param commands:   list of docker build (RUN) commands e.g. ['pip install pandas']
        :param secret_name:     k8s secret for accessing the docker registry
        :param requirements: a list of packages to install on the built image
        :param requirements_file: requirements file to install on the built image
        :param overwrite_build_params:  Overwrite existing build configuration (currently applies to
            requirements and commands)
            * False: The new params are merged with the existing
            * True: The existing params are replaced by the new ones
        :param builder_env: Kaniko builder pod env vars dict (for config/credentials)
            e.g. builder_env={"GIT_TOKEN": token}, does not work yet in KFP
        :param extra_args:  A string containing additional builder arguments in the format of command-line options,
            e.g. extra_args="--skip-tls-verify --build-arg A=val"
        :param source_code_target_dir: Path on the image where source code would be extracted
            (by default `/home/mlrun_code`)
        """
        if not overwrite_build_params:
            # TODO: change overwrite_build_params default to True in 1.8.0
            warnings.warn(
                "The `overwrite_build_params` parameter default will change from 'False' to 'True' in 1.8.0.",
                mlrun.utils.OverwriteBuildParamsWarning,
            )
        default_image_name = mlrun.mlconf.default_project_image_name.format(
            name=self.name
        )
        image = image or self.default_image or default_image_name

        self.spec.build.build_config(
            image=image,
            base_image=base_image,
            commands=commands,
            secret=secret_name,
            with_mlrun=with_mlrun,
            requirements=requirements,
            requirements_file=requirements_file,
            overwrite=overwrite_build_params,
            builder_env=builder_env,
            extra_args=extra_args,
            source_code_target_dir=source_code_target_dir,
        )

        if set_as_default and image != self.default_image:
            self.set_default_image(image)

    def build_image(
        self,
        image: str = None,
        set_as_default: bool = True,
        with_mlrun: bool = None,
        base_image: str = None,
        commands: list = None,
        secret_name: str = None,
        requirements: typing.Union[str, list[str]] = None,
        mlrun_version_specifier: str = None,
        builder_env: dict = None,
        overwrite_build_params: bool = False,
        requirements_file: str = None,
        extra_args: str = None,
        target_dir: str = None,
    ) -> typing.Union[BuildStatus, PipelineNodeWrapper]:
        """Builder docker image for the project, based on the project's build config. Parameters allow to override
        the build config.
        If the project has a source configured and pull_at_runtime is not configured, this source will be cloned to the
        image built. The `target_dir` parameter allows specifying the target path where the code will be extracted.

        :param image: target image name/path. If not specified the project's existing `default_image` name will be
                        used. If not set, the `mlconf.default_project_image_name` value will be used
        :param set_as_default: set `image` to be the project's default image (default False)
        :param with_mlrun:      add the current mlrun package to the container build
        :param base_image:      base image name/path (commands and source code will be added to it) defaults to
                                mlrun.mlconf.default_base_image
        :param commands:        list of docker build (RUN) commands e.g. ['pip install pandas']
        :param secret_name:     k8s secret for accessing the docker registry
        :param requirements:    list of python packages, defaults to None
        :param requirements_file:  pip requirements file path, defaults to None
        :param mlrun_version_specifier:  which mlrun package version to include (if not current)
        :param builder_env:     Kaniko builder pod env vars dict (for config/credentials)
            e.g. builder_env={"GIT_TOKEN": token}, does not work yet in KFP
        :param overwrite_build_params:  Overwrite existing build configuration (currently applies to
            requirements and commands)
            * False: The new params are merged with the existing
            * True: The existing params are replaced by the new ones
        :param extra_args:  A string containing additional builder arguments in the format of command-line options,
            e.g. extra_args="--skip-tls-verify --build-arg A=val"
        :param target_dir: Path on the image where source code would be extracted (by default `/home/mlrun_code`)
        """
        if not base_image:
            base_image = mlrun.mlconf.default_base_image
            logger.info(
                "Base image not specified, using default base image",
                base_image=base_image,
            )

        if not overwrite_build_params:
            # TODO: change overwrite_build_params default to True in 1.8.0
            warnings.warn(
                "The `overwrite_build_params` parameter default will change from 'False' to 'True' in 1.8.0.",
                mlrun.utils.OverwriteBuildParamsWarning,
            )

        # TODO: remove filter once overwrite_build_params default is changed to True in 1.8.0
        with warnings.catch_warnings():
            warnings.simplefilter(
                "ignore", category=mlrun.utils.OverwriteBuildParamsWarning
            )

            self.build_config(
                image=image,
                set_as_default=set_as_default,
                base_image=base_image,
                commands=commands,
                secret_name=secret_name,
                with_mlrun=with_mlrun,
                requirements=requirements,
                requirements_file=requirements_file,
                overwrite_build_params=overwrite_build_params,
            )

            function = mlrun.new_function("mlrun--project--image--builder", kind="job")

            if self.spec.source and not self.spec.load_source_on_run:
                function.with_source_archive(
                    source=self.spec.source,
                    target_dir=target_dir,
                    pull_at_runtime=False,
                )

            build = self.spec.build
            result = self.build_function(
                function=function,
                with_mlrun=build.with_mlrun,
                image=build.image,
                base_image=build.base_image,
                commands=build.commands,
                secret_name=build.secret,
                requirements=build.requirements,
                overwrite_build_params=overwrite_build_params,
                mlrun_version_specifier=mlrun_version_specifier,
                builder_env=builder_env,
                extra_args=extra_args,
                force_build=True,
            )

            # Get the enriched target dir from the function
            self.spec.build.source_code_target_dir = (
                function.spec.build.source_code_target_dir
            )

        try:
            mlrun.db.get_run_db(secrets=self._secrets).delete_function(
                name=function.metadata.name
            )
        except Exception as exc:
            logger.warning(
                f"Image was successfully built, but failed to delete temporary function {function.metadata.name}."
                " To remove the function, attempt to manually delete it.",
                exc=mlrun.errors.err_to_str(exc),
            )

        return result

    def deploy_function(
        self,
        function: typing.Union[str, mlrun.runtimes.BaseRuntime],
        models: list = None,
        env: dict = None,
        tag: str = None,
        verbose: bool = None,
        builder_env: dict = None,
        mock: bool = None,
    ) -> typing.Union[DeployStatus, PipelineNodeWrapper]:
        """deploy real-time (nuclio based) functions

        :param function:    name of the function (in the project) or function object
        :param models:      list of model items
        :param env:         dict of extra environment variables
        :param tag:         extra version tag
        :param verbose:     add verbose prints/logs
        :param builder_env: env vars dict for source archive config/credentials e.g. `builder_env={"GIT_TOKEN": token}`
        :param mock:        deploy mock server vs a real Nuclio function (for local simulations)
        """
        return deploy_function(
            function,
            models=models,
            env=env,
            tag=tag,
            verbose=verbose,
            builder_env=builder_env,
            project_object=self,
            mock=mock,
        )

    def get_artifact(self, key, tag=None, iter=None, tree=None):
        """Return an artifact object

        :param key: artifact key
        :param tag: version tag
        :param iter: iteration number (for hyper-param tasks)
        :param tree: the producer id (tree)
        :return: Artifact object
        """
        db = mlrun.db.get_run_db(secrets=self._secrets)
        artifact = db.read_artifact(
            key, tag, iter=iter, project=self.metadata.name, tree=tree
        )

        # in tests, if an artifact is not found, the db returns None
        # in real usage, the db should raise an exception
        if artifact:
            return dict_to_artifact(artifact)
        return None

    def list_artifacts(
        self,
        name=None,
        tag=None,
        labels: Optional[Union[dict[str, str], list[str]]] = None,
        since=None,
        until=None,
        iter: int = None,
        best_iteration: bool = False,
        kind: str = None,
        category: typing.Union[str, mlrun.common.schemas.ArtifactCategories] = None,
        tree: str = None,
    ) -> mlrun.lists.ArtifactList:
        """List artifacts filtered by various parameters.

        The returned result is an `ArtifactList` (list of dict), use `.to_objects()` to convert it to a list of
        RunObjects, `.show()` to view graphically in Jupyter, and `.to_df()` to convert to a DataFrame.

        Examples::

            # Get latest version of all artifacts in project
            latest_artifacts = project.list_artifacts("", tag="latest")
            # check different artifact versions for a specific artifact, return as objects list
            result_versions = project.list_artifacts("results", tag="*").to_objects()

        :param name: Name of artifacts to retrieve. Name with '~' prefix is used as a like query, and is not
            case-sensitive. This means that querying for ``~name`` may return artifacts named
            ``my_Name_1`` or ``surname``.
        :param tag: Return artifacts assigned this tag.
        :param labels: Return artifacts that have these labels. Labels can either be a dictionary {"label": "value"} or
            a list of "label=value" (match label key and value) or "label" (match just label key) strings.
        :param since: Not in use in :py:class:`HTTPRunDB`.
        :param until: Not in use in :py:class:`HTTPRunDB`.
        :param iter: Return artifacts from a specific iteration (where ``iter=0`` means the root iteration). If
            ``None`` (default) return artifacts from all iterations.
        :param best_iteration: Returns the artifact which belongs to the best iteration of a given run, in the case of
            artifacts generated from a hyper-param run. If only a single iteration exists, will return the artifact
            from that iteration. If using ``best_iter``, the ``iter`` parameter must not be used.
        :param kind: Return artifacts of the requested kind.
        :param category: Return artifacts of the requested category.
        :param tree: Return artifacts of the requested tree.
        """
        db = mlrun.db.get_run_db(secrets=self._secrets)
        return db.list_artifacts(
            name,
            self.metadata.name,
            tag,
            labels=labels,
            since=since,
            until=until,
            iter=iter,
            best_iteration=best_iteration,
            kind=kind,
            category=category,
            tree=tree,
        )

    def list_models(
        self,
        name=None,
        tag=None,
        labels: Optional[Union[dict[str, str], list[str]]] = None,
        since=None,
        until=None,
        iter: int = None,
        best_iteration: bool = False,
        tree: str = None,
    ):
        """List models in project, filtered by various parameters.

        Examples::

            # Get latest version of all models in project
            latest_models = project.list_models("", tag="latest")


        :param name: Name of artifacts to retrieve. Name with '~' prefix is used as a like query, and is not
            case-sensitive. This means that querying for ``~name`` may return artifacts named
            ``my_Name_1`` or ``surname``.
        :param tag: Return artifacts assigned this tag.
        :param labels: Return artifacts that have these labels. Labels can either be a dictionary {"label": "value"} or
            a list of "label=value" (match label key and value) or "label" (match just label key) strings.
        :param since: Not in use in :py:class:`HTTPRunDB`.
        :param until: Not in use in :py:class:`HTTPRunDB`.
        :param iter: Return artifacts from a specific iteration (where ``iter=0`` means the root iteration). If
            ``None`` (default) return artifacts from all iterations.
        :param best_iteration: Returns the artifact which belongs to the best iteration of a given run, in the case of
            artifacts generated from a hyper-param run. If only a single iteration exists, will return the artifact
            from that iteration. If using ``best_iter``, the ``iter`` parameter must not be used.
        :param tree: Return artifacts of the requested tree.
        """
        db = mlrun.db.get_run_db(secrets=self._secrets)
        return db.list_artifacts(
            name,
            self.metadata.name,
            tag,
            labels=labels,
            since=since,
            until=until,
            iter=iter,
            best_iteration=best_iteration,
            kind="model",
            tree=tree,
        ).to_objects()

    def list_functions(self, name=None, tag=None, labels=None):
        """Retrieve a list of functions, filtered by specific criteria.

        example::

            functions = project.list_functions(tag="latest")


        :param name: Return only functions with a specific name.
        :param tag: Return function versions with specific tags.
        :param labels: Return functions that have specific labels assigned to them.
        :returns: List of function objects.
        """
        db = mlrun.db.get_run_db(secrets=self._secrets)
        functions = db.list_functions(name, self.metadata.name, tag=tag, labels=labels)
        if functions:
            # convert dict to function objects
            return [mlrun.new_function(runtime=func) for func in functions]

    def list_model_monitoring_functions(
        self,
        name: Optional[str] = None,
        tag: Optional[str] = None,
        labels: Optional[list[str]] = None,
    ) -> Optional[list]:
        """
        Retrieve a list of all the model monitoring functions.
        Example::

            functions = project.list_model_monitoring_functions()

        :param name:    Return only functions with a specific name.
        :param tag:     Return function versions with specific tags.
        :param labels:  Return functions that have specific labels assigned to them.

        :returns: List of function objects.
        """

        model_monitoring_labels_list = [str(mm_constants.ModelMonitoringAppLabel())]
        if labels:
            model_monitoring_labels_list += labels
        return self.list_functions(
            name=name,
            tag=tag,
            labels=model_monitoring_labels_list,
        )

    def list_runs(
        self,
        name: Optional[str] = None,
        uid: Optional[Union[str, list[str]]] = None,
        labels: Optional[Union[str, list[str]]] = None,
        state: Optional[str] = None,
        sort: bool = True,
        last: int = 0,
        iter: bool = False,
        start_time_from: Optional[datetime.datetime] = None,
        start_time_to: Optional[datetime.datetime] = None,
        last_update_time_from: Optional[datetime.datetime] = None,
        last_update_time_to: Optional[datetime.datetime] = None,
        **kwargs,
    ) -> mlrun.lists.RunList:
        """Retrieve a list of runs, filtered by various options.

        The returned result is a `` (list of dict), use `.to_objects()` to convert it to a list of RunObjects,
        `.show()` to view graphically in Jupyter, `.to_df()` to convert to a DataFrame, and `compare()` to
        generate comparison table and PCP plot.

        Example::

            # return a list of runs matching the name and label and compare
            runs = project.list_runs(name="download", labels="owner=admin")
            runs.compare()

            # multi-label filter can also be provided
            runs = project.list_runs(name="download", labels=["kind=job", "owner=admin"])

            # If running in Jupyter, can use the .show() function to display the results
            project.list_runs(name="").show()


        :param name: Name of the run to retrieve.
        :param uid: Unique ID of the run.
        :param labels:  A list of labels to filter by. Label filters work by either filtering a specific value
                of a label (i.e. list("key=value")) or by looking for the existence of a given
                key (i.e. "key").
        :param state: List only runs whose state is specified.
        :param sort: Whether to sort the result according to their start time. Otherwise, results will be
            returned by their internal order in the DB (order will not be guaranteed).
        :param last: Deprecated - currently not used (will be removed in 1.8.0).
        :param iter: If ``True`` return runs from all iterations. Otherwise, return only runs whose ``iter`` is 0.
        :param start_time_from: Filter by run start time in ``[start_time_from, start_time_to]``.
        :param start_time_to: Filter by run start time in ``[start_time_from, start_time_to]``.
        :param last_update_time_from: Filter by run last update time in ``(last_update_time_from,
            last_update_time_to)``.
        :param last_update_time_to: Filter by run last update time in ``(last_update_time_from, last_update_time_to)``.
        """
        db = mlrun.db.get_run_db(secrets=self._secrets)
        return db.list_runs(
            name,
            uid,
            self.metadata.name,
            labels=labels,
            state=state,
            sort=sort,
            last=last,
            iter=iter,
            start_time_from=start_time_from,
            start_time_to=start_time_to,
            last_update_time_from=last_update_time_from,
            last_update_time_to=last_update_time_to,
            **kwargs,
        )

    def register_datastore_profile(self, profile: DatastoreProfile):
        private_body = DatastoreProfile2Json.get_json_private(profile)
        public_body = DatastoreProfile2Json.get_json_public(profile)
        # send project data to DB
        profile = mlrun.common.schemas.DatastoreProfile(
            name=profile.name,
            type=profile.type,
            object=public_body,
            private=private_body,
            project=self.name,
        )
        mlrun.db.get_run_db(secrets=self._secrets).store_datastore_profile(
            profile, self.name
        )

    def delete_datastore_profile(self, profile: str):
        mlrun.db.get_run_db(secrets=self._secrets).delete_datastore_profile(
            profile, self.name
        )

    def get_datastore_profile(self, profile: str) -> DatastoreProfile:
        return mlrun.db.get_run_db(secrets=self._secrets).get_datastore_profile(
            profile, self.name
        )

    def list_datastore_profiles(self) -> list[DatastoreProfile]:
        """
        Returns a list of datastore profiles associated with the project.
        The information excludes private details, showcasing only public data.
        """
        return mlrun.db.get_run_db(secrets=self._secrets).list_datastore_profiles(
            self.name
        )

    def get_custom_packagers(self) -> list[tuple[str, bool]]:
        """
        Get the custom packagers registered in the project.

        :return: A list of the custom packagers module paths.
        """
        # Return a copy so the user won't be able to edit the list by the reference returned (no need for deep copy as
        # tuples do not support item assignment):
        return self.spec.custom_packagers.copy()

    def add_custom_packager(self, packager: str, is_mandatory: bool):
        """
        Add a custom packager from the custom packagers list. All project's custom packagers are added to each project
        function.

        **Notice** that in order to run a function with the custom packagers included, you must set a source for the
        project (using the `project.set_source` method) with the parameter `pull_at_runtime=True` so the source code of
        the packagers will be able to be imported.

        :param packager:     The packager module path to add. For example, if a packager `MyPackager` is in the
                             project's source at my_module.py, then the module path is: "my_module.MyPackager".
        :param is_mandatory: Whether this packager must be collected during a run. If False, failing to collect it won't
                             raise an error during the packagers collection phase.
        """
        self.spec.add_custom_packager(packager=packager, is_mandatory=is_mandatory)

    def remove_custom_packager(self, packager: str):
        """
        Remove a custom packager from the custom packagers list.

        :param packager: The packager module path to remove.

        :raise MLRunInvalidArgumentError: In case the packager was not in the list.
        """
        self.spec.remove_custom_packager(packager=packager)

    def store_api_gateway(
        self,
        api_gateway: mlrun.runtimes.nuclio.api_gateway.APIGateway,
        wait_for_readiness=True,
        max_wait_time=90,
    ) -> mlrun.runtimes.nuclio.api_gateway.APIGateway:
        """
        Creates or updates a Nuclio API Gateway using the provided APIGateway object.

        This method interacts with the MLRun service to create/update a Nuclio API Gateway based on the provided
        APIGateway object. Once done, it returns the updated APIGateway object containing all fields propagated
        on MLRun and Nuclio sides, such as the 'host' attribute.
        Nuclio docs here: https://docs.nuclio.io/en/latest/reference/api-gateway/http.html

        :param api_gateway: An instance of :py:class:`~mlrun.runtimes.nuclio.APIGateway` representing the configuration
        of the API Gateway to be created or updated.
        :param wait_for_readiness: (Optional) A boolean indicating whether to wait for the API Gateway to become ready
            after creation or update (default is True)
        :param max_wait_time: (Optional) Maximum time to wait for API Gateway readiness in seconds (default is 90s)


        @return: An instance of :py:class:`~mlrun.runtimes.nuclio.APIGateway` with all fields populated based on the
        information retrieved from the Nuclio API
        """

        api_gateway_json = mlrun.db.get_run_db().store_api_gateway(
            api_gateway=api_gateway,
            project=self.name,
        )

        if api_gateway_json:
            # fill in all the fields in the user's api_gateway object
            api_gateway = mlrun.runtimes.nuclio.api_gateway.APIGateway.from_scheme(
                api_gateway_json
            )
            if wait_for_readiness:
                api_gateway.wait_for_readiness(max_wait_time=max_wait_time)

        return api_gateway

    def list_api_gateways(self) -> list[mlrun.runtimes.nuclio.api_gateway.APIGateway]:
        """
        Retrieves a list of Nuclio API gateways associated with the project.

        @return: List of :py:class:`~mlrun.runtimes.nuclio.api_gateway.APIGateway` objects representing
        the Nuclio API gateways associated with the project.
        """
        gateways_list = mlrun.db.get_run_db().list_api_gateways(self.name)
        return [
            mlrun.runtimes.nuclio.api_gateway.APIGateway.from_scheme(gateway_dict)
            for gateway_dict in gateways_list.api_gateways.values()
        ]

    def get_api_gateway(
        self,
        name: str,
    ) -> mlrun.runtimes.nuclio.api_gateway.APIGateway:
        """
        Retrieves an API gateway by name instance.

        :param name: The name of the API gateway to retrieve.

        Returns:
            mlrun.runtimes.nuclio.APIGateway: An instance of APIGateway.
        """

        gateway = mlrun.db.get_run_db().get_api_gateway(name=name, project=self.name)
        return mlrun.runtimes.nuclio.api_gateway.APIGateway.from_scheme(gateway)

    def delete_api_gateway(
        self,
        name: str,
    ):
        """
        Deletes an API gateway by name.

        :param name: The name of the API gateway to delete.
        """

        mlrun.db.get_run_db().delete_api_gateway(name=name, project=self.name)

    def store_alert_config(
        self, alert_data: AlertConfig, alert_name=None
    ) -> AlertConfig:
        """
        Create/modify an alert.
        :param alert_data: The data of the alert.
        :param alert_name: The name of the alert.
        :return: the created/modified alert.
        """
        db = mlrun.db.get_run_db(secrets=self._secrets)
        if alert_name is None:
            alert_name = alert_data.name
        return db.store_alert_config(alert_name, alert_data, project=self.metadata.name)

    def get_alert_config(self, alert_name: str) -> AlertConfig:
        """
        Retrieve an alert.
        :param alert_name: The name of the alert to retrieve.
        :return: The alert object.
        """
        db = mlrun.db.get_run_db(secrets=self._secrets)
        return db.get_alert_config(alert_name, self.metadata.name)

    def list_alerts_configs(self) -> list[AlertConfig]:
        """
        Retrieve list of alerts of a project.
        :return: All the alerts objects of the project.
        """
        db = mlrun.db.get_run_db(secrets=self._secrets)
        return db.list_alerts_configs(self.metadata.name)

    def delete_alert_config(
        self, alert_data: AlertConfig = None, alert_name: str = None
    ):
        """
        Delete an alert.
        :param alert_data: The data of the alert.
        :param alert_name: The name of the alert to delete.
        """
        if alert_data is None and alert_name is None:
            raise ValueError(
                "At least one of alert_data or alert_name must be provided"
            )
        if alert_data and alert_name and alert_data.name != alert_name:
            raise ValueError("Alert_data name does not match the provided alert_name")
        db = mlrun.db.get_run_db(secrets=self._secrets)
        if alert_data:
            alert_name = alert_data.name
        db.delete_alert_config(alert_name, self.metadata.name)

    def reset_alert_config(
        self, alert_data: AlertConfig = None, alert_name: str = None
    ):
        """
        Reset an alert.
        :param alert_data: The data of the alert.
        :param alert_name: The name of the alert to reset.
        """
        if alert_data is None and alert_name is None:
            raise ValueError(
                "At least one of alert_data or alert_name must be provided"
            )
        if alert_data and alert_name and alert_data.name != alert_name:
            raise ValueError("Alert_data name does not match the provided alert_name")
        db = mlrun.db.get_run_db(secrets=self._secrets)
        if alert_data:
            alert_name = alert_data.name
        db.reset_alert_config(alert_name, self.metadata.name)

    def get_alert_template(self, template_name: str) -> AlertTemplate:
        """
        Retrieve a specific alert template.
        :param template_name: The name of the template to retrieve.
        :return: The template object.
        """
        db = mlrun.db.get_run_db(secrets=self._secrets)
        return db.get_alert_template(template_name)

    def list_alert_templates(self) -> list[AlertTemplate]:
        """
        Retrieve list of all alert templates.
        :return: All the alert template objects in the database.
        """
        db = mlrun.db.get_run_db(secrets=self._secrets)
        return db.list_alert_templates()

    def _run_authenticated_git_action(
        self,
        action: Callable,
        remote: str,
        args: list = [],
        kwargs: dict = {},
        secrets: Union[SecretsStore, dict] = None,
    ):
        """Run an arbitrary Git routine while the remote is enriched with secrets
        Enrichment of the remote URL is undone before this method returns
        If no secrets are provided, remote remains untouched

        :param action:  git callback that may require authentication
        :param remote:  git remote to be temporarily enriched with secrets
        :param args:    positional arguments to be passed along to action
        :param kwargs:  keyword arguments to be passed along to action
        :param secrets: dict or SecretsStore with Git credentials e.g. secrets={"GIT_TOKEN": token}
        """
        clean_remote = self.spec.repo.remotes[remote].url
        enriched_remote, is_remote_enriched = add_credentials_git_remote_url(
            clean_remote, secrets=secrets or {}
        )
        try:
            if is_remote_enriched:
                self.spec.repo.remotes[remote].set_url(enriched_remote, clean_remote)
            action(*args, **kwargs)
        except RuntimeError as e:
            raise mlrun.errors.MLRunRuntimeError(
                f"Failed to run Git action: {action}"
            ) from e
        finally:
            if is_remote_enriched:
                self.spec.repo.remotes[remote].set_url(clean_remote, enriched_remote)

    def _validate_file_path(self, file_path: str, param_name: str):
        """
        The function checks if the given file_path is a valid path.
        If the file_path is a relative path, it is completed by joining it with the self.spec.get_code_path()
        Otherwise, the file_path is used as is.
        Additionally, it checks if the resulting path exists as a file, unless the file_path is a remote URL.
        If the file_path has no suffix, it is considered invalid.

        :param file_path:   The file path to be validated
        :param param_name:  The name of the parameter that holds the file path
        """
        if not file_path:
            raise mlrun.errors.MLRunInvalidArgumentError(
                f"{param_name} must be provided."
            )

        # If file path is remote, verify it is a file URL
        if "://" in file_path:
            if pathlib.Path(file_path).suffix:
                return

            raise mlrun.errors.MLRunInvalidArgumentError(
                f"Invalid '{param_name}': '{file_path}'. Got a remote URL without a file suffix."
            )

        code_path = self.spec.get_code_path()

        # If the file path is a relative path, it is completed by joining it with the code_path.
        code_path_relative = not path.isabs(file_path) and not file_path.startswith(
            code_path
        )
        if code_path_relative:
            abs_path = path.join(code_path, file_path.lstrip("./"))
        else:
            abs_path = file_path

        if not path.isfile(abs_path):
            raise mlrun.errors.MLRunInvalidArgumentError(
                f"Invalid '{param_name}': '{file_path}'. Got a path to a non-existing file. "
                f"Path must be absolute or relative to the project code path i.e. "
                f"<project.spec.get_code_path()>/<{param_name}>)."
            )

    def _resolve_artifact_producer(
        self,
        artifact: typing.Union[str, Artifact],
        project_producer_tag: str = None,
    ) -> tuple[ArtifactProducer, bool]:
        """
        Resolve the artifact producer of the given artifact.
        If the artifact's producer is a run, the artifact is registered with the original producer.
        Otherwise, the artifact is registered with the current project as the producer.

        :param artifact:                The artifact to resolve its producer.
        :param project_producer_tag:    The tag to use for the project as the producer. If not provided, a tag will be
        generated for the project.
        :return:                        A tuple of the resolved producer and whether it is retained or not.
        """

        if not isinstance(artifact, str) and artifact.spec.producer:
            # if the artifact was imported from a yaml file, the producer can be a dict
            if isinstance(artifact.spec.producer, ArtifactProducer):
                producer_dict = artifact.spec.producer.get_meta()
            else:
                producer_dict = artifact.spec.producer

            if producer_dict.get("kind", "") == "run":
                return ArtifactProducer(
                    name=producer_dict.get("name", ""),
                    kind=producer_dict.get("kind", ""),
                    project=producer_dict.get("project", ""),
                    tag=producer_dict.get("tag", ""),
                ), True

        # do not retain the artifact's producer, replace it with the project as the producer
        project_producer_tag = project_producer_tag or self._get_project_tag()
        return ArtifactProducer(
            kind="project",
            name=self.metadata.name,
            project=self.metadata.name,
            tag=project_producer_tag,
        ), False

    def _resolve_existing_artifact(
        self,
        item: typing.Union[str, Artifact],
        tag: str = None,
    ) -> typing.Optional[Artifact]:
        """
        Check if there is and existing artifact with the given item and tag.
        If there is, return the existing artifact. Otherwise, return None.

        :param item:    The item (or key) to check if there is an existing artifact for.
        :param tag:     The tag to check if there is an existing artifact for.
        :return:        The existing artifact if there is one, otherwise None.
        """
        try:
            if isinstance(item, str):
                existing_artifact = self.get_artifact(key=item, tag=tag)
            else:
                existing_artifact = self.get_artifact(
                    key=item.key,
                    tag=item.tag,
                    iter=item.iter,
                    tree=item.tree,
                )
            if existing_artifact is not None:
                return existing_artifact.from_dict(existing_artifact)
        except mlrun.errors.MLRunNotFoundError:
            logger.debug(
                "No existing artifact was found",
                key=item if isinstance(item, str) else item.key,
                tag=tag if isinstance(item, str) else item.tag,
                tree=None if isinstance(item, str) else item.tree,
            )
            return None

    def _get_project_tag(self):
        return self._get_hexsha() or str(uuid.uuid4())


def _set_as_current_default_project(project: MlrunProject):
    mlrun.mlconf.default_project = project.metadata.name
    pipeline_context.set(project)


def _init_function_from_dict(
    f: dict,
    project: MlrunProject,
    name: typing.Optional[str] = None,
) -> tuple[str, mlrun.runtimes.BaseRuntime]:
    name = name or f.get("name", "")
    url = f.get("url", "")
    kind = f.get("kind", "")
    image = f.get("image", None)
    handler = f.get("handler", None)
    with_repo = f.get("with_repo", False)
    requirements = f.get("requirements", None)
    requirements_file = f.get("requirements_file", None)
    tag = f.get("tag", None)

    has_module = _has_module(handler, kind)
    relative_url = url
    url, in_context = project.get_item_absolute_path(url)

    if "spec" in f:
        if "spec" in f["spec"]:
            # Functions are stored in the project yaml as a dict with a spec key where the spec is the function
            func = new_function(name, runtime=f["spec"])
        else:
            func = new_function(name, runtime=f, tag=tag)

    elif not url and has_module:
        func = new_function(
            name, image=image, kind=kind or "job", handler=handler, tag=tag
        )

    elif is_yaml_path(url) or url.startswith("db://") or url.startswith("hub://"):
        func = import_function(url, new_name=name)
        if image:
            func.spec.image = image
        if tag:
            func.spec.tag = tag

    elif url.endswith(".ipynb"):
        # not defaulting kind to job here cause kind might come from magic annotations in the notebook
        func = code_to_function(
            name, filename=url, image=image, kind=kind, handler=handler, tag=tag
        )

    elif url.endswith(".py"):
        # when load_source_on_run is used we allow not providing image as code will be loaded pre-run. ML-4994
        if (
            not image
            and not project.default_image
            and kind != "local"
            and not project.spec.load_source_on_run
        ):
            raise ValueError(
                "image must be provided with py code files which do not "
                "run on 'local' engine kind"
            )
        if in_context and with_repo:
            func = new_function(
                name,
                command=relative_url,
                image=image,
                kind=kind or "job",
                handler=handler,
                tag=tag,
            )
        else:
            func = code_to_function(
                name,
                filename=url,
                image=image,
                kind=kind or "job",
                handler=handler,
                tag=tag,
            )

    elif kind in mlrun.runtimes.RuntimeKinds.nuclio_runtimes():
        func = new_function(
            name,
            command=relative_url,
            image=image,
            kind=kind,
            handler=handler,
            tag=tag,
        )
        if image and kind != mlrun.runtimes.RuntimeKinds.application:
            logger.info("Function code not specified, setting entry point to image")
            func.from_image(image)
    else:
        raise ValueError(f"Unsupported function url:handler {url}:{handler} or no spec")

    if with_repo:
        # mark source to be enriched before run with project source (enrich_function_object)
        func.spec.build.source = "./"
    if requirements or requirements_file:
        func.with_requirements(
            requirements=requirements,
            requirements_file=requirements_file,
            overwrite=True,
        )

    return _init_function_from_obj(func, project)


def _init_function_from_obj(
    func: mlrun.runtimes.BaseRuntime,
    project: MlrunProject,
    name: typing.Optional[str] = None,
) -> tuple[str, mlrun.runtimes.BaseRuntime]:
    build = func.spec.build
    if project.spec.origin_url:
        origin = project.spec.origin_url
        try:
            if project.spec.repo:
                origin += "#" + project.spec.repo.head.commit.hexsha
        except Exception:
            pass
        build.code_origin = origin
    if project.metadata.name:
        func.metadata.project = project.metadata.name

    # TODO: deprecate project tag
    if project.spec.tag:
        func.metadata.tag = project.spec.tag

    if name:
        func.metadata.name = name
    return func.metadata.name, func


def _has_module(handler, kind):
    if not handler:
        return False
    return (
        kind in mlrun.runtimes.RuntimeKinds.nuclio_runtimes() and ":" in handler
    ) or "." in handler


def _is_imported_artifact(artifact):
    return artifact and isinstance(artifact, dict) and "import_from" in artifact<|MERGE_RESOLUTION|>--- conflicted
+++ resolved
@@ -26,23 +26,14 @@
 import warnings
 import zipfile
 from os import environ, makedirs, path
-<<<<<<< HEAD
-from typing import Callable, Dict, List, Optional, Union
-=======
 from typing import Callable, Optional, Union
->>>>>>> 7034459d
 
 import dotenv
 import git
 import git.exc
-<<<<<<< HEAD
 import mlrun_pipelines.common.models
 import mlrun_pipelines.mounts
-import nuclio
-=======
-import kfp
 import nuclio.utils
->>>>>>> 7034459d
 import requests
 import yaml
 from mlrun_pipelines.models import PipelineNodeWrapper
@@ -53,10 +44,7 @@
 import mlrun.db
 import mlrun.errors
 import mlrun.k8s_utils
-<<<<<<< HEAD
-=======
 import mlrun.model_monitoring.applications as mm_app
->>>>>>> 7034459d
 import mlrun.runtimes
 import mlrun.runtimes.nuclio.api_gateway
 import mlrun.runtimes.pod
@@ -2901,11 +2889,7 @@
                           (which will be converted to the class using its `from_crontab` constructor),
                           see this link for help:
                           https://apscheduler.readthedocs.io/en/3.x/modules/triggers/cron.html#module-apscheduler.triggers.cron
-<<<<<<< HEAD
                           For using the pre-defined workflow's schedule, set `schedule=True`
-=======
-                          for using the pre-defined workflow's schedule, set `schedule=True`
->>>>>>> 7034459d
         :param timeout:   Timeout in seconds to wait for pipeline completion (watch will be activated)
         :param source:    Source to use instead of the actual `project.spec.source` (used when engine is remote).
                           Can be a one of:
@@ -2914,20 +2898,13 @@
                           Path can be absolute or relative to `project.spec.build.source_code_target_dir` if defined
                           (enriched when building a project image with source, see `MlrunProject.build_image`).
                           For other engines the source is used to validate that the code is up-to-date.
-<<<<<<< HEAD
-        :param cleanup_ttl: Pipeline cleanup ttl in secs (time to wait after workflow completion, at which point the
-                            workflow and all its resources are deleted)
-        :param notifications:           List of notifications to send for workflow completion
-
-        :returns: ~py:class:`~mlrun.projects.pipelines._PipelineRunStatus` instance
-=======
         :param cleanup_ttl:
                           Pipeline cleanup ttl in secs (time to wait after workflow completion, at which point the
-                          Workflow and all its resources are deleted)
+                          workflow and all its resources are deleted)
         :param notifications:
                           List of notifications to send for workflow completion
-        :returns: Run id
->>>>>>> 7034459d
+
+        :returns: ~py:class:`~mlrun.projects.pipelines._PipelineRunStatus` instance
         """
 
         arguments = arguments or {}
