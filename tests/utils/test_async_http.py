--- conflicted
+++ resolved
@@ -17,11 +17,7 @@
 import typing
 from unittest import mock
 
-<<<<<<< HEAD
-=======
 import aiohttp.client_exceptions
-import aioresponses
->>>>>>> d6126eb7
 import pytest
 from aiohttp import BaseConnector, ClientConnectorError, ServerDisconnectedError
 
@@ -147,16 +143,10 @@
     response = await async_client.request(method, "http://nothinghere")
     assert response.status == status_codes[-1], "response status is not as expected"
 
-<<<<<<< HEAD
     # ensure we called the request the correct number of times
     assert aioresponses_mock.called_times() == len(
         status_codes
     ), "Wrong number of retries"
-=======
-        # ensure we called the request the correct number of times
-        assert len(list(aiohttp_mock.requests.values())[0]) == len(
-            status_codes
-        ), "Wrong number of retries"
 
 
 @pytest.mark.asyncio
@@ -170,5 +160,4 @@
         await async_client.get("http://nothinghere", headers={"x": None, "y": "z"})
 
     # assert the client tried to write the headers to the socket which means they were serialized successfully
-    assert "Cannot write to closing transport" in str(e.value)
->>>>>>> d6126eb7
+    assert "Cannot write to closing transport" in str(e.value)