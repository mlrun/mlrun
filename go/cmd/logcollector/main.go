// Copyright 2018 Iguazio
//
// Licensed under the Apache License, Version 2.0 (the "License");
// you may not use this file except in compliance with the License.
// You may obtain a copy of the License at
//
//   http://www.apache.org/licenses/LICENSE-2.0
//
// Unless required by applicable law or agreed to in writing, software
// distributed under the License is distributed on an "AS IS" BASIS,
// WITHOUT WARRANTIES OR CONDITIONS OF ANY KIND, either express or implied.
// See the License for the specific language governing permissions and
// limitations under the License.

package main

import (
	"flag"
	"fmt"
	"os"

	"github.com/mlrun/mlrun/pkg/common"
	"github.com/mlrun/mlrun/pkg/framework"
	"github.com/mlrun/mlrun/pkg/services/logcollector"

	"github.com/nuclio/errors"
	"k8s.io/client-go/kubernetes"
)

func StartServer() error {

	// env vars parsing
	listenPort := flag.Int("listen-port", common.GetEnvOrDefaultInt("MLRUN_LOG_COLLECTOR__LISTEN_PORT", 8080), "GRPC listen port")
	logLevel := flag.String("log-level", common.GetEnvOrDefaultString("MLRUN_LOG_COLLECTOR__LOG_LEVEL", "debug"), "Log level (debug, info, warn, error, fatal, panic)")
	logFormatter := flag.String("log-formatter", common.GetEnvOrDefaultString("MLRUN_LOG_COLLECTOR__LOG_FORMATTER", "text"), "Log formatter (text, json)")
	baseDir := flag.String("base-dir", common.GetEnvOrDefaultString("MLRUN_LOG_COLLECTOR__BASE_DIR", "/var/mlrun/log-collector/pod-logs"), "The directory to store the logs in")
	kubeconfigPath := flag.String("kubeconfig-path", common.GetEnvOrDefaultString("MLRUN_LOG_COLLECTOR__KUBECONFIG_PATH", ""), "Path to kubeconfig file")
	stateFileUpdateInterval := flag.String("state-file-update-interval", common.GetEnvOrDefaultString("MLRUN_LOG_COLLECTOR__STATE_FILE_UPDATE_INTERVAL", "10s"), "Periodic interval for updating the state file (default 10s)")
	readLogWaitTime := flag.String("read-log-wait-time", common.GetEnvOrDefaultString("MLRUN_LOG_COLLECTOR__READ_LOG_WAIT_TIME", "3s"), "Wait time until trying to get more logs from the pod (default 3s)")
	monitoringInterval := flag.String("monitoring-interval", common.GetEnvOrDefaultString("MLRUN_LOG_COLLECTOR__MONITORING_INTERVAL", "10s"), "Periodic interval for monitoring the goroutines collecting logs (default 10s)")
	logCollectionBufferPoolSize := flag.Int("log-collection-buffer-pool-size", common.GetEnvOrDefaultInt("MLRUN_LOG_COLLECTOR__LOG_COLLECTION_BUFFER_POOL_SIZE", 512), "Number of buffers in the buffer pool for collecting logs (default: 512 buffers)")
	getLogsBufferPoolSize := flag.Int("get-logs-buffer-pool-size", common.GetEnvOrDefaultInt("MLRUN_LOG_COLLECTOR__GET_LOGS_BUFFER_POOL_SIZE", 512), "Number of buffers in the buffer pool for getting logs (default: 512 buffers)")
	bufferSizeBytes := flag.Int("buffer-size-bytes", common.GetEnvOrDefaultInt("MLRUN_LOG_COLLECTOR__BUFFER_SIZE_BYTES", 10*1024*1024), "Size of buffers in the buffer pool, in bytes (default: 10MB)")

	// if namespace is not passed, it will be taken from env
	namespace := flag.String("namespace", "", "The namespace to collect logs from")

	flag.Parse()

	*namespace = getNamespace(*namespace)

	// initialize kubernetes client
	restConfig, err := common.GetKubernetesClientConfig(*kubeconfigPath)
	if err != nil {
		return errors.Wrap(err, "Failed to get client configuration")
	}
	kubeClientSet, err := kubernetes.NewForConfig(restConfig)
	if err != nil {
		return errors.Wrap(err, "Failed to create kubernetes client set")
	}

	logger, err := framework.NewLogger("log-collector", *logLevel, *logFormatter)
	if err != nil {
		return errors.Wrap(err, "Failed to create logger")
	}
	server, err := logcollector.NewLogCollectorServer(logger,
		*namespace,
		*baseDir,
		*stateFileUpdateInterval,
		*readLogWaitTime,
		*monitoringInterval,
<<<<<<< HEAD
		*logCollectionBufferPoolSize,
=======
		kubeClientSet,
		*logCollectionbufferPoolSize,
>>>>>>> 0c07f41c
		*getLogsBufferPoolSize,
		*bufferSizeBytes)
	if err != nil {
		return errors.Wrap(err, "Failed to create log collector server")
	}
	return framework.StartServer(server, *listenPort, server.Logger)
}

func getNamespace(namespaceArgument string) string {

	// if the namespace was passed in the arguments, use that
	if namespaceArgument != "" {
		return namespaceArgument
	}

	// if the namespace exists in env, use that
	if namespaceEnv := os.Getenv("MLRUN_LOG_COLLECTOR__NAMESPACE"); namespaceEnv != "" {
		return namespaceEnv
	}

	// if nothing was passed, assume "this" namespace
	return "@mlrun.selfNamespace"
}

func main() {
	err := StartServer()
	if err != nil {
		stackTrace := errors.GetErrorStackString(err, 10)
		fmt.Printf("Failed to start log collector server: %s", stackTrace)
		panic(err)
	}
}<|MERGE_RESOLUTION|>--- conflicted
+++ resolved
@@ -69,12 +69,8 @@
 		*stateFileUpdateInterval,
 		*readLogWaitTime,
 		*monitoringInterval,
-<<<<<<< HEAD
+		kubeClientSet,
 		*logCollectionBufferPoolSize,
-=======
-		kubeClientSet,
-		*logCollectionbufferPoolSize,
->>>>>>> 0c07f41c
 		*getLogsBufferPoolSize,
 		*bufferSizeBytes)
 	if err != nil {
