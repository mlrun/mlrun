--- conflicted
+++ resolved
@@ -542,19 +542,17 @@
             == mlrun.api.schemas.ModelMonitoringMode.enabled.value
         )
 
-<<<<<<< HEAD
         # Validate tracking policy
         batch_job = db.get_schedule(
             project=self.project_name, name="model-monitoring-batch"
         )
         assert batch_job.cron_trigger.hour == "*/3"
-=======
+
         # TODO: uncomment the following assertion once the auto trainer function
         #  from mlrun marketplace is upgraded to 1.0.8
         # assert len(model_obj.spec.feature_stats) == len(
         #     model_endpoint.spec.feature_names
         # ) + len(model_endpoint.spec.label_names)
->>>>>>> 15ccd9e0
 
     @staticmethod
     def _get_auth_info() -> mlrun.api.schemas.AuthInfo:
