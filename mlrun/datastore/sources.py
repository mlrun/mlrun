--- conflicted
+++ resolved
@@ -164,10 +164,7 @@
         time_field=None,
         start_time=None,
         end_time=None,
-<<<<<<< HEAD
-=======
         context=None,
->>>>>>> 64f3ef2f
     ):
         import storey
 
@@ -271,15 +268,13 @@
         self.online = True
         self.workers = workers
 
-<<<<<<< HEAD
+
     def to_step(
         self,
         key_field=None,
         time_field=None,
-    ):
-=======
-    def to_step(self, key_field=None, time_field=None, context=None):
->>>>>>> 64f3ef2f
+        context=None):
+
         import storey
 
         source_class = (
