--- conflicted
+++ resolved
@@ -3,11 +3,8 @@
 import pathlib
 import random
 import string
-<<<<<<< HEAD
+import tempfile
 import time
-=======
-import tempfile
->>>>>>> b96a8a73
 import uuid
 from datetime import datetime, timedelta, timezone
 from time import sleep
@@ -577,11 +574,7 @@
         )
         fs.ingest(fset, source, targets=[target])
 
-<<<<<<< HEAD
-        path_with_runid = path + "/" + fset.status.targets[0].run_uuid
-=======
         path_with_runid = path + "/" + fset.status.targets[0].run_id
->>>>>>> b96a8a73
 
         list_files = os.listdir(path_with_runid)
         assert len(list_files) == 1 and not os.path.isdir(
@@ -716,15 +709,16 @@
             path=os.path.relpath(str(self.assets_path / "testdata.csv")),
             time_field="timestamp",
         )
-
-        target = ParquetTarget(
-            partitioned=True,
-            key_bucketing_number=key_bucketing_number,
-            partition_cols=partition_cols,
-            time_partitioning_granularity=time_partitioning_granularity,
-        )
         measurements.set_targets(
-            targets=[target], with_defaults=False,
+            targets=[
+                ParquetTarget(
+                    partitioned=True,
+                    key_bucketing_number=key_bucketing_number,
+                    partition_cols=partition_cols,
+                    time_partitioning_granularity=time_partitioning_granularity,
+                )
+            ],
+            with_defaults=False,
         )
 
         resp1 = fs.ingest(measurements, source).to_dict()
@@ -741,23 +735,11 @@
         assert resp1 == resp2
 
         file_system = fsspec.filesystem("v3io")
-<<<<<<< HEAD
-        kind = TargetTypes.parquet
-        path = f"{get_default_prefix_for_target(kind)}/sets/{name}"
-        path = path.format(
-            name=name,
-            kind=kind,
-            project=self.project_name,
-            run_uuid=measurements.status.targets[0].run_uuid,
-        )
-        dataset = pq.ParquetDataset(path, filesystem=file_system,)
-=======
         path = measurements.get_target_path("parquet")
         dataset = pq.ParquetDataset(
             path,
             filesystem=file_system,
         )
->>>>>>> b96a8a73
         partitions = [key for key, _ in dataset.pieces[0].partition_keys]
 
         if key_bucketing_number is None:
@@ -1193,10 +1175,7 @@
         name = f"sched-time-{str(partitioned).lower()}"
 
         now = datetime.now() + timedelta(minutes=2)
-
-        # writing down a remote source
-        source_path = "v3io:///bigdata/schedule-data/data.parquet"
-        pd.DataFrame(
+        data = pd.DataFrame(
             {
                 "time": [
                     pd.Timestamp("2021-01-10 10:00:00"),
@@ -1205,9 +1184,6 @@
                 "first_name": ["moshe", "yosi"],
                 "data": [2000, 10],
             }
-<<<<<<< HEAD
-        ).to_parquet(path=source_path)
-=======
         )
         # writing down a remote source
         data_target = ParquetTarget()
@@ -1218,13 +1194,12 @@
             run_id=data_set.status.targets[0].run_id
         )
         assert path == data_set.get_target_path()
->>>>>>> b96a8a73
 
         # the job will be scheduled every minute
         cron_trigger = "*/1 * * * *"
 
         source = ParquetSource(
-            "myparquet", path=source_path, time_field="time", schedule=cron_trigger
+            "myparquet", path=path, time_field="time", schedule=cron_trigger
         )
 
         feature_set = fs.FeatureSet(
@@ -1264,44 +1239,6 @@
         vec = fs.FeatureVector("sched_test-vec", features)
 
         svc = fs.get_online_feature_service(vec)
-<<<<<<< HEAD
-
-        resp = svc.get([{"first_name": "yosi"}, {"first_name": "moshe"}])
-        assert resp[0]["data"] == 10
-        assert resp[1]["data"] == 2000
-
-        # writing down a remote source
-        pd.DataFrame(
-            {
-                "time": [
-                    pd.Timestamp("2021-01-10 12:00:00"),
-                    pd.Timestamp("2021-01-10 13:00:00"),
-                    now + pd.Timedelta(minutes=10),
-                    pd.Timestamp("2021-01-09 13:00:00"),
-                ],
-                "first_name": ["moshe", "dina", "katya", "uri"],
-                "data": [50, 10, 25, 30],
-            }
-        ).to_parquet(path=source_path)
-
-        sleep(60)
-        resp = svc.get(
-            [
-                {"first_name": "yosi"},
-                {"first_name": "moshe"},
-                {"first_name": "katya"},
-                {"first_name": "dina"},
-                {"first_name": "uri"},
-            ]
-        )
-        assert resp[0]["data"] == 10
-        assert resp[1]["data"] == 50
-        assert resp[2] is None
-        assert resp[3]["data"] == 10
-        assert resp[4] is None
-
-        svc.close()
-=======
         try:
             resp = svc.get([{"first_name": "yosi"}, {"first_name": "moshe"}])
             assert resp[0]["data"] == 10
@@ -1339,7 +1276,6 @@
             assert resp[4] is None
         finally:
             svc.close()
->>>>>>> b96a8a73
 
         # check offline
         resp = fs.get_offline_features(vec)
@@ -1362,11 +1298,7 @@
         data_set = fs.FeatureSet("data", entities=[Entity("first_name")])
         fs.ingest(data_set, data, targets=[target2])
 
-<<<<<<< HEAD
-        path = data_set.status.targets[0].get_path().absolute_path()
-=======
         path = data_set.status.targets[0].get_path().get_absolute_path()
->>>>>>> b96a8a73
 
         # the job will be scheduled every minute
         cron_trigger = "*/1 * * * *"
@@ -2047,11 +1979,7 @@
 
     def test_stream_source(self):
         # create feature set, ingest sample data and deploy nuclio function with stream source
-<<<<<<< HEAD
-        fset_name = "stream_test"
-=======
         fset_name = "a2-stream_test"
->>>>>>> b96a8a73
         myset = FeatureSet(f"{fset_name}", entities=[Entity("ticker")])
         fs.ingest(myset, quotes)
         source = StreamSource(key_field="ticker", time_field="time")
@@ -2089,20 +2017,12 @@
         resp = client.get_records()
         assert len(resp) != 0
         # read from online service updated data
-<<<<<<< HEAD
-        vector = fs.FeatureVector("my-vec", [f"{fset_name}.*"])
-        svc = fs.get_online_feature_service(vector)
-        sleep(5)
-        resp = svc.get([{"ticker": "AAPL"}])
-        svc.close()
-=======
 
         vector = fs.FeatureVector("my-vec", [f"{fset_name}.*"])
         with fs.get_online_feature_service(vector) as svc:
             sleep(5)
             resp = svc.get([{"ticker": "AAPL"}])
 
->>>>>>> b96a8a73
         assert resp[0]["bid"] == 300
 
     def test_get_offline_from_feature_set_with_no_schema(self):
@@ -2125,13 +2045,8 @@
             name="test_join_with_table_fset", entities=[fs.Entity("name")]
         )
         fs.ingest(fset, df, targets=[NoSqlTarget(path=table_url)])
-<<<<<<< HEAD
-        run_uuid = fset.status.targets[0].run_uuid
-        table_url = f"{table_url}/{run_uuid}"
-=======
         run_id = fset.status.targets[0].run_id
         table_url = f"{table_url}/{run_id}"
->>>>>>> b96a8a73
         df = pd.DataFrame(
             {
                 "key": ["mykey1", "mykey2", "mykey3"],
