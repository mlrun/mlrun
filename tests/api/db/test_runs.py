--- conflicted
+++ resolved
@@ -52,12 +52,6 @@
     assert len(runs) == 2
 
 
-<<<<<<< HEAD
-=======
-# running only on sqldb cause filedb is not really a thing anymore, will be removed soon
-@pytest.mark.parametrize(
-    "db,db_session", [(dbs[0], dbs[0])], indirect=["db", "db_session"]
-)
 def test_list_distinct_runs_uids(db: DBInterface, db_session: Session):
     project_name = "project"
     uid = "run-uid"
@@ -105,11 +99,6 @@
     assert type(distinct_runs[0]) == dict
 
 
-# running only on sqldb cause filedb is not really a thing anymore, will be removed soon
-@pytest.mark.parametrize(
-    "db,db_session", [(dbs[0], dbs[0])], indirect=["db", "db_session"]
-)
->>>>>>> 22626814
 def test_list_runs_state_filter(db: DBInterface, db_session: Session):
     project = "project"
     run_uid_running = "run-running"
@@ -254,12 +243,6 @@
     )
 
 
-<<<<<<< HEAD
-=======
-# running only on sqldb cause filedb is not really a thing anymore, will be removed soon
-@pytest.mark.parametrize(
-    "db,db_session", [(dbs[0], dbs[0])], indirect=["db", "db_session"]
-)
 def test_update_runs_requested_logs(db: DBInterface, db_session: Session):
     project, name, uid, iteration, run = _create_new_run(db, db_session)
 
@@ -278,11 +261,6 @@
     assert runs_after[0].updated > run_updated_time
 
 
-# running only on sqldb cause filedb is not really a thing anymore, will be removed soon
-@pytest.mark.parametrize(
-    "db,db_session", [(dbs[0], dbs[0])], indirect=["db", "db_session"]
-)
->>>>>>> 22626814
 def test_update_run_success(db: DBInterface, db_session: Session):
     project, name, uid, iteration, run = _create_new_run(db, db_session)
 
