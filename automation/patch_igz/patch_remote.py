#!/usr/bin/env python3
# Copyright 2023 Iguazio
#
# Licensed under the Apache License, Version 2.0 (the "License");
# you may not use this file except in compliance with the License.
# You may obtain a copy of the License at
#
#   http://www.apache.org/licenses/LICENSE-2.0
#
# Unless required by applicable law or agreed to in writing, software
# distributed under the License is distributed on an "AS IS" BASIS,
# WITHOUT WARRANTIES OR CONDITIONS OF ANY KIND, either express or implied.
# See the License for the specific language governing permissions and
# limitations under the License.
#

import io
import json
import logging
import os
import shlex
import subprocess
import typing

import click
import coloredlogs
import paramiko
import yaml

log_level = logging.INFO
fmt = "%(asctime)s %(levelname)s %(message)s"
logging.basicConfig(level=log_level)
logger = logging.getLogger("mlrun-patch")
coloredlogs.install(level=log_level, logger=logger, fmt=fmt)


class MLRunPatcher:
    class Consts:
        mandatory_fields = {"DATA_NODES", "SSH_USER", "SSH_PASSWORD", "DOCKER_REGISTRY"}
        api_container = "mlrun-api"
        log_collector_container = "mlrun-log-collector"

    def __init__(self, conf_file, patch_file, reset_db, tag, log_collector):
        self._config = yaml.safe_load(conf_file)
        patch_yaml_data = yaml.safe_load(patch_file)
        self._deploy_patch = json.dumps(patch_yaml_data)
        self._reset_db = reset_db
        self._tag = tag
        self._patch_log_collector = bool(log_collector)
        self._validate_config()

    def patch_mlrun_api(self):
        vers = self._get_current_version()

        nodes = self._config["DATA_NODES"]
        if not isinstance(nodes, list):
            nodes = [nodes]

        image_tag = self._get_image_tag(vers)
        built_api_image = self._make_mlrun("api", image_tag, "mlrun-api")

        built_images = [built_api_image]
        built_log_collector_image = None
        if self._patch_log_collector:
            built_log_collector_image = self._make_mlrun(
                "log-collector", image_tag, "log-collector"
            )
            built_images.append(built_log_collector_image)

        self._docker_login_if_configured()

        self._push_docker_images(built_images)

        node = nodes[0]
        self._connect_to_node(node)
        try:
            self._replace_deploy_policy()
            self._replace_deployment_images(self.Consts.api_container, built_api_image)
            if self._patch_log_collector:
                # sanity
                if not built_log_collector_image:
                    raise RuntimeError("Log collector image not built")
                self._replace_deployment_images(
                    self.Consts.log_collector_container, built_log_collector_image
                )

            self._rollout_deployment()
            self._wait_deployment_ready()
            if self._reset_db:
                self._reset_mlrun_db()
                self._wait_deployment_ready()
        finally:
            out = self._exec_remote(
                [
                    "kubectl",
                    "-n",
                    "default-tenant",
                    "get",
                    "pods",
                ],
            )

            for line in out.splitlines():
                if self.Consts.api_container in line:
                    logger.info(line)
                elif self.Consts.log_collector_container in line:
                    logger.info(line)

            self._disconnect_from_node()

        logger.info(
            "Deployed branch successfully! Yay! (Note this may not survive system restarts)"
        )

    def _docker_login_if_configured(self):
        registry_username = self._config.get("REGISTRY_USERNAME")
        registry_password = self._config.get("REGISTRY_PASSWORD")
        if registry_username is not None:
            self._exec_local(
                [
                    "docker",
                    "login",
                    "--username",
                    registry_username,
                    "--password",
                    registry_password,
                ],
                live=True,
            )

    def _validate_config(self):
        missing_fields = self.Consts.mandatory_fields - set(self._config.keys())
        if len(missing_fields) > 0:
            raise RuntimeError(f"Mandatory options not defined: {missing_fields}")

        registry_username = self._config.get("REGISTRY_USERNAME")
        registry_password = self._config.get("REGISTRY_PASSWORD")
        if registry_username is not None and registry_password is None:
            raise RuntimeError(
                "REGISTRY_USERNAME defined, yet REGISTRY_PASSWORD is not defined"
            )

        if self._reset_db and "DB_USER" not in self._config:
            raise RuntimeError("Must define DB_USER if requesting DB reset")

    def _get_current_version(self) -> str:
        if "unstable" in self._tag:
            return "unstable"
        return self._tag

    def _make_mlrun(self, target, image_tag, image_name) -> str:
        logger.info(f"Building mlrun docker image: {target}:{image_tag}")
        env = {
            "MLRUN_VERSION": image_tag,
            "MLRUN_DOCKER_REPO": self._config["DOCKER_REGISTRY"],
        }
        cmd = ["make", target]
        self._exec_local(cmd, live=True, env=env)
        return f"{self._config['DOCKER_REGISTRY']}/{image_name}:{image_tag}"

    def _connect_to_node(self, node):
        logger.debug(f"Connecting to {node}")

        self._ssh_client = paramiko.SSHClient()
        self._ssh_client.set_missing_host_key_policy(paramiko.WarningPolicy)
        self._ssh_client.connect(
            node,
            username=self._config["SSH_USER"],
            password=self._config["SSH_PASSWORD"],
        )

    def _disconnect_from_node(self):
        self._ssh_client.close()

    def _push_docker_images(self, built_images):
        logger.info(f"Pushing mlrun docker images: {built_images}")

        for image in built_images:
            self._exec_local(
                [
                    "docker",
                    "push",
                    image,
                ],
                live=True,
            )

    def _replace_deploy_policy(self):
        logger.info("Patching mlrun-api-chief deployment")
        self._exec_remote(
            [
                "kubectl",
                "-n",
                "default-tenant",
                "patch",
                "deployment",
                "mlrun-api-chief",
                "-p",
                f"{self._deploy_patch}",
            ]
        )

        logger.info("Patching mlrun-api-worker deployment")
        self._exec_remote(
            [
                "kubectl",
                "-n",
                "default-tenant",
                "patch",
                "deployment",
                "mlrun-api-worker",
                "-p",
                f"{self._deploy_patch}",
            ]
        )

    def _replace_deployment_images(self, container, built_image):
        logger.info("Replace mlrun-api-chief")
        if self._config.get("OVERWRITE_IMAGE_REGISTRY"):
            built_image = built_image.replace(
                self._config["DOCKER_REGISTRY"],
                self._config["OVERWRITE_IMAGE_REGISTRY"],
            )

        self._exec_remote(
            [
                "kubectl",
                "-n",
                "default-tenant",
                "set",
                "image",
                "deployment/mlrun-api-chief",
                f"{container}={built_image}",
            ]
        )

        logger.info("Replace mlrun-api-worker")
        self._exec_remote(
            [
                "kubectl",
                "-n",
                "default-tenant",
                "set",
                "image",
                "deployment/mlrun-api-worker",
                f"{container}={built_image}",
            ]
        )

    def _rollout_deployment(self):
        logger.info("Restarting deployment")
        self._exec_remote(
            [
                "kubectl",
                "-n",
                "default-tenant",
                "rollout",
                "restart",
                "deployment",
                "mlrun-api-chief",
                "mlrun-api-worker",
            ]
        )

    def _wait_deployment_ready(self):
        logger.info("Waiting for mlrun-api-chief to become ready")
        self._exec_remote(
            [
                "kubectl",
                "-n",
                "default-tenant",
                "rollout",
                "status",
                "deployment",
                "mlrun-api-chief",
                "--timeout=120s",
            ],
            live=True,
        )
        logger.info("Waiting for mlrun-api-worker to become ready")
        self._exec_remote(
            [
                "kubectl",
                "-n",
                "default-tenant",
                "rollout",
                "status",
                "deployment",
                "mlrun-api-worker",
                "--timeout=120s",
            ],
            live=True,
        )
        logger.info("Waiting for mlrun-api to become ready")
        self._exec_remote(
            [
                "kubectl",
                "-n",
                "default-tenant",
                "wait",
                "pods",
                "-l",
                "app.kubernetes.io/name=mlrun",
                "--for",
                "condition=Ready",
                "--timeout=240s",
            ],
            live=True,
        )

    def _reset_mlrun_db(self):
        curr_worker_replicas = (
            self._exec_remote(
                [
                    "kubectl",
                    "-n",
                    "default-tenant",
                    "get",
                    "deployment",
                    "mlrun-api-worker",
                    "-o=jsonpath='{.spec.replicas}'",
                ]
            )
            .strip()
            .strip("'")
        )
        logger.info("Detected current worker replicas: %s", curr_worker_replicas)

        logger.info("Scaling down mlrun-api-chief")
        self._exec_remote(
            [
                "kubectl",
                "-n",
                "default-tenant",
                "scale",
                "deploy",
                "mlrun-api-chief",
                "--replicas=0",
            ],
        )
        logger.info("Scaling down mlrun-api-worker")
        self._exec_remote(
            [
                "kubectl",
                "-n",
                "default-tenant",
                "scale",
                "deploy",
                "mlrun-api-worker",
                "--replicas=0",
            ],
        )

        logger.info("Waiting for mlrun-api-chief to go down")
        self._exec_remote(
            [
                "kubectl",
                "-n",
                "default-tenant",
                "wait",
                "pods",
                "-l",
                "app.kubernetes.io/sub-component=chief",
                "--for=delete",
                "--timeout=60s",
            ],
            live=True,
        )

        logger.info("Waiting for mlrun-api-worker to go down")
        self._exec_remote(
            [
                "kubectl",
                "-n",
                "default-tenant",
                "wait",
                "pods",
                "-l",
                "app.kubernetes.io/sub-component=worker",
                "--for=delete",
                "--timeout=60s",
            ],
            live=True,
        )

        mlrun_db_pod = self._get_db_pod()
        if mlrun_db_pod is None:
            raise RuntimeError("Unable to find DB pod")

        logger.info("Reset DB")
        self._exec_remote(
            [
                "kubectl",
                "-n",
                "default-tenant",
                "exec",
                "-it",
                mlrun_db_pod,
                "-c",
                "mlrun-db",
                "--",
                "mysql",
                "-u",
                self._config["DB_USER"],
                "-S",
                "/var/run/mysqld/mysql.sock",
                "-e",
                "DROP DATABASE mlrun; CREATE DATABASE mlrun",
            ],
            live=True,
        )

        logger.info("Scaling up mlrun-api-chief")
        self._exec_remote(
            [
                "kubectl",
                "-n",
                "default-tenant",
                "scale",
                "deploy",
                "mlrun-api-chief",
                "--replicas=1",
            ],
        )
        logger.info("Scaling up mlrun-api-worker")
        self._exec_remote(
            [
                "kubectl",
                "-n",
                "default-tenant",
                "scale",
                "deploy",
                "mlrun-api-worker",
                f"--replicas={curr_worker_replicas}",
            ],
        )

    def _get_db_pod(self):
        cmd = ["kubectl", "-n", "default-tenant", "get", "pod"]

        for line in self._exec_remote(cmd).splitlines()[1:]:
            if "mlrun-db" in line:
                return line.split()[0]

    @staticmethod
    def _get_image_tag(tag) -> str:
        return f"{tag}"

    @staticmethod
    def _execute_local_proc_interactive(cmd, env=None):
        env = os.environ | (env or {})
        proc = subprocess.Popen(
            cmd, stdout=subprocess.PIPE, stderr=subprocess.STDOUT, text=True, env=env
        )
        yield from proc.stdout
        proc.stdout.close()
        ret_code = proc.wait()
        if ret_code:
            raise subprocess.CalledProcessError(ret_code, cmd)

    def _exec_local(
<<<<<<< HEAD
        self,
        cmd: typing.List[str],
        live: bool = False,
        env: typing.Optional[dict] = None,
=======
        self, cmd: list[str], live: bool = False, env: typing.Optional[dict] = None
>>>>>>> 7034459d
    ) -> str:
        logger.debug("Exec local: %s", " ".join(cmd))
        buf = io.StringIO()
        for line in self._execute_local_proc_interactive(cmd, env):
            buf.write(line)
            if live:
                print(line, end="")
        output = buf.getvalue()
        return output

<<<<<<< HEAD
    def _exec_remote(self, cmd: typing.List[str], live=False) -> str:
=======
    def _exec_remote(self, cmd: list[str], live=False) -> str:
>>>>>>> 7034459d
        cmd_str = shlex.join(cmd)
        logger.debug("Exec remote: %s", cmd_str)
        stdin_stream, stdout_stream, stderr_stream = self._ssh_client.exec_command(
            cmd_str
        )

        stdout = ""
        if live:
            while True:
                line = stdout_stream.readline()
                stdout += line
                if not line:
                    break
                print(line, end="")
        else:
            stdout = stdout_stream.read().decode("utf8")

        stderr = stderr_stream.read().decode("utf8")

        exit_status = stdout_stream.channel.recv_exit_status()

        if exit_status:
            raise RuntimeError(
                f"Command '{cmd_str}' finished with failure ({exit_status})\n{stderr}"
            )

        return stdout


@click.command(help="mlrun-api deployer to remote system")
@click.option("-v", "--verbose", is_flag=True, help="Print what we are doing")
@click.option(
    "-c",
    "--config",
    help="Config file",
    default="automation/patch_igz/patch_env.yml",
    type=click.File(mode="r"),
    show_default=True,
)
@click.option(
    "-pf",
    "--patch-file",
    help="Kubernetes deployment patch file",
    default="automation/patch_igz/patch-api.yml",
    type=click.File(mode="r"),
    show_default=True,
)
@click.option(
    "-r", "--reset-db", is_flag=True, help="Reset mlrun DB after deploying api"
)
@click.option(
    "-t",
    "--tag",
    default="0.0.0+unstable",
    help="Tag to use for the API. Defaults to unstable (latest and greatest)",
)
@click.option(
    "-lc",
    "--log-collector",
    is_flag=True,
    help="Deploy the log collector as well",
)
def main(verbose, config, patch_file, reset_db, tag, log_collector):
    if verbose:
        coloredlogs.set_level(logging.DEBUG)

    MLRunPatcher(config, patch_file, reset_db, tag, log_collector).patch_mlrun_api()


if __name__ == "__main__":
    main()<|MERGE_RESOLUTION|>--- conflicted
+++ resolved
@@ -459,14 +459,7 @@
             raise subprocess.CalledProcessError(ret_code, cmd)
 
     def _exec_local(
-<<<<<<< HEAD
-        self,
-        cmd: typing.List[str],
-        live: bool = False,
-        env: typing.Optional[dict] = None,
-=======
         self, cmd: list[str], live: bool = False, env: typing.Optional[dict] = None
->>>>>>> 7034459d
     ) -> str:
         logger.debug("Exec local: %s", " ".join(cmd))
         buf = io.StringIO()
@@ -477,11 +470,7 @@
         output = buf.getvalue()
         return output
 
-<<<<<<< HEAD
-    def _exec_remote(self, cmd: typing.List[str], live=False) -> str:
-=======
     def _exec_remote(self, cmd: list[str], live=False) -> str:
->>>>>>> 7034459d
         cmd_str = shlex.join(cmd)
         logger.debug("Exec remote: %s", cmd_str)
         stdin_stream, stdout_stream, stderr_stream = self._ssh_client.exec_command(
