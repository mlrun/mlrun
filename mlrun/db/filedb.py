# Copyright 2018 Iguazio
#
# Licensed under the Apache License, Version 2.0 (the "License");
# you may not use this file except in compliance with the License.
# You may obtain a copy of the License at
#
#   http://www.apache.org/licenses/LICENSE-2.0
#
# Unless required by applicable law or agreed to in writing, software
# distributed under the License is distributed on an "AS IS" BASIS,
# WITHOUT WARRANTIES OR CONDITIONS OF ANY KIND, either express or implied.
# See the License for the specific language governing permissions and
# limitations under the License.

import json
import time
from os import path, remove
import yaml
import pathlib
from datetime import datetime, timedelta

from ..utils import get_in, match_labels, dict_to_yaml, update_in, dict_to_json
from ..datastore import StoreManager
from .base import RunDBError, RunDBInterface
from ..lists import RunList, ArtifactList, FunctionList
from ..utils import logger

runs_dir = 'runs'
artifacts_dir = 'artifacts'
functions_dir = 'functions'
_missing = object()


class FileRunDB(RunDBInterface):
    kind = 'file'

    def __init__(self, dirpath='', format='.yaml'):
        self.format = format
        self.dirpath = dirpath
        self._datastore = None
        self._subpath = None

    def connect(self, secrets=None):
        sm = StoreManager(secrets)
        self._datastore, self._subpath = sm.get_or_create_store(self.dirpath)
        return self

    def store_log(self, uid, project='', body=None, append=True):
<<<<<<< HEAD
        filepath = self._filepath(runs_dir, project, uid, '') + '.log'
        # TODO: handle append
        self._datastore.put(filepath, body)

    def get_log(self, uid, project=''):
        filepath = self._filepath(runs_dir, project, uid, '') + '.log'
=======
        filepath = self._filepath('runs', project, uid, '') + '.log'
        self._datastore.put(filepath, body, append=append)

    def get_log(self, uid, project='', offset=0):
        filepath = self._filepath('runs', project, uid, '') + '.log'
>>>>>>> eb907ee9
        if pathlib.Path(filepath).is_file():
            with open(filepath, 'rb') as fp:
                if offset:
                    fp.seek(offset)
                return fp.read()
        return None

    def store_run(self, struct, uid, project='', commit=False):
        data = self._dumps(struct)
        filepath = self._filepath(runs_dir, project, uid, '') + self.format
        self._datastore.put(filepath, data)

    def update_run(self, updates: dict, uid, project=''):
        run = self.read_run(uid, project)
        if run and updates:
            for key, val in updates.items():
                update_in(run, key, val)
        self.store_run(run, uid, project, True)

    def read_run(self, uid, project=''):
        filepath = self._filepath(runs_dir, project, uid, '') + self.format
        data = self._datastore.get(filepath)
        return self._loads(data)

    def list_runs(self, name='', uid=None, project='', labels=[],
                  state='', sort=True, last=30):
        filepath = self._filepath(runs_dir, project)
        results = RunList()
        if isinstance(labels, str):
            labels = labels.split(',')
        for run, _ in self._load_list(filepath, '*'):
            if match_value(name, run, 'metadata.name') and \
               match_labels(get_in(run, 'metadata.labels', {}), labels) and \
               match_value(state, run, 'status.state') and \
               match_value(uid, run, 'metadata.uid'):
                results.append(run)

        if sort or last:
            results.sort(key=lambda i: get_in(
                i, ['status', 'start_time'], ''), reverse=True)
        if last and len(results) > last:
            return RunList(results[:last])
        return results

    def del_run(self, uid, project=''):
        filepath = self._filepath(runs_dir, project, uid, '') + self.format
        self._safe_del(filepath)

    def del_runs(self, name='', project='', labels=[], state='', days_ago=0):
        if not name and not state and not days_ago:
            raise RunDBError(
                'filter is too wide, select name and/or state and/or days_ago')

        filepath = self._filepath(runs_dir, project)
        if isinstance(labels, str):
            labels = labels.split(',')

        if days_ago:
            days_ago = datetime.now() - timedelta(days=days_ago)

        def date_before(run):
            return datetime.strptime(get_in(run, 'status.start_time', ''),
                                     '%Y-%m-%d %H:%M:%S.%f') < days_ago

        for run, p in self._load_list(filepath, '*'):
            if match_value(name, run, 'metadata.name') and \
               match_labels(get_in(run, 'metadata.labels', {}), labels) and \
               match_value(state, run, 'status.state') and \
               (not days_ago or date_before(run)):
                self._safe_del(p)

    def store_artifact(self, key, artifact, uid, tag='', project=''):
        artifact['updated'] = time.time()
        data = self._dumps(artifact)
        filepath = self._filepath(
            artifacts_dir, project, key, uid) + self.format
        self._datastore.put(filepath, data)
        filepath = self._filepath(
            artifacts_dir, project, key, tag or 'latest') + self.format
        self._datastore.put(filepath, data)

    def read_artifact(self, key, tag='', project=''):
        filepath = self._filepath(
            artifacts_dir, project, key, tag) + self.format
        data = self._datastore.get(filepath)
        return self._loads(data)

    def list_artifacts(self, name='', project='', tag='', labels=[]):
        tag = tag or 'latest'
        logger.info(
            f'reading artifacts in {project} name/mask: {name} tag: {tag} ...')
        filepath = self._filepath(artifacts_dir, project, tag=tag)
        results = ArtifactList()
        results.tag = tag
        if isinstance(labels, str):
            labels = labels.split(',')
        if tag == '*':
            mask = '**/*' + name
            if name:
                mask += '*'
        else:
            mask = '**/*'
        for artifact, p in self._load_list(filepath, mask):
            if (name == '' or name in get_in(artifact, 'key', ''))\
                    and match_labels(get_in(artifact, 'labels', {}), labels):
                if 'artifacts/latest' in p:
                    artifact['tree'] = 'latest'
                results.append(artifact)

        return results

    def del_artifact(self, key, tag='', project=''):
        filepath = self._filepath(
            artifacts_dir, project, key, tag) + self.format
        self._safe_del(filepath)

    def del_artifacts(self, name='', project='', tag='', labels=[]):
        tag = tag or 'latest'
        filepath = self._filepath(artifacts_dir, project, tag=tag)

        if isinstance(labels, str):
            labels = labels.split(',')
        if tag == '*':
            mask = '**/*' + name
            if name:
                mask += '*'
        else:
            mask = '**/*'

        for artifact, p in self._load_list(filepath, mask):
            if (name == '' or name == get_in(artifact, 'key', ''))\
                    and match_labels(get_in(artifact, 'labels', {}), labels):

                self._safe_del(p)

    def store_function(self, func, name, project='', tag=''):
        data = self._dumps(func)
        filepath = self._filepath(functions_dir, project, name) + self.format
        self._datastore.put(filepath, data)
        filepath = self._filepath(
            functions_dir, project, name, tag or 'latest') + self.format
        self._datastore.put(filepath, data)

    def get_function(self, name, project='', tag=''):
        filepath = self._filepath(
            functions_dir, project, name, tag) + self.format
        data = self._datastore.get(filepath)
        return self._loads(data)

    def list_functions(self, name, project='', tag='', labels=None):
        tag = tag or 'latest'
        labels = labels or []
        logger.info(
            f'reading functions in {project} name/mask: {name} tag: {tag} ...')
        filepath = self._filepath(functions_dir, project, tag=tag)
        results = FunctionList(tag)
        if isinstance(labels, str):
            labels = labels.split(',')
        if tag == '*':
            mask = '**/*' + name
            if name:
                mask += '*'
        else:
            mask = '**/*'
        for func, p in self._load_list(filepath, mask):
            if (name == '' or name in get_in(func, 'name', ''))\
                    and match_labels(get_in(func, 'labels', {}), labels):
                if 'artifacts/latest' in p:
                    func['tree'] = 'latest'
                results.append(func)

        return results

    def _filepath(self, table, project, key='', tag=''):
        if tag == '*':
            tag = ''
        if tag:
            key = '/' + key
        if project:
            return path.join(self.dirpath, '{}/{}/{}{}'.format(
                table, project, tag, key))
        else:
            return path.join(self.dirpath, '{}/{}{}'.format(table, tag, key))

    _encodings = {
        '.yaml': ('to_yaml', dict_to_yaml),
        '.json': ('to_json', dict_to_json),
    }

    def _dumps(self, obj):
        meth_name, enc_fn = self._encodings.get(self.format, (None, None))
        if meth_name is None:
            raise ValueError(f'unsupported format - {self.format}')

        meth = getattr(obj, meth_name, None)
        if meth:
            return meth()

        return enc_fn(obj)

    def _loads(self, data):
        if self.format == '.yaml':
            return yaml.load(data, Loader=yaml.FullLoader)
        else:
            return json.loads(data)

    def _load_list(self, dirpath, mask):
        for p in pathlib.Path(dirpath).glob(mask + self.format):
            if p.is_file():
                if '.ipynb_checkpoints' in p.parts:
                    continue
                data = self._loads(p.read_text())
                if data:
                    yield data, str(p)

    def _safe_del(self, filepath):
        if path.isfile(filepath):
            remove(filepath)
        else:
            raise RunDBError(f'run file is not found or valid ({filepath})')


def match_value(value, obj, key):
    if not value:
        return True
    return get_in(obj, key, _missing) == value<|MERGE_RESOLUTION|>--- conflicted
+++ resolved
@@ -46,20 +46,12 @@
         return self
 
     def store_log(self, uid, project='', body=None, append=True):
-<<<<<<< HEAD
         filepath = self._filepath(runs_dir, project, uid, '') + '.log'
         # TODO: handle append
         self._datastore.put(filepath, body)
 
-    def get_log(self, uid, project=''):
+    def get_log(self, uid, project='', offset=0):
         filepath = self._filepath(runs_dir, project, uid, '') + '.log'
-=======
-        filepath = self._filepath('runs', project, uid, '') + '.log'
-        self._datastore.put(filepath, body, append=append)
-
-    def get_log(self, uid, project='', offset=0):
-        filepath = self._filepath('runs', project, uid, '') + '.log'
->>>>>>> eb907ee9
         if pathlib.Path(filepath).is_file():
             with open(filepath, 'rb') as fp:
                 if offset:
