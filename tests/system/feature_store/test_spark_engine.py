# Copyright 2018 Iguazio
#
# Licensed under the Apache License, Version 2.0 (the "License");
# you may not use this file except in compliance with the License.
# You may obtain a copy of the License at
#
#   http://www.apache.org/licenses/LICENSE-2.0
#
# Unless required by applicable law or agreed to in writing, software
# distributed under the License is distributed on an "AS IS" BASIS,
# WITHOUT WARRANTIES OR CONDITIONS OF ANY KIND, either express or implied.
# See the License for the specific language governing permissions and
# limitations under the License.
#
import os
import pathlib
import sys
import uuid
from datetime import datetime

import fsspec
import pandas as pd
import pytest
import v3iofs
from pandas._testing import assert_frame_equal
from storey import EmitEveryEvent

import mlrun
import mlrun.feature_store as fstore
from mlrun import code_to_function, store_manager
from mlrun.datastore.sources import CSVSource, ParquetSource
from mlrun.datastore.targets import (
    CSVTarget,
    NoSqlTarget,
    ParquetTarget,
    RedisNoSqlTarget,
)
from mlrun.feature_store import FeatureSet
from mlrun.feature_store.steps import (
    DateExtractor,
    DropFeatures,
    MapValues,
    OneHotEncoder,
)
from mlrun.features import Entity
from mlrun.model import DataTarget
from tests.system.base import TestMLRunSystem
from tests.system.feature_store.data_sample import stocks
from tests.system.feature_store.expected_stats import expected_stats


@TestMLRunSystem.skip_test_if_env_not_configured
# Marked as enterprise because of v3io mount and remote spark
@pytest.mark.enterprise
class TestFeatureStoreSparkEngine(TestMLRunSystem):
    project_name = "fs-system-spark-engine"
    spark_service = ""
    pq_source = "testdata.parquet"
    pq_target = "testdata_target"
    csv_source = "testdata.csv"
    spark_image_deployed = (
        False  # Set to True if you want to avoid the image building phase
    )
    test_branch = ""  # For testing specific branch. e.g.: "https://github.com/mlrun/mlrun.git@development"

    @classmethod
    def _init_env_from_file(cls):
        env = cls._get_env_from_file()
        cls.spark_service = env["MLRUN_SYSTEM_TESTS_DEFAULT_SPARK_SERVICE"]

    @classmethod
    def get_local_pq_source_path(cls):
        return os.path.relpath(str(cls.get_assets_path() / cls.pq_source))

    @classmethod
    def get_remote_pq_source_path(cls, without_prefix=False):
        path = "v3io://"
        if without_prefix:
            path = ""
        path += "/bigdata/" + cls.pq_source
        return path

    def _print_full_df(self, df: pd.DataFrame, df_name: str, passthrough: str) -> None:
        with pd.option_context("display.max_rows", None, "display.max_columns", None):
            self._logger.info(f"{df_name}-passthrough_{passthrough}:")
            self._logger.info(df)

    def get_remote_pq_target_path(self, without_prefix=False, clean_up=True):
        path = "v3io://"
        if without_prefix:
            path = ""
        path += "/bigdata/" + self.pq_target
        if clean_up:
            fsys = fsspec.filesystem(v3iofs.fs.V3ioFS.protocol)
            for f in fsys.listdir(path):
                fsys._rm(f["name"])
        return path

    @classmethod
    def get_local_csv_source_path(cls):
        return os.path.relpath(str(cls.get_assets_path() / cls.csv_source))

    @classmethod
    def get_remote_csv_source_path(cls, without_prefix=False):
        path = "v3io://"
        if without_prefix:
            path = ""
        path += "/bigdata/" + cls.csv_source
        return path

    @classmethod
    def custom_setup_class(cls):
        from mlrun import get_run_db
        from mlrun.run import new_function
        from mlrun.runtimes import RemoteSparkRuntime

        cls._init_env_from_file()

        store, _ = store_manager.get_or_create_store(cls.get_remote_pq_source_path())
        store.upload(
            cls.get_remote_pq_source_path(without_prefix=True),
            cls.get_local_pq_source_path(),
        )
        store, _ = store_manager.get_or_create_store(cls.get_remote_csv_source_path())
        store.upload(
            cls.get_remote_csv_source_path(without_prefix=True),
            cls.get_local_csv_source_path(),
        )

        if not cls.spark_image_deployed:
            if not cls.test_branch:
                RemoteSparkRuntime.deploy_default_image()
            else:
                sj = new_function(
                    kind="remote-spark", name="remote-spark-default-image-deploy-temp"
                )

                sj.spec.build.image = RemoteSparkRuntime.default_image
                sj.with_spark_service(spark_service="dummy-spark")
                sj.spec.build.commands = ["pip install git+" + cls.test_branch]
                sj.deploy(with_mlrun=False)
                get_run_db().delete_function(name=sj.metadata.name)
            cls.spark_image_deployed = True

    @staticmethod
    def read_parquet_and_assert(out_path_spark, out_path_storey):
        read_back_df_spark = None
        file_system = fsspec.filesystem("v3io")
        for file_entry in file_system.ls(out_path_spark):
            filepath = file_entry["name"]
            if not filepath.endswith("/_SUCCESS"):
                read_back_df_spark = pd.read_parquet(f"v3io://{filepath}")
                break
        assert read_back_df_spark is not None

        read_back_df_storey = None
        for file_entry in file_system.ls(out_path_storey):
            filepath = file_entry["name"]
            read_back_df_storey = pd.read_parquet(f"v3io://{filepath}")
            break
        assert read_back_df_storey is not None

        read_back_df_storey = read_back_df_storey.dropna(axis=1, how="all")
        read_back_df_spark = read_back_df_spark.dropna(axis=1, how="all")

        # spark does not support indexes, so we need to reset the storey result to match it
        read_back_df_storey.reset_index(inplace=True)

        assert read_back_df_spark.sort_index(axis=1).equals(
            read_back_df_storey.sort_index(axis=1)
        )

    @staticmethod
    def read_csv_and_assert(csv_path_spark, csv_path_storey):
        read_back_df_spark = None
        file_system = fsspec.filesystem("v3io")
        for file_entry in file_system.ls(csv_path_spark):
            filepath = file_entry["name"]
            if not filepath.endswith("/_SUCCESS"):
                read_back_df_spark = pd.read_csv(f"v3io://{filepath}")
                break
        assert read_back_df_spark is not None

        read_back_df_storey = None
        for file_entry in file_system.ls(csv_path_storey):
            filepath = file_entry["name"]
            read_back_df_storey = pd.read_csv(f"v3io://{filepath}")
            break
        assert read_back_df_storey is not None

        read_back_df_storey = read_back_df_storey.dropna(axis=1, how="all")
        read_back_df_spark = read_back_df_spark.dropna(axis=1, how="all")

        assert read_back_df_spark.sort_index(axis=1).equals(
            read_back_df_storey.sort_index(axis=1)
        )

    def test_basic_remote_spark_ingest(self):
        key = "patient_id"
        measurements = fstore.FeatureSet(
            "measurements",
            entities=[fstore.Entity(key)],
            timestamp_key="timestamp",
            engine="spark",
        )
        source = ParquetSource("myparquet", path=self.get_remote_pq_source_path())
        fstore.ingest(
            measurements,
            source,
            return_df=True,
            spark_context=self.spark_service,
            run_config=fstore.RunConfig(local=False),
        )
        assert measurements.status.targets[0].run_id is not None

        stats_df = measurements.get_stats_table()
        expected_stats_df = pd.DataFrame(expected_stats)
        print(f"stats_df: {stats_df.to_json()}")
        print(f"expected_stats_df: {expected_stats_df.to_json()}")
        assert stats_df.equals(expected_stats_df)

    def test_basic_remote_spark_ingest_csv(self):
        key = "patient_id"
        name = "measurements"
        measurements = fstore.FeatureSet(
            name,
            entities=[fstore.Entity(key)],
            timestamp_key="timestamp",
            engine="spark",
        )
        # Added to test that we can ingest a column named "summary"
        measurements.graph.to(name="rename_column", handler="rename_column")
        source = CSVSource(
            "mycsv",
            path=self.get_remote_csv_source_path(),
        )
        filename = str(
            pathlib.Path(sys.modules[self.__module__].__file__).absolute().parent
            / "spark_ingest_remote_test_code.py"
        )
        func = code_to_function("func", kind="remote-spark", filename=filename)
        run_config = fstore.RunConfig(
            local=False, function=func, handler="ingest_handler"
        )
        fstore.ingest(
            measurements,
            source,
            return_df=True,
            spark_context=self.spark_service,
            run_config=run_config,
        )

        features = [f"{name}.*"]
        vec = fstore.FeatureVector("test-vec", features)

        resp = fstore.get_offline_features(vec, with_indexes=True)
        df = resp.to_dataframe()
        assert type(df["timestamp"][0]).__name__ == "Timestamp"

    def test_error_flow(self):
        df = pd.DataFrame(
            {
                "name": ["Jean", "Jacques", "Pierre"],
                "last_name": ["Dubois", "Dupont", "Lavigne"],
            }
        )

        measurements = fstore.FeatureSet(
            "measurements",
            entities=[fstore.Entity("name")],
            engine="spark",
        )

        with pytest.raises(mlrun.errors.MLRunInvalidArgumentError):
            fstore.ingest(
                measurements,
                df,
                return_df=True,
                spark_context=self.spark_service,
                run_config=fstore.RunConfig(local=False),
            )

    def test_ingest_to_csv(self):
        key = "patient_id"
        csv_path_spark = "v3io:///bigdata/test_ingest_to_csv_spark"
        csv_path_storey = "v3io:///bigdata/test_ingest_to_csv_storey.csv"

        measurements = fstore.FeatureSet(
            "measurements_spark",
            entities=[fstore.Entity(key)],
            timestamp_key="timestamp",
            engine="spark",
        )
        source = ParquetSource("myparquet", path=self.get_remote_pq_source_path())
        targets = [CSVTarget(name="csv", path=csv_path_spark)]
        fstore.ingest(
            measurements,
            source,
            targets,
            spark_context=self.spark_service,
            run_config=fstore.RunConfig(local=False),
        )
        csv_path_spark = measurements.get_target_path(name="csv")

        measurements = fstore.FeatureSet(
            "measurements_storey",
            entities=[fstore.Entity(key)],
            timestamp_key="timestamp",
        )
        source = ParquetSource("myparquet", path=self.get_remote_pq_source_path())
        targets = [CSVTarget(name="csv", path=csv_path_storey)]
        fstore.ingest(
            measurements,
            source,
            targets,
        )
        csv_path_storey = measurements.get_target_path(name="csv")

        read_back_df_spark = None
        file_system = fsspec.filesystem("v3io")
        for file_entry in file_system.ls(csv_path_spark):
            filepath = file_entry["name"]
            if not filepath.endswith("/_SUCCESS"):
                read_back_df_spark = pd.read_csv(f"v3io://{filepath}")
                break
        assert read_back_df_spark is not None

        read_back_df_storey = None
        for file_entry in file_system.ls(csv_path_storey):
            filepath = file_entry["name"]
            read_back_df_storey = pd.read_csv(f"v3io://{filepath}")
            break
        assert read_back_df_storey is not None

        assert read_back_df_spark.sort_index(axis=1).equals(
            read_back_df_storey.sort_index(axis=1)
        )

    @pytest.mark.skipif(
        not mlrun.mlconf.redis.url,
        reason="mlrun.mlconf.redis.url is not set, skipping until testing against real redis",
    )
    def test_ingest_to_redis(self):
        key = "patient_id"
        name = "measurements_spark"

        measurements = fstore.FeatureSet(
            name,
            entities=[fstore.Entity(key)],
            timestamp_key="timestamp",
            engine="spark",
        )
        source = ParquetSource("myparquet", path=self.get_remote_pq_source_path())
        targets = [RedisNoSqlTarget()]
        measurements.set_targets(targets, with_defaults=False)
        fstore.ingest(
            measurements,
            source,
            spark_context=self.spark_service,
            run_config=fstore.RunConfig(False),
            overwrite=True,
        )
        # read the dataframe from the redis back
        vector = fstore.FeatureVector("myvector", features=[f"{name}.*"])
        with fstore.get_online_feature_service(vector) as svc:
            resp = svc.get([{"patient_id": "305-90-1613"}])
            assert resp == [
                {
                    "bad": 95,
                    "department": "01e9fe31-76de-45f0-9aed-0f94cc97bca0",
                    "room": 2,
                    "hr": 220.0,
                    "hr_is_error": False,
                    "rr": 25,
                    "rr_is_error": False,
                    "spo2": 99,
                    "spo2_is_error": False,
                    "movements": 4.614601941071927,
                    "movements_is_error": False,
                    "turn_count": 0.3582583538239813,
                    "turn_count_is_error": False,
                    "is_in_bed": 1,
                    "is_in_bed_is_error": False,
                }
            ]

    @pytest.mark.skipif(
        not mlrun.mlconf.redis.url,
        reason="mlrun.mlconf.redis.url is not set, skipping until testing against real redis",
    )
    def test_ingest_to_redis_numeric_index(self):
        key = "movements"
        name = "measurements_spark"

        measurements = fstore.FeatureSet(
            name,
            entities=[fstore.Entity(key)],
            timestamp_key="timestamp",
            engine="spark",
        )
        source = ParquetSource("myparquet", path=self.get_remote_pq_source_path())
        targets = [RedisNoSqlTarget()]
        measurements.set_targets(targets, with_defaults=False)
        fstore.ingest(
            measurements,
            source,
            spark_context=self.spark_service,
            run_config=fstore.RunConfig(False),
            overwrite=True,
        )
        # read the dataframe from the redis back
        vector = fstore.FeatureVector("myvector", features=[f"{name}.*"])
        with fstore.get_online_feature_service(vector) as svc:
            resp = svc.get([{"movements": 4.614601941071927}])
            assert resp == [
                {
                    "bad": 95,
                    "department": "01e9fe31-76de-45f0-9aed-0f94cc97bca0",
                    "room": 2,
                    "hr": 220.0,
                    "hr_is_error": False,
                    "rr": 25,
                    "rr_is_error": False,
                    "spo2": 99,
                    "spo2_is_error": False,
                    "patient_id": "305-90-1613",
                    "movements_is_error": False,
                    "turn_count": 0.3582583538239813,
                    "turn_count_is_error": False,
                    "is_in_bed": 1,
                    "is_in_bed_is_error": False,
                }
            ]

    # tests that data is filtered by time in scheduled jobs
    @pytest.mark.parametrize("partitioned", [True, False])
    def test_schedule_on_filtered_by_time(self, partitioned):
        name = f"sched-time-{str(partitioned)}"

        now = datetime.now()

        path = "v3io:///bigdata/bla.parquet"
        fsys = fsspec.filesystem(v3iofs.fs.V3ioFS.protocol)
        pd.DataFrame(
            {
                "time": [
                    pd.Timestamp("2021-01-10 10:00:00"),
                    pd.Timestamp("2021-01-10 11:00:00"),
                ],
                "first_name": ["moshe", "yosi"],
                "data": [2000, 10],
            }
        ).to_parquet(path=path, filesystem=fsys)

        source = ParquetSource(
            "myparquet",
            path=path,
            schedule="mock",  # to enable filtering by time
        )

        feature_set = fstore.FeatureSet(
            name=name,
            entities=[fstore.Entity("first_name")],
            timestamp_key="time",
            engine="spark",
        )

        if partitioned:
            targets = [
                NoSqlTarget(),
                ParquetTarget(
                    name="tar1",
                    path="v3io:///bigdata/fs1/",
                    partitioned=True,
                    partition_cols=["time"],
                ),
            ]
        else:
            targets = [
                ParquetTarget(
                    name="tar2", path="v3io:///bigdata/fs2/", partitioned=False
                ),
                NoSqlTarget(),
            ]

        fstore.ingest(
            feature_set,
            source,
            run_config=fstore.RunConfig(local=False),
            targets=targets,
            spark_context=self.spark_service,
        )

        features = [f"{name}.*"]
        vec = fstore.FeatureVector("sched_test-vec", features)

        with fstore.get_online_feature_service(vec) as svc:

            resp = svc.get([{"first_name": "yosi"}, {"first_name": "moshe"}])
            assert resp[0]["data"] == 10
            assert resp[1]["data"] == 2000

            pd.DataFrame(
                {
                    "time": [
                        pd.Timestamp("2021-01-10 12:00:00"),
                        pd.Timestamp("2021-01-10 13:00:00"),
                        now + pd.Timedelta(minutes=10),
                        pd.Timestamp("2021-01-09 13:00:00"),
                    ],
                    "first_name": ["moshe", "dina", "katya", "uri"],
                    "data": [50, 10, 25, 30],
                }
            ).to_parquet(path=path)

            fstore.ingest(
                feature_set,
                source,
                run_config=fstore.RunConfig(local=False),
                targets=targets,
                spark_context=self.spark_service,
            )

            resp = svc.get(
                [
                    {"first_name": "yosi"},
                    {"first_name": "moshe"},
                    {"first_name": "katya"},
                    {"first_name": "dina"},
                    {"first_name": "uri"},
                ]
            )
            assert resp[0]["data"] == 10
            assert resp[1]["data"] == 50
            assert resp[2] is None
            assert resp[3]["data"] == 10
            assert resp[4] is None

        # check offline
        resp = fstore.get_offline_features(vec)
        assert len(resp.to_dataframe() == 4)
        assert "uri" not in resp.to_dataframe() and "katya" not in resp.to_dataframe()

    def test_aggregations(self):
        name = f"measurements_{uuid.uuid4()}"

        test_base_time = datetime.fromisoformat("2020-07-21T21:40:00+00:00")

        df = pd.DataFrame(
            {
                "time": [
                    test_base_time,
                    test_base_time + pd.Timedelta(minutes=1),
                    test_base_time + pd.Timedelta(minutes=2),
                    test_base_time + pd.Timedelta(minutes=3),
                    test_base_time + pd.Timedelta(minutes=4),
                ],
                "first_name": ["moshe", "yosi", "yosi", "moshe", "yosi"],
                "last_name": ["cohen", "levi", "levi", "cohen", "levi"],
                "bid": [2000, 10, 11, 12, 16],
                "mood": ["bad", "good", "bad", "good", "good"],
            }
        )

        path = "v3io:///bigdata/test_aggregations.parquet"
        fsys = fsspec.filesystem(v3iofs.fs.V3ioFS.protocol)
        df.to_parquet(path=path, filesystem=fsys)

        source = ParquetSource("myparquet", path=path)

        data_set = fstore.FeatureSet(
            f"{name}_storey",
            entities=[Entity("first_name"), Entity("last_name")],
            timestamp_key="time",
        )

        data_set.add_aggregation(
            column="bid",
            operations=["sum", "max", "sqr", "stdvar"],
            windows="1h",
            period="10m",
        )

        df = fstore.ingest(data_set, source, targets=[])

        assert df.fillna("NaN-was-here").to_dict("records") == [
            {
                "bid": 2000,
                "bid_max_1h": 2000,
                "bid_sqr_1h": 4000000,
                "bid_stdvar_1h": "NaN-was-here",
                "bid_sum_1h": 2000,
                "mood": "bad",
                "time": pd.Timestamp("2020-07-21 21:40:00+0000", tz="UTC"),
            },
            {
                "bid": 10,
                "bid_max_1h": 10,
                "bid_sqr_1h": 100,
                "bid_stdvar_1h": "NaN-was-here",
                "bid_sum_1h": 10,
                "mood": "good",
                "time": pd.Timestamp("2020-07-21 21:41:00+0000", tz="UTC"),
            },
            {
                "bid": 11,
                "bid_max_1h": 11,
                "bid_sqr_1h": 221,
                "bid_stdvar_1h": 0.5,
                "bid_sum_1h": 21,
                "mood": "bad",
                "time": pd.Timestamp("2020-07-21 21:42:00+0000", tz="UTC"),
            },
            {
                "bid": 12,
                "bid_max_1h": 2000,
                "bid_sqr_1h": 4000144,
                "bid_stdvar_1h": 1976072,
                "bid_sum_1h": 2012,
                "mood": "good",
                "time": pd.Timestamp("2020-07-21 21:43:00+0000", tz="UTC"),
            },
            {
                "bid": 16,
                "bid_max_1h": 16,
                "bid_sqr_1h": 477,
                "bid_stdvar_1h": 10.333333333333334,
                "bid_sum_1h": 37,
                "mood": "good",
                "time": pd.Timestamp("2020-07-21 21:44:00+0000", tz="UTC"),
            },
        ]

        assert df.index.equals(
            pd.MultiIndex.from_arrays(
                [
                    ["moshe", "yosi", "yosi", "moshe", "yosi"],
                    ["cohen", "levi", "levi", "cohen", "levi"],
                ],
                names=("first_name", "last_name"),
            )
        )

        name_spark = f"{name}_spark"

        data_set = fstore.FeatureSet(
            name_spark,
            entities=[Entity("first_name"), Entity("last_name")],
            engine="spark",
        )

        data_set.add_aggregation(
            column="bid",
            operations=["sum", "max", "sqr", "stdvar"],
            windows="1h",
            period="10m",
        )

        fstore.ingest(
            data_set,
            source,
            spark_context=self.spark_service,
            run_config=fstore.RunConfig(local=False),
        )

        features = [
            f"{name_spark}.*",
        ]

        vector = fstore.FeatureVector("my-vec", features)
        resp = fstore.get_offline_features(
            vector, entity_timestamp_column="time", with_indexes=True
        )

        # We can't count on the order when reading the results back
        result_records = (
            resp.to_dataframe()
            .sort_values(["first_name", "last_name", "time"])
            .to_dict("records")
        )

        assert result_records == [
            {
                "bid": 12,
                "bid_max_1h": 2000,
                "bid_sqr_1h": 4000144,
                "bid_stdvar_1h": 1976072,
                "bid_sum_1h": 2012,
                "mood": "good",
                "time": pd.Timestamp("2020-07-21 21:50:00"),
                "time_window": "1h",
            },
            {
                "bid": 12,
                "bid_max_1h": 2000,
                "bid_sqr_1h": 4000144,
                "bid_stdvar_1h": 1976072,
                "bid_sum_1h": 2012,
                "mood": "good",
                "time": pd.Timestamp("2020-07-21 22:00:00"),
                "time_window": "1h",
            },
            {
                "bid": 12,
                "bid_max_1h": 2000,
                "bid_sqr_1h": 4000144,
                "bid_stdvar_1h": 1976072,
                "bid_sum_1h": 2012,
                "mood": "good",
                "time": pd.Timestamp("2020-07-21 22:10:00"),
                "time_window": "1h",
            },
            {
                "bid": 12,
                "bid_max_1h": 2000,
                "bid_sqr_1h": 4000144,
                "bid_stdvar_1h": 1976072,
                "bid_sum_1h": 2012,
                "mood": "good",
                "time": pd.Timestamp("2020-07-21 22:20:00"),
                "time_window": "1h",
            },
            {
                "bid": 12,
                "bid_max_1h": 2000,
                "bid_sqr_1h": 4000144,
                "bid_stdvar_1h": 1976072,
                "bid_sum_1h": 2012,
                "mood": "good",
                "time": pd.Timestamp("2020-07-21 22:30:00"),
                "time_window": "1h",
            },
            {
                "bid": 12,
                "bid_max_1h": 2000,
                "bid_sqr_1h": 4000144,
                "bid_stdvar_1h": 1976072,
                "bid_sum_1h": 2012,
                "mood": "good",
                "time": pd.Timestamp("2020-07-21 22:40:00"),
                "time_window": "1h",
            },
            {
                "bid": 16,
                "bid_max_1h": 16,
                "bid_sqr_1h": 477,
                "bid_stdvar_1h": 10.333333333333334,
                "bid_sum_1h": 37,
                "mood": "good",
                "time": pd.Timestamp("2020-07-21 21:50:00"),
                "time_window": "1h",
            },
            {
                "bid": 16,
                "bid_max_1h": 16,
                "bid_sqr_1h": 477,
                "bid_stdvar_1h": 10.333333333333334,
                "bid_sum_1h": 37,
                "mood": "good",
                "time": pd.Timestamp("2020-07-21 22:00:00"),
                "time_window": "1h",
            },
            {
                "bid": 16,
                "bid_max_1h": 16,
                "bid_sqr_1h": 477,
                "bid_stdvar_1h": 10.333333333333334,
                "bid_sum_1h": 37,
                "mood": "good",
                "time": pd.Timestamp("2020-07-21 22:10:00"),
                "time_window": "1h",
            },
            {
                "bid": 16,
                "bid_max_1h": 16,
                "bid_sqr_1h": 477,
                "bid_stdvar_1h": 10.333333333333334,
                "bid_sum_1h": 37,
                "mood": "good",
                "time": pd.Timestamp("2020-07-21 22:20:00"),
                "time_window": "1h",
            },
            {
                "bid": 16,
                "bid_max_1h": 16,
                "bid_sqr_1h": 477,
                "bid_stdvar_1h": 10.333333333333334,
                "bid_sum_1h": 37,
                "mood": "good",
                "time": pd.Timestamp("2020-07-21 22:30:00"),
                "time_window": "1h",
            },
            {
                "bid": 16,
                "bid_max_1h": 16,
                "bid_sqr_1h": 477,
                "bid_stdvar_1h": 10.333333333333334,
                "bid_sum_1h": 37,
                "mood": "good",
                "time": pd.Timestamp("2020-07-21 22:40:00"),
                "time_window": "1h",
            },
        ]

        assert df.index.equals(
            pd.MultiIndex.from_arrays(
                [
                    ["moshe", "yosi", "yosi", "moshe", "yosi"],
                    ["cohen", "levi", "levi", "cohen", "levi"],
                ],
                names=("first_name", "last_name"),
            )
        )

    def test_aggregations_emit_every_event(self):
        name = f"measurements_{uuid.uuid4()}"
        test_base_time = datetime.fromisoformat("2020-07-21T21:40:00")

        df = pd.DataFrame(
            {
                "time": [
                    test_base_time,
                    test_base_time + pd.Timedelta(minutes=20),
                    test_base_time + pd.Timedelta(minutes=60),
                    test_base_time + pd.Timedelta(minutes=79),
                    test_base_time + pd.Timedelta(minutes=81),
                ],
                "first_name": ["Moshe", "Yossi", "Moshe", "Yossi", "Yossi"],
                "last_name": ["Cohen", "Levi", "Cohen", "Levi", "Levi"],
                "bid": [2000, 10, 12, 16, 8],
            }
        )

        path = "v3io:///bigdata/test_aggregations_emit_every_event.parquet"
        fsys = fsspec.filesystem(v3iofs.fs.V3ioFS.protocol)
        df.to_parquet(path=path, filesystem=fsys)

        source = ParquetSource("myparquet", path=path)
        name_spark = f"{name}_spark"

        data_set = fstore.FeatureSet(
            name_spark,
            entities=[Entity("first_name"), Entity("last_name")],
            timestamp_key="time",
            engine="spark",
        )

        data_set.add_aggregation(
            column="bid",
            operations=["sum", "max", "count", "sqr", "stdvar"],
            windows=["2h"],
            period="10m",
            emit_policy=EmitEveryEvent(),
        )

        fstore.ingest(
            data_set,
            source,
            spark_context=self.spark_service,
            run_config=fstore.RunConfig(local=False),
        )

        print(f"Results:\n{data_set.to_dataframe().sort_values('time').to_string()}\n")
        result_dict = (
            data_set.to_dataframe()
            .fillna("NaN-was-here")
            .sort_values("time")
            .to_dict(orient="list")
        )

        expected_results = df.to_dict(orient="list")
        expected_results.update(
            {
                "bid_sum_2h": [2000, 10, 2012, 26, 34],
                "bid_max_2h": [2000, 10, 2000, 16, 16],
                "bid_count_2h": [1, 1, 2, 2, 3],
                "bid_sqr_2h": [4000000, 100, 4000144, 356, 420],
                "bid_stdvar_2h": [
                    "NaN-was-here",
                    "NaN-was-here",
                    1976072,
                    18,
                    17.333333333333332,
                ],
            }
        )
        assert result_dict == expected_results

        # Compare Spark-generated results with Storey results (which are always per-event)
        name_storey = f"{name}_storey"

        storey_data_set = fstore.FeatureSet(
            name_storey,
            timestamp_key="time",
            entities=[Entity("first_name"), Entity("last_name")],
        )

        storey_data_set.add_aggregation(
            column="bid",
            operations=["sum", "max", "count", "sqr", "stdvar"],
            windows=["2h"],
            period="10m",
        )
        fstore.ingest(storey_data_set, source)

        storey_df = (
            storey_data_set.to_dataframe()
            .fillna("NaN-was-here")
            .reset_index()
            .sort_values("time")
        )
        print(f"Storey results:\n{storey_df.to_string()}\n")
        storey_result_dict = storey_df.to_dict(orient="list")

        assert storey_result_dict == result_dict

    def test_mix_of_partitioned_and_nonpartitioned_targets(self):
        name = "test_mix_of_partitioned_and_nonpartitioned_targets"

        path = "v3io:///bigdata/bla.parquet"
        fsys = fsspec.filesystem(v3iofs.fs.V3ioFS.protocol)
        pd.DataFrame(
            {
                "time": [
                    pd.Timestamp("2021-01-10 10:00:00"),
                    pd.Timestamp("2021-01-10 11:00:00"),
                ],
                "first_name": ["moshe", "yosi"],
                "data": [2000, 10],
            }
        ).to_parquet(path=path, filesystem=fsys)

        source = ParquetSource(
            "myparquet",
            path=path,
        )

        feature_set = fstore.FeatureSet(
            name=name,
            entities=[fstore.Entity("first_name")],
            timestamp_key="time",
            engine="spark",
        )

        partitioned_output_path = "v3io:///bigdata/partitioned/"
        nonpartitioned_output_path = "v3io:///bigdata/nonpartitioned/"
        targets = [
            ParquetTarget(
                name="tar1",
                path=partitioned_output_path,
                partitioned=True,
            ),
            ParquetTarget(
                name="tar2", path=nonpartitioned_output_path, partitioned=False
            ),
        ]

        fstore.ingest(
            feature_set,
            source,
            run_config=fstore.RunConfig(local=False),
            targets=targets,
            spark_context=self.spark_service,
        )

        partitioned_df = pd.read_parquet(partitioned_output_path)
        partitioned_df.set_index(["time"], inplace=True)
        partitioned_df.drop(columns=["year", "month", "day", "hour"], inplace=True)
        nonpartitioned_df = pd.read_parquet(nonpartitioned_output_path)
        nonpartitioned_df.set_index(["time"], inplace=True)

        pd.testing.assert_frame_equal(
            partitioned_df,
            nonpartitioned_df,
            check_index_type=True,
            check_column_type=True,
        )

    def test_write_empty_dataframe_overwrite_false(self):
        name = "test_write_empty_dataframe_overwrite_false"

        path = "v3io:///bigdata/test_write_empty_dataframe_overwrite_false.parquet"
        fsys = fsspec.filesystem(v3iofs.fs.V3ioFS.protocol)
        empty_df = pd.DataFrame(
            {
                "time": [
                    pd.Timestamp("2021-01-10 10:00:00"),
                ],
                "first_name": ["moshe"],
                "data": [2000],
            }
        )[0:0]
        empty_df.to_parquet(path=path, filesystem=fsys)

        source = ParquetSource(
            "myparquet",
            path=path,
        )

        feature_set = fstore.FeatureSet(
            name=name,
            entities=[fstore.Entity("first_name")],
            timestamp_key="time",
            engine="spark",
        )

        target = ParquetTarget(
            name="pq",
            path="v3io:///bigdata/test_write_empty_dataframe_overwrite_false/",
            partitioned=False,
        )

        fstore.ingest(
            feature_set,
            source,
            run_config=fstore.RunConfig(local=False),
            targets=[
                target,
            ],
            overwrite=False,
            spark_context=self.spark_service,
        )

        # check that no files were written
        with pytest.raises(FileNotFoundError):
            pd.read_parquet(target.get_target_path())

    def test_write_dataframe_overwrite_false(self):
        name = "test_write_dataframe_overwrite_false"

        path = "v3io:///bigdata/test_write_dataframe_overwrite_false.parquet"
        fsys = fsspec.filesystem(v3iofs.fs.V3ioFS.protocol)
        df = pd.DataFrame(
            {
                "time": [
                    pd.Timestamp("2021-01-10 10:00:00"),
                ],
                "first_name": ["moshe"],
                "data": [2000],
            }
        )
        df.to_parquet(path=path, filesystem=fsys)

        source = ParquetSource(
            "myparquet",
            path=path,
        )

        feature_set = fstore.FeatureSet(
            name=name,
            entities=[fstore.Entity("first_name")],
            timestamp_key="time",
            engine="spark",
        )

        target = ParquetTarget(
            name="pq",
            path="v3io:///bigdata/test_write_dataframe_overwrite_false/",
            partitioned=False,
        )

        fstore.ingest(
            feature_set,
            source,
            run_config=fstore.RunConfig(local=False),
            targets=[
                target,
            ],
            overwrite=False,
            spark_context=self.spark_service,
        )

        features = [f"{name}.*"]
        vec = fstore.FeatureVector("test-vec", features)

        resp = fstore.get_offline_features(vec)
        df = resp.to_dataframe()
        assert df.to_dict() == {"data": {0: 2000}}

    @pytest.mark.parametrize(
        "should_succeed, is_parquet, is_partitioned, target_path",
        [
            # spark - csv - fail for single file
            (True, False, None, "v3io:///bigdata/dif-eng/csv"),
            (False, False, None, "v3io:///bigdata/dif-eng/file.csv"),
            # spark - parquet - fail for single file
            (True, True, True, "v3io:///bigdata/dif-eng/pq"),
            (False, True, True, "v3io:///bigdata/dif-eng/file.pq"),
            (True, True, False, "v3io:///bigdata/dif-eng/pq"),
            (False, True, False, "v3io:///bigdata/dif-eng/file.pq"),
        ],
    )
    def test_different_paths_for_ingest_on_spark_engines(
        self, should_succeed, is_parquet, is_partitioned, target_path
    ):
        fset = FeatureSet("fsname", entities=[Entity("ticker")], engine="spark")

        source = (
            "v3io:///bigdata/test_different_paths_for_ingest_on_spark_engines.parquet"
        )
        fsys = fsspec.filesystem(v3iofs.fs.V3ioFS.protocol)
        stocks.to_parquet(path=source, filesystem=fsys)
        source = ParquetSource(
            "myparquet",
            path=source,
        )

        target = (
            ParquetTarget(name="tar", path=target_path, partitioned=is_partitioned)
            if is_parquet
            else CSVTarget(name="tar", path=target_path)
        )

        if should_succeed:
            fstore.ingest(
                fset,
                run_config=fstore.RunConfig(local=False),
                spark_context=self.spark_service,
                source=source,
                targets=[target],
            )

            if fset.get_target_path().endswith(fset.status.targets[0].run_id + "/"):
                store, _ = mlrun.store_manager.get_or_create_store(
                    fset.get_target_path()
                )
                v3io = store.get_filesystem(False)
                assert v3io.isdir(fset.get_target_path())
        else:
            with pytest.raises(mlrun.errors.MLRunInvalidArgumentError):
                fstore.ingest(fset, source=source, targets=[target])

    def test_error_is_properly_propagated(self):
        key = "patient_id"
        measurements = fstore.FeatureSet(
            "measurements",
            entities=[fstore.Entity(key)],
            timestamp_key="timestamp",
            engine="spark",
        )
        source = ParquetSource("myparquet", path="wrong-path.pq")
        with pytest.raises(mlrun.runtimes.utils.RunError):
            fstore.ingest(
                measurements,
                source,
                return_df=True,
                spark_context=self.spark_service,
                run_config=fstore.RunConfig(local=False),
            )

    # ML-3092
    @pytest.mark.parametrize("timestamp_key", [None, "timestamp"])
    def test_get_offline_features_with_filter_and_indexes(self, timestamp_key):
        key = "patient_id"
        measurements = fstore.FeatureSet(
            "measurements",
            entities=[fstore.Entity(key)],
            timestamp_key=timestamp_key,
            engine="spark",
        )
        source = ParquetSource("myparquet", path=self.get_remote_pq_source_path())
        fstore.ingest(
            measurements,
            source,
            spark_context=self.spark_service,
            run_config=fstore.RunConfig(local=False),
        )
        assert measurements.status.targets[0].run_id is not None
        fv_name = "measurements-fv"
        features = [
            "measurements.bad",
            "measurements.department",
        ]
        my_fv = fstore.FeatureVector(
            fv_name,
            features,
        )
        my_fv.spec.with_indexes = True
        my_fv.save()
        target = ParquetTarget("mytarget", path=self.get_remote_pq_target_path())
        resp = fstore.get_offline_features(
            fv_name,
            target=target,
            query="bad>6 and bad<8",
<<<<<<< HEAD
            run_config=fstore.RunConfig(local=False, kind="remote-spark"),
            engine="spark",
=======
            engine="spark",
            run_config=fstore.RunConfig(local=False, kind="remote-spark"),
>>>>>>> 0759994d
            spark_service=self.spark_service,
        )
        resp_df = resp.to_dataframe()
        target_df = target.as_df()
        target_df.set_index(["patient_id"], drop=True, inplace=True)
        assert resp_df.equals(target_df)

        source_df = source.to_dataframe()
<<<<<<< HEAD
=======
        resp_df.set_index(key, drop=True, inplace=True)  # TODO : delete in ML-3373
        source_df.set_index(key, drop=True, inplace=True)
        target_df.set_index(key, drop=True, inplace=True)
>>>>>>> 0759994d
        expected_df = source_df[source_df["bad"] == 7][["bad", "department"]]
        expected_df.reset_index(drop=True, inplace=True)
        resp_df.reset_index(drop=True, inplace=True)
        assert resp_df[["bad", "department"]].equals(expected_df)

    # ML-2802, ML-3397
    @pytest.mark.parametrize(
        ["target_type", "passthrough"],
        [
            (ParquetTarget, False),
            (ParquetTarget, True),
            (CSVTarget, False),
            (CSVTarget, True),
        ],
    )
    def test_get_offline_features_with_spark_engine(self, passthrough, target_type):
        key = "patient_id"
        measurements = fstore.FeatureSet(
            "measurements",
            entities=[fstore.Entity(key)],
            timestamp_key="timestamp",
            engine="spark",
            passthrough=passthrough,
        )
        source = ParquetSource("myparquet", path=self.get_remote_pq_source_path())
        fstore.ingest(
            measurements,
            source,
            spark_context=self.spark_service,
            run_config=fstore.RunConfig(local=False),
        )
        assert measurements.status.targets[0].run_id is not None

        # assert that online target exist (nosql) and offline target does not (parquet)
        if passthrough:
            assert len(measurements.status.targets) == 1
            assert isinstance(measurements.status.targets["nosql"], DataTarget)

        fv_name = "measurements-fv"
        features = [
            "measurements.bad",
            "measurements.department",
        ]
        my_fv = fstore.FeatureVector(
            fv_name,
            features,
        )
        my_fv.save()
        target = target_type(
            "mytarget",
            path="v3io:///bigdata/test_get_offline_features_with_spark_engine_testdata_target/",
        )
        resp = fstore.get_offline_features(
            fv_name,
            target=target,
            query="bad>6 and bad<8",
            run_config=fstore.RunConfig(local=False, kind="remote-spark"),
            engine="spark",
            spark_service=self.spark_service,
        )
        resp_df = resp.to_dataframe()
        target_df = target.as_df()
        source_df = source.to_dataframe()
        expected_df = source_df[source_df["bad"] == 7][["bad", "department"]]
        expected_df.reset_index(drop=True, inplace=True)
        self._print_full_df(df=resp_df, df_name="resp_df", passthrough=passthrough)
        self._print_full_df(df=target_df, df_name="target_df", passthrough=passthrough)
        self._print_full_df(
            df=expected_df, df_name="expected_df", passthrough=passthrough
        )
        assert resp_df.equals(target_df)
        assert resp_df[["bad", "department"]].equals(expected_df)

    def test_ingest_with_steps_drop_features(self):
        key = "patient_id"
        csv_path_spark = "v3io:///bigdata/test_ingest_to_csv_spark"
        csv_path_storey = "v3io:///bigdata/test_ingest_to_csv_storey.csv"

        measurements = fstore.FeatureSet(
            "measurements_spark",
            entities=[fstore.Entity(key)],
            timestamp_key="timestamp",
            engine="spark",
        )
        measurements.graph.to(DropFeatures(features=["bad"]))
        source = ParquetSource("myparquet", path=self.get_remote_pq_source_path())
        targets = [CSVTarget(name="csv", path=csv_path_spark)]
        fstore.ingest(
            measurements,
            source,
            targets,
            spark_context=self.spark_service,
            run_config=fstore.RunConfig(local=False),
        )
        csv_path_spark = measurements.get_target_path(name="csv")

        measurements = fstore.FeatureSet(
            "measurements_storey",
            entities=[fstore.Entity(key)],
            timestamp_key="timestamp",
        )
        measurements.graph.to(DropFeatures(features=["bad"]))
        source = ParquetSource("myparquet", path=self.get_remote_pq_source_path())
        targets = [CSVTarget(name="csv", path=csv_path_storey)]
        fstore.ingest(
            measurements,
            source,
            targets,
        )
        csv_path_storey = measurements.get_target_path(name="csv")
        self.read_csv_and_assert(csv_path_spark, csv_path_storey)

        measurements = fstore.FeatureSet(
            "measurements_spark",
            entities=[fstore.Entity(key)],
            timestamp_key="timestamp",
            engine="spark",
        )
        measurements.graph.to(DropFeatures(features=[key]))
        source = ParquetSource("myparquet", path=self.get_remote_pq_source_path())
        key_as_set = {key}
        with pytest.raises(
            mlrun.errors.MLRunInvalidArgumentError,
            match=f"^DropFeatures can only drop features, not entities: {key_as_set}$",
        ):
            fstore.ingest(
                measurements,
                source,
                spark_context=self.spark_service,
                run_config=fstore.RunConfig(local=False),
            )

    def test_ingest_with_steps_onehot(self):
        key = "patient_id"
        csv_path_spark = "v3io:///bigdata/test_ingest_to_csv_spark"
        csv_path_storey = "v3io:///bigdata/test_ingest_to_csv_storey.csv"

        measurements = fstore.FeatureSet(
            "measurements_spark",
            entities=[fstore.Entity(key)],
            timestamp_key="timestamp",
            engine="spark",
        )
        measurements.graph.to(OneHotEncoder(mapping={"is_in_bed": [0, 1]}))
        source = ParquetSource("myparquet", path=self.get_remote_pq_source_path())
        targets = [CSVTarget(name="csv", path=csv_path_spark)]
        fstore.ingest(
            measurements,
            source,
            targets,
            spark_context=self.spark_service,
            run_config=fstore.RunConfig(local=False),
        )
        csv_path_spark = measurements.get_target_path(name="csv")

        measurements = fstore.FeatureSet(
            "measurements_storey",
            entities=[fstore.Entity(key)],
            timestamp_key="timestamp",
        )
        measurements.graph.to(OneHotEncoder(mapping={"is_in_bed": [0, 1]}))
        source = ParquetSource("myparquet", path=self.get_remote_pq_source_path())
        targets = [CSVTarget(name="csv", path=csv_path_storey)]
        fstore.ingest(
            measurements,
            source,
            targets,
        )
        csv_path_storey = measurements.get_target_path(name="csv")
        self.read_csv_and_assert(csv_path_spark, csv_path_storey)

    @pytest.mark.parametrize("with_original_features", [True, False])
    def test_ingest_with_steps_mapval(self, with_original_features):
        key = "patient_id"
        csv_path_spark = "v3io:///bigdata/test_ingest_to_csv_spark"
        csv_path_storey = "v3io:///bigdata/test_ingest_to_csv_storey.csv"

        measurements = fstore.FeatureSet(
            "measurements_spark",
            entities=[fstore.Entity(key)],
            timestamp_key="timestamp",
            engine="spark",
        )
        measurements.graph.to(
            MapValues(
                mapping={
                    "bad": {"ranges": {"one": [0, 30], "two": [30, "inf"]}},
                    "hr_is_error": {False: "0", True: "1"},
                },
                with_original_features=with_original_features,
            )
        )
        source = ParquetSource("myparquet", path=self.get_remote_pq_source_path())
        targets = [CSVTarget(name="csv", path=csv_path_spark)]
        fstore.ingest(
            measurements,
            source,
            targets,
            spark_context=self.spark_service,
            run_config=fstore.RunConfig(local=False),
        )
        csv_path_spark = measurements.get_target_path(name="csv")

        measurements = fstore.FeatureSet(
            "measurements_storey",
            entities=[fstore.Entity(key)],
            timestamp_key="timestamp",
        )
        measurements.graph.to(
            MapValues(
                mapping={
                    "bad": {"ranges": {"one": [0, 30], "two": [30, "inf"]}},
                    "hr_is_error": {False: "0", True: "1"},
                },
                with_original_features=with_original_features,
            )
        )
        source = ParquetSource("myparquet", path=self.get_remote_pq_source_path())
        targets = [CSVTarget(name="csv", path=csv_path_storey)]
        fstore.ingest(
            measurements,
            source,
            targets,
        )
        csv_path_storey = measurements.get_target_path(name="csv")
        self.read_csv_and_assert(csv_path_spark, csv_path_storey)

    @pytest.mark.parametrize("timestamp_col", [None, "timestamp"])
    def test_ingest_with_steps_extractor(self, timestamp_col):
        key = "patient_id"
        out_path_spark = "v3io:///bigdata/test_ingest_with_steps_extractor_spark"
        out_path_storey = "v3io:///bigdata/test_ingest_with_steps_extractor_storey"

        measurements = fstore.FeatureSet(
            "measurements_spark",
            entities=[fstore.Entity(key)],
            timestamp_key="timestamp",
            engine="spark",
        )
        measurements.graph.to(
            DateExtractor(
                parts=["day_of_year"],
                timestamp_col=timestamp_col,
            )
        )
        source = ParquetSource("myparquet", path=self.get_remote_pq_source_path())
        targets = [ParquetTarget(path=out_path_spark)]
        fstore.ingest(
            measurements,
            source,
            targets,
            spark_context=self.spark_service,
            run_config=fstore.RunConfig(local=False),
        )
        out_path_spark = measurements.get_target_path()

        measurements = fstore.FeatureSet(
            "measurements_storey",
            entities=[fstore.Entity(key)],
            timestamp_key="timestamp",
        )
        measurements.graph.to(
            DateExtractor(
                parts=["day_of_year"],
                timestamp_col=timestamp_col,
            )
        )
        source = ParquetSource("myparquet", path=self.get_remote_pq_source_path())
        targets = [ParquetTarget(path=out_path_storey)]
        fstore.ingest(
            measurements,
            source,
            targets,
        )

        out_path_storey = measurements.get_target_path()
        self.read_parquet_and_assert(out_path_spark, out_path_storey)

    @pytest.mark.parametrize("with_indexes", [True, False])
    @pytest.mark.parametrize("join_type", ["inner", "outer"])
    def test_relation_join(self, join_type, with_indexes):
        """Test 3 option of using get offline feature with relations"""
        departments = pd.DataFrame(
            {
                "d_id": [i for i in range(1, 11, 2)],
                "name": [f"dept{num}" for num in range(1, 11, 2)],
                "manager_id": [i for i in range(10, 15)],
            }
        )

        employees_with_department = pd.DataFrame(
            {
                "id": [num for num in range(100, 600, 100)],
                "name": [f"employee{num}" for num in range(100, 600, 100)],
                "department_id": [1, 1, 2, 6, 11],
            }
        )

        employees_with_class = pd.DataFrame(
            {
                "id": [100, 200, 300],
                "name": [f"employee{num}" for num in range(100, 400, 100)],
                "department_id": [1, 1, 2],
                "class_id": [i for i in range(20, 23)],
            }
        )

        classes = pd.DataFrame(
            {
                "c_id": [i for i in range(20, 30, 2)],
                "name": [f"class{num}" for num in range(20, 30, 2)],
            }
        )

        managers = pd.DataFrame(
            {
                "m_id": [i for i in range(10, 20, 2)],
                "name": [f"manager{num}" for num in range(10, 20, 2)],
            }
        )

        join_employee_department = pd.merge(
            employees_with_department,
            departments,
            how=join_type,
            left_on=["department_id"],
            right_on=["d_id"],
            suffixes=("_employees", "_departments"),
        )

        join_employee_managers = pd.merge(
            join_employee_department,
            managers,
            how=join_type,
            left_on=["manager_id"],
            right_on=["m_id"],
            suffixes=("_manage", "_"),
        )

        join_employee_sets = pd.merge(
            employees_with_department,
            employees_with_class,
            how=join_type,
            left_on=["id"],
            right_on=["id"],
            suffixes=("_employees", "_e_mini"),
        )

        _merge_step = pd.merge(
            join_employee_department,
            employees_with_class,
            how=join_type,
            left_on=["id"],
            right_on=["id"],
            suffixes=("_", "_e_mini"),
        )

        join_all = pd.merge(
            _merge_step,
            classes,
            how=join_type,
            left_on=["class_id"],
            right_on=["c_id"],
            suffixes=("_e_mini", "_cls"),
        )

        col_1 = ["name_employees", "name_departments"]
        col_2 = ["name_employees", "name_departments", "name"]
        col_3 = ["name_employees", "name_e_mini"]
        col_4 = ["name_employees", "name_departments", "name_e_mini", "name_cls"]
        if with_indexes:
            join_employee_department.set_index(["id", "d_id"], drop=True, inplace=True)
            join_employee_managers.set_index(
                ["id", "d_id", "m_id"], drop=True, inplace=True
            )
            join_employee_sets.set_index(["id"], drop=True, inplace=True)
            join_all.set_index(["id", "d_id", "c_id"], drop=True, inplace=True)

        join_employee_department = (
            join_employee_department[col_1]
            .rename(
                columns={"name_departments": "n2", "name_employees": "n"},
            )
            .sort_values(by="n")
        )

        join_employee_managers = (
            join_employee_managers[col_2]
            .rename(
                columns={
                    "name_departments": "n2",
                    "name_employees": "n",
                    "name": "man_name",
                },
            )
            .sort_values(by="n")
        )

        join_employee_sets = (
            join_employee_sets[col_3]
            .rename(
                columns={"name_employees": "n", "name_e_mini": "mini_name"},
            )
            .sort_values(by="n")
        )

        join_all = (
            join_all[col_4]
            .rename(
                columns={
                    "name_employees": "n",
                    "name_departments": "n2",
                    "name_e_mini": "mini_name",
                },
            )
            .sort_values(by="n")
        )

        # relations according to departments_set relations
        managers_set_entity = fstore.Entity("m_id")
        managers_set = fstore.FeatureSet(
            "managers",
            entities=[managers_set_entity],
        )
        managers_set.set_targets(targets=["parquet"], with_defaults=False)
        fstore.ingest(managers_set, managers)

        classes_set_entity = fstore.Entity("c_id")
        classes_set = fstore.FeatureSet(
            "classes",
            entities=[classes_set_entity],
        )
        managers_set.set_targets(targets=["parquet"], with_defaults=False)
        fstore.ingest(classes_set, classes)

        departments_set_entity = fstore.Entity("d_id")
        departments_set = fstore.FeatureSet(
            "departments",
            entities=[departments_set_entity],
            relations={"manager_id": managers_set_entity},
        )
        departments_set.set_targets(targets=["parquet"], with_defaults=False)
        fstore.ingest(departments_set, departments)

        employees_set_entity = fstore.Entity("id")
        employees_set = fstore.FeatureSet(
            "employees",
            entities=[employees_set_entity],
            relations={"department_id": departments_set_entity},
        )
        employees_set.set_targets(targets=["parquet"], with_defaults=False)
        fstore.ingest(employees_set, employees_with_department)

        mini_employees_set = fstore.FeatureSet(
            "mini-employees",
            entities=[employees_set_entity],
            relations={
                "department_id": departments_set_entity,
                "class_id": classes_set_entity,
            },
        )
        mini_employees_set.set_targets(targets=["parquet"], with_defaults=False)
        fstore.ingest(mini_employees_set, employees_with_class)

        features = ["employees.name"]

        vector = fstore.FeatureVector(
            "employees-vec", features, description="Employees feature vector"
        )
        vector.save()

        target = ParquetTarget("mytarget", path=self.get_remote_pq_target_path())
        resp = fstore.get_offline_features(
            vector,
            target=target,
            with_indexes=with_indexes,
            run_config=fstore.RunConfig(local=False, kind="remote-spark"),
            engine="spark",
            spark_service=self.spark_service,
            join_type=join_type,
            order_by="name",
        )
        if with_indexes:
            expected = pd.DataFrame(
                employees_with_department, columns=["id", "name"]
            ).set_index("id", drop=True)
            assert_frame_equal(expected, resp.to_dataframe())
        else:
            assert_frame_equal(
                pd.DataFrame(employees_with_department, columns=["name"]),
                resp.to_dataframe(),
            )
        features = ["employees.name as n", "departments.name as n2"]

        vector = fstore.FeatureVector(
            "employees-vec", features, description="Employees feature vector"
        )
        vector.save()

        target = ParquetTarget("mytarget", path=self.get_remote_pq_target_path())
        resp_1 = fstore.get_offline_features(
            vector,
            target=target,
            with_indexes=with_indexes,
            run_config=fstore.RunConfig(local=False, kind="remote-spark"),
            engine="spark",
            spark_service=self.spark_service,
            join_type=join_type,
            order_by="n",
        )
        assert_frame_equal(join_employee_department, resp_1.to_dataframe())

        features = [
            "employees.name as n",
            "departments.name as n2",
            "managers.name as man_name",
        ]

        vector = fstore.FeatureVector(
            "man-vec", features, description="Employees feature vector"
        )
        vector.save()

        target = ParquetTarget("mytarget", path=self.get_remote_pq_target_path())
        resp_2 = fstore.get_offline_features(
            vector,
            target=target,
            with_indexes=with_indexes,
            run_config=fstore.RunConfig(local=False, kind="remote-spark"),
            engine="spark",
            spark_service=self.spark_service,
            join_type=join_type,
            order_by=["n"],
        )
        assert_frame_equal(join_employee_managers, resp_2.to_dataframe())

        features = ["employees.name as n", "mini-employees.name as mini_name"]

        vector = fstore.FeatureVector(
            "mini-emp-vec", features, description="Employees feature vector"
        )
        vector.save()

        target = ParquetTarget("mytarget", path=self.get_remote_pq_target_path())
        resp_3 = fstore.get_offline_features(
            vector,
            target=target,
            with_indexes=with_indexes,
            run_config=fstore.RunConfig(local=False, kind="remote-spark"),
            engine="spark",
            spark_service=self.spark_service,
            join_type=join_type,
            order_by="name",
        )
        assert_frame_equal(join_employee_sets, resp_3.to_dataframe())

        features = [
            "employees.name as n",
            "departments.name as n2",
            "mini-employees.name as mini_name",
            "classes.name as name_cls",
        ]

        vector = fstore.FeatureVector(
            "four-vec", features, description="Employees feature vector"
        )
        vector.save()

        target = ParquetTarget("mytarget", path=self.get_remote_pq_target_path())
        resp_4 = fstore.get_offline_features(
            vector,
            target=target,
            with_indexes=with_indexes,
            run_config=fstore.RunConfig(local=False, kind="remote-spark"),
            engine="spark",
            spark_service=self.spark_service,
            join_type=join_type,
            order_by="n",
        )
        assert_frame_equal(join_all, resp_4.to_dataframe())

    @pytest.mark.parametrize("with_indexes", [False, True])
    def test_relation_asof_join(self, with_indexes):
        """Test 3 option of using get offline feature with relations"""
        departments = pd.DataFrame(
            {
                "d_id": [i for i in range(1, 11, 2)],
                "name": [f"dept{num}" for num in range(1, 11, 2)],
                "manager_id": [i for i in range(10, 15)],
                "time": [pd.Timestamp(f"2023-01-01 0{i}:00:00") for i in range(5)],
            }
        )

        employees_with_department = pd.DataFrame(
            {
                "id": [num for num in range(100, 600, 100)],
                "name": [f"employee{num}" for num in range(100, 600, 100)],
                "department_id": [1, 1, 2, 6, 11],
                "time": [pd.Timestamp(f"2023-01-01 0{i}:00:00") for i in range(5)],
            }
        )

        join_employee_department = pd.merge_asof(
            employees_with_department,
            departments,
            left_on=["time"],
            right_on=["time"],
            left_by=["department_id"],
            right_by=["d_id"],
            suffixes=("_employees", "_departments"),
        )

        col_1 = ["name_employees", "name_departments"]
        if with_indexes:
            col_1 = ["time", "name_employees", "name_departments"]
            join_employee_department.set_index(["id", "d_id"], drop=True, inplace=True)

        join_employee_department = (
            join_employee_department[col_1]
            .rename(
                columns={"name_departments": "n2", "name_employees": "n"},
            )
            .sort_values("n")
        )

        # relations according to departments_set relations
        departments_set_entity = fstore.Entity("d_id")
        departments_set = fstore.FeatureSet(
            "departments", entities=[departments_set_entity], timestamp_key="time"
        )
        departments_set.set_targets(targets=["parquet"], with_defaults=False)
        fstore.ingest(departments_set, departments)

        employees_set_entity = fstore.Entity("id")
        employees_set = fstore.FeatureSet(
            "employees",
            entities=[employees_set_entity],
            relations={"department_id": departments_set_entity},
            timestamp_key="time",
        )
        employees_set.set_targets(targets=["parquet"], with_defaults=False)
        fstore.ingest(employees_set, employees_with_department)

        features = ["employees.name as n", "departments.name as n2"]

        vector = fstore.FeatureVector(
            "employees-vec", features, description="Employees feature vector"
        )
        vector.save()
        target = ParquetTarget("mytarget", path=self.get_remote_pq_target_path())
        resp_1 = fstore.get_offline_features(
            vector,
            target=target,
            with_indexes=with_indexes,
            run_config=fstore.RunConfig(local=False, kind="remote-spark"),
            engine="spark",
            spark_service=self.spark_service,
            order_by=["n"],
        )

        assert_frame_equal(
            join_employee_department.sort_index(axis=1),
            resp_1.to_dataframe().sort_index(axis=1),
        )

    def test_as_of_join_result(self):
        test_base_time = datetime.fromisoformat("2020-07-21T12:00:00+00:00")

        df_left = pd.DataFrame(
            {
                "ent": ["a", "b"],
                "f1": ["a-val", "b-val"],
                "ts": [test_base_time, test_base_time],
            }
        )

        df_right = pd.DataFrame(
            {
                "ent": ["a", "a", "a", "b"],
                "ts": [
                    test_base_time - pd.Timedelta(minutes=1),
                    test_base_time - pd.Timedelta(minutes=2),
                    test_base_time - pd.Timedelta(minutes=3),
                    test_base_time - pd.Timedelta(minutes=2),
                ],
                "f2": ["newest", "middle", "oldest", "only-value"],
            }
        )

        left_path = "v3io:///bigdata/asof_join/df_left.parquet"
        right_path = "v3io:///bigdata/asof_join/df_right.parquet"

        fsys = fsspec.filesystem(v3iofs.fs.V3ioFS.protocol)
        df_left.to_parquet(path=left_path, filesystem=fsys)
        df_right.to_parquet(path=right_path, filesystem=fsys)

        fset1 = fstore.FeatureSet("fs1-as-of", entities=["ent"], timestamp_key="ts")
        fset1.set_targets(["parquet"], with_defaults=False)
        fset2 = fstore.FeatureSet("fs2-as-of", entities=["ent"], timestamp_key="ts")
        fset2.set_targets(["parquet"], with_defaults=False)

        source_left = ParquetSource("pq1", path=left_path)
        source_right = ParquetSource("pq2", path=right_path)

        fstore.ingest(fset1, source_left)
        fstore.ingest(fset2, source_right)

        self._logger.info(
            f"fset1 BEFORE LOCAL engine merger:\n  {fset1.to_dataframe()}"
        )
        self._logger.info(
            f"fset2 BEFORE LOCAL engine merger:\n  {fset2.to_dataframe()}"
        )

        vec = fstore.FeatureVector("vec1", ["fs1-as-of.*", "fs2-as-of.*"])

        resp = fstore.get_offline_features(vec, engine="local")
        local_engine_res = resp.to_dataframe().sort_index(axis=1)

        self._logger.info(f"fset1 AFTER LOCAL engine merger:\n  {fset1.to_dataframe()}")
        self._logger.info(f"fset2 AFTER LOCAL engine merger:\n  {fset2.to_dataframe()}")

        vec_for_spark = fstore.FeatureVector(
            "vec1-spark", ["fs1-as-of.*", "fs2-as-of.*"]
        )
        target = ParquetTarget("mytarget", path=self.get_remote_pq_target_path())
        resp = fstore.get_offline_features(
            vec_for_spark,
            engine="spark",
            run_config=fstore.RunConfig(local=False, kind="remote-spark"),
            spark_service=self.spark_service,
            target=target,
        )
        spark_engine_res = resp.to_dataframe().sort_index(axis=1)

        self._logger.info(f"result of LOCAL engine merger:\n  {local_engine_res}")
        self._logger.info(f"result of SPARK engine merger:\n  {spark_engine_res}")

        assert spark_engine_res.shape == (2, 2)
        assert local_engine_res.equals(spark_engine_res)<|MERGE_RESOLUTION|>--- conflicted
+++ resolved
@@ -1182,13 +1182,8 @@
             fv_name,
             target=target,
             query="bad>6 and bad<8",
-<<<<<<< HEAD
+            engine="spark",
             run_config=fstore.RunConfig(local=False, kind="remote-spark"),
-            engine="spark",
-=======
-            engine="spark",
-            run_config=fstore.RunConfig(local=False, kind="remote-spark"),
->>>>>>> 0759994d
             spark_service=self.spark_service,
         )
         resp_df = resp.to_dataframe()
@@ -1197,12 +1192,8 @@
         assert resp_df.equals(target_df)
 
         source_df = source.to_dataframe()
-<<<<<<< HEAD
-=======
-        resp_df.set_index(key, drop=True, inplace=True)  # TODO : delete in ML-3373
         source_df.set_index(key, drop=True, inplace=True)
         target_df.set_index(key, drop=True, inplace=True)
->>>>>>> 0759994d
         expected_df = source_df[source_df["bad"] == 7][["bad", "department"]]
         expected_df.reset_index(drop=True, inplace=True)
         resp_df.reset_index(drop=True, inplace=True)
