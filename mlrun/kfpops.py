# Copyright 2018 Iguazio
#
# Licensed under the Apache License, Version 2.0 (the "License");
# you may not use this file except in compliance with the License.
# You may obtain a copy of the License at
#
#   http://www.apache.org/licenses/LICENSE-2.0
#
# Unless required by applicable law or agreed to in writing, software
# distributed under the License is distributed on an "AS IS" BASIS,
# WITHOUT WARRANTIES OR CONDITIONS OF ANY KIND, either express or implied.
# See the License for the specific language governing permissions and
# limitations under the License.
import getpass
import json
import os
import os.path
from copy import deepcopy

import mlrun

from .config import config
from .db import get_or_set_dburl
from .model import HyperParamOptions
from .utils import dict_to_yaml, gen_md_table, get_artifact_target, logger, run_keys

KFPMETA_DIR = os.environ.get("KFPMETA_OUT_DIR", "")
KFP_ARTIFACTS_DIR = os.environ.get("KFP_ARTIFACTS_DIR", "/tmp")


def is_num(v):
    return isinstance(v, (int, float, complex))


def write_kfpmeta(struct):
    if "status" not in struct:
        return

    results = struct["status"].get("results", {})
    metrics = {
        "metrics": [
            {"name": k, "numberValue": v} for k, v in results.items() if is_num(v)
        ],
    }
    with open(KFPMETA_DIR + "/mlpipeline-metrics.json", "w") as f:
        json.dump(metrics, f)

    struct = deepcopy(struct)
    uid = struct["metadata"].get("uid")
    project = struct["metadata"].get("project", config.default_project)
    output_artifacts, out_dict = get_kfp_outputs(
        struct["status"].get(run_keys.artifacts, []),
        struct["metadata"].get("labels", {}),
        project,
    )

    results["run_id"] = results.get("run_id", "/".join([project, uid]))
    for key in struct["spec"].get(run_keys.outputs, []):
        val = "None"
        if key in out_dict:
            val = out_dict[key]
        elif key in results:
            val = results[key]
        try:
            path = "/".join([KFP_ARTIFACTS_DIR, key])
            logger.info("writing artifact output", path=path, val=val)
            with open(path, "w") as fp:
                fp.write(str(val))
        except Exception as exc:
            logger.warning("Failed writing to temp file. Ignoring", exc=repr(exc))
            pass

    text = "# Run Report\n"
    if "iterations" in struct["status"]:
        del struct["status"]["iterations"]

    text += "## Metadata\n```yaml\n" + dict_to_yaml(struct) + "```\n"

    metadata = {
        "outputs": output_artifacts
        + [{"type": "markdown", "storage": "inline", "source": text}]
    }
    with open(KFPMETA_DIR + "/mlpipeline-ui-metadata.json", "w") as f:
        json.dump(metadata, f)


def get_kfp_outputs(artifacts, labels, project):
    outputs = []
    out_dict = {}
    for output in artifacts:
        key = output["key"]
        target = output.get("target_path", "")
        target = output.get("inline", target)
        out_dict[key] = get_artifact_target(output, project=project)

        if target.startswith("v3io:///"):
            target = target.replace("v3io:///", "http://v3io-webapi:8081/")

        user = labels.get("v3io_user", "") or os.environ.get("V3IO_USERNAME", "")
        if target.startswith("/User/"):
            user = user or "admin"
            target = "http://v3io-webapi:8081/users/" + user + target[5:]

        viewer = output.get("viewer", "")
        if viewer in ["web-app", "chart"]:
            meta = {"type": "web-app", "source": target}
            outputs += [meta]

        elif viewer == "table":
            header = output.get("header", None)
            if header and target.endswith(".csv"):
                meta = {
                    "type": "table",
                    "format": "csv",
                    "header": header,
                    "source": target,
                }
                outputs += [meta]

        elif output["kind"] == "dataset":
            header = output.get("header")
            preview = output.get("preview")
            if preview:
                tbl_md = gen_md_table(header, preview)
                text = f"## Dataset: {key}  \n\n" + tbl_md
                del output["preview"]

                meta = {"type": "markdown", "storage": "inline", "source": text}
                outputs += [meta]

    return outputs, out_dict


def mlrun_op(
    name: str = "",
    project: str = "",
    function=None,
    func_url=None,
    image: str = "",
    runobj=None,
    command: str = "",
    secrets: list = None,
    params: dict = None,
    job_image=None,
    hyperparams: dict = None,
    param_file: str = "",
    labels: dict = None,
    selector: str = "",
    inputs: dict = None,
    outputs: list = None,
    in_path: str = "",
    out_path: str = "",
    rundb: str = "",
    mode: str = "",
    handler: str = "",
    more_args: list = None,
    hyper_param_options=None,
    verbose=None,
    scrape_metrics=False,
):
    """mlrun KubeFlow pipelines operator, use to form pipeline steps

    when using kubeflow pipelines, each step is wrapped in an mlrun_op
    one step can pass state and data to the next step, see example below.

    :param name:    name used for the step
    :param project: optional, project name
    :param image:   optional, run container image (will be executing the step)
                    the container should host all required packages + code
                    for the run, alternatively user can mount packages/code via
                    shared file volumes like v3io (see example below)
    :param function: optional, function object
    :param func_url: optional, function object url
    :param command: exec command (or URL for functions)
    :param secrets: extra secrets specs, will be injected into the runtime
                    e.g. ['file=<filename>', 'env=ENV_KEY1,ENV_KEY2']
    :param params:  dictionary of run parameters and values
    :param hyperparams: dictionary of hyper parameters and list values, each
                        hyperparam holds a list of values, the run will be
                        executed for every parameter combination (GridSearch)
    :param param_file:  a csv/json file with parameter combinations, first csv row hold
                        the parameter names, following rows hold param values
    :param selector: selection criteria for hyperparams e.g. "max.accuracy"
    :param hyper_param_options: hyper param options class, see: :py:class:`~mlrun.model.HyperParamOptions`
    :param labels:   labels to tag the job/run with ({key:val, ..})
    :param inputs:   dictionary of input objects + optional paths (if path is
                     omitted the path will be the in_path/key.
    :param outputs:  dictionary of input objects + optional paths (if path is
                     omitted the path will be the out_path/key.
    :param in_path:  default input path/url (prefix) for inputs
    :param out_path: default output path/url (prefix) for artifacts
    :param rundb:    path for rundb (or use 'MLRUN_DBPATH' env instead)
<<<<<<< HEAD
    :param mode:     run mode, e.g. 'pass' for using the command without mlrun wrapper
    :param handler   code entry-point/hanfler name
=======
    :param mode:     run mode, e.g. 'noctx' for pushing params as args
    :param handler   code entry-point/handler name
>>>>>>> de70685e
    :param job_image name of the image user for the job
    :param verbose:  add verbose prints/logs
    :param scrape_metrics:  whether to add the `mlrun/scrape-metrics` label to this run's resources

    :returns: KFP step operation

    Example:
    from kfp import dsl
    from mlrun import mlrun_op
    from mlrun.platforms import mount_v3io

    def mlrun_train(p1, p2):
    return mlrun_op('training',
                    command = '/User/kubeflow/training.py',
                    params = {'p1':p1, 'p2':p2},
                    outputs = {'model.txt':'', 'dataset.csv':''},
                    out_path ='v3io:///projects/my-proj/mlrun/{{workflow.uid}}/',
                    rundb = '/User/kubeflow')

    # use data from the first step
    def mlrun_validate(modelfile):
        return mlrun_op('validation',
                    command = '/User/kubeflow/validation.py',
                    inputs = {'model.txt':modelfile},
                    out_path ='v3io:///projects/my-proj/{{workflow.uid}}/',
                    rundb = '/User/kubeflow')

    @dsl.pipeline(
        name='My MLRUN pipeline', description='Shows how to use mlrun.'
    )
    def mlrun_pipeline(
        p1 = 5 , p2 = '"text"'
    ):
        # run training, mount_v3io will mount "/User" into the pipeline step
        train = mlrun_train(p1, p2).apply(mount_v3io())

        # feed 1st step results into the secound step
        validate = mlrun_validate(
            train.outputs['model-txt']).apply(mount_v3io())

    """
    from os import environ

    from kfp import dsl
    from kubernetes import client as k8s_client

    secrets = [] if secrets is None else secrets
    params = {} if params is None else params
    hyperparams = {} if hyperparams is None else hyperparams
    if hyper_param_options and isinstance(hyper_param_options, dict):
        hyper_param_options = HyperParamOptions.from_dict(hyper_param_options)
    inputs = {} if inputs is None else inputs
    outputs = [] if outputs is None else outputs
    labels = {} if labels is None else labels

    rundb = rundb or get_or_set_dburl()
    cmd = [
        "python",
        "-m",
        "mlrun",
        "run",
        "--kfp",
        "--from-env",
        "--workflow",
        "{{workflow.uid}}",
    ]
    file_outputs = {}

    runtime = None
    code_env = None
    function_name = ""
    if function:

        if not func_url:
            if function.kind in ["", "local"]:
                image = image or function.spec.image
                command = command or function.spec.command
                more_args = more_args or function.spec.args
                mode = mode or function.spec.mode
                rundb = rundb or function.spec.rundb
                code_env = str(function.spec.build.functionSourceCode)
            else:
                runtime = str(function.to_dict())

        function_name = function.metadata.name
        if function.kind == "dask":
            image = image or function.spec.kfp_image or config.dask_kfp_image

    image = image or config.kfp_image

    if runobj:
        handler = handler or runobj.spec.handler_name
        params = params or runobj.spec.parameters
        hyperparams = hyperparams or runobj.spec.hyperparams
        param_file = (
            param_file
            or runobj.spec.param_file
            or runobj.spec.hyper_param_options.param_file
        )
        hyper_param_options = hyper_param_options or runobj.spec.hyper_param_options
        selector = (
            selector or runobj.spec.selector or runobj.spec.hyper_param_options.selector
        )
        inputs = inputs or runobj.spec.inputs
        outputs = outputs or runobj.spec.outputs
        in_path = in_path or runobj.spec.input_path
        out_path = out_path or runobj.spec.output_path
        secrets = secrets or runobj.spec.secret_sources
        project = project or runobj.metadata.project
        labels = runobj.metadata.labels or labels
        verbose = verbose or runobj.spec.verbose
        scrape_metrics = scrape_metrics or runobj.spec.scrape_metrics

    if not name:
        if not function_name:
            raise ValueError("name or function object must be specified")
        name = function_name
        if handler:
            name += "-" + handler

    if hyperparams or param_file:
        outputs.append("iteration_results")
    if "run_id" not in outputs:
        outputs.append("run_id")

    params = params or {}
    hyperparams = hyperparams or {}
    inputs = inputs or {}
    secrets = secrets or []

    if "V3IO_USERNAME" in environ and "v3io_user" not in labels:
        labels["v3io_user"] = os.environ.get("V3IO_USERNAME")
    if "owner" not in labels:
        labels["owner"] = os.environ.get("V3IO_USERNAME") or getpass.getuser()

    if name:
        cmd += ["--name", name]
    if func_url:
        cmd += ["-f", func_url]
    for secret in secrets:
        cmd += ["-s", f"{secret['kind']}={secret['source']}"]
    for param, val in params.items():
        cmd += ["-p", f"{param}={val}"]
    for xpram, val in hyperparams.items():
        cmd += ["-x", f"{xpram}={val}"]
    for input_param, val in inputs.items():
        cmd += ["-i", f"{input_param}={val}"]
    for label, val in labels.items():
        cmd += ["--label", f"{label}={val}"]
    for output in outputs:
        cmd += ["-o", str(output)]
        file_outputs[output.replace(".", "_")] = os.path.join("/tmp", output)
    if project:
        cmd += ["--project", project]
    if handler:
        cmd += ["--handler", handler]
    if runtime:
        cmd += ["--runtime", runtime]
    if in_path:
        cmd += ["--in-path", in_path]
    if out_path:
        cmd += ["--out-path", out_path]
    if param_file:
        cmd += ["--param-file", param_file]
    if hyper_param_options:
        cmd += ["--hyper-param-options", hyper_param_options.to_json()]
    if selector:
        cmd += ["--selector", selector]
    if job_image:
        cmd += ["--image", job_image]
    if mode:
        cmd += ["--mode", mode]
    if verbose:
        cmd += ["--verbose"]
    if scrape_metrics:
        cmd += ["--scrape-metrics"]
    if more_args:
        cmd += more_args

    registry = get_default_reg()
    if image and image.startswith("."):
        if registry:
            image = f"{registry}/{image[1:]}"
        else:
            raise ValueError("local image registry env not found")

    cop = dsl.ContainerOp(
        name=name,
        image=image,
        command=cmd + [command],
        file_outputs=file_outputs,
        output_artifact_paths={
            "mlpipeline-ui-metadata": "/mlpipeline-ui-metadata.json",
            "mlpipeline-metrics": "/mlpipeline-metrics.json",
        },
    )
    # if rundb:
    #     cop.container.add_env_variable(k8s_client.V1EnvVar(
    #         name='MLRUN_DBPATH', value=rundb))
    if code_env:
        cop.container.add_env_variable(
            k8s_client.V1EnvVar(name="MLRUN_EXEC_CODE", value=code_env)
        )
    if registry:
        cop.container.add_env_variable(
            k8s_client.V1EnvVar(
                name="MLRUN_HTTPDB__BUILDER__DOCKER_REGISTRY", value=registry
            )
        )

    add_default_env(k8s_client, cop)

    return cop


def deploy_op(
    name,
    function,
    func_url=None,
    source="",
    dashboard="",
    project="",
    models: list = None,
    env: dict = None,
    tag="",
    verbose=False,
):
    from kfp import dsl
    from kubernetes import client as k8s_client

    cmd = ["python", "-m", "mlrun", "deploy"]
    if source:
        cmd += ["-s", source]
    if dashboard:
        cmd += ["-d", dashboard]
    if tag:
        cmd += ["--tag", tag]
    if verbose:
        cmd += ["--verbose"]
    if project:
        cmd += ["-p", project]

    if models:
        for m in models:
            for key in ["model_path", "model_url", "class_name"]:
                if key in m:
                    m[key] = str(m[key])  # verify we stringify pipeline params
            if function.kind == mlrun.runtimes.RuntimeKinds.serving:
                cmd += ["-m", json.dumps(m)]
            else:
                cmd += ["-m", f"{m['key']}={m['model_path']}"]

    if env:
        for key, val in env.items():
            cmd += ["--env", f"{key}={val}"]

    if func_url:
        cmd += ["-f", func_url]
    else:
        runtime = f"{function.to_dict()}"
        cmd += [runtime]

    cop = dsl.ContainerOp(
        name=name,
        image=config.kfp_image,
        command=cmd,
        file_outputs={"endpoint": "/tmp/output", "name": "/tmp/name"},
    )

    add_default_env(k8s_client, cop)
    return cop


def add_env(env=None):
    """
    Modifier function to add env vars from dict
    Usage:
        train = train_op(...)
        train.apply(add_env({'MY_ENV':'123'}))
    """

    env = {} if env is None else env

    def _add_env(task):
        from kubernetes import client as k8s_client

        for k, v in env.items():
            task.add_env_variable(k8s_client.V1EnvVar(name=k, value=v))
        return task

    return _add_env


def build_op(
    name,
    function=None,
    func_url=None,
    image=None,
    base_image=None,
    commands: list = None,
    secret_name="",
    with_mlrun=True,
    skip_deployed=False,
):
    """build Docker image."""

    from os import environ

    from kfp import dsl
    from kubernetes import client as k8s_client

    cmd = ["python", "-m", "mlrun", "build", "--kfp"]
    if function:
        if not hasattr(function, "to_dict"):
            raise ValueError("function must specify a function runtime object")
        cmd += ["-r", str(function.to_dict())]
    elif not func_url:
        raise ValueError("function object or func_url must be specified")

    commands = commands or []
    if image:
        cmd += ["-i", image]
    if base_image:
        cmd += ["-b", base_image]
    if secret_name:
        cmd += ["--secret-name", secret_name]
    if with_mlrun:
        cmd += ["--with_mlrun"]
    if skip_deployed:
        cmd += ["--skip"]
    for c in commands:
        cmd += ["-c", c]
    if func_url and not function:
        cmd += [func_url]

    cop = dsl.ContainerOp(
        name=name,
        image=config.kfp_image,
        command=cmd,
        file_outputs={"state": "/tmp/state", "image": "/tmp/image"},
    )

    if config.httpdb.builder.docker_registry:
        cop.container.add_env_variable(
            k8s_client.V1EnvVar(
                name="MLRUN_HTTPDB__BUILDER__DOCKER_REGISTRY",
                value=config.httpdb.builder.docker_registry,
            )
        )
    if "IGZ_NAMESPACE_DOMAIN" in environ:
        cop.container.add_env_variable(
            k8s_client.V1EnvVar(
                name="IGZ_NAMESPACE_DOMAIN",
                value=os.environ.get("IGZ_NAMESPACE_DOMAIN"),
            )
        )

    is_v3io = function.spec.build.source and function.spec.build.source.startswith(
        "v3io"
    )
    if "V3IO_ACCESS_KEY" in environ and is_v3io:
        cop.container.add_env_variable(
            k8s_client.V1EnvVar(
                name="V3IO_ACCESS_KEY", value=os.environ.get("V3IO_ACCESS_KEY")
            )
        )

    add_default_env(k8s_client, cop)

    return cop


def add_default_env(k8s_client, cop):
    cop.container.add_env_variable(
        k8s_client.V1EnvVar(
            "MLRUN_NAMESPACE",
            value_from=k8s_client.V1EnvVarSource(
                field_ref=k8s_client.V1ObjectFieldSelector(
                    field_path="metadata.namespace"
                )
            ),
        )
    )

    if config.httpdb.api_url:
        cop.container.add_env_variable(
            k8s_client.V1EnvVar(name="MLRUN_DBPATH", value=config.httpdb.api_url)
        )

    if config.mpijob_crd_version:
        cop.container.add_env_variable(
            k8s_client.V1EnvVar(
                name="MLRUN_MPIJOB_CRD_VERSION", value=config.mpijob_crd_version
            )
        )


def get_default_reg():
    if config.httpdb.builder.docker_registry:
        return config.httpdb.builder.docker_registry
    namespace_domain = os.environ.get("IGZ_NAMESPACE_DOMAIN", None)
    if namespace_domain is not None:
        return f"docker-registry.{namespace_domain}:80"
    return ""<|MERGE_RESOLUTION|>--- conflicted
+++ resolved
@@ -190,13 +190,8 @@
     :param in_path:  default input path/url (prefix) for inputs
     :param out_path: default output path/url (prefix) for artifacts
     :param rundb:    path for rundb (or use 'MLRUN_DBPATH' env instead)
-<<<<<<< HEAD
     :param mode:     run mode, e.g. 'pass' for using the command without mlrun wrapper
     :param handler   code entry-point/hanfler name
-=======
-    :param mode:     run mode, e.g. 'noctx' for pushing params as args
-    :param handler   code entry-point/handler name
->>>>>>> de70685e
     :param job_image name of the image user for the job
     :param verbose:  add verbose prints/logs
     :param scrape_metrics:  whether to add the `mlrun/scrape-metrics` label to this run's resources
