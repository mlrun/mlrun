--- conflicted
+++ resolved
@@ -16,9 +16,8 @@
 import pathlib
 from datetime import datetime, timedelta, timezone
 from os import makedirs, path, remove, scandir, listdir
-from dateutil import parser
-
-import pandas as pd
+from dateutil.parser import parse as parse_time
+
 import yaml
 
 from ..config import config
@@ -139,17 +138,10 @@
             days_ago = datetime.now() - timedelta(days=days_ago)
 
         def date_before(run):
-<<<<<<< HEAD
-            val = get_in(run, 'status.start_time', '')
-            if not val:
-                return True
-            return parse_time(val) < days_ago
-=======
             d = get_in(run, 'status.start_time', '')
             if not d:
                 return False
-            return parser.parse(ts) < days_ago
->>>>>>> 5f837756
+            return parse_time(d) < days_ago
 
         for run, p in self._load_list(filepath, '*'):
             if match_value(name, run, 'metadata.name') and \
@@ -367,7 +359,4 @@
         t = parse_time(val).replace(tzinfo=timezone.utc)
         return since <= t <= until
 
-    return pred
-
-
-parse_time = pd.to_datetime+    return pred