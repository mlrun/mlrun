--- conflicted
+++ resolved
@@ -82,11 +82,7 @@
         "botocore": {">=1.20.106,<1.20.107"},
         "aiobotocore": {"~=1.4.0"},
         "aioitertools": {"<0.9"},
-<<<<<<< HEAD
         "storey": {"~=1.1.2"},
-=======
-        "storey": {"~=1.1.1"},
->>>>>>> 872e4bc9
         "bokeh": {"~=2.4, >=2.4.2"},
         # These 2 are used in a tests that is purposed to test requirement without specifiers
         "faker": {""},
