--- conflicted
+++ resolved
@@ -22,28 +22,17 @@
 import yaml
 from nuclio import build_file
 
-<<<<<<< HEAD
 from .datastore import get_object
 from .db import default_dbpath, get_run_db
-=======
-from .runtimes.utils import add_code_metadata
->>>>>>> f37c326a
 from .execution import MLClientCtx
 from .funcdoc import find_handlers
 from .model import RunObject
-<<<<<<< HEAD
 from .runtimes import (
     DaskCluster, HandlerRuntime, KubejobRuntime, LocalRuntime, MpiRuntime,
     RemoteRuntime, SparkRuntime
 )
-from .utils import get_in, logger, update_in
-=======
-from .runtimes import (HandlerRuntime, LocalRuntime, RemoteRuntime,
-                       DaskCluster, MpiRuntime, KubejobRuntime, SparkRuntime)
-from .utils import update_in, get_in, logger, parse_function_uri
-from .datastore import get_object
-from .db import get_run_db, default_dbpath
->>>>>>> f37c326a
+from .runtimes.utils import add_code_metadata
+from .utils import get_in, logger, parse_function_uri, update_in
 
 
 def get_or_create_ctx(name: str,
