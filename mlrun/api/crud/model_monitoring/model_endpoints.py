--- conflicted
+++ resolved
@@ -244,10 +244,6 @@
         )
         parquet_target = mlrun.datastore.targets.ParquetTarget("parquet", parquet_path)
         driver = mlrun.datastore.targets.get_target_driver(parquet_target, feature_set)
-<<<<<<< HEAD
-        driver.update_resource_status("created")
-=======
->>>>>>> f498afca
 
         feature_set.set_targets(
             [mlrun.datastore.targets.ParquetTarget(path=parquet_path)],
