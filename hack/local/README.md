# Installing and Running MLRun Locally

This guide outlines the steps for installing and running MLRun locally.

> **Note:** Replace the `<namespace>` placeholder in all the commands in this guide with your cluster's Kubernetes namespace.

#### In This Document

- [Run MLRun on a Local Docker Registry](#local-docker)
- [Install an Run MLRun on a Kubernetes Cluster](#k8s-cluster)
  - [Install Shared Volume Storage (an NFS Server Provisioner)](#k8s-install-a-shared-volume-storage)
  - [Install the MLRun API and Dashboard (UI) Services](#k8s-install-mlrun-api-n-ui-services)
  - [Install a Jupyter Server with a Preloaded MLRun Package](#k8s-install-jupyter-service-w-mlrun)
  - [Start Working](#k8s-install-start-working)
  - [Running a local setup with Vault support](#local-vault)

<a id="local-docker"></a>
## Run MLRun on a Local Docker Registry

To use MLRun with your local Docker registry, run the MLRun API service, dashboard, and example Jupyter server by using the following script.

> **Note:**
> - Using Docker is limited to local runtimes.
> - By default the MLRun API service will run inside the Jupyter server, set the MLRUN_DBPATH env var in Jupyter to point to an alternative service address.
> - The artifacts and DB will be stored under **/home/jovyan/data**, use docker -v option to persist the content on the host (e.g. `-v ${SHARED_DIR}:/home/jovyan/data`)
> - If Docker is running on Windows with WSL 2, you must create SHARED_DIR before running these commadns. Provide the full path when executing  (e.g. `mkdir /mnt/c/mlrun-data`  `SHARED_DIR=/mnt/c/mlrun-data`)

```
SHARED_DIR=~/mlrun-data

<<<<<<< HEAD
docker pull mlrun/jupyter:1.6.3
docker pull mlrun/mlrun-ui:1.6.3

docker network create mlrun-network
docker run -it -p 8080:8080 -p 8888:8888 --rm -d --network mlrun-network --name jupyter -v ${SHARED_DIR}:/home/jovyan/data mlrun/jupyter:1.6.3
docker run -it -p 4000:80 --rm -d --network mlrun-network --name mlrun-ui -e MLRUN_API_PROXY_URL=http://jupyter:8080 mlrun/mlrun-ui:1.6.3
=======
docker pull mlrun/jupyter:1.6.4
docker pull mlrun/mlrun-ui:1.6.4

docker network create mlrun-network
docker run -it -p 8080:8080 -p 8888:8888 --rm -d --network mlrun-network --name jupyter -v ${SHARED_DIR}:/home/jovyan/data mlrun/jupyter:1.6.4
docker run -it -p 4000:80 --rm -d --network mlrun-network --name mlrun-ui -e MLRUN_API_PROXY_URL=http://jupyter:8080 mlrun/mlrun-ui:1.6.4
>>>>>>> 776d9d1c
```

When the execution completes &mdash;

- Open Jupyter Notebook on port 8888 and run the code in the [**mlrun_basics.ipynb**](/examples/mlrun_basics.ipynb) notebook.
- Use the MLRun dashboard on port 4000.

<a id="k8s-cluster"></a>
## Install MLRun on a Kubernetes Cluster

Perform the following steps to install and run MLRun on a Kubernetes cluster.
> **Note:** The outlined procedure allows using the local, job, and Dask runtimes.
> To use the MPIJob (Horovod) or Spark runtimes, you need to install additional custom resource definitions (CRDs).

- [Install shared volume storage (an NFS server provisioner)](#k8s-install-a-shared-volume-storage)
- [Install the MLRun API and dashboard (UI) services](#k8s-install-mlrun-api-n-ui-services)

<a id="k8s-install-a-shared-volume-storage"></a>
### Install Shared Volume Storage (an NFS Server Provisioner)

You can use any shared file system (or object storage, with some limitations) for sharing artifacts and/or code across containers.
The following example uses a shared NFS server and a Helm chart for the installation:

1. Run the following commands (provided Helm is installed):
    ```sh
    helm repo add stable https://kubernetes-charts.storage.googleapis.com/
    helm install nfsprov stable/nfs-server-provisioner
    ```
2. Create a `PersistentVolumeClaim` (PVC) for a shared NFS volume: copy the [**nfs-pvc.yaml**](nfs-pvc.yaml) file to you cluster and run the following command:
    ```sh
    kubectl apply -n <namespace> -f nfs-pvc.yaml
    ```

<a id="k8s-install-mlrun-api-n-ui-services"></a>
### Install the MLRun API and Dashboard (UI) Services

If you plan to push containers or use a private registry, you need to first create a secret with your Docker registry information.
You can do this by running the following command:
```sh
kubectl create -n <namespace> secret docker-registry my-docker-secret --docker-server=https://index.docker.io/v1/ --docker-username=<your-user> --docker-password=<your-password> --docker-email=<your-email>
```

Copy the [**mlrun-local.yaml**](mlrun-local.yaml) file to your cluster, edit the registry and other attributes as needed, for example:

```yaml
    - name: MLRUN_HTTPDB__BUILDER__DOCKER_REGISTRY
      value: "default registry url e.g. index.docker.io/<username>, if repository is not set it will default to mlrun"
    - name: MLRUN_HTTPDB__BUILDER__DOCKER_REGISTRY_SECRET
      value: my-docker-secret
``` 

and run the following command from the directory that contains the file:
```sh
kubectl apply -n <namespace> -f mlrun-local.yaml
```

<a id="k8s-install-jupyter-service-w-mlrun"></a>
### Install a Jupyter Server with a Preloaded MLRun Package

Copy the [**mljupy.yaml**](mljupy.yaml) file to you cluster and run the following command from the directory that contains the file:
```sh
kubectl apply -n <namespace> -f mljupy.yaml
```

To change or add packages, see the Jupyter Dockerfile ([**Dockerfile.jupy**](dockerfiles/jupyter/Dockerfile)).

<a id="k8s-install-start-working"></a>
### Start Working

- Open Jupyter Notebook on NodePort `30040` and run the code in the [**mlrun_basics.ipynb**](/examples/mlrun_basics.ipynb) notebook.
- Use the dashboard at NodePort `30068`.

> **Note:**
> - You can change the ports by editing the YAML files.
> - You can select to use a Kubernetes Ingress for better security.

<a id="local-vault"></a>
### Running a local setup with Vault support
This section explains how to setup Vault to work with MLRun API and Jupyter pods running in a k8s cluster,
for example on a Minikube cluster running on your laptop or any other k8s deployment.

#### Enabling k8s authentication in Vault
Vault needs to be installed in your environment. This document does not cover the basic instructions on how to do that -
refer to [**Vault documentation**](https://www.vaultproject.io/docs/install) for instructions.

Once Vault is running locally, you need to enable Kubernetes authentication for vault. Follow the instructions in [**Kubernetes auth method**](https://www.vaultproject.io/docs/auth/kubernetes) to enable it. 
This involves setting up a service account with `TokenReview` permissions - follow the instructions in
[**Vault Agent with Kubernetes**](https://learn.hashicorp.com/tutorials/vault/agent-kubernetes) - follow
the steps for service-account creation and configuring Vault to use it.

#### Configuring MLRun API service to work with Vault

> **Note:**
> By default, the MLRun API uses a service-account that does not have permissions to perform list of serviceaccounts. 
> This permission is required for the Vault functionality, so you'll need to manually edit the `mlrun-api` role and
> add `serviceaccounts` to the list of APIs that are permitted.

The MLRun API service needs to have permissions to manipulate Vault k8s roles, Vault policies and of course handle secrets. The Vault authentication
method within MLRun uses a JWT token to authenticate using k8s mode. The JWT token can be placed in one of two locations:

1. If the token is part of the default service-account for the pod, it will be located in the standard path of `/var/run/secrets/kubernetes.io/serviceaccount/token`. 
If this is your chosen approach, then other than setting the API pod's service account properly, nothing else is needed.
    
2. The token can be placed in a location specified in MLRun conf under `secret_stores.vault.token_path` - the default for that is `~/.mlrun/vault`, but can be overridden like any other MLRun configuration by
setting `MLRUN_SECRET_STORES__VAULT__TOKEN_PATH` to the location where you want to mount your token. This approach is handy if you want to utilize a different SA than the 
pod's default SA to authenticate with Vault. In that case, simply extract the token from the SA that you want to use and mount it in the location pointed at by the variable.
  
We will use the 1st approach here - to configure the MLRun API pod, perform the following steps:
1. Set the MLRun Vault URL using the `MLRUN_SECRET_STORES__VAULT__URL` environment variable (mapped to the MLRun config parameter `secret_stores.vault.url`). 
For example, If using Minikube on Mac and you're running Vault on your local laptop then it 
should be set to `http://docker.for.mac.localhost:8200`. If you're running Vault on another
pod then the URL should just be the DNS name of that pod.
2. Set the Vault role for the pod to be `user:mlrun-api`. The role is specified through the `MLRUN_SECRET_STORES__VAULT__ROLE` environment variable
(which maps to the MLRun config parameter `secret_stores.vault.role`).
3. Set a service-account name for the MLRun API pod. By default the service account used is `mlrun-api`, and this is 
the value used in the rest of this example. If you modify the service account name, make sure you modify the rest of the steps accordingly.
4. Create an `mlrun-api-full` Vault policy, with the following content:
    ```yaml
    # Allow access to mlrun-api user-context secrets
    path "secret/data/mlrun/users/mlrun-api" {
      capabilities = ["read", "list", "create", "update", "sudo"]
    }
    
    path "secret/data/mlrun/users/mlrun-api/*" {
      capabilities = ["read", "list", "create", "update", "sudo"]
    }
    
    # Allow access to secrets of all projects
    path "secret/data/mlrun/projects/*" {
      capabilities = ["read", "list", "create", "update"]
    }
    
    # List existing policies
    path "sys/policies/acl"
    {
      capabilities = ["list"]
    }
    
    # Create and manage ACL policies
    path "sys/policies/acl/*"
    {
      capabilities = ["create", "read", "update", "delete", "list", "sudo"]
    }
    
    path "auth/kubernetes/role/*"
    {
      capabilities = ["create", "read", "update", "delete", "list", "sudo"]
    }
    ```
   
   This can be done using the Vault CLI: save the policy content to a file, for example `my-policy.hcl` 
   and use it to create the policy using the command:
   
   `$ vault policy write mlrun-api-full ./my-policy.hcl`

5. Configure a Vault role for the `mlrun-api` user. The role must be named `mlrun-role-user-<username>`.
The role binds together the service account whose JWT token you use, the namespace and the policy to assign
(which determines the permissions you get on Vault). 
Create the role using the following command:

    `$ vault write auth/kubernetes/role/mlrun-role-user-mlrun-api bound_service_account_names=mlrun-api bound_service_account_namespaces=<namespace> policies=mlrun-api-full ttl=12h`

   
#### Configuring Jupyter to work with Vault
Use the same approach as listed above for the MLRun API pod. If you wish to use the same Vault policy and role for this, then you can
create the same role and assign multiple service-accounts to it. For example (using the same example as above):

`$ vault write auth/kubernetes/role/mlrun-role-user-mlrun-api bound_service_account_names=mlrun-api,jupyter bound_service_account_namespaces=<namespace> policies=mlrun-api-full ttl=12h`

Then assign the `jupyter` service-account to the Jupyter pod and you're good to go.<|MERGE_RESOLUTION|>--- conflicted
+++ resolved
@@ -28,21 +28,12 @@
 ```
 SHARED_DIR=~/mlrun-data
 
-<<<<<<< HEAD
-docker pull mlrun/jupyter:1.6.3
-docker pull mlrun/mlrun-ui:1.6.3
-
-docker network create mlrun-network
-docker run -it -p 8080:8080 -p 8888:8888 --rm -d --network mlrun-network --name jupyter -v ${SHARED_DIR}:/home/jovyan/data mlrun/jupyter:1.6.3
-docker run -it -p 4000:80 --rm -d --network mlrun-network --name mlrun-ui -e MLRUN_API_PROXY_URL=http://jupyter:8080 mlrun/mlrun-ui:1.6.3
-=======
 docker pull mlrun/jupyter:1.6.4
 docker pull mlrun/mlrun-ui:1.6.4
 
 docker network create mlrun-network
 docker run -it -p 8080:8080 -p 8888:8888 --rm -d --network mlrun-network --name jupyter -v ${SHARED_DIR}:/home/jovyan/data mlrun/jupyter:1.6.4
 docker run -it -p 4000:80 --rm -d --network mlrun-network --name mlrun-ui -e MLRUN_API_PROXY_URL=http://jupyter:8080 mlrun/mlrun-ui:1.6.4
->>>>>>> 776d9d1c
 ```
 
 When the execution completes &mdash;
