--- conflicted
+++ resolved
@@ -95,12 +95,8 @@
         event = MockEvent(body=chunk)
         # set the entity to be the index of the df
         if featureset.spec.entities[0] and isinstance(event.body, pd.DataFrame):
-<<<<<<< HEAD
-            event.body = event.body.set_index(featureset.spec.entities[0].name)
-=======
             if event.body.index.name != featureset.spec.entities[0].name:
                 event.body = event.body.set_index(featureset.spec.entities[0].name)
->>>>>>> bd0a9653
         data = server.run(event, get_body=True)
         if data is not None:
             if featureset.spec.entities[0] in data:
