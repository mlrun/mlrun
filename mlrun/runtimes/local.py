# Copyright 2018 Iguazio
#
# Licensed under the Apache License, Version 2.0 (the "License");
# you may not use this file except in compliance with the License.
# You may obtain a copy of the License at
#
#   http://www.apache.org/licenses/LICENSE-2.0
#
# Unless required by applicable law or agreed to in writing, software
# distributed under the License is distributed on an "AS IS" BASIS,
# WITHOUT WARRANTIES OR CONDITIONS OF ANY KIND, either express or implied.
# See the License for the specific language governing permissions and
# limitations under the License.

import importlib.util as imputil
import inspect
import json
import os
import socket
import sys
import tempfile
import traceback
from contextlib import redirect_stdout
from copy import copy
from io import StringIO
from os import environ, remove
from pathlib import Path
from subprocess import PIPE, Popen
from sys import executable

from distributed import Client, as_completed
from nuclio import Event

import mlrun
from mlrun.lists import RunList

from ..errors import err_to_str
from ..execution import MLClientCtx
from ..model import RunObject
from ..utils import get_handler_extended, get_in, logger, set_paths
from ..utils.clones import extract_source
from .base import BaseRuntime, FunctionSpec, spec_fields
from .kubejob import KubejobRuntime
from .remotesparkjob import RemoteSparkRuntime
from .utils import RunError, global_context, log_std


class ParallelRunner:
    def _get_handler(self, handler, context):
        return handler

    def _get_dask_client(self, options):
        if options.dask_cluster_uri:
            function = mlrun.import_function(options.dask_cluster_uri)
            return function.client, function.metadata.name
        return Client(), None

    def _parallel_run_many(
        self, generator, execution: MLClientCtx, runobj: RunObject
    ) -> RunList:
        if self.spec.build.source and generator.options.dask_cluster_uri:
            # the attached dask cluster will not have the source code when we clone the git on run
            raise mlrun.errors.MLRunRuntimeError(
                "Cannot load source code into remote Dask at runtime use, "
                "function.deploy() to add the code into the image instead"
            )
        results = RunList()
        tasks = generator.generate(runobj)
        handler = runobj.spec.handler
        self._force_handler(handler)
        set_paths(self.spec.pythonpath)
        handler = self._get_handler(handler, execution)

        client, function_name = self._get_dask_client(generator.options)
        parallel_runs = generator.options.parallel_runs or 4
        queued_runs = 0
        num_errors = 0

        def process_result(future):
            nonlocal num_errors
            resp, sout, serr = future.result()
            runobj = RunObject.from_dict(resp)
            try:
                log_std(self._db_conn, runobj, sout, serr, skip=self.is_child)
                resp = self._update_run_state(resp)
            except RunError as err:
                resp = self._update_run_state(resp, err=err_to_str(err))
                num_errors += 1
            results.append(resp)
            if num_errors > generator.max_errors:
                logger.error("max errors reached, stopping iterations!")
                return True
            run_results = resp["status"].get("results", {})
            stop = generator.eval_stop_condition(run_results)
            if stop:
                logger.info(
                    f"reached early stop condition ({generator.options.stop_condition}), stopping iterations!"
                )
            return stop

        completed_iter = as_completed([])
        for task in tasks:
            task_struct = task.to_dict()
            project = get_in(task_struct, "metadata.project")
            uid = get_in(task_struct, "metadata.uid")
            iter = get_in(task_struct, "metadata.iteration", 0)
            mlrun.get_run_db().store_run(
                task_struct, uid=uid, project=project, iter=iter
            )
            resp = client.submit(
                remote_handler_wrapper, task.to_json(), handler, self.spec.workdir
            )
            completed_iter.add(resp)
            queued_runs += 1
            if queued_runs >= parallel_runs:
                future = next(completed_iter)
                early_stop = process_result(future)
                queued_runs -= 1
                if early_stop:
                    break

        for future in completed_iter:
            process_result(future)

        client.close()
        if function_name and generator.options.teardown_dask:
            logger.info("tearing down the dask cluster..")
            mlrun.get_run_db().delete_runtime_resources(
                kind="dask", object_id=function_name, force=True
            )

        return results


def remote_handler_wrapper(task, handler, workdir=None):
    if task and not isinstance(task, dict):
        task = json.loads(task)

    context = MLClientCtx.from_dict(
        task,
        autocommit=False,
        host=socket.gethostname(),
    )
    runobj = RunObject.from_dict(task)

    sout, serr = exec_from_params(handler, runobj, context, workdir)
    return context.to_dict(), sout, serr


class HandlerRuntime(BaseRuntime, ParallelRunner):
    kind = "handler"

    def _run(self, runobj: RunObject, execution: MLClientCtx):
        handler = runobj.spec.handler
        self._force_handler(handler)
        tmp = tempfile.NamedTemporaryFile(suffix=".json", delete=False).name
        environ["MLRUN_META_TMPFILE"] = tmp
        set_paths(self.spec.pythonpath)

        context = MLClientCtx.from_dict(
            runobj.to_dict(),
            rundb=self.spec.rundb,
            autocommit=False,
            tmp=tmp,
            host=socket.gethostname(),
        )
        global_context.set(context)
        sout, serr = exec_from_params(handler, runobj, context, self.spec.workdir)
        log_std(self._db_conn, runobj, sout, serr, show=False)
        return context.to_dict()


class LocalFunctionSpec(FunctionSpec):
    _dict_fields = spec_fields + ["clone_target_dir"]

    def __init__(
        self,
        command=None,
        args=None,
        mode=None,
        default_handler=None,
        pythonpath=None,
        entry_points=None,
        description=None,
        workdir=None,
        build=None,
        clone_target_dir=None,
    ):
        super().__init__(
            command=command,
            args=args,
            mode=mode,
            build=build,
            entry_points=entry_points,
            description=description,
            workdir=workdir,
            default_handler=default_handler,
            pythonpath=pythonpath,
        )
        self.clone_target_dir = clone_target_dir


class LocalRuntime(BaseRuntime, ParallelRunner):
    kind = "local"
    _is_remote = False

    @property
    def spec(self) -> LocalFunctionSpec:
        return self._spec

    @spec.setter
    def spec(self, spec):
        self._spec = self._verify_dict(spec, "spec", LocalFunctionSpec)

    def to_job(self, image=""):
        struct = self.to_dict()
        obj = KubejobRuntime.from_dict(struct)
        if image:
            obj.spec.image = image
        return obj

    def with_source_archive(self, source, workdir=None, handler=None, target_dir=None):
        """load the code from git/tar/zip archive at runtime or build

        :param source:     valid path to git, zip, or tar file, e.g.
                           git://github.com/mlrun/something.git
                           http://some/url/file.zip
        :param handler: default function handler
        :param workdir: working dir relative to the archive root or absolute (e.g. './subdir')
        :param target_dir: local target dir for repo clone (by default its <current-dir>/code)
        """
        self.spec.build.source = source
        self.spec.build.load_source_on_run = True
        if handler:
            self.spec.default_handler = handler
        if workdir:
            self.spec.workdir = workdir
        if target_dir:
            self.spec.clone_target_dir = target_dir

    def is_deployed(self):
        return True

    def _get_handler(self, handler, context):
        command = self.spec.command
        if not command and self.spec.build.functionSourceCode:
            # if the code is embedded in the function object extract or find it
            command, _ = mlrun.run.load_func_code(self)
        return load_module(command, handler, context)

    def _pre_run(self, runobj: RunObject, execution: MLClientCtx):
        workdir = self.spec.workdir
        execution._current_workdir = workdir
        execution._old_workdir = None

        if self.spec.build.source and not hasattr(self, "_is_run_local"):
            target_dir = extract_source(
                self.spec.build.source,
                self.spec.clone_target_dir,
                secrets=execution._secrets_manager,
            )
            if workdir and not workdir.startswith("/"):
                execution._current_workdir = os.path.join(target_dir, workdir)
            else:
                execution._current_workdir = workdir or target_dir

        if execution._current_workdir:
            execution._old_workdir = os.getcwd()
            workdir = os.path.realpath(execution._current_workdir)
            set_paths(workdir)
            os.chdir(workdir)
        else:
            set_paths(os.path.realpath("."))

        if (
            runobj.metadata.labels.get("kind") == RemoteSparkRuntime.kind
            and environ["MLRUN_SPARK_CLIENT_IGZ_SPARK"] == "true"
        ):
            from mlrun.runtimes.remotesparkjob import igz_spark_pre_hook

            igz_spark_pre_hook()

    def _post_run(self, results, execution: MLClientCtx):
        if execution._old_workdir:
            os.chdir(execution._old_workdir)

    def _run(self, runobj: RunObject, execution: MLClientCtx):
        environ["MLRUN_EXEC_CONFIG"] = runobj.to_json()
        tmp = tempfile.NamedTemporaryFile(suffix=".json", delete=False).name
        environ["MLRUN_META_TMPFILE"] = tmp
        if self.spec.rundb:
            environ["MLRUN_DBPATH"] = self.spec.rundb

        handler = runobj.spec.handler
        handler_str = handler or "main"
        logger.debug(f"starting local run: {self.spec.command} # {handler_str}")
        pythonpath = self.spec.pythonpath

        if handler:
            set_paths(pythonpath)

            context = MLClientCtx.from_dict(
                runobj.to_dict(),
                rundb=self.spec.rundb,
                autocommit=False,
                tmp=tmp,
                host=socket.gethostname(),
            )
            try:
                fn = self._get_handler(handler, context)
                global_context.set(context)
                sout, serr = exec_from_params(fn, runobj, context)
                log_std(
                    self._db_conn, runobj, sout, serr, skip=self.is_child, show=False
                )
                return context.to_dict()
            # if RunError was raised it means that the error was raised as part of running the function
            # ( meaning the state was already updated to error ) therefore we just re-raise the error
            except RunError as err:
                raise err
            # this exception handling is for the case where we fail on pre-loading or post-running the function
            # and the state was not updated to error yet, therefore we update the state to error and raise as RunError
            except Exception as exc:
                # set_state here is mainly for sanity, as we will raise RunError which is expected to be handled
                # by the caller and will set the state to error ( in `update_run_state` )
<<<<<<< HEAD
                context.set_state(error=str(exc), commit=True)
                logger.error(f"run error, {traceback.format_exc()}")
=======
                context.set_state(error=err_to_str(exc), commit=True)
>>>>>>> 11ab2d82
                raise RunError(
                    "failed on pre-loading / post-running of the function"
                ) from exc

        else:
            command = self.spec.command
            command = command.format(**runobj.spec.parameters)
            logger.info(f"handler was not provided running main ({command})")
            arg_list = command.split()
            if self.spec.mode == "pass":
                cmd = arg_list
            else:
                cmd = [executable, "-u"] + arg_list

            env = None
            if pythonpath:
                if "PYTHONPATH" in environ:
                    pythonpath = f"{environ['PYTHONPATH']}:{pythonpath}"
                env = {"PYTHONPATH": pythonpath}
            if runobj.spec.verbose:
                if not env:
                    env = {}
                env["MLRUN_LOG_LEVEL"] = "DEBUG"

            args = self.spec.args
            if args:
                new_args = []
                for arg in args:
                    arg = arg.format(**runobj.spec.parameters)
                    new_args.append(arg)
                args = new_args

            sout, serr = run_exec(cmd, args, env=env, cwd=execution._current_workdir)
            log_std(self._db_conn, runobj, sout, serr, skip=self.is_child, show=False)

            try:
                with open(tmp) as fp:
                    resp = fp.read()
                remove(tmp)
                if resp:
                    return json.loads(resp)
                logger.error("empty context tmp file")
            except FileNotFoundError:
                logger.info("no context file found")
            return runobj.to_dict()


def load_module(file_name, handler, context):
    """Load module from file name"""
    module = None
    if file_name:
        path = Path(file_name)
        mod_name = path.name
        if path.suffix:
            mod_name = mod_name[: -len(path.suffix)]
        spec = imputil.spec_from_file_location(mod_name, file_name)
        if spec is None:
            raise RunError(f"cannot import from {file_name!r}")
        module = imputil.module_from_spec(spec)
        spec.loader.exec_module(module)

    class_args = {}
    if context:
        class_args = copy(context._parameters.get("_init_args", {}))

    return get_handler_extended(handler, context, class_args, namespaces=module)


def run_exec(cmd, args, env=None, cwd=None):
    if args:
        cmd += args
    out = ""
    if env and "SYSTEMROOT" in os.environ:
        env["SYSTEMROOT"] = os.environ["SYSTEMROOT"]
    print("running:", cmd)
    process = Popen(cmd, stdout=PIPE, stderr=PIPE, env=os.environ, cwd=cwd)
    while True:
        nextline = process.stdout.readline()
        if not nextline and process.poll() is not None:
            break
        print(nextline.decode("utf-8"), end="")
        sys.stdout.flush()
        out += nextline.decode("utf-8")
    code = process.poll()

    err = process.stderr.read().decode("utf-8") if code != 0 else ""
    return out, err


class _DupStdout(object):
    def __init__(self):
        self.terminal = sys.stdout
        self.buf = StringIO()

    def write(self, message):
        self.terminal.write(message)
        self.buf.write(message)

    def flush(self):
        self.terminal.flush()


def exec_from_params(handler, runobj: RunObject, context: MLClientCtx, cwd=None):
    old_level = logger.level
    if runobj.spec.verbose:
        logger.set_logger_level("DEBUG")
    kwargs = get_func_arg(handler, runobj, context)

    stdout = _DupStdout()
    err = ""
    val = None
    old_dir = os.getcwd()
    with redirect_stdout(stdout):
        context.set_logger_stream(stdout)
        try:
            if cwd:
                os.chdir(cwd)
            val = handler(**kwargs)
            context.set_state("completed", commit=False)
        except Exception as exc:
<<<<<<< HEAD
            err = str(exc)
            logger.error(f"execution error, {traceback.format_exc()}")
=======
            err = err_to_str(exc)
            logger.error(traceback.format_exc())
>>>>>>> 11ab2d82
            context.set_state(error=err, commit=False)
            logger.set_logger_level(old_level)

    stdout.flush()
    if cwd:
        os.chdir(old_dir)
    context.set_logger_stream(sys.stdout)
    if val:
        context.log_result("return", val)
    context.commit()
    logger.set_logger_level(old_level)
    return stdout.buf.getvalue(), err


def get_func_arg(handler, runobj: RunObject, context: MLClientCtx, is_nuclio=False):
    params = runobj.spec.parameters or {}
    inputs = runobj.spec.inputs or {}
    kwargs = {}
    args = inspect.signature(handler).parameters

    for key in args.keys():
        if key == "context":
            kwargs[key] = context
        elif is_nuclio and key == "event":
            kwargs[key] = Event(runobj.to_dict())
        elif key in params:
            kwargs[key] = copy(params[key])
        elif key in inputs:
            obj = context.get_input(key, inputs[key])
            if type(args[key].default) is str or args[key].annotation == str:
                kwargs[key] = obj.local()
            else:
                kwargs[key] = context.get_input(key, inputs[key])
    return kwargs<|MERGE_RESOLUTION|>--- conflicted
+++ resolved
@@ -323,12 +323,8 @@
             except Exception as exc:
                 # set_state here is mainly for sanity, as we will raise RunError which is expected to be handled
                 # by the caller and will set the state to error ( in `update_run_state` )
-<<<<<<< HEAD
-                context.set_state(error=str(exc), commit=True)
+                context.set_state(error=err_to_str(exc), commit=True)
                 logger.error(f"run error, {traceback.format_exc()}")
-=======
-                context.set_state(error=err_to_str(exc), commit=True)
->>>>>>> 11ab2d82
                 raise RunError(
                     "failed on pre-loading / post-running of the function"
                 ) from exc
@@ -449,13 +445,8 @@
             val = handler(**kwargs)
             context.set_state("completed", commit=False)
         except Exception as exc:
-<<<<<<< HEAD
-            err = str(exc)
+            err = err_to_str(exc)
             logger.error(f"execution error, {traceback.format_exc()}")
-=======
-            err = err_to_str(exc)
-            logger.error(traceback.format_exc())
->>>>>>> 11ab2d82
             context.set_state(error=err, commit=False)
             logger.set_logger_level(old_level)
 
