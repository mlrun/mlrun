# Copyright 2018 Iguazio
#
# Licensed under the Apache License, Version 2.0 (the "License");
# you may not use this file except in compliance with the License.
# You may obtain a copy of the License at
#
#   http://www.apache.org/licenses/LICENSE-2.0
#
# Unless required by applicable law or agreed to in writing, software
# distributed under the License is distributed on an "AS IS" BASIS,
# WITHOUT WARRANTIES OR CONDITIONS OF ANY KIND, either express or implied.
# See the License for the specific language governing permissions and
# limitations under the License.

import inspect
import re
import time
import warnings
from collections import OrderedDict
from copy import deepcopy
from datetime import datetime
from os import environ
from typing import Dict, List, Optional, Tuple, Union

import mlrun

from .utils import dict_to_json, dict_to_yaml, get_artifact_target

# Changing {run_id} will break and will not be backward compatible.
RUN_ID_PLACE_HOLDER = "{run_id}"  # IMPORTANT: shouldn't be changed.


class ModelObj:
    _dict_fields = []

    @staticmethod
    def _verify_list(param, name):
        if not isinstance(param, list):
            raise ValueError(f"parameter {name} must be a list")

    @staticmethod
    def _verify_dict(param, name, new_type=None):
        if (
            param is not None
            and not isinstance(param, dict)
            and not hasattr(param, "to_dict")
        ):
            raise ValueError(f"parameter {name} must be a dict or object")
        if new_type and (isinstance(param, dict) or param is None):
            return new_type.from_dict(param)
        return param

    def to_dict(self, fields=None, exclude=None):
        """convert the object to a python dictionary"""
        struct = {}
        fields = fields or self._dict_fields
        if not fields:
            fields = list(inspect.signature(self.__init__).parameters.keys())
        for t in fields:
            if not exclude or t not in exclude:
                val = getattr(self, t, None)
                if val is not None and not (isinstance(val, dict) and not val):
                    if hasattr(val, "to_dict"):
                        val = val.to_dict()
                        if val:
                            struct[t] = val
                    else:
                        struct[t] = val
        return struct

    @classmethod
    def from_dict(cls, struct=None, fields=None, deprecated_fields: dict = None):
        """create an object from a python dictionary"""
        struct = {} if struct is None else struct
        deprecated_fields = deprecated_fields or {}
        fields = fields or cls._dict_fields
        if not fields:
            fields = list(inspect.signature(cls.__init__).parameters.keys())
        new_obj = cls()
        if struct:
            # we are looping over the fields to save the same order and behavior in which the class
            # initialize the attributes
            for field in fields:
                # we want to set the field only if the field exists in struct
                if field in struct:
                    field_val = struct.get(field, None)
                    if field not in deprecated_fields:
                        setattr(new_obj, field, field_val)

            for deprecated_field, new_field in deprecated_fields.items():
                field_value = struct.get(new_field) or struct.get(deprecated_field)
                if field_value:
                    setattr(new_obj, new_field, field_value)

        return new_obj

    def to_yaml(self):
        """convert the object to yaml"""
        return dict_to_yaml(self.to_dict())

    def to_json(self):
        """convert the object to json"""
        return dict_to_json(self.to_dict())

    def to_str(self):
        """convert the object to string (with dict layout)"""
        return self.__str__()

    def __str__(self):
        return str(self.to_dict())

    def copy(self):
        """create a copy of the object"""
        return deepcopy(self)


# model class for building ModelObj dictionaries
class ObjectDict:
    def __init__(self, classes_map, default_kind=""):
        self._children = OrderedDict()
        self._default_kind = default_kind
        self._classes_map = classes_map

    def values(self):
        return self._children.values()

    def keys(self):
        return self._children.keys()

    def items(self):
        return self._children.items()

    def __len__(self):
        return len(self._children)

    def __iter__(self):
        yield from self._children.keys()

    def __getitem__(self, name):
        return self._children[name]

    def __setitem__(self, key, item):
        self._children[key] = self._get_child_object(item, key)

    def __delitem__(self, key):
        del self._children[key]

    def update(self, key, item):
        child = self._get_child_object(item, key)
        self._children[key] = child
        return child

    def to_dict(self):
        return {k: v.to_dict() for k, v in self._children.items()}

    @classmethod
    def from_dict(cls, classes_map: dict, children=None, default_kind=""):
        if children is None:
            return cls(classes_map, default_kind)
        if not isinstance(children, dict):
            raise ValueError("children must be a dict")

        new_obj = cls(classes_map, default_kind)
        for name, child in children.items():
            child_obj = new_obj._get_child_object(child, name)
            new_obj._children[name] = child_obj

        return new_obj

    def _get_child_object(self, child, name):
        if hasattr(child, "kind") and child.kind in self._classes_map.keys():
            child.name = name
            return child
        elif isinstance(child, dict):
            kind = child.get("kind", self._default_kind)
            if kind not in self._classes_map.keys():
                raise ValueError(f"illegal object kind {kind}")
            child_obj = self._classes_map[kind].from_dict(child)
            child_obj.name = name
            return child_obj
        else:
            raise ValueError(f"illegal child (should be dict or child kind), {child}")

    def to_yaml(self):
        return dict_to_yaml(self.to_dict())

    def to_json(self):
        return dict_to_json(self.to_dict())

    def to_str(self):
        return self.__str__()

    def __str__(self):
        return str(self.to_dict())

    def copy(self):
        return deepcopy(self)


class ObjectList:
    def __init__(self, child_class):
        self._children = OrderedDict()
        self._child_class = child_class

    def values(self):
        return self._children.values()

    def keys(self):
        return self._children.keys()

    def items(self):
        return self._children.items()

    def __len__(self):
        return len(self._children)

    def __iter__(self):
        yield from self._children.values()

    def __getitem__(self, name):
        if isinstance(name, int):
            return list(self._children.values())[name]
        return self._children[name]

    def __setitem__(self, key, item):
        self.update(item, key)

    def __delitem__(self, key):
        del self._children[key]

    def to_dict(self):
        # method used by ModelObj class to serialize the object to nested dict
        return [t.to_dict() for t in self._children.values()]

    @classmethod
    def from_list(cls, child_class, children=None):
        if children is None:
            return cls(child_class)
        if not isinstance(children, list):
            raise ValueError("states must be a list")

        new_obj = cls(child_class)
        for child in children:
            name, child_obj = new_obj._get_child_object(child)
            new_obj._children[name] = child_obj
        return new_obj

    def _get_child_object(self, child):
        if isinstance(child, self._child_class):
            return child.name, child
        elif isinstance(child, dict):
            if "name" not in child.keys():
                raise ValueError("illegal object no 'name' field")
            child_obj = self._child_class.from_dict(child)
            return child_obj.name, child_obj
        else:
            raise ValueError(f"illegal child (should be dict or child kind), {child}")

    def update(self, child, name=None):
        object_name, child_obj = self._get_child_object(child)
        child_obj.name = name or object_name
        self._children[child_obj.name] = child_obj
        return child_obj


class Credentials(ModelObj):
    generate_access_key = "$generate"
    secret_reference_prefix = "$ref:"

    def __init__(
        self,
        access_key=None,
    ):
        self.access_key = access_key


class BaseMetadata(ModelObj):
    def __init__(
        self,
        name=None,
        tag=None,
        hash=None,
        namespace=None,
        project=None,
        labels=None,
        annotations=None,
        categories=None,
        updated=None,
        credentials=None,
    ):
        self.name = name
        self.tag = tag
        self.hash = hash
        self.namespace = namespace
        self.project = project or ""
        self.labels = labels or {}
        self.categories = categories or []
        self.annotations = annotations or {}
        self.updated = updated
        self._credentials = None
        self.credentials = credentials

    @property
    def credentials(self) -> Credentials:
        return self._credentials

    @credentials.setter
    def credentials(self, credentials):
        self._credentials = self._verify_dict(credentials, "credentials", Credentials)


class ImageBuilder(ModelObj):
    """An Image builder"""

    def __init__(
        self,
        functionSourceCode=None,
        source=None,
        image=None,
        base_image=None,
        commands=None,
        extra=None,
        secret=None,
        code_origin=None,
        registry=None,
        load_source_on_run=None,
        origin_filename=None,
        with_mlrun=None,
        auto_build=None,
    ):
        self.functionSourceCode = functionSourceCode  #: functionSourceCode
        self.codeEntryType = ""  #: codeEntryType
        self.codeEntryAttributes = ""  #: codeEntryAttributes
        self.source = source  #: source
        self.code_origin = code_origin  #: code_origin
        self.origin_filename = origin_filename
        self.image = image  #: image
        self.base_image = base_image  #: base_image
        self.commands = commands or []  #: commands
        self.extra = extra  #: extra
        self.secret = secret  #: secret
        self.registry = registry  #: registry
        self.load_source_on_run = load_source_on_run  #: load_source_on_run
        self.with_mlrun = with_mlrun  #: with_mlrun
        self.auto_build = auto_build  #: auto_build
        self.build_pod = None


class RunMetadata(ModelObj):
    """Run metadata"""

    def __init__(
        self,
        uid=None,
        name=None,
        project=None,
        labels=None,
        annotations=None,
        iteration=None,
    ):
        self.uid = uid
        self._iteration = iteration
        self.name = name
        self.project = project
        self.labels = labels or {}
        self.annotations = annotations or {}

    @property
    def iteration(self):
        return self._iteration or 0

    @iteration.setter
    def iteration(self, iteration):
        self._iteration = iteration


class HyperParamStrategies:
    grid = "grid"
    list = "list"
    random = "random"
    custom = "custom"

    @staticmethod
    def all():
        return [
            HyperParamStrategies.grid,
            HyperParamStrategies.list,
            HyperParamStrategies.random,
            HyperParamStrategies.custom,
        ]


class HyperParamOptions(ModelObj):
    """Hyper Parameter Options

    Parameters:
        param_file (str):       hyper params input file path/url, instead of inline
        strategy (str):         hyper param strategy - grid, list or random
        selector (str):         selection criteria for best result ([min|max.]<result>), e.g. max.accuracy
        stop_condition (str):   early stop condition e.g. "accuracy > 0.9"
        parallel_runs (int):    number of param combinations to run in parallel (over Dask)
        dask_cluster_uri (str): db uri for a deployed dask cluster function, e.g. db://myproject/dask
        max_iterations (int):   max number of runs (in random strategy)
        max_errors (int):       max number of child runs errors for the overall job to fail
        teardown_dask (bool):   kill the dask cluster pods after the runs
    """

    def __init__(
        self,
        param_file=None,
        strategy=None,
        selector: HyperParamStrategies = None,
        stop_condition=None,
        parallel_runs=None,
        dask_cluster_uri=None,
        max_iterations=None,
        max_errors=None,
        teardown_dask=None,
    ):
        self.param_file = param_file
        self.strategy = strategy
        self.selector = selector
        self.stop_condition = stop_condition
        self.max_iterations = max_iterations
        self.max_errors = max_errors
        self.parallel_runs = parallel_runs
        self.dask_cluster_uri = dask_cluster_uri
        self.teardown_dask = teardown_dask

    def validate(self):
        if self.strategy and self.strategy not in HyperParamStrategies.all():
            raise mlrun.errors.MLRunInvalidArgumentError(
                f"illegal hyper param strategy, use {','.join(HyperParamStrategies.all())}"
            )
        if self.max_iterations and self.strategy != HyperParamStrategies.random:
            raise mlrun.errors.MLRunInvalidArgumentError(
                "max_iterations is only valid in random strategy"
            )


class RunSpec(ModelObj):
    """Run specification"""

    def __init__(
        self,
        parameters=None,
        hyperparams=None,
        param_file=None,
        selector=None,
        handler=None,
        inputs=None,
        outputs=None,
        input_path=None,
        output_path=None,
        function=None,
        secret_sources=None,
        data_stores=None,
        strategy=None,
        verbose=None,
        scrape_metrics=None,
        hyper_param_options=None,
        allow_empty_resources=None,
    ):

        self._hyper_param_options = None
        self._inputs = inputs
        self._outputs = outputs

        self.hyper_param_options = hyper_param_options
        self.parameters = parameters or {}
        self.hyperparams = hyperparams or {}
        self.param_file = param_file
        self.strategy = strategy
        self.selector = selector
        self.handler = handler
        self.input_path = input_path
        self.output_path = output_path
        self.function = function
        self._secret_sources = secret_sources or []
        self._data_stores = data_stores
        self.verbose = verbose
        self.scrape_metrics = scrape_metrics
        self.allow_empty_resources = allow_empty_resources

    def to_dict(self, fields=None, exclude=None):
        struct = super().to_dict(fields, exclude=["handler"])
        if self.handler and isinstance(self.handler, str):
            struct["handler"] = self.handler
        return struct

    def is_hyper_job(self):
        param_file = self.param_file or self.hyper_param_options.param_file
        return param_file or self.hyperparams

    @property
    def inputs(self):
        return self._inputs

    @inputs.setter
    def inputs(self, inputs):
        self._inputs = self._verify_dict(inputs, "inputs")

    @property
    def hyper_param_options(self) -> HyperParamOptions:
        return self._hyper_param_options

    @hyper_param_options.setter
    def hyper_param_options(self, hyper_param_options):
        self._hyper_param_options = self._verify_dict(
            hyper_param_options, "hyper_param_options", HyperParamOptions
        )

    @property
    def outputs(self):
        return self._outputs

    @outputs.setter
    def outputs(self, outputs):
        self._verify_list(outputs, "outputs")
        self._outputs = outputs

    @property
    def secret_sources(self):
        return self._secret_sources

    @secret_sources.setter
    def secret_sources(self, secret_sources):
        self._verify_list(secret_sources, "secret_sources")
        self._secret_sources = secret_sources

    @property
    def data_stores(self):
        return self._data_stores

    @data_stores.setter
    def data_stores(self, data_stores):
        self._verify_list(data_stores, "data_stores")
        self._data_stores = data_stores

    @property
    def handler_name(self):
        if self.handler:
            if inspect.isfunction(self.handler):
                return self.handler.__name__
            else:
                return str(self.handler)
        return ""


class RunStatus(ModelObj):
    """Run status"""

    def __init__(
        self,
        state=None,
        error=None,
        host=None,
        commit=None,
        status_text=None,
        results=None,
        artifacts=None,
        start_time=None,
        last_update=None,
        iterations=None,
        ui_url=None,
    ):
        self.state = state or "created"
        self.status_text = status_text
        self.error = error
        self.host = host
        self.commit = commit
        self.results = results
        self.artifacts = artifacts
        self.start_time = start_time
        self.last_update = last_update
        self.iterations = iterations
        self.ui_url = ui_url


class RunTemplate(ModelObj):
    """Run template"""

    def __init__(self, spec: RunSpec = None, metadata: RunMetadata = None):
        self._spec = None
        self._metadata = None
        self.spec = spec
        self.metadata = metadata

    @property
    def spec(self) -> RunSpec:
        return self._spec

    @spec.setter
    def spec(self, spec):
        self._spec = self._verify_dict(spec, "spec", RunSpec)

    @property
    def metadata(self) -> RunMetadata:
        return self._metadata

    @metadata.setter
    def metadata(self, metadata):
        self._metadata = self._verify_dict(metadata, "metadata", RunMetadata)

    def with_params(self, **kwargs):
        """set task parameters using key=value, key2=value2, .."""
        self.spec.parameters = kwargs
        return self

    def with_input(self, key, path):
        """set task data input, path is an Mlrun global DataItem uri

        examples::

            task.with_input("data", "/file-dir/path/to/file")
            task.with_input("data", "s3://<bucket>/path/to/file")
            task.with_input("data", "v3io://[<remote-host>]/<data-container>/path/to/file")
        """
        if not self.spec.inputs:
            self.spec.inputs = {}
        self.spec.inputs[key] = path
        return self

    def with_hyper_params(
        self,
        hyperparams,
        selector=None,
        strategy: HyperParamStrategies = None,
        **options,
    ):
        """set hyper param values and configurations,
        see parameters in: :py:class:`HyperParamOptions`

        example::

            grid_params = {"p1": [2,4,1], "p2": [10,20]}
            task = mlrun.new_task("grid-search")
            task.with_hyper_params(grid_params, selector="max.accuracy")
        """
        self.spec.hyperparams = hyperparams
        self.spec.hyper_param_options = options
        self.spec.hyper_param_options.selector = selector
        self.spec.hyper_param_options.strategy = strategy
        self.spec.hyper_param_options.validate()
        return self

    def with_param_file(
        self,
        param_file,
        selector=None,
        strategy: HyperParamStrategies = None,
        **options,
    ):
        """set hyper param values (from a file url) and configurations,
        see parameters in: :py:class:`HyperParamOptions`

        example::

            grid_params = "s3://<my-bucket>/path/to/params.json"
            task = mlrun.new_task("grid-search")
            task.with_param_file(grid_params, selector="max.accuracy")
        """
        self.spec.hyper_param_options = options
        self.spec.hyper_param_options.param_file = param_file
        self.spec.hyper_param_options.selector = selector
        self.spec.hyper_param_options.strategy = strategy
        self.spec.hyper_param_options.validate()
        return self

    def with_secrets(self, kind, source):
        """register a secrets source (file, env or dict)

        read secrets from a source provider to be used in workflows, example::

            task.with_secrets('file', 'file.txt')
            task.with_secrets('inline', {'key': 'val'})
            task.with_secrets('env', 'ENV1,ENV2')

            task.with_secrets('vault', ['secret1', 'secret2'...])

            # If using with k8s secrets, the k8s secret is managed by MLRun, through the project-secrets
            # mechanism. The secrets will be attached to the running pod as environment variables.
            task.with_secrets('kubernetes', ['secret1', 'secret2'])

            # If using an empty secrets list [] then all accessible secrets will be available.
            task.with_secrets('vault', [])

            # To use with Azure key vault, a k8s secret must be created with the following keys:
            # kubectl -n <namespace> create secret generic azure-key-vault-secret \\
            #     --from-literal=tenant_id=<service principal tenant ID> \\
            #     --from-literal=client_id=<service principal client ID> \\
            #     --from-literal=secret=<service principal secret key>

            task.with_secrets('azure_vault', {
                'name': 'my-vault-name',
                'k8s_secret': 'azure-key-vault-secret',
                # An empty secrets list may be passed ('secrets': []) to access all vault secrets.
                'secrets': ['secret1', 'secret2'...]
            })

        :param kind:   secret type (file, inline, env)
        :param source: secret data or link (see example)

        :returns: The RunTemplate object
        """

        if kind == "vault" and isinstance(source, list):
            source = {"project": self.metadata.project, "secrets": source}

        self.spec.secret_sources.append({"kind": kind, "source": source})
        return self

    def set_label(self, key, value):
        """set a key/value label for the task"""
        self.metadata.labels[key] = str(value)
        return self

    def to_env(self):
        environ["MLRUN_EXEC_CONFIG"] = self.to_json()


class RunObject(RunTemplate):
    """A run"""

    def __init__(
        self,
        spec: RunSpec = None,
        metadata: RunMetadata = None,
        status: RunStatus = None,
    ):
        super().__init__(spec, metadata)
        self._status = None
        self.status = status
        self.outputs_wait_for_completion = True

    @classmethod
    def from_template(cls, template: RunTemplate):
        return cls(template.spec, template.metadata)

    @property
    def status(self) -> RunStatus:
        return self._status

    @status.setter
    def status(self, status):
        self._status = self._verify_dict(status, "status", RunStatus)

    def output(self, key):
        """return the value of a specific result or artifact by key"""
        if self.outputs_wait_for_completion:
            self.wait_for_completion()
        if self.status.results and key in self.status.results:
            return self.status.results.get(key)
        artifact = self._artifact(key)
        if artifact:
            return get_artifact_target(artifact, self.metadata.project)
        return None

    @property
    def ui_url(self) -> str:
        """UI URL (for relevant runtimes)"""
        self.refresh()
        if not self._status.ui_url:
            print("UI currently not available (status={})".format(self._status.state))
        return self._status.ui_url

    @property
    def outputs(self):
        """return a dict of outputs, result values and artifact uris"""
        outputs = {}
        if self.outputs_wait_for_completion:
            self.wait_for_completion()
        if self.status.results:
            outputs = {k: v for k, v in self.status.results.items()}
        if self.status.artifacts:
            for a in self.status.artifacts:
                outputs[a["key"]] = get_artifact_target(a, self.metadata.project)
        return outputs

    def artifact(self, key) -> "mlrun.DataItem":
        """return artifact DataItem by key"""
        if self.outputs_wait_for_completion:
            self.wait_for_completion()
        artifact = self._artifact(key)
        if artifact:
            uri = get_artifact_target(artifact, self.metadata.project)
            if uri:
                return mlrun.get_dataitem(uri)
        return None

    def _artifact(self, key):
        """return artifact DataItem by key"""
        if self.status.artifacts:
            for a in self.status.artifacts:
                if a["key"] == key:
                    return a
        return None

    def uid(self):
        """run unique id"""
        return self.metadata.uid

    def state(self):
        """current run state"""
        if self.status.state in mlrun.runtimes.constants.RunStates.terminal_states():
            return self.status.state
        self.refresh()
        return self.status.state or "unknown"

    def refresh(self):
        """refresh run state from the db"""
        db = mlrun.get_run_db()
        run = db.read_run(
            uid=self.metadata.uid,
            project=self.metadata.project,
            iter=self.metadata.iteration,
        )
        if run:
            self.status = RunStatus.from_dict(run.get("status", {}))
            self.status.from_dict(run.get("status", {}))
            return self

    def show(self):
        """show the current status widget, in jupyter notebook"""
        db = mlrun.get_run_db()
        db.list_runs(uid=self.metadata.uid, project=self.metadata.project).show()

    def logs(self, watch=True, db=None):
        """return or watch on the run logs"""
        if not db:
            db = mlrun.get_run_db()
        if not db:
            print("DB is not configured, cannot show logs")
            return None

        if db.kind == "http":
            state = db.watch_log(self.metadata.uid, self.metadata.project, watch=watch)
        else:
            state, text = db.get_log(self.metadata.uid, self.metadata.project)
            if text:
                print(text.decode())

        if state:
            print(f"final state: {state}")
        return state

    def wait_for_completion(self, sleep=3, timeout=0, raise_on_failure=True):
        """wait for async run to complete"""
        total_time = 0
        while True:
            state = self.state()
            if state in mlrun.runtimes.constants.RunStates.terminal_states():
                break
            time.sleep(sleep)
            total_time += sleep
            if timeout and total_time > timeout:
                raise mlrun.errors.MLRunTimeoutError(
                    "Run did not reach terminal state on time"
                )
        if raise_on_failure and state != mlrun.runtimes.constants.RunStates.completed:
            self.logs(watch=False)
            raise mlrun.errors.MLRunRuntimeError(
                f"task {self.metadata.name} did not complete (state={state})"
            )
        return state

    @staticmethod
    def create_uri(project: str, uid: str, iteration: Union[int, str], tag: str = ""):
        if tag:
            tag = f":{tag}"
        iteration = str(iteration)
        return f"{project}@{uid}#{iteration}{tag}"

    @staticmethod
    def parse_uri(uri: str) -> Tuple[str, str, str, str]:
        uri_pattern = (
            r"^(?P<project>.*)@(?P<uid>.*)\#(?P<iteration>.*?)(:(?P<tag>.*))?$"
        )
        match = re.match(uri_pattern, uri)
        if not match:
            raise ValueError(
                "Uri not in supported format <project>@<uid>#<iteration>[:tag]"
            )
        group_dict = match.groupdict()
        return (
            group_dict["project"],
            group_dict["uid"],
            group_dict["iteration"],
            group_dict["tag"],
        )


class EntrypointParam(ModelObj):
    def __init__(
        self,
        name="",
        type=None,
        default=None,
        doc="",
        required=None,
        choices: list = None,
    ):
        self.name = name
        self.type = type
        self.default = default
        self.doc = doc
        self.required = required
        self.choices = choices


class FunctionEntrypoint(ModelObj):
    def __init__(self, name="", doc="", parameters=None, outputs=None, lineno=-1):
        self.name = name
        self.doc = doc
        self.parameters = [] if parameters is None else parameters
        self.outputs = [] if outputs is None else outputs
        self.lineno = lineno


# TODO: remove in 0.9.0
def NewTask(
    name=None,
    project=None,
    handler=None,
    params=None,
    hyper_params=None,
    param_file=None,
    selector=None,
    strategy=None,
    inputs=None,
    outputs=None,
    in_path=None,
    out_path=None,
    artifact_path=None,
    secrets=None,
    base=None,
):
    """Creates a new task - see new_task"""
    warnings.warn(
        "NewTask will be deprecated in 0.7.0, and will be removed in 0.9.0, use new_task instead",
        # TODO: In 0.7.0 and replace NewTask to new_task in examples & demos
        PendingDeprecationWarning,
    )
    return new_task(
        name,
        project,
        handler,
        params,
        hyper_params,
        param_file,
        selector,
        strategy,
        inputs,
        outputs,
        in_path,
        out_path,
        artifact_path,
        secrets,
        base,
    )


def new_task(
    name=None,
    project=None,
    handler=None,
    params=None,
    hyper_params=None,
    param_file=None,
    selector=None,
    hyper_param_options=None,
    inputs=None,
    outputs=None,
    in_path=None,
    out_path=None,
    artifact_path=None,
    secrets=None,
    base=None,
) -> RunTemplate:
    """Creates a new task

    :param name:            task name
    :param project:         task project
    :param handler:         code entry-point/handler name
    :param params:          input parameters (dict)
    :param hyper_params:    dictionary of hyper parameters and list values, each
                            hyper param holds a list of values, the run will be
                            executed for every parameter combination (GridSearch)
    :param param_file:      a csv file with parameter combinations, first row hold
                            the parameter names, following rows hold param values
    :param selector:        selection criteria for hyper params e.g. "max.accuracy"
    :param hyper_param_options:   hyper parameter options, see: :py:class:`HyperParamOptions`
    :param inputs:          dictionary of input objects + optional paths (if path is
                            omitted the path will be the in_path/key)
    :param outputs:         dictionary of input objects + optional paths (if path is
                            omitted the path will be the out_path/key)
    :param in_path:         default input path/url (prefix) for inputs
    :param out_path:        default output path/url (prefix) for artifacts
    :param artifact_path:   default artifact output path
    :param secrets:         extra secrets specs, will be injected into the runtime
                            e.g. ['file=<filename>', 'env=ENV_KEY1,ENV_KEY2']
    :param base:            task instance to use as a base instead of a fresh new task instance
    """

    if base:
        run = deepcopy(base)
    else:
        run = RunTemplate()
    run.metadata.name = name or run.metadata.name
    run.metadata.project = project or run.metadata.project
    run.spec.handler = handler or run.spec.handler
    run.spec.parameters = params or run.spec.parameters
    run.spec.inputs = inputs or run.spec.inputs
    run.spec.outputs = outputs or run.spec.outputs or []
    run.spec.input_path = in_path or run.spec.input_path
    run.spec.output_path = artifact_path or out_path or run.spec.output_path
    run.spec.secret_sources = secrets or run.spec.secret_sources or []

    run.spec.hyperparams = hyper_params or run.spec.hyperparams
    run.spec.hyper_param_options = hyper_param_options or run.spec.hyper_param_options
    run.spec.hyper_param_options.param_file = (
        param_file or run.spec.hyper_param_options.param_file
    )
    run.spec.hyper_param_options.selector = (
        selector or run.spec.hyper_param_options.selector
    )
    return run


class TargetPathObject:
    """Class configuring the target path
    This class will take consideration of a few parameters to create the correct end result path:
    * run_id - if run_id is provided target will be considered as run_id mode
               which require to contain a {run_id} place holder in the path.
    * is_single_file - if true then run_id must be the directory containing the output file
                       or generated before the file name (run_id/output.file).
    * base_path - if contains the place holder for run_id, run_id must not be None.
                  if run_id passed and place holder doesn't exist the place holder will
                  be generated in the correct place.
    """

    def __init__(
        self,
        base_path=None,
        run_id=None,
        is_single_file=False,
    ):
        self.run_id = run_id
        self.full_path_template = base_path
        if run_id is not None:
            if RUN_ID_PLACE_HOLDER not in self.full_path_template:
                if not is_single_file:
                    if self.full_path_template[-1] != "/":
                        self.full_path_template = self.full_path_template + "/"
                    self.full_path_template = (
                        self.full_path_template + RUN_ID_PLACE_HOLDER + "/"
<<<<<<< HEAD
                    )
                else:
                    dir_name_end = len(self.full_path_template)
                    if self.full_path_template[-1] != "/":
                        dir_name_end = self.full_path_template.rfind("/") + 1
                    updated_path = (
                        self.full_path_template[:dir_name_end]
                        + RUN_ID_PLACE_HOLDER
                        + "/"
                        + self.full_path_template[dir_name_end:]
                    )
                    self.full_path_template = updated_path

=======
                    )
                else:
                    dir_name_end = len(self.full_path_template)
                    if self.full_path_template[-1] != "/":
                        dir_name_end = self.full_path_template.rfind("/") + 1
                    updated_path = (
                        self.full_path_template[:dir_name_end]
                        + RUN_ID_PLACE_HOLDER
                        + "/"
                        + self.full_path_template[dir_name_end:]
                    )
                    self.full_path_template = updated_path
            else:
                if self.full_path_template[-1] != "/":
                    if self.full_path_template.endswith(RUN_ID_PLACE_HOLDER):
                        self.full_path_template = self.full_path_template + "/"
>>>>>>> 57adf0e6
        else:
            if RUN_ID_PLACE_HOLDER in self.full_path_template:
                raise mlrun.errors.MLRunInvalidArgumentError(
                    "Error when trying to create TargetPathObject with place holder '{run_id}' but no value."
                )

    def get_templated_path(self):
        return self.full_path_template

    def get_absolute_path(self):
        if self.run_id:
            return self.full_path_template.format(run_id=self.run_id)
        else:
            return self.full_path_template


class DataSource(ModelObj):
    """online or offline data source spec"""

    _dict_fields = [
        "kind",
        "name",
        "path",
        "attributes",
        "key_field",
        "time_field",
        "schedule",
        "online",
        "workers",
        "max_age",
        "start_time",
        "end_time",
    ]
    kind = None

    def __init__(
        self,
        name: str = None,
        path: str = None,
        attributes: Dict[str, str] = None,
        key_field: str = None,
        time_field: str = None,
        schedule: str = None,
        start_time: Optional[Union[datetime, str]] = None,
        end_time: Optional[Union[datetime, str]] = None,
    ):

        self.name = name
        self.path = str(path) if path is not None else None
        self.attributes = attributes or {}
        self.schedule = schedule
        self.key_field = key_field
        self.time_field = time_field
        self.start_time = start_time
        self.end_time = end_time

        self.online = None
        self.max_age = None
        self.workers = None
        self._secrets = {}

    def set_secrets(self, secrets):
        self._secrets = secrets


class DataTargetBase(ModelObj):
    """data target spec, specify a destination for the feature set data"""

    _dict_fields = [
        "name",
        "kind",
        "path",
        "after_step",
        "attributes",
        "partitioned",
        "key_bucketing_number",
        "partition_cols",
        "time_partitioning_granularity",
        "max_events",
        "flush_after_seconds",
        "storage_options",
        "run_id",
    ]

    # TODO - remove once "after_state" is fully deprecated
    @classmethod
    def from_dict(cls, struct=None, fields=None):
        return super().from_dict(
            struct, fields=fields, deprecated_fields={"after_state": "after_step"}
        )

    def get_path(self):
        if self.path:
            is_single_file = hasattr(self, "is_single_file") and self.is_single_file()
            return TargetPathObject(self.path, self.run_id, is_single_file)
        else:
            return None

    def __init__(
        self,
        kind: str = None,
        name: str = "",
        path=None,
        attributes: Dict[str, str] = None,
        after_step=None,
        partitioned: bool = False,
        key_bucketing_number: Optional[int] = None,
        partition_cols: Optional[List[str]] = None,
        time_partitioning_granularity: Optional[str] = None,
        max_events: Optional[int] = None,
        flush_after_seconds: Optional[int] = None,
        after_state=None,
        storage_options: Dict[str, str] = None,
    ):
        if after_state:
            warnings.warn(
                "The after_state parameter is deprecated. Use after_step instead",
                # TODO: In 0.7.0 do changes in examples & demos In 0.9.0 remove
                PendingDeprecationWarning,
            )
            after_step = after_step or after_state

        self.name = name
        self.kind: str = kind
        self.path = path
        self.after_step = after_step
        self.attributes = attributes or {}
        self.last_written = None
        self.partitioned = partitioned
        self.key_bucketing_number = key_bucketing_number
        self.partition_cols = partition_cols
        self.time_partitioning_granularity = time_partitioning_granularity
        self.max_events = max_events
        self.flush_after_seconds = flush_after_seconds
        self.storage_options = storage_options
        self.run_id = None


class FeatureSetProducer(ModelObj):
    """information about the task/job which produced the feature set data"""

    def __init__(self, kind=None, name=None, uri=None, owner=None, sources=None):
        self.kind = kind
        self.name = name
        self.owner = owner
        self.uri = uri
        self.sources = sources or {}


class DataTarget(DataTargetBase):
    """data target with extra status information (used in the feature-set/vector status)"""

    _dict_fields = [
        "name",
        "kind",
        "path",
        "start_time",
        "online",
        "status",
        "updated",
        "size",
        "last_written",
        "run_id",
    ]

    def __init__(
        self,
        kind: str = None,
        name: str = "",
        path=None,
        online=None,
    ):
        super().__init__(kind, name, path)
        self.status = ""
        self.updated = None
        self.size = None
        self.online = online
        self.max_age = None
        self.start_time = None
        self.last_written = None
        self._producer = None
        self.producer = {}

    @property
    def producer(self) -> FeatureSetProducer:
        return self._producer

    @producer.setter
    def producer(self, producer):
        self._producer = self._verify_dict(producer, "producer", FeatureSetProducer)


class VersionedObjMetadata(ModelObj):
    def __init__(
        self,
        name: str = None,
        tag: str = None,
        uid: str = None,
        project: str = None,
        labels: Dict[str, str] = None,
        annotations: Dict[str, str] = None,
        updated=None,
    ):
        self.name = name
        self.tag = tag
        self.uid = uid
        self.project = project
        self.labels = labels or {}
        self.annotations = annotations or {}
        self.updated = updated<|MERGE_RESOLUTION|>--- conflicted
+++ resolved
@@ -1054,21 +1054,6 @@
                         self.full_path_template = self.full_path_template + "/"
                     self.full_path_template = (
                         self.full_path_template + RUN_ID_PLACE_HOLDER + "/"
-<<<<<<< HEAD
-                    )
-                else:
-                    dir_name_end = len(self.full_path_template)
-                    if self.full_path_template[-1] != "/":
-                        dir_name_end = self.full_path_template.rfind("/") + 1
-                    updated_path = (
-                        self.full_path_template[:dir_name_end]
-                        + RUN_ID_PLACE_HOLDER
-                        + "/"
-                        + self.full_path_template[dir_name_end:]
-                    )
-                    self.full_path_template = updated_path
-
-=======
                     )
                 else:
                     dir_name_end = len(self.full_path_template)
@@ -1085,7 +1070,6 @@
                 if self.full_path_template[-1] != "/":
                     if self.full_path_template.endswith(RUN_ID_PLACE_HOLDER):
                         self.full_path_template = self.full_path_template + "/"
->>>>>>> 57adf0e6
         else:
             if RUN_ID_PLACE_HOLDER in self.full_path_template:
                 raise mlrun.errors.MLRunInvalidArgumentError(
