# Copyright 2018 Iguazio
#
# Licensed under the Apache License, Version 2.0 (the "License");
# you may not use this file except in compliance with the License.
# You may obtain a copy of the License at
#
#   http://www.apache.org/licenses/LICENSE-2.0
#
# Unless required by applicable law or agreed to in writing, software
# distributed under the License is distributed on an "AS IS" BASIS,
# WITHOUT WARRANTIES OR CONDITIONS OF ANY KIND, either express or implied.
# See the License for the specific language governing permissions and
# limitations under the License.
import datetime
import getpass
import glob
import json
import pathlib
import shutil
import tempfile
import typing
import uuid
import warnings
import zipfile
from os import environ, makedirs, path, remove

import dotenv
import inflection
import kfp
import nuclio
import yaml
from git import Repo

import mlrun.api.schemas
import mlrun.db
import mlrun.errors
import mlrun.utils.regex
from mlrun.runtimes import RuntimeKinds

from ..artifacts import Artifact, ArtifactProducer, DatasetArtifact, ModelArtifact
from ..artifacts.manager import ArtifactManager, dict_to_artifact, extend_artifact_path
from ..datastore import store_manager
from ..features import Feature
from ..model import EntrypointParam, ModelObj
from ..run import code_to_function, get_object, import_function, new_function
from ..runtimes.utils import add_code_metadata
from ..secrets import SecretsStore
from ..utils import (
    is_ipython,
    is_legacy_artifact,
    is_relative_path,
    is_yaml_path,
    logger,
    update_in,
)
from ..utils.clones import clone_git, clone_tgz, clone_zip, get_repo_url
from ..utils.model_monitoring import set_project_model_monitoring_credentials
from ..utils.notifications import CustomNotificationPusher, NotificationTypes
from .operations import (
    BuildStatus,
    DeployStatus,
    build_function,
    deploy_function,
    run_function,
)
from .pipelines import (
    FunctionsDict,
    WorkflowSpec,
    _PipelineRunStatus,
    enrich_function_object,
    get_db_function,
    get_workflow_engine,
    pipeline_context,
)


class ProjectError(Exception):
    pass


def init_repo(context, url, init_git):
    repo = None
    context_path = pathlib.Path(context)
    if not context_path.exists():
        context_path.mkdir(parents=True)
    elif not context_path.is_dir():
        raise ValueError(f"context {context} is not a dir path")
    try:
        repo = Repo(context)
        url = get_repo_url(repo)
    except Exception:
        if init_git:
            repo = Repo.init(context)
    return repo, url


def new_project(
    name,
    context: str = "./",
    init_git: bool = False,
    user_project: bool = False,
    remote: str = None,
    from_template: str = None,
    secrets: dict = None,
    description: str = None,
    subpath: str = None,
    save: bool = True,
    overwrite: bool = False,
) -> "MlrunProject":
    """Create a new MLRun project, optionally load it from a yaml/zip/git template

    example::

        # create a project with local and marketplace functions, a workflow, and an artifact
        project = mlrun.new_project("myproj", "./", init_git=True, description="my new project")
        project.set_function('prep_data.py', 'prep-data', image='mlrun/mlrun', handler='prep_data')
        project.set_function('hub://auto_trainer', 'train')
        project.set_artifact('data', Artifact(target_path=data_url))
        project.set_workflow('main', "./myflow.py")
        project.save()

        # run the "main" workflow (watch=True to wait for run completion)
        project.run("main", watch=True)

    example (load from template)::

        # create a new project from a zip template (can also use yaml/git templates)
        # initialize a local git, and register the git remote path
        project = mlrun.new_project("myproj", "./", init_git=True,
                                    remote="git://github.com/mlrun/project-demo.git",
                                    from_template="http://mysite/proj.zip")
        project.run("main", watch=True)


    :param name:         project name
    :param context:      project local directory path (default value = "./")
    :param init_git:     if True, will git init the context dir
    :param user_project: add the current user name to the provided project name (making it unique per user)
    :param remote:       remote Git url
    :param from_template:     path to project YAML/zip file that will be used as a template
    :param secrets:      key:secret dict or SecretsStore used to download sources
    :param description:  text describing the project
    :param subpath:      project subpath (relative to the context dir)
    :param save:         whether to save the created project in the DB
    :param overwrite:    overwrite project using 'cascade' deletion strategy (deletes project resources)
                         if project with name exists

    :returns: project object
    """
    context = context or "./"
    name = _add_username_to_project_name_if_needed(name, user_project)

    if from_template:
        if from_template.endswith(".yaml"):
            project = _load_project_file(from_template, name, secrets)
        elif from_template.startswith("git://"):
            clone_git(from_template, context, secrets, clone=True)
            shutil.rmtree(path.join(context, ".git"))
            project = _load_project_dir(context, name)
        elif from_template.endswith(".zip"):
            clone_zip(from_template, context, secrets)
            project = _load_project_dir(context, name)
        else:
            raise ValueError("template must be a path to .yaml or .zip file")
        project.metadata.name = name
    else:
        project = MlrunProject(name=name)
    project.spec.context = context
    project.spec.subpath = subpath or project.spec.subpath

    repo, url = init_repo(context, remote, init_git or remote)
    project.spec.repo = repo
    if remote and url != remote:
        project.create_remote(remote)
    elif url:
        project.spec._source = url
        project.spec.origin_url = url
    if description:
        project.spec.description = description

    _set_as_current_default_project(project)

    if save and mlrun.mlconf.dbpath:
        if overwrite:
            logger.info(f"Deleting project {name} from MLRun DB due to overwrite")
            _delete_project_from_db(
                name, secrets, mlrun.api.schemas.DeletionStrategy.cascade
            )

        try:
            project.save(store=False)
        except mlrun.errors.MLRunConflictError as exc:
            raise mlrun.errors.MLRunConflictError(
                f"Project with name {name} already exists. "
                "Use overwrite=True to overwrite the existing project."
            ) from exc
        logger.info(
            f"Created and saved project {name}",
            from_template=from_template,
            overwrite=overwrite,
            context=context,
            save=save,
        )
    return project


def load_project(
    context: str = "./",
    url: str = None,
    name: str = None,
    secrets: dict = None,
    init_git: bool = False,
    subpath: str = None,
    clone: bool = False,
    user_project: bool = False,
    save: bool = True,
    sync_functions: bool = False,
) -> "MlrunProject":
    """Load an MLRun project from git or tar or dir

    example::

        # Load the project and run the 'main' workflow.
        # When using git as the url source the context directory must be an empty or
        # non-existent folder as the git repo will be cloned there
        project = load_project("./demo_proj", "git://github.com/mlrun/project-demo.git")
        project.run("main", arguments={'data': data_url})

<<<<<<< HEAD
    :param context:      project local directory path (default value = "./")
    :param url:          name (in DB) or git or tar.gz or .zip sources archive path e.g.:
                         git://github.com/mlrun/demo-xgb-project.git
                         http://mysite/archived-project.zip
                         <project-name>
                         The git project should include the project yaml file.
                         If the project yaml file is in a sub-directory, must specify the sub-directory.
    :param name:         project name
    :param secrets:      key:secret dict or SecretsStore used to download sources
    :param init_git:     if True, will git init the context dir
    :param subpath:      project subpath (within the archive)
    :param clone:        if True, always clone (delete any existing content)
    :param user_project: add the current user name to the project name (for db:// prefixes)
    :param save:         whether to save the created project and artifact in the DB
=======
    :param context:        project local directory path
    :param url:            name (in DB) or git or tar.gz or .zip sources archive path e.g.:
                           git://github.com/mlrun/demo-xgb-project.git
                           http://mysite/archived-project.zip
                           <project-name>
                           The git project should include the project yaml file.
                           If the project yaml file is in a sub-directory, must specify the sub-directory.
    :param name:           project name
    :param secrets:        key:secret dict or SecretsStore used to download sources
    :param init_git:       if True, will git init the context dir
    :param subpath:        project subpath (within the archive)
    :param clone:          if True, always clone (delete any existing content)
    :param user_project:   add the current user name to the project name (for db:// prefixes)
    :param save:           whether to save the created project and artifact in the DB
    :param sync_functions: sync the project's functions into the project object (will be saved to the DB if save=True)
>>>>>>> 971c81c4

    :returns: project object
    """
    if not context:
        raise ValueError("valid context (local dir path) must be provided")

    secrets = secrets or {}
    repo = None
    project = None
    name = _add_username_to_project_name_if_needed(name, user_project)

    from_db = False
    if url:
        url = str(url)  # to support path objects
        if is_yaml_path(url):
            project = _load_project_file(url, name, secrets)
            project.spec.context = context
        elif url.startswith("git://"):
            url, repo = clone_git(url, context, secrets, clone)
        elif url.endswith(".tar.gz"):
            clone_tgz(url, context, secrets, clone)
        elif url.endswith(".zip"):
            clone_zip(url, context, secrets, clone)
        else:
            project = _load_project_from_db(url, secrets, user_project)
            project.spec.context = context
            if not path.isdir(context):
                makedirs(context)
            project.spec.subpath = subpath or project.spec.subpath
            from_db = True

    if not repo:
        repo, url = init_repo(context, url, init_git)

    if not project:
        project = _load_project_dir(context, name, subpath)
    if not project.metadata.name:
        raise ValueError("project name must be specified")
    if not from_db or (url and url.startswith("git://")):
        project.spec.source = url or project.spec.source
        project.spec.origin_url = url or project.spec.origin_url
    project.spec.repo = repo
    if repo:
        try:
            # handle cases where active_branch is not set (e.g. in Gitlab CI)
            project.spec.branch = repo.active_branch.name
        except Exception:
            pass

    if save and mlrun.mlconf.dbpath:
        project.save()
        project.register_artifacts()
        if sync_functions:
            project.sync_functions(names=project.get_function_names(), save=True)

    elif sync_functions:
        project.sync_functions(names=project.get_function_names(), save=False)

    _set_as_current_default_project(project)

    return project


def get_or_create_project(
    name: str,
    context: str = "./",
    url: str = None,
    secrets: dict = None,
    init_git=False,
    subpath: str = None,
    clone: bool = False,
    user_project: bool = False,
    from_template: str = None,
    save: bool = True,
) -> "MlrunProject":
    """Load a project from MLRun DB, or create/import if doesnt exist

    example::

        # load project from the DB (if exist) or the source repo
        project = get_or_create_project("myproj", "./", "git://github.com/mlrun/demo-xgb-project.git")
        project.pull("development")  # pull the latest code from git
        project.run("main", arguments={'data': data_url})  # run the workflow "main"

    :param name:         project name
    :param context:      project local directory path (default value = "./")
    :param url:          name (in DB) or git or tar.gz or .zip sources archive path e.g.:
                         git://github.com/mlrun/demo-xgb-project.git
                         http://mysite/archived-project.zip
    :param secrets:      key:secret dict or SecretsStore used to download sources
    :param init_git:     if True, will excute `git init` on the context dir
    :param subpath:      project subpath (within the archive/context)
    :param clone:        if True, always clone (delete any existing content)
    :param user_project: add the current username to the project name (for db:// prefixes)
    :param from_template:     path to project YAML file that will be used as from_template (for new projects)
    :param save:         whether to save the created project in the DB
    :returns: project object
    """
    context = context or "./"
    try:
        # load project from the DB.
        # use `name` as `url` as we load the project from the DB
        project = load_project(
            context,
            name,
            name,
            secrets=secrets,
            init_git=init_git,
            subpath=subpath,
            clone=clone,
            user_project=user_project,
            # only loading project from db so no need to save it
            save=False,
        )
        logger.info(f"loaded project {name} from MLRun DB")
        return project

    except mlrun.errors.MLRunNotFoundError:
        spec_path = path.join(context, subpath or "", "project.yaml")
        if url or path.isfile(spec_path):
            # load project from archive or local project.yaml
            project = load_project(
                context,
                url,
                name,
                secrets=secrets,
                init_git=init_git,
                subpath=subpath,
                clone=clone,
                user_project=user_project,
                save=save,
            )
            message = f"loaded project {name} from {url or context}"
            if save:
                message = f"{message} and saved in MLRun DB"
            logger.info(message)
        else:
            # create a new project
            project = new_project(
                name,
                context,
                init_git=init_git,
                user_project=user_project,
                from_template=from_template,
                secrets=secrets,
                subpath=subpath,
                save=save,
            )
            message = f"created project {name}"
            if save:
                message = f"{message} and saved in MLRun DB"
            logger.info(message)
        return project


def _load_project_dir(context, name="", subpath=""):
    subpath_str = subpath or ""
    fpath = path.join(context, subpath_str, "project.yaml")
    if path.isfile(fpath):
        with open(fpath) as fp:
            data = fp.read()
            struct = yaml.load(data, Loader=yaml.FullLoader)
            project = _project_instance_from_struct(struct, name)
            project.spec.context = context

    elif path.isfile(path.join(context, subpath_str, "function.yaml")):
        func = import_function(path.join(context, subpath_str, "function.yaml"))
        project = MlrunProject(
            name=func.metadata.project,
            functions=[{"url": "function.yaml", "name": func.metadata.name}],
        )
    else:
        raise mlrun.errors.MLRunNotFoundError(
            "project or function YAML not found in path"
        )

    project.spec.context = context
    project.metadata.name = name or project.metadata.name
    project.spec.subpath = subpath
    return project


def _add_username_to_project_name_if_needed(name, user_project):
    if user_project:
        if not name:
            raise ValueError("user_project must be specified together with name")
        username = environ.get("V3IO_USERNAME") or getpass.getuser()
        normalized_username = inflection.dasherize(username.lower())
        if username != normalized_username:
            logger.info(
                "Username was normalized to match the required pattern for project name",
                username=username,
                normalized_username=normalized_username,
            )
        name = f"{name}-{normalized_username}"
    return name


def _load_project_from_db(url, secrets, user_project=False):
    db = mlrun.db.get_run_db(secrets=secrets)
    project_name = _add_username_to_project_name_if_needed(
        url.replace("db://", ""), user_project
    )
    return db.get_project(project_name)


def _delete_project_from_db(project_name, secrets, deletion_strategy):
    db = mlrun.db.get_run_db(secrets=secrets)
    return db.delete_project(project_name, deletion_strategy=deletion_strategy)


def _load_project_file(url, name="", secrets=None):
    try:
        obj = get_object(url, secrets)
    except FileNotFoundError as exc:
        raise FileNotFoundError(f"cant find project file at {url}") from exc
    struct = yaml.load(obj, Loader=yaml.FullLoader)
    return _project_instance_from_struct(struct, name)


def _project_instance_from_struct(struct, name):
    # Name is in the root level only in the legacy project structure
    if "name" in struct:
        legacy_project = MlrunProjectLegacy.from_dict(struct)
        project = MlrunProject(
            legacy_project.name,
            legacy_project.description,
            legacy_project.params,
            [],
            legacy_project.workflows,
            legacy_project.artifacts,
            legacy_project.artifact_path,
            legacy_project.conda,
        )
        # other attributes that not passed on initialization
        project._initialized = legacy_project._initialized
        project._secrets = legacy_project._secrets
        project._artifact_manager = legacy_project._artifact_mngr

        project.spec.source = legacy_project.source
        project.spec.context = legacy_project.context
        project.spec.mountdir = legacy_project.mountdir
        project.spec.subpath = legacy_project.subpath
        project.spec.origin_url = legacy_project.origin_url
        project.spec.branch = legacy_project.branch
        project.spec.tag = legacy_project.tag
        project.spec._function_definitions = legacy_project._function_defs
        project.spec._function_objects = legacy_project._function_objects
        project.spec.functions = legacy_project.functions
    else:
        struct.setdefault("metadata", {})["name"] = name or struct.get(
            "metadata", {}
        ).get("name", "")
        project = MlrunProject.from_dict(struct)
    return project


class ProjectMetadata(ModelObj):
    def __init__(self, name=None, created=None, labels=None, annotations=None):
        self.name = name
        self.created = created
        self.labels = labels or {}
        self.annotations = annotations or {}

    @property
    def name(self) -> str:
        """Project name"""
        return self._name

    @name.setter
    def name(self, name):
        if name:
            self.validate_project_name(name)
        self._name = name

    @staticmethod
    def validate_project_name(name: str, raise_on_failure: bool = True) -> bool:
        try:
            mlrun.utils.helpers.verify_field_regex(
                "project.metadata.name", name, mlrun.utils.regex.project_name
            )
        except mlrun.errors.MLRunInvalidArgumentError:
            if raise_on_failure:
                raise
            return False
        return True


class ProjectSpec(ModelObj):
    def __init__(
        self,
        description=None,
        params=None,
        functions=None,
        workflows=None,
        artifacts=None,
        artifact_path=None,
        conda=None,
        source=None,
        subpath=None,
        origin_url=None,
        goals=None,
        load_source_on_run=None,
        default_requirements: typing.Union[str, typing.List[str]] = None,
        desired_state=mlrun.api.schemas.ProjectState.online.value,
        owner=None,
        disable_auto_mount=None,
        workdir=None,
    ):
        self.repo = None

        self.description = description
        self.context = ""
        self._mountdir = None
        self._source = None
        self.source = source or ""
        self.load_source_on_run = load_source_on_run
        self.subpath = subpath
        self.origin_url = origin_url
        self.goals = goals
        self.desired_state = desired_state
        self.owner = owner
        self.branch = None
        self.tag = ""
        self.params = params or {}
        self.conda = conda or {}
        self.artifact_path = artifact_path
        self._artifacts = {}
        self.artifacts = artifacts or []
        self.default_requirements = default_requirements
        self.workdir = workdir

        self._workflows = {}
        self.workflows = workflows or []

        self._function_objects = {}
        self._function_definitions = {}
        self.functions = functions or []
        self.disable_auto_mount = disable_auto_mount

    @property
    def source(self) -> str:
        """source url or git repo"""
        if not self._source:
            if self.repo:
                url = get_repo_url(self.repo)
                if url:
                    self._source = url

        if self._source in [".", "./"]:
            return path.abspath(self.context)
        return self._source

    @source.setter
    def source(self, src):
        self._source = src

    @property
    def mountdir(self) -> str:
        """specify to mount the context dir inside the function container
        use '.' to use the same path as in the client e.g. Jupyter"""

        if self._mountdir and self._mountdir in [".", "./"]:
            return path.abspath(self.context)
        return self._mountdir

    @mountdir.setter
    def mountdir(self, mountdir):
        self._mountdir = mountdir

    @property
    def functions(self) -> list:
        """list of function object/specs used in this project"""
        functions = []
        for name, function in self._function_definitions.items():
            if hasattr(function, "to_dict"):
                spec = function.to_dict(strip=True)
                if (
                    function.spec.build.source
                    and function.spec.build.source.startswith(self._source_repo())
                ):
                    update_in(spec, "spec.build.source", "./")
                functions.append({"name": name, "spec": spec})
            else:
                functions.append(function)
        return functions

    @functions.setter
    def functions(self, functions):
        if not functions:
            functions = []
        if not isinstance(functions, list):
            raise ValueError("functions must be a list")

        function_definitions = {}
        for function in functions:
            if not isinstance(function, dict) and not hasattr(function, "to_dict"):
                raise ValueError("function must be an object or dict")
            if isinstance(function, dict):
                name = function.get("name", "")
                if not name:
                    raise ValueError("function name must be specified in dict")
            else:
                name = function.metadata.name
            function_definitions[name] = function

        self._function_definitions = function_definitions

    def set_function(self, name, function_object, function_dict):
        self._function_definitions[name] = function_dict
        self._function_objects[name] = function_object

    def remove_function(self, name):
        if name in self._function_objects:
            del self._function_objects[name]
        if name in self._function_definitions:
            del self._function_definitions[name]

    @property
    def workflows(self) -> typing.List[dict]:
        """
        :returns: list of workflows specs dicts used in this project
        """
        return [workflow.to_dict() for workflow in self._workflows.values()]

    @workflows.setter
    def workflows(self, workflows: typing.List[typing.Union[dict, WorkflowSpec]]):
        if not workflows:
            workflows = []
        if not isinstance(workflows, list):
            raise ValueError("workflows must be a list")

        workflows_dict = {}
        for workflow in workflows:
            if not isinstance(workflow, dict) and not isinstance(
                workflow, WorkflowSpec
            ):
                raise ValueError(
                    f"workflow must be a dict or `WorkflowSpec` type. Given: {type(workflow)}"
                )
            if isinstance(workflow, dict):
                workflow = WorkflowSpec.from_dict(workflow)
            name = workflow.name
            # todo: support steps dsl as code alternative
            if not name:
                raise ValueError('workflow "name" must be specified')
            if not workflow.path and not workflow.code:
                raise ValueError('workflow source "path" or "code" must be specified')
            workflows_dict[name] = workflow

        self._workflows = workflows_dict

    def set_workflow(self, name, workflow):
        self._workflows[name] = (
            workflow
            if isinstance(workflow, WorkflowSpec)
            else WorkflowSpec.from_dict(workflow)
        )

    def remove_workflow(self, name):
        if name in self._workflows:
            del self._workflows[name]

    @property
    def artifacts(self) -> list:
        """list of artifacts used in this project"""
        return [artifact for artifact in self._artifacts.values()]

    @artifacts.setter
    def artifacts(self, artifacts):
        if not artifacts:
            artifacts = []
        if not isinstance(artifacts, list):
            raise ValueError("artifacts must be a list")

        artifacts_dict = {}
        for artifact in artifacts:
            if not isinstance(artifact, dict) and not hasattr(artifact, "to_dict"):
                raise ValueError("artifacts must be a dict or class")
            if isinstance(artifact, dict):
                # Support legacy artifacts
                if is_legacy_artifact(artifact) or _is_imported_artifact(artifact):
                    key = artifact.get("key")
                else:
                    key = artifact.get("metadata").get("key", "")
                if not key:
                    raise ValueError('artifacts "key" must be specified')
            else:
                key = artifact.key
                artifact = artifact.to_dict()

            artifacts_dict[key] = artifact

        self._artifacts = artifacts_dict

    def set_artifact(self, key, artifact):
        if hasattr(artifact, "base_dict"):
            artifact = artifact.base_dict()
        if not _is_imported_artifact(artifact):
            artifact["metadata"]["key"] = key
        self._artifacts[key] = artifact

    def remove_artifact(self, key):
        if key in self._artifacts:
            del self._artifacts[key]

    def _source_repo(self):
        src = self.source
        if src:
            return src.split("#")[0]
        return ""

    def _need_repo(self):
        for f in self._function_objects.values():
            if f.spec.build.source in [".", "./"]:
                return True
        return False

    def get_code_path(self):
        """Get the path to the code root/workdir"""
        return path.join(self.context, self.workdir or self.subpath or "")


class ProjectStatus(ModelObj):
    def __init__(self, state=None):
        self.state = state


class MlrunProject(ModelObj):
    kind = "project"
    _dict_fields = ["kind", "metadata", "spec", "status"]

    def __init__(
        self,
        name=None,
        description=None,
        params=None,
        functions=None,
        workflows=None,
        artifacts=None,
        artifact_path=None,
        conda=None,
        # all except these 2 are for backwards compatibility with MlrunProjectLegacy
        metadata=None,
        spec=None,
        default_requirements: typing.Union[str, typing.List[str]] = None,
    ):
        self._metadata = None
        self.metadata = metadata
        self._spec = None
        self.spec = spec
        self._status = None
        self.status = None

        # Handling the fields given in the legacy way
        self.metadata.name = name or self.metadata.name
        self.spec.description = description or self.spec.description
        self.spec.params = params or self.spec.params
        self.spec.functions = functions or self.spec.functions
        self.spec.workflows = workflows or self.spec.workflows
        self.spec.artifacts = artifacts or self.spec.artifacts
        self.spec.artifact_path = artifact_path or self.spec.artifact_path
        self.spec.conda = conda or self.spec.conda
        self.spec.default_requirements = (
            default_requirements or self.spec.default_requirements
        )

        self._initialized = False
        self._secrets = SecretsStore()
        self._artifact_manager = None
        self._notifiers = CustomNotificationPusher(
            [
                NotificationTypes.slack,
                NotificationTypes.console,
                NotificationTypes.ipython,
            ]
        )

    @property
    def metadata(self) -> ProjectMetadata:
        return self._metadata

    @metadata.setter
    def metadata(self, metadata):
        self._metadata = self._verify_dict(metadata, "metadata", ProjectMetadata)

    @property
    def spec(self) -> ProjectSpec:
        return self._spec

    @spec.setter
    def spec(self, spec):
        self._spec = self._verify_dict(spec, "spec", ProjectSpec)

    @property
    def status(self) -> ProjectStatus:
        return self._status

    @status.setter
    def status(self, status):
        self._status = self._verify_dict(status, "status", ProjectStatus)

    @property
    def notifiers(self):
        return self._notifiers

    @property
    def name(self) -> str:
        """Project name, this is a property of the project metadata"""
        return self.metadata.name

    @name.setter
    def name(self, name):
        self.metadata.name = name

    @property
    def artifact_path(self) -> str:
        """This is a property of the spec, look there for documentation
        leaving here for backwards compatibility with users code that used MlrunProjectLegacy"""
        warnings.warn(
            "This is a property of the spec, use project.spec.artifact_path instead"
            "This will be deprecated in 0.7.0, and will be removed in 0.9.0",
            # TODO: In 0.7.0 do changes in examples & demos In 0.9.0 remove
            PendingDeprecationWarning,
        )
        return self.spec.artifact_path

    @artifact_path.setter
    def artifact_path(self, artifact_path):
        warnings.warn(
            "This is a property of the spec, use project.spec.artifact_path instead"
            "This will be deprecated in 0.7.0, and will be removed in 0.9.0",
            # TODO: In 0.7.0 do changes in examples & demos In 0.9.0 remove
            PendingDeprecationWarning,
        )
        self.spec.artifact_path = artifact_path

    @property
    def source(self) -> str:
        """This is a property of the spec, look there for documentation
        leaving here for backwards compatibility with users code that used MlrunProjectLegacy"""
        warnings.warn(
            "This is a property of the spec, use project.spec.source instead"
            "This will be deprecated in 0.7.0, and will be removed in 0.9.0",
            # TODO: In 0.7.0 do changes in examples & demos In 0.9.0 remove
            PendingDeprecationWarning,
        )
        return self.spec.source

    @source.setter
    def source(self, source):
        warnings.warn(
            "This is a property of the spec, use project.spec.source instead"
            "This will be deprecated in 0.7.0, and will be removed in 0.9.0",
            # TODO: In 0.7.0 do changes in examples & demos In 0.9.0 remove
            PendingDeprecationWarning,
        )
        self.spec.source = source

    def set_source(self, source, pull_at_runtime=False, workdir=None):
        """set the project source code path(can be git/tar/zip archive)

        :param source:     valid path to git, zip, or tar file, (or None for current) e.g.
                           git://github.com/mlrun/something.git
                           http://some/url/file.zip
        :param pull_at_runtime: load the archive into the container at job runtime vs on build/deploy
        :param workdir:    the relative workdir path (under the context dir)
        """
        self.spec.load_source_on_run = pull_at_runtime
        self.spec.source = source or self.spec.source
        self.spec.workdir = workdir or self.spec.workdir
        # reset function objects (to recalculate build attributes)
        self.sync_functions()

    def get_artifact_uri(
        self, key: str, category: str = "artifact", tag: str = None
    ) -> str:
        """return the project artifact uri (store://..) from the artifact key

        example::

            uri = project.get_artifact_uri("my_model", category="model", tag="prod")

        :param key:  artifact key/name
        :param category:  artifact category (artifact, model, feature-vector, ..)
        :param tag:  artifact version tag, default to latest version
        """
        uri = f"store://{category}s/{self.metadata.name}/{key}"
        if tag:
            uri = f"{uri}:{tag}"
        return uri

    def get_store_resource(self, uri):
        """get store resource object by uri"""
        return mlrun.datastore.get_store_resource(
            uri, secrets=self._secrets, project=self.metadata.name
        )

    @property
    def context(self) -> str:
        """This is a property of the spec, look there for documentation
        leaving here for backwards compatibility with users code that used MlrunProjectLegacy"""
        warnings.warn(
            "This is a property of the spec, use project.spec.context instead"
            "This will be deprecated in 0.7.0, and will be removed in 0.9.0",
            # TODO: In 0.7.0 do changes in examples & demos In 0.9.0 remove
            PendingDeprecationWarning,
        )
        return self.spec.context

    @context.setter
    def context(self, context):
        warnings.warn(
            "This is a property of the spec, use project.spec.context instead"
            "This will be deprecated in 0.7.0, and will be removed in 0.9.0",
            # TODO: In 0.7.0 do changes in examples & demos In 0.9.0 remove
            PendingDeprecationWarning,
        )
        self.spec.context = context

    @property
    def mountdir(self) -> str:
        """This is a property of the spec, look there for documentation
        leaving here for backwards compatibility with users code that used MlrunProjectLegacy"""
        warnings.warn(
            "This is a property of the spec, use project.spec.mountdir instead"
            "This will be deprecated in 0.7.0, and will be removed in 0.9.0",
            # TODO: In 0.7.0 do changes in examples & demos In 0.9.0 remove
            PendingDeprecationWarning,
        )
        return self.spec.mountdir

    @mountdir.setter
    def mountdir(self, mountdir):
        warnings.warn(
            "This is a property of the spec, use project.spec.mountdir instead"
            "This will be deprecated in 0.7.0, and will be removed in 0.9.0",
            # TODO: In 0.7.0 do changes in examples & demos In 0.9.0 remove
            PendingDeprecationWarning,
        )
        self.spec.mountdir = mountdir

    @property
    def params(self) -> str:
        """This is a property of the spec, look there for documentation
        leaving here for backwards compatibility with users code that used MlrunProjectLegacy"""
        warnings.warn(
            "This is a property of the spec, use project.spec.params instead"
            "This will be deprecated in 0.7.0, and will be removed in 0.9.0",
            # TODO: In 0.7.0 do changes in examples & demos In 0.9.0 remove
            PendingDeprecationWarning,
        )
        return self.spec.params

    @params.setter
    def params(self, params):
        warnings.warn(
            "This is a property of the spec, use project.spec.params instead"
            "This will be deprecated in 0.7.0, and will be removed in 0.9.0",
            # TODO: In 0.7.0 do changes in examples & demos In 0.9.0 remove
            PendingDeprecationWarning,
        )
        self.spec.params = params

    @property
    def description(self) -> str:
        """This is a property of the spec, look there for documentation
        leaving here for backwards compatibility with users code that used MlrunProjectLegacy"""
        warnings.warn(
            "This is a property of the spec, use project.spec.description instead"
            "This will be deprecated in 0.7.0, and will be removed in 0.9.0",
            # TODO: In 0.7.0 do changes in examples & demos In 0.9.0 remove
            PendingDeprecationWarning,
        )
        return self.spec.description

    @description.setter
    def description(self, description):
        warnings.warn(
            "This is a property of the spec, use project.spec.description instead"
            "This will be deprecated in 0.7.0, and will be removed in 0.9.0",
            # TODO: In 0.7.0 do changes in examples & demos In 0.9.0 remove
            PendingDeprecationWarning,
        )
        self.spec.description = description

    @property
    def functions(self) -> list:
        """This is a property of the spec, look there for documentation
        leaving here for backwards compatibility with users code that used MlrunProjectLegacy"""
        warnings.warn(
            "This is a property of the spec, use project.spec.functions instead"
            "This will be deprecated in 0.7.0, and will be removed in 0.9.0",
            # TODO: In 0.7.0 do changes in examples & demos In 0.9.0 remove
            PendingDeprecationWarning,
        )
        return self.spec.functions

    @functions.setter
    def functions(self, functions):
        warnings.warn(
            "This is a property of the spec, use project.spec.functions instead"
            "This will be deprecated in 0.7.0, and will be removed in 0.9.0",
            # TODO: In 0.7.0 do changes in examples & demos In 0.9.0 remove
            PendingDeprecationWarning,
        )
        self.spec.functions = functions

    @property
    def workflows(self) -> list:
        """This is a property of the spec, look there for documentation
        leaving here for backwards compatibility with users code that used MlrunProjectLegacy"""
        warnings.warn(
            "This is a property of the spec, use project.spec.workflows instead"
            "This will be deprecated in 0.7.0, and will be removed in 0.9.0",
            # TODO: In 0.7.0 do changes in examples & demos In 0.9.0 remove
            PendingDeprecationWarning,
        )
        return self.spec.workflows

    @workflows.setter
    def workflows(self, workflows):
        warnings.warn(
            "This is a property of the spec, use project.spec.workflows instead"
            "This will be deprecated in 0.7.0, and will be removed in 0.9.0",
            # TODO: In 0.7.0 do changes in examples & demos In 0.9.0 remove
            PendingDeprecationWarning,
        )
        self.spec.workflows = workflows

    def set_workflow(
        self,
        name,
        workflow_path: str,
        embed=False,
        engine=None,
        args_schema: typing.List[EntrypointParam] = None,
        handler=None,
        schedule: typing.Union[str, mlrun.api.schemas.ScheduleCronTrigger] = None,
        ttl=None,
        **args,
    ):
        """add or update a workflow, specify a name and the code path

        :param name:          name of the workflow
        :param workflow_path: url/path for the workflow file
        :param embed:         add the workflow code into the project.yaml
        :param engine:        workflow processing engine ("kfp" or "local")
        :param args_schema:   list of arg schema definitions (:py:class`~mlrun.model.EntrypointParam`)
        :param handler:       workflow function handler
        :param schedule:      ScheduleCronTrigger class instance or a standard crontab expression string
                              (which will be converted to the class using its `from_crontab` constructor),
                              see this link for help:
                              https://apscheduler.readthedocs.io/en/3.x/modules/triggers/cron.html#module-apscheduler.triggers.cron
        :param ttl:           pipeline ttl in secs (after that the pods will be removed)
        :param args:          argument values (key=value, ..)
        """
        if not workflow_path:
            raise ValueError("valid workflow_path must be specified")
        if embed:
            if self.spec.context and not workflow_path.startswith("/"):
                workflow_path = path.join(self.spec.context, workflow_path)
            with open(workflow_path, "r") as fp:
                txt = fp.read()
            workflow = {"name": name, "code": txt}
        else:
            workflow = {"name": name, "path": workflow_path}
        if args:
            workflow["args"] = args
        if handler:
            workflow["handler"] = handler
        if args_schema:
            args_schema = [
                schema.to_dict() if hasattr(schema, "to_dict") else schema
                for schema in args_schema
            ]
            workflow["args_schema"] = args_schema
        workflow["engine"] = engine
        workflow["schedule"] = schedule
        if ttl:
            workflow["ttl"] = ttl
        self.spec.set_workflow(name, workflow)

    @property
    def artifacts(self) -> list:
        """This is a property of the spec, look there for documentation
        leaving here for backwards compatibility with users code that used MlrunProjectLegacy"""
        warnings.warn(
            "This is a property of the spec, use project.spec.artifacts instead"
            "This will be deprecated in 0.7.0, and will be removed in 0.9.0",
            # TODO: In 0.7.0 do changes in examples & demos In 0.9.0 remove
            PendingDeprecationWarning,
        )
        return self.spec.artifacts

    @artifacts.setter
    def artifacts(self, artifacts):
        warnings.warn(
            "This is a property of the spec, use project.spec.artifacts instead"
            "This will be deprecated in 0.7.0, and will be removed in 0.9.0",
            # TODO: In 0.7.0 do changes in examples & demos In 0.9.0 remove
            PendingDeprecationWarning,
        )
        self.spec.artifacts = artifacts

    def set_artifact(
        self,
        key,
        artifact: typing.Union[str, dict, Artifact] = None,
        target_path: str = None,
        tag: str = None,
    ):
        """add/set an artifact in the project spec (will be registered on load)

        example::

            # register a simple file artifact
            project.set_artifact('data', target_path=data_url)
            # register a model artifact
            project.set_artifact('model', ModelArtifact(model_file="model.pkl"), target_path=model_dir_url)

            # register a path to artifact package (will be imported on project load)
            # to generate such package use `artifact.export(target_path)`
            project.set_artifact('model', 'https://mystuff.com/models/mymodel.zip')

        :param key:  artifact key/name
        :param artifact:  mlrun Artifact object/dict (or its subclasses) or path to artifact
                          file to import (yaml/json/zip), relative paths are relative to the context path
        :param target_path: absolute target path url (point to the artifact content location)
        :param tag:    artifact tag
        """
        if artifact and isinstance(artifact, str):
            artifact = {"import_from": artifact, "key": key}
            if tag:
                artifact["tag"] = tag
        else:
            if not artifact:
                artifact = Artifact()
            artifact.spec.target_path = target_path or artifact.spec.target_path
            if artifact.spec.target_path and "://" not in artifact.spec.target_path:
                raise mlrun.errors.MLRunInvalidArgumentError(
                    "target_path url must point to a shared/object storage path"
                )
            artifact.metadata.tag = tag or artifact.metadata.tag
        self.spec.set_artifact(key, artifact)

    def register_artifacts(self):
        """register the artifacts in the MLRun DB (under this project)"""
        artifact_manager = self._get_artifact_manager()
        artifact_path = mlrun.utils.helpers.fill_artifact_path_template(
            self.spec.artifact_path or mlrun.mlconf.artifact_path, self.metadata.name
        )
        producer = ArtifactProducer(
            "project",
            self.metadata.name,
            self.metadata.name,
            tag=self._get_hexsha() or "latest",
        )
        for artifact_dict in self.spec.artifacts:
            if _is_imported_artifact(artifact_dict):
                import_from = artifact_dict["import_from"]
                if is_relative_path(import_from):
                    # source path should be relative to the project context
                    import_from = path.join(self.spec.get_code_path(), import_from)

                self.import_artifact(
                    import_from,
                    artifact_dict["key"],
                    tag=artifact_dict.get("tag"),
                )
            else:
                artifact = dict_to_artifact(artifact_dict)
                if is_relative_path(artifact.src_path):
                    # source path should be relative to the project context
                    artifact.src_path = path.join(
                        self.spec.get_code_path(), artifact.src_path
                    )
                artifact_manager.log_artifact(
                    producer, artifact, artifact_path=artifact_path
                )

    def _get_artifact_manager(self):
        if self._artifact_manager:
            return self._artifact_manager
        db = mlrun.db.get_run_db(secrets=self._secrets)
        store_manager.set(self._secrets, db)
        self._artifact_manager = ArtifactManager(db)
        return self._artifact_manager

    def _get_hexsha(self):
        try:
            if self.spec.repo:
                return self.spec.repo.head.commit.hexsha
        except Exception:
            pass
        return None

    def get_item_absolute_path(self, url: str) -> typing.Tuple[str, bool]:
        in_context = False
        # If the URL is for a remote location, we do not want to change it
        if url and "://" not in url:
            # We don't want to change the url if the project has no cntext or if it is already absolute
            if self.spec.context and not url.startswith("/"):
                in_context = True
                url = path.normpath(path.join(self.spec.get_code_path(), url))
                return url, in_context
            if not path.isfile(url):
                raise OSError(f"{url} not found")
        return url, in_context

    def log_artifact(
        self,
        item,
        body=None,
        tag="",
        local_path="",
        artifact_path=None,
        format=None,
        upload=None,
        labels=None,
        target_path=None,
        **kwargs,
    ):
        """log an output artifact and optionally upload it to datastore

        example::

            project.log_artifact(
                "some-data",
                body=b"abc is 123",
                local_path="model.txt",
                labels={"framework": "xgboost"},
            )


        :param item:          artifact key or artifact class ()
        :param body:          will use the body as the artifact content
        :param local_path:    path to the local file we upload, will also be use
                              as the destination subpath (under "artifact_path")
        :param artifact_path: target artifact path (when not using the default)
                              to define a subpath under the default location use:
                              `artifact_path=context.artifact_subpath('data')`
        :param format:        artifact file format: csv, png, ..
        :param tag:           version tag
        :param target_path:   absolute target path (instead of using artifact_path + local_path)
        :param upload:        upload to datastore (default is True)
        :param labels:        a set of key/value labels to tag the artifact with

        :returns: artifact object
        """
        am = self._get_artifact_manager()
        artifact_path = extend_artifact_path(
            artifact_path, self.spec.artifact_path or mlrun.mlconf.artifact_path
        )
        artifact_path = mlrun.utils.helpers.fill_artifact_path_template(
            artifact_path, self.metadata.name
        )
        producer = ArtifactProducer(
            "project",
            self.metadata.name,
            self.metadata.name,
            tag=self._get_hexsha() or str(uuid.uuid4()),
        )
        item = am.log_artifact(
            producer,
            item,
            body,
            tag=tag,
            local_path=local_path,
            artifact_path=artifact_path,
            format=format,
            upload=upload,
            labels=labels,
            target_path=target_path,
            **kwargs,
        )
        return item

    def log_dataset(
        self,
        key,
        df,
        tag="",
        local_path=None,
        artifact_path=None,
        upload=None,
        labels=None,
        format="",
        preview=None,
        stats=None,
        target_path="",
        extra_data=None,
        label_column: str = None,
        **kwargs,
    ) -> DatasetArtifact:
        """
        log a dataset artifact and optionally upload it to datastore

        example::

            raw_data = {
                "first_name": ["Jason", "Molly", "Tina", "Jake", "Amy"],
                "last_name": ["Miller", "Jacobson", "Ali", "Milner", "Cooze"],
                "age": [42, 52, 36, 24, 73],
                "testScore": [25, 94, 57, 62, 70],
            }
            df = pd.DataFrame(raw_data, columns=["first_name", "last_name", "age", "testScore"])
            project.log_dataset("mydf", df=df, stats=True)

        :param key:           artifact key
        :param df:            dataframe object
        :param label_column:  name of the label column (the one holding the target (y) values)
        :param local_path:    path to the local dataframe file that exists locally.
                              The given file extension will be used to save the dataframe to a file
                              If the file exists, it will be uploaded to the datastore instead of the given df.
        :param artifact_path: target artifact path (when not using the default).
                              to define a subpath under the default location use:
                              `artifact_path=context.artifact_subpath('data')`
        :param tag:           version tag
        :param format:        optional, format to use (`csv`, `parquet`, `pq`, `tsdb`, `kv`)
        :param target_path:   absolute target path (instead of using artifact_path + local_path)
        :param preview:       number of lines to store as preview in the artifact metadata
        :param stats:         calculate and store dataset stats in the artifact metadata
        :param extra_data:    key/value list of extra files/charts to link with this dataset
        :param upload:        upload to datastore (default is True)
        :param labels:        a set of key/value labels to tag the artifact with

        :returns: artifact object
        """
        ds = DatasetArtifact(
            key,
            df,
            preview=preview,
            extra_data=extra_data,
            format=format,
            stats=stats,
            label_column=label_column,
            **kwargs,
        )

        item = self.log_artifact(
            ds,
            local_path=local_path,
            artifact_path=artifact_path,
            target_path=target_path,
            tag=tag,
            upload=upload,
            labels=labels,
        )
        return item

    def log_model(
        self,
        key,
        body=None,
        framework="",
        tag="",
        model_dir=None,
        model_file=None,
        algorithm=None,
        metrics=None,
        parameters=None,
        artifact_path=None,
        upload=None,
        labels=None,
        inputs: typing.List[Feature] = None,
        outputs: typing.List[Feature] = None,
        feature_vector: str = None,
        feature_weights: list = None,
        training_set=None,
        label_column=None,
        extra_data=None,
        **kwargs,
    ):
        """log a model artifact and optionally upload it to datastore

        example::

            project.log_model("model", body=dumps(model),
                              model_file="model.pkl",
                              metrics=context.results,
                              training_set=training_df,
                              label_column='label',
                              feature_vector=feature_vector_uri,
                              labels={"app": "fraud"})

        :param key:             artifact key or artifact class ()
        :param body:            will use the body as the artifact content
        :param model_file:      path to the local model file we upload (see also model_dir)
                                or to a model file data url (e.g. http://host/path/model.pkl)
        :param model_dir:       path to the local dir holding the model file and extra files
        :param artifact_path:   target artifact path (when not using the default)
                                to define a subpath under the default location use:
                                `artifact_path=context.artifact_subpath('data')`
        :param framework:       name of the ML framework
        :param algorithm:       training algorithm name
        :param tag:             version tag
        :param metrics:         key/value dict of model metrics
        :param parameters:      key/value dict of model parameters
        :param inputs:          ordered list of model input features (name, type, ..)
        :param outputs:         ordered list of model output/result elements (name, type, ..)
        :param upload:          upload to datastore (default is True)
        :param labels:          a set of key/value labels to tag the artifact with
        :param feature_vector:  feature store feature vector uri (store://feature-vectors/<project>/<name>[:tag])
        :param feature_weights: list of feature weights, one per input column
        :param training_set:    training set dataframe, used to infer inputs & outputs
        :param label_column:    which columns in the training set are the label (target) columns
        :param extra_data:      key/value list of extra files/charts to link with this dataset
                                value can be absolute path | relative path (to model dir) | bytes | artifact object

        :returns: artifact object
        """

        if training_set is not None and inputs:
            raise mlrun.errors.MLRunInvalidArgumentError(
                "cannot specify inputs and training set together"
            )

        model = ModelArtifact(
            key,
            body,
            model_file=model_file,
            model_dir=model_dir,
            metrics=metrics,
            parameters=parameters,
            inputs=inputs,
            outputs=outputs,
            framework=framework,
            algorithm=algorithm,
            feature_vector=feature_vector,
            feature_weights=feature_weights,
            extra_data=extra_data,
            **kwargs,
        )
        if training_set is not None:
            model.infer_from_df(training_set, label_column)

        item = self.log_artifact(
            model,
            artifact_path=artifact_path,
            tag=tag,
            upload=upload,
            labels=labels,
        )
        return item

    def import_artifact(
        self, item_path: str, new_key=None, artifact_path=None, tag=None
    ):
        """Import an artifact object/package from .yaml, .json, or .zip file

        :param item_path:     dataitem url  or file path to the file/package
        :param new_key:       overwrite the artifact key/name
        :param artifact_path: target artifact path (when not using the default)
        :param tag:           artifact tag to set
        :return: artifact object
        """

        def get_artifact(spec):
            artifact = dict_to_artifact(spec)
            artifact.metadata.key = new_key or artifact.metadata.key
            artifact.metadata.project = self.metadata.name
            artifact.metadata.updated = None
            artifact.metadata.tag = tag or artifact.metadata.tag
            return artifact

        # Obtaining the item's absolute path from the project context, in case the user provided a relative path
        item_path, _ = self.get_item_absolute_path(item_path)
        dataitem = mlrun.get_dataitem(item_path)

        if is_yaml_path(item_path):
            artifact_dict = yaml.load(dataitem.get(), Loader=yaml.FullLoader)
            artifact = get_artifact(artifact_dict)
        elif item_path.endswith(".json"):
            artifact_dict = json.loads(dataitem.get())
            artifact = get_artifact(artifact_dict)
        elif item_path.endswith(".zip"):
            item_file = dataitem.local()
            with tempfile.TemporaryDirectory() as temp_dir:
                with zipfile.ZipFile(item_file, "r") as zf:
                    zf.extractall(temp_dir)
                with open(f"{temp_dir}/_spec.yaml", "r") as fp:
                    data = fp.read()
                spec = yaml.load(data, Loader=yaml.FullLoader)
                artifact = get_artifact(spec)
                with open(f"{temp_dir}/_body", "rb") as fp:
                    artifact.spec._body = fp.read()
                artifact.target_path = ""
                return self.log_artifact(
                    artifact, local_path=temp_dir, artifact_path=artifact_path
                )

            if dataitem.kind != "file":
                remove(item_file)
        else:
            raise ValueError("unsupported file suffix, use .yaml, .json, or .zip")

        return self.log_artifact(artifact, artifact_path=artifact_path, upload=False)

    def reload(self, sync=False, context=None) -> "MlrunProject":
        """reload the project and function objects from the project yaml/specs

        :param sync:    set to True to load functions objects
        :param context: context directory (where the yaml and code exist)

        :returns: project object
        """
        context = context or self.spec.context
        if context:
            project = _load_project_dir(context, self.metadata.name, self.spec.subpath)
        else:
            project = _load_project_file(
                self.spec.origin_url, self.metadata.name, self._secrets
            )
        project.spec.source = self.spec.source
        project.spec.repo = self.spec.repo
        project.spec.branch = self.spec.branch
        project.spec.origin_url = self.spec.origin_url
        if sync:
            project.sync_functions()
        self.__dict__.update(project.__dict__)
        return project

    def set_function(
        self,
        func: typing.Union[str, mlrun.runtimes.BaseRuntime] = None,
        name: str = "",
        kind: str = "",
        image: str = None,
        handler=None,
        with_repo: bool = None,
        tag: str = None,
        requirements: typing.Union[str, typing.List[str]] = None,
    ) -> mlrun.runtimes.BaseRuntime:
        """update or add a function object to the project

        function can be provided as an object (func) or a .py/.ipynb/.yaml url
        support url prefixes::

            object (s3://, v3io://, ..)
            MLRun DB e.g. db://project/func:ver
            functions hub/market: e.g. hub://auto_trainer:master

        examples::

            proj.set_function(func_object)
            proj.set_function('./src/mycode.py', 'ingest',
                              image='myrepo/ing:latest', with_repo=True)
            proj.set_function('http://.../mynb.ipynb', 'train')
            proj.set_function('./func.yaml')
            proj.set_function('hub://get_toy_data', 'getdata')

        :param func:      function object or spec/code url, None refers to current Notebook
        :param name:      name of the function (under the project)
        :param kind:      runtime kind e.g. job, nuclio, spark, dask, mpijob
                          default: job
        :param image:     docker image to be used, can also be specified in
                          the function object/yaml
        :param handler:   default function handler to invoke (can only be set with .py/.ipynb files)
        :param with_repo: add (clone) the current repo to the build source
        :tag:             function version tag (none for 'latest', can only be set with .py/.ipynb files)
        :param requirements:    list of python packages or pip requirements file path

        :returns: project object
        """
        if func is None and not _has_module(handler, kind):
            # if function path is not provided and it is not a module (no ".")
            # use the current notebook as default
            if not is_ipython:
                raise ValueError(
                    "function path or module must be specified (when not running inside a Notebook)"
                )
            from IPython import get_ipython

            kernel = get_ipython()
            func = nuclio.utils.notebook_file_name(kernel)
            if func.startswith(path.abspath(self.spec.context)):
                func = path.relpath(func, self.spec.context)

        func = func or ""
        if isinstance(func, str):
            # in hub or db functions name defaults to the function name
            if not name and not (func.startswith("db://") or func.startswith("hub://")):
                raise ValueError("function name must be specified")
            function_dict = {
                "url": func,
                "name": name,
                "kind": kind,
                "image": image,
                "handler": handler,
                "with_repo": with_repo,
                "tag": tag,
                "requirements": requirements,
            }
            func = {k: v for k, v in function_dict.items() if v}
            name, function_object = _init_function_from_dict(func, self)
            func["name"] = name
        elif hasattr(func, "to_dict"):
            name, function_object = _init_function_from_obj(func, self, name=name)
            if handler:
                raise ValueError(
                    "default handler cannot be set for existing function object"
                )
            if image:
                function_object.spec.image = image
            if with_repo:
                function_object.spec.build.source = "./"
            if requirements:
                function_object.with_requirements(requirements)
            if not name:
                raise ValueError("function name must be specified")
        else:
            raise ValueError("func must be a function url or object")

        self.spec.set_function(name, function_object, func)
        return function_object

    def remove_function(self, name):
        """remove a function from a project

        :param name:    name of the function (under the project)
        """
        self.spec.remove_function(name)

    def func(self, key, sync=False) -> mlrun.runtimes.BaseRuntime:
        """get function object by name

        :param sync:  will reload/reinit the function

        :returns: function object
        """
        warnings.warn(
            "This will be deprecated in future releases, use  get_function() instead",
            # TODO: do changes in examples & demos In 0.9.0 remove
            PendingDeprecationWarning,
        )
        return self.get_function(key, sync)

    def get_function(
        self,
        key,
        sync=False,
        enrich=False,
        ignore_cache=False,
        copy_function=True,
    ) -> mlrun.runtimes.BaseRuntime:
        """get function object by name

        :param key:   name of key for search
        :param sync:  will reload/reinit the function from the project spec
        :param enrich: add project info/config/source info to the function object
        :param ignore_cache: read the function object from the DB (ignore the local cache)
        :param copy_function: return a copy of the function object

        :returns: function object
        """
        if key in self.spec._function_objects and not sync and not ignore_cache:
            function = self.spec._function_objects[key]
        elif key in self.spec._function_definitions and not ignore_cache:
            self.sync_functions([key])
            function = self.spec._function_objects[key]
        else:
            function = get_db_function(self, key)
            self.spec._function_objects[key] = function
        if enrich:
            return enrich_function_object(self, function, copy_function=copy_function)
        return function

    def get_function_objects(self) -> typing.Dict[str, mlrun.runtimes.BaseRuntime]:
        """ "get a virtual dict with all the project functions ready for use in a pipeline"""
        self.sync_functions()
        return FunctionsDict(self)

    def get_function_names(self) -> typing.List[str]:
        """get a list of all the project function names"""
        return [func["name"] for func in self.spec.functions]

    def pull(self, branch=None, remote=None):
        """pull/update sources from git or tar into the context dir

        :param branch:  git branch, if not the current one
        :param remote:  git remote, if other than origin
        """
        url = self.spec.origin_url
        if url and url.startswith("git://"):
            if not self.spec.repo:
                raise ValueError("repo was not initialized, use load_project()")
            branch = branch or self.spec.repo.active_branch.name
            remote = remote or "origin"
            self.spec.repo.git.pull(remote, branch)
        elif url and url.endswith(".tar.gz"):
            clone_tgz(url, self.spec.context, self._secrets)
        elif url and url.endswith(".zip"):
            clone_zip(url, self.spec.context, self._secrets)

    def create_remote(self, url, name="origin", branch=None):
        """create remote for the project git

        :param url:    remote git url
        :param name:   name for the remote (default is 'origin')
        :param branch: Git branch to use as source
        """
        if not self.spec.repo:
            raise ValueError("git repo is not set/defined")
        self.spec.repo.create_remote(name, url=url)
        url = url.replace("https://", "git://")
        if not branch:
            try:
                branch = self.spec.repo.active_branch.name
            except Exception:
                pass
        if branch:
            url = f"{url}#{branch}"
        self.spec._source = self.spec.source or url
        self.spec.origin_url = self.spec.origin_url or url

    def push(self, branch, message=None, update=True, remote=None, add: list = None):
        """update spec and push updates to remote git repo

        :param branch:  target git branch
        :param message: git commit message
        :param update:  update files (git add update=True)
        :param remote:  git remote, default to origin
        :param add:     list of files to add
        """
        repo = self.spec.repo
        if not repo:
            raise ValueError("git repo is not set/defined")
        self.save()

        add = add or []
        add.append("project.yaml")
        repo.index.add(add)
        if update:
            repo.git.add(update=True)
        if repo.is_dirty():
            if not message:
                raise ValueError("please specify the commit message")
            repo.git.commit(m=message)

        if not branch:
            raise ValueError("please specify the remote branch")
        repo.git.push(remote or "origin", branch)

    def sync_functions(self, names: list = None, always=True, save=False):
        """reload function objects from specs and files"""
        if self._initialized and not always:
            return self.spec._function_objects

        funcs = self.spec._function_objects
        if not names:
            names = self.spec._function_definitions.keys()
            funcs = {}
        origin = add_code_metadata(self.spec.context)
        for name in names:
            f = self.spec._function_definitions.get(name)
            if not f:
                raise ValueError(f"function named {name} not found")
            if hasattr(f, "to_dict"):
                name, func = _init_function_from_obj(f, self, name)
            else:
                if not isinstance(f, dict):
                    raise ValueError("function must be an object or dict")
                name, func = _init_function_from_dict(f, self, name)
            func.spec.build.code_origin = origin
            funcs[name] = func
            if save:
                func.save(versioned=False)

        self.spec._function_objects = funcs
        self._initialized = True
        return self.spec._function_objects

    def with_secrets(self, kind, source, prefix=""):
        """register a secrets source (file, env or dict)

        read secrets from a source provider to be used in workflows, example::

            proj.with_secrets('file', 'file.txt')
            proj.with_secrets('inline', {'key': 'val'})
            proj.with_secrets('env', 'ENV1,ENV2', prefix='PFX_')

        Vault secret source has several options::

            proj.with_secrets('vault', {'user': <user name>, 'secrets': ['secret1', 'secret2' ...]})
            proj.with_secrets('vault', {'project': <proj.name>, 'secrets': ['secret1', 'secret2' ...]})
            proj.with_secrets('vault', ['secret1', 'secret2' ...])

        The 2nd option uses the current project name as context.
        Can also use empty secret list::

            proj.with_secrets('vault', [])

        This will enable access to all secrets in vault registered to the current project.

        :param kind:   secret type (file, inline, env, vault)
        :param source: secret data or link (see example)
        :param prefix: add a prefix to the keys in this source

        :returns: project object
        """

        if kind == "vault" and isinstance(source, list):
            source = {"project": self.metadata.name, "secrets": source}

        self._secrets.add_source(kind, source, prefix)
        return self

    def get_secret(self, key: str):
        """get a key based secret e.g. DB password from the context
        secrets can be specified when invoking a run through files, env, ..
        """
        if self._secrets:
            return self._secrets.get(key)
        return None

    def set_secrets(
        self,
        secrets: dict = None,
        file_path: str = None,
        provider: typing.Union[str, mlrun.api.schemas.SecretProviderName] = None,
    ):
        """set project secrets from dict or secrets env file
        when using a secrets file it should have lines in the form KEY=VALUE, comment line start with "#"
        V3IO paths/credentials and MLrun service API address are dropped from the secrets

        example secrets file::

            # this is an env file
            AWS_ACCESS_KEY_ID-XXXX
            AWS_SECRET_ACCESS_KEY=YYYY

        usage::

            # read env vars from dict or file and set as project secrets
            project.set_secrets({"SECRET1": "value"})
            project.set_secrets(file_path="secrets.env")

        :param secrets:   dict with secrets key/value
        :param file_path: path to secrets file
        :param provider:  MLRun secrets provider
        """
        if (not secrets and not file_path) or (secrets and file_path):
            raise mlrun.errors.MLRunInvalidArgumentError(
                "must specify secrets OR file_path"
            )
        if file_path:
            secrets = dotenv.dotenv_values(file_path)
            if None in secrets.values():
                raise mlrun.errors.MLRunInvalidArgumentError(
                    "env file lines must be in the form key=value"
                )
        # drop V3IO paths/credentials and MLrun service API address
        env_vars = {
            key: val
            for key, val in secrets.items()
            if key != "MLRUN_DBPATH" and not key.startswith("V3IO_")
        }
        provider = provider or mlrun.api.schemas.SecretProviderName.kubernetes
        mlrun.db.get_run_db().create_project_secrets(
            self.metadata.name, provider=provider, secrets=env_vars
        )

    def create_vault_secrets(self, secrets):
        warnings.warn(
            "This method is obsolete, use project.set_secrets() instead"
            "This will be deprecated and removed in 1.0.0",
            # TODO: In 1.0 remove
            PendingDeprecationWarning,
        )
        run_db = mlrun.db.get_run_db(secrets=self._secrets)
        run_db.create_project_secrets(
            self.metadata.name, mlrun.api.schemas.SecretProviderName.vault, secrets
        )

    def get_vault_secrets(self, secrets=None, local=False):
        if local:
            logger.warning(
                "get_vault_secrets executed locally. This is not recommended and may become deprecated soon"
            )
            return self._secrets.vault.get_secrets(secrets, project=self.metadata.name)

        run_db = mlrun.db.get_run_db(secrets=self._secrets)
        project_secrets = run_db.list_project_secrets(
            self.metadata.name,
            self._secrets.vault.token,
            mlrun.api.schemas.SecretProviderName.vault,
            secrets,
        )
        return project_secrets.secrets

    def get_param(self, key: str, default=None):
        """get project param by key"""
        if self.spec.params:
            return self.spec.params.get(key, default)
        return default

    def _enrich_artifact_path_with_workflow_uid(self):
        artifact_path = self.spec.artifact_path or mlrun.mlconf.artifact_path

        workflow_uid_string = "{{workflow.uid}}"
        if (
            not mlrun.mlconf.enrich_artifact_path_with_workflow_id
            # no need to add workflow.uid to the artifact path for uniqueness,
            # this is already being handled by generating
            # the artifact target path from the artifact content hash ( body / file etc...)
            or mlrun.mlconf.artifacts.generate_target_path_from_artifact_hash
            # if the artifact path already contains workflow.uid, no need to add it again
            or workflow_uid_string in artifact_path
        ):
            return artifact_path

        # join paths and replace "\" with "/" (in case of windows clients)
        artifact_path = path.join(artifact_path, workflow_uid_string).replace("\\", "/")
        return artifact_path

    def run(
        self,
        name: str = None,
        workflow_path: str = None,
        arguments: typing.Dict[str, typing.Any] = None,
        artifact_path: str = None,
        workflow_handler: typing.Union[str, typing.Callable] = None,
        namespace: str = None,
        sync: bool = False,
        watch: bool = False,
        dirty: bool = False,
        ttl: int = None,
        engine: str = None,
        local: bool = None,
        schedule: typing.Union[str, mlrun.api.schemas.ScheduleCronTrigger, bool] = None,
        timeout: int = None,
        overwrite: bool = False,
        override: bool = False,
        source: str = None,
    ) -> _PipelineRunStatus:
        """run a workflow using kubeflow pipelines

        :param name:      name of the workflow
        :param workflow_path:
                          url to a workflow file, if not a project workflow
        :param arguments:
                          kubeflow pipelines arguments (parameters)
        :param artifact_path:
                          target path/url for workflow artifacts, the string
                          '{{workflow.uid}}' will be replaced by workflow id
        :param workflow_handler:
                          workflow function handler (for running workflow function directly)
        :param namespace: kubernetes namespace if other than default
        :param sync:      force functions sync before run
        :param watch:     wait for pipeline completion
        :param dirty:     allow running the workflow when the git repo is dirty
        :param ttl:       pipeline ttl in secs (after that the pods will be removed)
        :param engine:    workflow engine running the workflow.
                          supported values are 'kfp' (default), 'local' or 'remote'.
                          for setting engine for remote running use 'remote:local' or 'remote:kfp'.
        :param local:     run local pipeline with local functions (set local=True in function.run())
        :param schedule:  ScheduleCronTrigger class instance or a standard crontab expression string
                          (which will be converted to the class using its `from_crontab` constructor),
                          see this link for help:
                          https://apscheduler.readthedocs.io/en/3.x/modules/triggers/cron.html#module-apscheduler.triggers.cron
                          for using the pre-defined workflow's schedule, set `schedule=True`
        :param timeout:   timeout in seconds to wait for pipeline completion (watch will be activated)
        :param overwrite: replacing the schedule of the same workflow (under the same name) if exists with the new one
        :param override:  replacing the schedule of the same workflow (under the same name) if exists with the new one
        :param source:    remote source to use instead of the actual `project.spec.source` (used when engine is remote).
                          for other engines the source is to validate that the code is up-to-date
        :returns: run id
        """

        arguments = arguments or {}
        need_repo = self.spec._need_repo()
        if self.spec.repo and self.spec.repo.is_dirty():
            msg = "you seem to have uncommitted git changes, use .push()"
            if dirty or not need_repo:
                logger.warning("WARNING!, " + msg)
            else:
                raise ProjectError(msg + " or dirty=True")

        if need_repo and self.spec.repo and not self.spec.source:
            raise ProjectError(
                "remote repo is not defined, use .create_remote() + push()"
            )

        self.sync_functions(always=sync)
        if not self.spec._function_objects:
            raise ValueError("no functions in the project")

        if not name and not workflow_path and not workflow_handler:
            if self.spec.workflows:
                name = list(self.spec._workflows.keys())[0]
            else:
                raise ValueError("workflow name or path must be specified")

        if workflow_path or (workflow_handler and callable(workflow_handler)):
            workflow_spec = WorkflowSpec(path=workflow_path, args=arguments)
        else:
            workflow_spec = self.spec._workflows[name].copy()
            workflow_spec.merge_args(arguments)
            workflow_spec.ttl = ttl or workflow_spec.ttl
        workflow_spec.run_local = local

        name = f"{self.metadata.name}-{name}" if name else self.metadata.name
        artifact_path = artifact_path or self._enrich_artifact_path_with_workflow_uid()

        if schedule:
            if override or overwrite:
                if overwrite:
                    logger.warn(
                        "Please use override (SDK) or --override-workflow (CLI) "
                        "instead of overwrite (SDK) or --overwrite-schedule (CLI)"
                        "This will be removed in 1.6.0",
                        # TODO: Remove in 1.6.0
                    )
                workflow_spec.override = True
            # Schedule = True -> use workflow_spec.schedule
            if not isinstance(schedule, bool):
                workflow_spec.schedule = schedule
        else:
            workflow_spec.schedule = None

        inner_engine = None
        if engine and engine.startswith("remote"):
            if ":" in engine:
                engine, inner_engine = engine.split(":")
        elif workflow_spec.schedule:
            inner_engine = engine
            engine = "remote"
        # The default engine is kfp if not given:
        workflow_engine = get_workflow_engine(engine or workflow_spec.engine, local)
        if not inner_engine and engine == "remote":
            inner_engine = get_workflow_engine(workflow_spec.engine, local).engine
        workflow_spec.engine = inner_engine or workflow_engine.engine

        run = workflow_engine.run(
            self,
            workflow_spec,
            name,
            workflow_handler=workflow_handler,
            secrets=self._secrets,
            artifact_path=artifact_path,
            namespace=namespace,
            source=source,
        )
        # run is None when scheduling
        if run and run.state == mlrun.run.RunStatuses.failed:
            return run
        if not workflow_spec.schedule:
            # Failure and schedule messages already logged
            logger.info(
                f"started run workflow {name} with run id = '{run.run_id}' by {workflow_engine.engine} engine"
            )
        workflow_spec.clear_tmp()
        if (timeout or watch) and not workflow_spec.schedule:
            run._engine.get_run_status(project=self, run=run, timeout=timeout)
        return run

    def save_workflow(self, name, target, artifact_path=None, ttl=None):
        """create and save a workflow as a yaml or archive file

        :param name:   workflow name
        :param target: target file path (can end with .yaml or .zip)
        :param artifact_path:
                       target path/url for workflow artifacts, the string
                       '{{workflow.uid}}' will be replaced by workflow id
        :param ttl:    pipeline ttl (time to live) in secs (after that the pods will be removed)
        """
        if not name or name not in self.spec._workflows:
            raise ValueError(f"workflow {name} not found")

        workflow_spec = self.spec._workflows[name]
        self.sync_functions()
        workflow_engine = get_workflow_engine(workflow_spec.engine)
        workflow_engine.save(self, workflow_spec, target, artifact_path=artifact_path)

    def get_run_status(
        self,
        run,
        timeout=None,
        expected_statuses=None,
        notifiers: CustomNotificationPusher = None,
    ):
        warnings.warn(
            "This will be deprecated in 1.4.0, and will be removed in 1.6.0. "
            "Use `timeout` parameter in `project.run()` method instead",
            PendingDeprecationWarning,
        )
        return run._engine.get_run_status(
            project=self,
            run=run,
            timeout=timeout,
            expected_statuses=expected_statuses,
            notifiers=notifiers,
        )

    def clear_context(self):
        """delete all files and clear the context dir"""
        if (
            self.spec.context
            and path.exists(self.spec.context)
            and path.isdir(self.spec.context)
        ):
            shutil.rmtree(self.spec.context)

    def save(self, filepath=None, store=True):
        """export project to yaml file and save project in database

        :store: if True, allow updating in case project already exists
        """
        self.export(filepath)
        self.save_to_db(store)
        return self

    def save_to_db(self, store=True):
        """save project to database

        :store: if True, allow updating in case project already exists
        """
        db = mlrun.db.get_run_db(secrets=self._secrets)
        if store:
            return db.store_project(self.metadata.name, self.to_dict())

        return db.create_project(self.to_dict())

    def export(self, filepath=None, include_files: str = None):
        """save the project object into a yaml file or zip archive (default to project.yaml)

        By default the project object is exported to a yaml file, when the filepath suffix is '.zip'
        the project context dir (code files) are also copied into the zip, the archive path can include
        DataItem urls (for remote object storage, e.g. s3://<bucket>/<path>).

        :param filepath: path to store project .yaml or .zip (with the project dir content)
        :param include_files: glob filter string for selecting files to include in the zip archive
        """
        project_file_path = filepath
        archive_code = filepath and str(filepath).endswith(".zip")
        if not filepath or archive_code:
            project_file_path = path.join(
                self.spec.context, self.spec.subpath or "", "project.yaml"
            )
        project_dir = pathlib.Path(project_file_path).parent
        project_dir.mkdir(parents=True, exist_ok=True)
        with open(project_file_path, "w") as fp:
            fp.write(self.to_yaml())

        if archive_code:
            files_filter = include_files or "**"
            tmp_path = None
            if "://" in filepath:
                tmp_path = tempfile.mktemp(".zip")
            zipf = zipfile.ZipFile(tmp_path or filepath, "w")
            for file_path in glob.iglob(
                f"{project_dir}/{files_filter}", recursive=True
            ):
                write_path = pathlib.Path(file_path)
                zipf.write(write_path, arcname=write_path.relative_to(project_dir))
            zipf.close()
            if tmp_path:
                mlrun.get_dataitem(filepath).upload(tmp_path)
                remove(tmp_path)

    def set_model_monitoring_credentials(self, access_key: str):
        """Set the credentials that will be used by the project's model monitoring
        infrastructure functions.
        The supplied credentials must have data access

        :param access_key: Model Monitoring access key for managing user permissions.
        """
        set_project_model_monitoring_credentials(
            access_key=access_key, project=self.metadata.name
        )

    def run_function(
        self,
        function: typing.Union[str, mlrun.runtimes.BaseRuntime],
        handler: str = None,
        name: str = "",
        params: dict = None,
        hyperparams: dict = None,
        hyper_param_options: mlrun.model.HyperParamOptions = None,
        inputs: dict = None,
        outputs: typing.List[str] = None,
        workdir: str = "",
        labels: dict = None,
        base_task: mlrun.model.RunTemplate = None,
        watch: bool = True,
        local: bool = None,
        verbose: bool = None,
        selector: str = None,
        auto_build: bool = None,
        schedule: typing.Union[str, mlrun.api.schemas.ScheduleCronTrigger] = None,
        artifact_path: str = None,
    ) -> typing.Union[mlrun.model.RunObject, kfp.dsl.ContainerOp]:
        """Run a local or remote task as part of a local/kubeflow pipeline

        example (use with project)::

            # create a project with two functions (local and from marketplace)
            project = mlrun.new_project(project_name, "./proj")
            project.set_function("mycode.py", "myfunc", image="mlrun/mlrun")
            project.set_function("hub://auto_trainer", "train")

            # run functions (refer to them by name)
            run1 = project.run_function("myfunc", params={"x": 7})
            run2 = project.run_function("train", params={"label_columns": LABELS},
                                                 inputs={"dataset":run1.outputs["data"]})

        :param function:        name of the function (in the project) or function object
        :param handler:         name of the function handler
        :param name:            execution name
        :param params:          input parameters (dict)
        :param hyperparams:     hyper parameters
        :param selector:        selection criteria for hyper params e.g. "max.accuracy"
        :param hyper_param_options:  hyper param options (selector, early stop, strategy, ..)
                                see: :py:class:`~mlrun.model.HyperParamOptions`
        :param inputs:          input objects (dict of key: path)
        :param outputs:         list of outputs which can pass in the workflow
        :param workdir:         default input artifacts path
        :param labels:          labels to tag the job/run with ({key:val, ..})
        :param base_task:       task object to use as base
        :param watch:           watch/follow run log, True by default
        :param local:           run the function locally vs on the runtime/cluster
        :param verbose:         add verbose prints/logs
        :param auto_build:      when set to True and the function require build it will be built on the first
                                function run, use only if you dont plan on changing the build config between runs
        :param schedule:        ScheduleCronTrigger class instance or a standard crontab expression string
                                (which will be converted to the class using its `from_crontab` constructor),
                                see this link for help:
                                https://apscheduler.readthedocs.io/en/3.x/modules/triggers/cron.html#module-apscheduler.triggers.cron
        :param artifact_path:   path to store artifacts, when running in a workflow this will be set automatically

        :return: MLRun RunObject or KubeFlow containerOp
        """
        return run_function(
            function,
            handler=handler,
            name=name,
            params=params,
            hyperparams=hyperparams,
            hyper_param_options=hyper_param_options,
            inputs=inputs,
            outputs=outputs,
            workdir=workdir,
            labels=labels,
            base_task=base_task,
            watch=watch,
            local=local,
            verbose=verbose,
            selector=selector,
            project_object=self,
            auto_build=auto_build,
            schedule=schedule,
            artifact_path=artifact_path,
        )

    def build_function(
        self,
        function: typing.Union[str, mlrun.runtimes.BaseRuntime],
        with_mlrun: bool = None,
        skip_deployed: bool = False,
        image=None,
        base_image=None,
        commands: list = None,
        secret_name="",
        requirements: typing.Union[str, typing.List[str]] = None,
        mlrun_version_specifier=None,
        builder_env: dict = None,
        overwrite_build_params: bool = False,
    ) -> typing.Union[BuildStatus, kfp.dsl.ContainerOp]:
        """deploy ML function, build container with its dependencies

        :param function:        name of the function (in the project) or function object
        :param with_mlrun:      add the current mlrun package to the container build
        :param skip_deployed:   skip the build if we already have an image for the function
        :param image:           target image name/path
        :param base_image:      base image name/path (commands and source code will be added to it)
        :param commands:        list of docker build (RUN) commands e.g. ['pip install pandas']
        :param secret_name:     k8s secret for accessing the docker registry
        :param requirements:    list of python packages or pip requirements file path, defaults to None
        :param mlrun_version_specifier:  which mlrun package version to include (if not current)
        :param builder_env:     Kaniko builder pod env vars dict (for config/credentials)
                                e.g. builder_env={"GIT_TOKEN": token}, does not work yet in KFP
        :param overwrite_build_params:  overwrite the function build parameters with the provided ones, or attempt to
         add to existing parameters
        """
        return build_function(
            function,
            with_mlrun=with_mlrun,
            skip_deployed=skip_deployed,
            image=image,
            base_image=base_image,
            commands=commands,
            secret_name=secret_name,
            requirements=requirements,
            mlrun_version_specifier=mlrun_version_specifier,
            builder_env=builder_env,
            project_object=self,
            overwrite_build_params=overwrite_build_params,
        )

    def deploy_function(
        self,
        function: typing.Union[str, mlrun.runtimes.BaseRuntime],
        dashboard: str = "",
        models: list = None,
        env: dict = None,
        tag: str = None,
        verbose: bool = None,
        builder_env: dict = None,
        mock: bool = None,
    ) -> typing.Union[DeployStatus, kfp.dsl.ContainerOp]:
        """deploy real-time (nuclio based) functions

        :param function:    name of the function (in the project) or function object
        :param dashboard:   url of the remote Nuclio dashboard (when not local)
        :param models:      list of model items
        :param env:         dict of extra environment variables
        :param tag:         extra version tag
        :param verbose:     add verbose prints/logs
        :param builder_env: env vars dict for source archive config/credentials e.g. `builder_env={"GIT_TOKEN": token}`
        :param mock:        deploy mock server vs a real Nuclio function (for local simulations)
        """
        return deploy_function(
            function,
            dashboard=dashboard,
            models=models,
            env=env,
            tag=tag,
            verbose=verbose,
            builder_env=builder_env,
            project_object=self,
            mock=mock,
        )

    def get_artifact(self, key, tag=None, iter=None):
        """Return an artifact object

        :param key: artifact key
        :param tag: version tag
        :param iter: iteration number (for hyper-param tasks)
        :return: Artifact object
        """
        db = mlrun.db.get_run_db(secrets=self._secrets)
        artifact = db.read_artifact(key, tag, iter=iter, project=self.metadata.name)
        return dict_to_artifact(artifact)

    def list_artifacts(
        self,
        name=None,
        tag=None,
        labels=None,
        since=None,
        until=None,
        iter: int = None,
        best_iteration: bool = False,
        kind: str = None,
        category: typing.Union[str, mlrun.api.schemas.ArtifactCategories] = None,
    ) -> mlrun.lists.ArtifactList:
        """List artifacts filtered by various parameters.

        The returned result is an `ArtifactList` (list of dict), use `.to_objects()` to convert it to a list of
        RunObjects, `.show()` to view graphically in Jupyter, and `.to_df()` to convert to a DataFrame.

        Examples::

            # Get latest version of all artifacts in project
            latest_artifacts = project.list_artifacts('', tag='latest')
            # check different artifact versions for a specific artifact, return as objects list
            result_versions = project.list_artifacts('results', tag='*').to_objects()

        :param name: Name of artifacts to retrieve. Name is used as a like query, and is not case-sensitive. This means
            that querying for ``name`` may return artifacts named ``my_Name_1`` or ``surname``.
        :param tag: Return artifacts assigned this tag.
        :param labels: Return artifacts that have these labels.
        :param since: Not in use in :py:class:`HTTPRunDB`.
        :param until: Not in use in :py:class:`HTTPRunDB`.
        :param iter: Return artifacts from a specific iteration (where ``iter=0`` means the root iteration). If
            ``None`` (default) return artifacts from all iterations.
        :param best_iteration: Returns the artifact which belongs to the best iteration of a given run, in the case of
            artifacts generated from a hyper-param run. If only a single iteration exists, will return the artifact
            from that iteration. If using ``best_iter``, the ``iter`` parameter must not be used.
        :param kind: Return artifacts of the requested kind.
        :param category: Return artifacts of the requested category.
        """
        db = mlrun.db.get_run_db(secrets=self._secrets)
        return db.list_artifacts(
            name,
            self.metadata.name,
            tag,
            labels=labels,
            since=since,
            until=until,
            iter=iter,
            best_iteration=best_iteration,
            kind=kind,
            category=category,
        )

    def list_models(
        self,
        name=None,
        tag=None,
        labels=None,
        since=None,
        until=None,
        iter: int = None,
        best_iteration: bool = False,
    ):
        """List models in project, filtered by various parameters.

        Examples::

            # Get latest version of all models in project
            latest_models = project.list_models('', tag='latest')

        :param name: Name of artifacts to retrieve. Name is used as a like query, and is not case-sensitive. This means
            that querying for ``name`` may return artifacts named ``my_Name_1`` or ``surname``.
        :param tag: Return artifacts assigned this tag.
        :param labels: Return artifacts that have these labels.
        :param since: Not in use in :py:class:`HTTPRunDB`.
        :param until: Not in use in :py:class:`HTTPRunDB`.
        :param iter: Return artifacts from a specific iteration (where ``iter=0`` means the root iteration). If
            ``None`` (default) return artifacts from all iterations.
        :param best_iteration: Returns the artifact which belongs to the best iteration of a given run, in the case of
            artifacts generated from a hyper-param run. If only a single iteration exists, will return the artifact
            from that iteration. If using ``best_iter``, the ``iter`` parameter must not be used.
        """
        db = mlrun.db.get_run_db(secrets=self._secrets)
        return db.list_artifacts(
            name,
            self.metadata.name,
            tag,
            labels=labels,
            since=since,
            until=until,
            iter=iter,
            best_iteration=best_iteration,
            kind="model",
        ).to_objects()

    def list_functions(self, name=None, tag=None, labels=None):
        """Retrieve a list of functions, filtered by specific criteria.

        example::

            functions = project.list_functions(tag="latest")


        :param name: Return only functions with a specific name.
        :param tag: Return function versions with specific tags.
        :param labels: Return functions that have specific labels assigned to them.
        :returns: List of function objects.
        """
        db = mlrun.db.get_run_db(secrets=self._secrets)
        functions = db.list_functions(name, self.metadata.name, tag=tag, labels=labels)
        if functions:
            # convert dict to function objects
            return [mlrun.new_function(runtime=func) for func in functions]

    def list_runs(
        self,
        name=None,
        uid=None,
        labels=None,
        state=None,
        sort=True,
        last=0,
        iter=False,
        start_time_from: datetime.datetime = None,
        start_time_to: datetime.datetime = None,
        last_update_time_from: datetime.datetime = None,
        last_update_time_to: datetime.datetime = None,
        **kwargs,
    ) -> mlrun.lists.RunList:
        """Retrieve a list of runs, filtered by various options.

        The returned result is a `` (list of dict), use `.to_objects()` to convert it to a list of RunObjects,
        `.show()` to view graphically in Jupyter, `.to_df()` to convert to a DataFrame, and `compare()` to
        generate comparison table and PCP plot.

        Example::

            # return a list of runs matching the name and label and compare
            runs = project.list_runs(name='download', labels='owner=admin')
            runs.compare()
            # If running in Jupyter, can use the .show() function to display the results
            project.list_runs(name='').show()


        :param name: Name of the run to retrieve.
        :param uid: Unique ID of the run.
        :param project: Project that the runs belongs to.
        :param labels: List runs that have a specific label assigned. Currently only a single label filter can be
            applied, otherwise result will be empty.
        :param state: List only runs whose state is specified.
        :param sort: Whether to sort the result according to their start time. Otherwise, results will be
            returned by their internal order in the DB (order will not be guaranteed).
        :param last: Deprecated - currently not used.
        :param iter: If ``True`` return runs from all iterations. Otherwise, return only runs whose ``iter`` is 0.
        :param start_time_from: Filter by run start time in ``[start_time_from, start_time_to]``.
        :param start_time_to: Filter by run start time in ``[start_time_from, start_time_to]``.
        :param last_update_time_from: Filter by run last update time in ``(last_update_time_from,
            last_update_time_to)``.
        :param last_update_time_to: Filter by run last update time in ``(last_update_time_from, last_update_time_to)``.
        """
        db = mlrun.db.get_run_db(secrets=self._secrets)
        return db.list_runs(
            name,
            uid,
            self.metadata.name,
            labels=labels,
            state=state,
            sort=sort,
            last=last,
            iter=iter,
            start_time_from=start_time_from,
            start_time_to=start_time_to,
            last_update_time_from=last_update_time_from,
            last_update_time_to=last_update_time_to,
            **kwargs,
        )


def _set_as_current_default_project(project: MlrunProject):
    mlrun.mlconf.default_project = project.metadata.name
    pipeline_context.set(project)


class MlrunProjectLegacy(ModelObj):
    kind = "project"

    def __init__(
        self,
        name=None,
        description=None,
        params=None,
        functions=None,
        workflows=None,
        artifacts=None,
        artifact_path=None,
        conda=None,
    ):

        self._initialized = False
        self.name = name
        self.description = description
        self.tag = ""
        self.origin_url = ""
        self._source = ""
        self.context = None
        self.subpath = ""
        self.branch = None
        self.repo = None
        self._secrets = SecretsStore()
        self.params = params or {}
        self.conda = conda or {}
        self._mountdir = None
        self._artifact_mngr = None
        self.artifact_path = artifact_path

        self.workflows = workflows or []
        self.artifacts = artifacts or []

        self._function_objects = {}
        self._function_defs = {}
        self.functions = functions or []

    @property
    def source(self) -> str:
        """source url or git repo"""
        if not self._source:
            if self.repo:
                url = get_repo_url(self.repo)
                if url:
                    self._source = url

        return self._source

    @source.setter
    def source(self, src):
        self._source = src

    def _source_repo(self):
        src = self.source
        if src:
            return src.split("#")[0]
        return ""

    def _get_hexsha(self):
        try:
            if self.repo:
                return self.repo.head.commit.hexsha
        except Exception:
            pass
        return None

    @property
    def mountdir(self) -> str:
        """specify to mount the context dir inside the function container
        use '.' to use the same path as in the client e.g. Jupyter"""

        if self._mountdir and self._mountdir in [".", "./"]:
            return path.abspath(self.context)
        return self._mountdir

    @mountdir.setter
    def mountdir(self, mountdir):
        self._mountdir = mountdir

    @property
    def functions(self) -> list:
        """list of function object/specs used in this project"""
        funcs = []
        for name, f in self._function_defs.items():
            if hasattr(f, "to_dict"):
                spec = f.to_dict(strip=True)
                if f.spec.build.source and f.spec.build.source.startswith(
                    self._source_repo()
                ):
                    update_in(spec, "spec.build.source", "./")
                funcs.append({"name": name, "spec": spec})
            else:
                funcs.append(f)
        return funcs

    @functions.setter
    def functions(self, funcs):
        if not isinstance(funcs, list):
            raise ValueError("functions must be a list")

        func_defs = {}
        for f in funcs:
            if not isinstance(f, dict) and not hasattr(f, "to_dict"):
                raise ValueError("functions must be an objects or dict")
            if isinstance(f, dict):
                name = f.get("name", "")
                if not name:
                    raise ValueError("function name must be specified in dict")
            else:
                name = f.metadata.name
            func_defs[name] = f

        self._function_defs = func_defs

    @property
    def workflows(self) -> list:
        """list of workflows specs used in this project"""
        return [w for w in self._workflows.values()]

    @workflows.setter
    def workflows(self, workflows):
        if not isinstance(workflows, list):
            raise ValueError("workflows must be a list")

        wfdict = {}
        for w in workflows:
            if not isinstance(w, dict):
                raise ValueError("workflow must be a dict")
            name = w.get("name", "")
            # todo: support steps dsl as code alternative
            if not name:
                raise ValueError('workflow "name" must be specified')
            if "path" not in w and "code" not in w:
                raise ValueError('workflow source "path" or "code" must be specified')
            wfdict[name] = w

        self._workflows = wfdict

    @property
    def artifacts(self) -> list:
        """list of artifacts used in this project"""
        return [a for a in self._artifacts.values()]

    @artifacts.setter
    def artifacts(self, artifacts):
        if not isinstance(artifacts, list):
            raise ValueError("artifacts must be a list")

        afdict = {}
        for a in artifacts:
            if not isinstance(a, dict) and not hasattr(a, "to_dict"):
                raise ValueError("artifacts must be a dict or class")
            if isinstance(a, dict):
                key = a.get("key", "")
                if not key:
                    raise ValueError('artifacts "key" must be specified')
            else:
                key = a.key
                a = a.to_dict()

            afdict[key] = a

        self._artifacts = afdict

    # needed for tests
    def set_workflow(self, name, workflow_path: str, embed=False, **args):
        """add or update a workflow, specify a name and the code path"""
        if not workflow_path:
            raise ValueError("valid workflow_path must be specified")
        if embed:
            if self.context and not workflow_path.startswith("/"):
                workflow_path = path.join(self.context, workflow_path)
            with open(workflow_path, "r") as fp:
                txt = fp.read()
            workflow = {"name": name, "code": txt}
        else:
            workflow = {"name": name, "path": workflow_path}
        if args:
            workflow["args"] = args
        self._workflows[name] = workflow

    # needed for tests
    def set_function(
        self,
        func: typing.Union[str, mlrun.runtimes.BaseRuntime],
        name: str = "",
        kind: str = "",
        image: str = None,
        with_repo: bool = None,
    ):
        """update or add a function object to the project

        function can be provided as an object (func) or a .py/.ipynb/.yaml url

        supported url prefixes::

            object (s3://, v3io://, ..)
            MLRun DB e.g. db://project/func:ver
            functions hub/market: e.g. hub://auto_trainer:master

        examples::

            proj.set_function(func_object)
            proj.set_function('./src/mycode.py', 'ingest',
                              image='myrepo/ing:latest', with_repo=True)
            proj.set_function('http://.../mynb.ipynb', 'train')
            proj.set_function('./func.yaml')
            proj.set_function('hub://get_toy_data', 'getdata')

        :param func:      function object or spec/code url
        :param name:      name of the function (under the project)
        :param kind:      runtime kind e.g. job, nuclio, spark, dask, mpijob
                          default: job
        :param image:     docker image to be used, can also be specified in
                          the function object/yaml
        :param with_repo: add (clone) the current repo to the build source

        :returns: project object
        """
        if isinstance(func, str):
            if not name:
                raise ValueError("function name must be specified")
            fdict = {
                "url": func,
                "name": name,
                "kind": kind,
                "image": image,
                "with_repo": with_repo,
            }
            func = {k: v for k, v in fdict.items() if v}
            name, f = _init_function_from_dict_legacy(func, self)
        elif hasattr(func, "to_dict"):
            name, f = _init_function_from_obj_legacy(func, self, name=name)
            if image:
                f.spec.image = image
            if with_repo:
                f.spec.build.source = "./"

            if not name:
                raise ValueError("function name must be specified")
        else:
            raise ValueError("func must be a function url or object")

        self._function_defs[name] = func
        self._function_objects[name] = f
        return f

    # needed for tests
    def save(self, filepath=None):
        """save the project object into a file (default to project.yaml)"""
        filepath = filepath or path.join(
            self.context, self.subpath or "", "project.yaml"
        )
        with open(filepath, "w") as fp:
            fp.write(self.to_yaml())


def _init_function_from_dict(f, project, name=None):
    name = name or f.get("name", "")
    url = f.get("url", "")
    kind = f.get("kind", "")
    image = f.get("image", None)
    handler = f.get("handler", None)
    with_repo = f.get("with_repo", False)
    requirements = f.get("requirements", None)
    tag = f.get("tag", None)

    has_module = _has_module(handler, kind)
    if not url and "spec" not in f and not has_module:
        # function must point to a file or a module or have a spec
        raise ValueError("function missing a url or a spec or a module")

    relative_url = url
    url, in_context = project.get_item_absolute_path(url)

    if "spec" in f:
        func = new_function(name, runtime=f["spec"])
    elif not url and has_module:
        func = new_function(
            name, image=image, kind=kind or "job", handler=handler, tag=tag
        )

    elif is_yaml_path(url) or url.startswith("db://") or url.startswith("hub://"):
        if tag:
            raise ValueError(
                "function with db:// or hub:// url or .yaml file, does not support tag value "
            )
        func = import_function(url, new_name=name)
        if image:
            func.spec.image = image
    elif url.endswith(".ipynb"):
        # not defaulting kind to job here cause kind might come from magic annotations in the notebook
        func = code_to_function(
            name, filename=url, image=image, kind=kind, handler=handler, tag=tag
        )
    elif url.endswith(".py"):
        if not image and kind != "local":
            raise ValueError(
                "image must be provided with py code files which do not "
                "run on 'local' engine kind"
            )
        if in_context and with_repo:
            func = new_function(
                name,
                command=relative_url,
                image=image,
                kind=kind or "job",
                handler=handler,
                tag=tag,
            )
        else:
            func = code_to_function(
                name,
                filename=url,
                image=image,
                kind=kind or "job",
                handler=handler,
                tag=tag,
            )
    else:
        raise ValueError(f"unsupported function url:handler {url}:{handler} or no spec")

    if with_repo:
        func.spec.build.source = "./"
    if requirements:
        func.with_requirements(requirements)

    return _init_function_from_obj(func, project, name)


def _init_function_from_obj(func, project, name=None):
    build = func.spec.build
    if project.spec.origin_url:
        origin = project.spec.origin_url
        try:
            if project.spec.repo:
                origin += "#" + project.spec.repo.head.commit.hexsha
        except Exception:
            pass
        build.code_origin = origin
    if project.metadata.name:
        func.metadata.project = project.metadata.name
    if project.spec.tag:
        func.metadata.tag = project.spec.tag
    return name or func.metadata.name, func


def _init_function_from_dict_legacy(f, project):
    name = f.get("name", "")
    url = f.get("url", "")
    kind = f.get("kind", "")
    image = f.get("image", None)
    with_repo = f.get("with_repo", False)

    if with_repo and not project.source:
        raise ValueError("project source must be specified when cloning context")

    in_context = False
    if not url and "spec" not in f:
        raise ValueError("function missing a url or a spec")
    # We are not using the project method to obtain an absolute path here,
    # because legacy projects are built differently, and we cannot rely on them to have a spec
    if url and "://" not in url:
        if project.context and not url.startswith("/"):
            url = path.join(project.context, url)
            in_context = True
        if not path.isfile(url):
            raise OSError(f"{url} not found")

    if "spec" in f:
        func = new_function(name, runtime=f["spec"])
    elif is_yaml_path(url) or url.startswith("db://") or url.startswith("hub://"):
        func = import_function(url)
        if image:
            func.spec.image = image
    elif url.endswith(".ipynb"):
        func = code_to_function(name, filename=url, image=image, kind=kind)
    elif url.endswith(".py"):
        if not image:
            raise ValueError(
                "image must be provided with py code files, "
                "use function object for more control/settings"
            )
        if in_context and with_repo:
            func = new_function(name, command=url, image=image, kind=kind or "job")
        else:
            func = code_to_function(name, filename=url, image=image, kind=kind or "job")
    else:
        raise ValueError(f"unsupported function url {url} or no spec")

    if with_repo:
        func.spec.build.source = "./"

    return _init_function_from_obj_legacy(func, project, name)


def _init_function_from_obj_legacy(func, project, name=None):
    build = func.spec.build
    if project.origin_url:
        origin = project.origin_url
        try:
            if project.repo:
                origin += "#" + project.repo.head.commit.hexsha
        except Exception:
            pass
        build.code_origin = origin
    if project.name:
        func.metadata.project = project.name
    if project.tag:
        func.metadata.tag = project.tag
    return name or func.metadata.name, func


def _has_module(handler, kind):
    if not handler:
        return False
    return (kind in RuntimeKinds.nuclio_runtimes() and ":" in handler) or "." in handler


def _is_imported_artifact(artifact):
    return artifact and isinstance(artifact, dict) and "import_from" in artifact<|MERGE_RESOLUTION|>--- conflicted
+++ resolved
@@ -226,7 +226,6 @@
         project = load_project("./demo_proj", "git://github.com/mlrun/project-demo.git")
         project.run("main", arguments={'data': data_url})
 
-<<<<<<< HEAD
     :param context:      project local directory path (default value = "./")
     :param url:          name (in DB) or git or tar.gz or .zip sources archive path e.g.:
                          git://github.com/mlrun/demo-xgb-project.git
@@ -241,23 +240,7 @@
     :param clone:        if True, always clone (delete any existing content)
     :param user_project: add the current user name to the project name (for db:// prefixes)
     :param save:         whether to save the created project and artifact in the DB
-=======
-    :param context:        project local directory path
-    :param url:            name (in DB) or git or tar.gz or .zip sources archive path e.g.:
-                           git://github.com/mlrun/demo-xgb-project.git
-                           http://mysite/archived-project.zip
-                           <project-name>
-                           The git project should include the project yaml file.
-                           If the project yaml file is in a sub-directory, must specify the sub-directory.
-    :param name:           project name
-    :param secrets:        key:secret dict or SecretsStore used to download sources
-    :param init_git:       if True, will git init the context dir
-    :param subpath:        project subpath (within the archive)
-    :param clone:          if True, always clone (delete any existing content)
-    :param user_project:   add the current user name to the project name (for db:// prefixes)
-    :param save:           whether to save the created project and artifact in the DB
     :param sync_functions: sync the project's functions into the project object (will be saved to the DB if save=True)
->>>>>>> 971c81c4
 
     :returns: project object
     """
