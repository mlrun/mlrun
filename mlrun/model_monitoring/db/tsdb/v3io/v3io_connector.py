# Copyright 2024 Iguazio
#
# Licensed under the Apache License, Version 2.0 (the "License");
# you may not use this file except in compliance with the License.
# You may obtain a copy of the License at
#
#   http://www.apache.org/licenses/LICENSE-2.0
#
# Unless required by applicable law or agreed to in writing, software
# distributed under the License is distributed on an "AS IS" BASIS,
# WITHOUT WARRANTIES OR CONDITIONS OF ANY KIND, either express or implied.
# See the License for the specific language governing permissions and
# limitations under the License.
import datetime

import pandas as pd
import v3io_frames.client
import v3io_frames.errors
from v3io.dataplane import Client as V3IOClient
from v3io_frames.frames_pb2 import IGNORE

import mlrun.common.model_monitoring
import mlrun.common.schemas.model_monitoring as mm_schemas
import mlrun.feature_store.steps
import mlrun.utils.v3io_clients
from mlrun.model_monitoring.db import TSDBConnector
from mlrun.utils import logger

_TSDB_BE = "tsdb"
_TSDB_RATE = "1/s"


class V3IOTSDBConnector(TSDBConnector):
    """
    Handles the TSDB operations when the TSDB connector is of type V3IO. To manage these operations we use V3IO Frames
    Client that provides API for executing commands on the V3IO TSDB table.
    """

    def __init__(
        self,
        project: str,
        access_key: str = None,
        container: str = "users",
        v3io_framesd: str = None,
        create_table: bool = False,
    ):
        super().__init__(project=project)
        self.access_key = access_key or mlrun.mlconf.get_v3io_access_key()

        self.container = container

        self.v3io_framesd = v3io_framesd or mlrun.mlconf.v3io_framesd
        self._frames_client: v3io_frames.client.ClientBase = (
            self._get_v3io_frames_client(self.container)
        )
        self._v3io_client: V3IOClient = mlrun.utils.v3io_clients.get_v3io_client(
            endpoint=mlrun.mlconf.v3io_api,
        )

        self._init_tables_path()

        if create_table:
            self.create_tables()

    def _init_tables_path(self):
        self.tables = {}

        events_table_full_path = mlrun.mlconf.get_model_monitoring_file_target_path(
            project=self.project,
            kind=mm_schemas.FileTargetKind.EVENTS,
        )
        (
            _,
            _,
            events_path,
        ) = mlrun.common.model_monitoring.helpers.parse_model_endpoint_store_prefix(
            events_table_full_path
        )
<<<<<<< HEAD
        self.tables[mm_constants.V3IOTSDBTables.EVENTS] = events_path
=======
        self.tables[mm_schemas.MonitoringTSDBTables.EVENTS] = events_path
>>>>>>> ffda0522

        monitoring_application_full_path = (
            mlrun.mlconf.get_model_monitoring_file_target_path(
                project=self.project,
                kind=mm_schemas.FileTargetKind.MONITORING_APPLICATION,
            )
        )
        (
            _,
            _,
            monitoring_application_path,
        ) = mlrun.common.model_monitoring.helpers.parse_model_endpoint_store_prefix(
            monitoring_application_full_path
        )
<<<<<<< HEAD
        self.tables[mm_constants.V3IOTSDBTables.APP_RESULTS] = (
            monitoring_application_path + mm_constants.V3IOTSDBTables.APP_RESULTS
        )
        self.tables[mm_constants.V3IOTSDBTables.METRICS] = (
            monitoring_application_path + mm_constants.V3IOTSDBTables.METRICS
=======
        self.tables[mm_schemas.MonitoringTSDBTables.APP_RESULTS] = (
            monitoring_application_path + mm_schemas.MonitoringTSDBTables.APP_RESULTS
        )
        self.tables[mm_schemas.MonitoringTSDBTables.METRICS] = (
            monitoring_application_path + mm_schemas.MonitoringTSDBTables.METRICS
>>>>>>> ffda0522
        )

        monitoring_predictions_full_path = (
            mlrun.mlconf.get_model_monitoring_file_target_path(
                project=self.project,
                kind=mm_schemas.FileTargetKind.PREDICTIONS,
            )
        )
        (
            _,
            _,
            monitoring_predictions_path,
        ) = mlrun.common.model_monitoring.helpers.parse_model_endpoint_store_prefix(
            monitoring_predictions_full_path
        )
        self.tables[mm_schemas.FileTargetKind.PREDICTIONS] = monitoring_predictions_path

<<<<<<< HEAD
    def create_tables(self):
=======
    def create_tsdb_application_tables(self) -> None:
>>>>>>> ffda0522
        """
        Create the tables using the TSDB connector. The tables are being created in the V3IO TSDB and include:
        - app_results: a detailed result that includes status, kind, extra data, etc.
        - metrics: a basic key value that represents a single numeric metric.
        Note that the predictions table is automatically created by the model monitoring stream pod.
        """
        application_tables = [
<<<<<<< HEAD
            mm_constants.V3IOTSDBTables.APP_RESULTS,
            mm_constants.V3IOTSDBTables.METRICS,
=======
            mm_schemas.MonitoringTSDBTables.APP_RESULTS,
            mm_schemas.MonitoringTSDBTables.METRICS,
>>>>>>> ffda0522
        ]
        for table_name in application_tables:
            logger.info("Creating table in V3IO TSDB", table_name=table_name)
            table = self.tables[table_name]
            self._frames_client.create(
                backend=_TSDB_BE,
                table=table,
                if_exists=IGNORE,
                rate=_TSDB_RATE,
            )

    def apply_monitoring_stream_steps(
        self,
        graph,
        tsdb_batching_max_events: int = 10,
        tsdb_batching_timeout_secs: int = 300,
    ):
        """
        Apply TSDB steps on the provided monitoring graph. Throughout these steps, the graph stores live data of
        different key metric dictionaries.This data is being used by the monitoring dashboards in
        grafana. Results can be found under  v3io:///users/pipelines/project-name/model-endpoints/events/.
        In that case, we generate 3 different key  metric dictionaries:
        - base_metrics (average latency and predictions over time)
        - endpoint_features (Prediction and feature names and values)
        - custom_metrics (user-defined metrics)
        """

        # Write latency per prediction, labeled by endpoint ID only
        graph.add_step(
            "storey.TSDBTarget",
            name="tsdb_predictions",
            after="MapFeatureNames",
            path=f"{self.container}/{self.tables[mm_schemas.FileTargetKind.PREDICTIONS]}",
            rate="1/s",
            time_col=mm_schemas.EventFieldType.TIMESTAMP,
            container=self.container,
            v3io_frames=self.v3io_framesd,
            columns=["latency"],
            index_cols=[
                mm_schemas.EventFieldType.ENDPOINT_ID,
            ],
            aggr="count,avg",
            aggr_granularity="1m",
            max_events=tsdb_batching_max_events,
            flush_after_seconds=tsdb_batching_timeout_secs,
            key=mm_schemas.EventFieldType.ENDPOINT_ID,
        )

        # Before writing data to TSDB, create dictionary of 2-3 dictionaries that contains
        # stats and details about the events

        def apply_process_before_tsdb():
            graph.add_step(
                "mlrun.model_monitoring.db.tsdb.v3io.stream_graph_steps.ProcessBeforeTSDB",
                name="ProcessBeforeTSDB",
                after="sample",
            )

        apply_process_before_tsdb()

        # Unpacked keys from each dictionary and write to TSDB target
        def apply_filter_and_unpacked_keys(name, keys):
            graph.add_step(
                "mlrun.model_monitoring.db.tsdb.v3io.stream_graph_steps.FilterAndUnpackKeys",
                name=name,
                after="ProcessBeforeTSDB",
                keys=[keys],
            )

        def apply_tsdb_target(name, after):
            graph.add_step(
                "storey.TSDBTarget",
                name=name,
                after=after,
<<<<<<< HEAD
                path=f"{self.container}/{self.tables[mm_constants.V3IOTSDBTables.EVENTS]}",
=======
                path=f"{self.container}/{self.tables[mm_schemas.MonitoringTSDBTables.EVENTS]}",
>>>>>>> ffda0522
                rate="10/m",
                time_col=mm_schemas.EventFieldType.TIMESTAMP,
                container=self.container,
                v3io_frames=self.v3io_framesd,
                infer_columns_from_data=True,
                index_cols=[
                    mm_schemas.EventFieldType.ENDPOINT_ID,
                    mm_schemas.EventFieldType.RECORD_TYPE,
                    mm_schemas.EventFieldType.ENDPOINT_TYPE,
                ],
                max_events=tsdb_batching_max_events,
                flush_after_seconds=tsdb_batching_timeout_secs,
                key=mm_schemas.EventFieldType.ENDPOINT_ID,
            )

        # unpacked base_metrics dictionary
        apply_filter_and_unpacked_keys(
            name="FilterAndUnpackKeys1",
            keys=mm_schemas.EventKeyMetrics.BASE_METRICS,
        )
        apply_tsdb_target(name="tsdb1", after="FilterAndUnpackKeys1")

        # unpacked endpoint_features dictionary
        apply_filter_and_unpacked_keys(
            name="FilterAndUnpackKeys2",
            keys=mm_schemas.EventKeyMetrics.ENDPOINT_FEATURES,
        )
        apply_tsdb_target(name="tsdb2", after="FilterAndUnpackKeys2")

        # unpacked custom_metrics dictionary. In addition, use storey.Filter remove none values
        apply_filter_and_unpacked_keys(
            name="FilterAndUnpackKeys3",
            keys=mm_schemas.EventKeyMetrics.CUSTOM_METRICS,
        )

        def apply_storey_filter():
            graph.add_step(
                "storey.Filter",
                "FilterNotNone",
                after="FilterAndUnpackKeys3",
                _fn="(event is not None)",
            )

        apply_storey_filter()
        apply_tsdb_target(name="tsdb3", after="FilterNotNone")

    def write_application_event(
        self,
        event: dict,
        kind: mm_schemas.WriterEventKind = mm_schemas.WriterEventKind.RESULT,
    ) -> None:
        """Write a single result or metric to TSDB"""

        event[mm_schemas.WriterEvent.END_INFER_TIME] = datetime.datetime.fromisoformat(
            event[mm_schemas.WriterEvent.END_INFER_TIME]
        )
        index_cols_base = [
            mm_schemas.WriterEvent.END_INFER_TIME,
            mm_schemas.WriterEvent.ENDPOINT_ID,
            mm_schemas.WriterEvent.APPLICATION_NAME,
        ]

        if kind == mm_schemas.WriterEventKind.METRIC:
            table = self.tables[mm_schemas.MonitoringTSDBTables.METRICS]
            index_cols = index_cols_base + [mm_schemas.MetricData.METRIC_NAME]
        elif kind == mm_schemas.WriterEventKind.RESULT:
            table = self.tables[mm_schemas.MonitoringTSDBTables.APP_RESULTS]
            index_cols = index_cols_base + [mm_schemas.ResultData.RESULT_NAME]
            del event[mm_schemas.ResultData.RESULT_EXTRA_DATA]
        else:
            raise ValueError(f"Invalid {kind = }")

        try:
            self._frames_client.write(
                backend=_TSDB_BE,
<<<<<<< HEAD
                table=self.tables[mm_constants.V3IOTSDBTables.APP_RESULTS],
                dfs=pd.DataFrame.from_records([event]),
                index_cols=[
                    mm_constants.WriterEvent.END_INFER_TIME,
                    mm_constants.WriterEvent.ENDPOINT_ID,
                    mm_constants.WriterEvent.APPLICATION_NAME,
                    mm_constants.ResultData.RESULT_NAME,
                ],
            )
            logger.info(
                "Updated V3IO TSDB successfully",
                table=self.tables[mm_constants.V3IOTSDBTables.APP_RESULTS],
=======
                table=table,
                dfs=pd.DataFrame.from_records([event]),
                index_cols=index_cols,
>>>>>>> ffda0522
            )
            logger.info("Updated V3IO TSDB successfully", table=table)
        except v3io_frames.errors.Error as err:
            logger.exception(
                "Could not write drift measures to TSDB",
                err=err,
<<<<<<< HEAD
                table=self.tables[mm_constants.V3IOTSDBTables.APP_RESULTS],
=======
                table=table,
>>>>>>> ffda0522
                event=event,
            )
            raise mlrun.errors.MLRunRuntimeError(
                f"Failed to write application result to TSDB: {err}"
            )

    def delete_tsdb_resources(self, table: str = None):
        if table:
            # Delete a specific table
            tables = [table]
        else:
            # Delete all tables
<<<<<<< HEAD
            tables = mm_constants.V3IOTSDBTables.list()
=======
            tables = mm_schemas.MonitoringTSDBTables.list()
>>>>>>> ffda0522
        for table in tables:
            try:
                self._frames_client.delete(
                    backend=mlrun.common.schemas.model_monitoring.TimeSeriesConnector.TSDB,
                    table=table,
                )
            except v3io_frames.errors.DeleteError as e:
                logger.warning(
                    f"Failed to delete TSDB table '{table}'",
                    err=mlrun.errors.err_to_str(e),
                )

        # Final cleanup of tsdb path
        tsdb_path = self._get_v3io_source_directory()
        tsdb_path.replace("://u", ":///u")
        store, _, _ = mlrun.store_manager.get_or_create_store(tsdb_path)
        store.rm(tsdb_path, recursive=True)

    def get_model_endpoint_real_time_metrics(
        self,
        endpoint_id: str,
        metrics: list[str],
        start: str = "now-1h",
        end: str = "now",
    ) -> dict[str, list[tuple[str, float]]]:
        """
        Getting real time metrics from the TSDB. There are pre-defined metrics for model endpoints such as
        `predictions_per_second` and `latency_avg_5m` but also custom metrics defined by the user. Note that these
        metrics are being calculated by the model monitoring stream pod.
        :param endpoint_id:      The unique id of the model endpoint.
        :param metrics:          A list of real-time metrics to return for the model endpoint.
        :param start:            The start time of the metrics. Can be represented by a string containing an RFC 3339
                                 time, a Unix timestamp in milliseconds, a relative time (`'now'` or
                                 `'now-[0-9]+[mhd]'`, where `m` = minutes, `h` = hours, `'d'` = days, and
                                 `'s'` = seconds), or 0 for the earliest time.
        :param end:              The end time of the metrics. Can be represented by a string containing an RFC 3339
                                 time, a Unix timestamp in milliseconds, a relative time (`'now'` or
                                 `'now-[0-9]+[mhd]'`, where `m` = minutes, `h` = hours, and `'d'` = days, and
                                 `'s'` = seconds), or 0 for the earliest time.
        :return: A dictionary of metrics in which the key is a metric name and the value is a list of tuples that
                 includes timestamps and the values.
        """

        if not metrics:
            raise mlrun.errors.MLRunInvalidArgumentError(
                "Metric names must be provided"
            )

        metrics_mapping = {}

        try:
            data = self.get_records(
<<<<<<< HEAD
                table=mm_constants.V3IOTSDBTables.EVENTS,
=======
                table=mm_schemas.MonitoringTSDBTables.EVENTS,
>>>>>>> ffda0522
                columns=["endpoint_id", *metrics],
                filter_query=f"endpoint_id=='{endpoint_id}'",
                start=start,
                end=end,
            )

            # Fill the metrics mapping dictionary with the metric name and values
            data_dict = data.to_dict()
            for metric in metrics:
                metric_data = data_dict.get(metric)
                if metric_data is None:
                    continue

                values = [
                    (str(timestamp), value) for timestamp, value in metric_data.items()
                ]
                metrics_mapping[metric] = values

        except v3io_frames.errors.Error as err:
            logger.warn("Failed to read tsdb", err=err, endpoint=endpoint_id)

        return metrics_mapping

    def get_records(
        self,
        table: str,
        columns: list[str] = None,
        filter_query: str = "",
        start: str = "now-1h",
        end: str = "now",
    ) -> pd.DataFrame:
        """
         Getting records from V3IO TSDB data collection.
        :param table:            Path to the collection to query.
        :param columns:          Columns to include in the result.
        :param filter_query:     V3IO filter expression. The expected filter expression includes different conditions,
                                 divided by ' AND '.
        :param start:            The start time of the metrics. Can be represented by a string containing an RFC 3339
                                 time, a Unix timestamp in milliseconds, a relative time (`'now'` or
                                 `'now-[0-9]+[mhd]'`, where `m` = minutes, `h` = hours, `'d'` = days, and
                                 `'s'` = seconds), or 0 for the earliest time.
        :param end:              The end time of the metrics. Can be represented by a string containing an RFC 3339
                                 time, a Unix timestamp in milliseconds, a relative time (`'now'` or
                                 `'now-[0-9]+[mhd]'`, where `m` = minutes, `h` = hours, `'d'` = days, and
                                 `'s'` = seconds), or 0 for the earliest time.
        :return: DataFrame with the provided attributes from the data collection.
        :raise:  MLRunNotFoundError if the provided table wasn't found.
        """
        if table not in self.tables:
            raise mlrun.errors.MLRunNotFoundError(
                f"Table '{table}' does not exist in the tables list of the TSDB connector."
                f"Available tables: {list(self.tables.keys())}"
            )
        return self._frames_client.read(
            backend=mlrun.common.schemas.model_monitoring.TimeSeriesConnector.TSDB,
            table=self.tables[table],
            columns=columns,
            filter=filter_query,
            start=start,
            end=end,
        )

    def _get_v3io_source_directory(self) -> str:
        """
        Get the V3IO source directory for the current project. Usually the source directory will
        be under 'v3io:///users/pipelines/<project>'

        :return: The V3IO source directory for the current project.
        """
        events_table_full_path = mlrun.mlconf.get_model_monitoring_file_target_path(
            project=self.project,
            kind=mm_schemas.FileTargetKind.EVENTS,
        )

        # Generate the main directory with the V3IO resources
        source_directory = (
            mlrun.common.model_monitoring.helpers.parse_model_endpoint_project_prefix(
                events_table_full_path, self.project
            )
        )

        return source_directory

    @staticmethod
    def _get_v3io_frames_client(v3io_container: str) -> v3io_frames.client.ClientBase:
        return mlrun.utils.v3io_clients.get_frames_client(
            address=mlrun.mlconf.v3io_framesd,
            container=v3io_container,
        )<|MERGE_RESOLUTION|>--- conflicted
+++ resolved
@@ -76,11 +76,7 @@
         ) = mlrun.common.model_monitoring.helpers.parse_model_endpoint_store_prefix(
             events_table_full_path
         )
-<<<<<<< HEAD
-        self.tables[mm_constants.V3IOTSDBTables.EVENTS] = events_path
-=======
-        self.tables[mm_schemas.MonitoringTSDBTables.EVENTS] = events_path
->>>>>>> ffda0522
+        self.tables[mm_schemas.V3IOTSDBTables.EVENTS] = events_path
 
         monitoring_application_full_path = (
             mlrun.mlconf.get_model_monitoring_file_target_path(
@@ -95,19 +91,11 @@
         ) = mlrun.common.model_monitoring.helpers.parse_model_endpoint_store_prefix(
             monitoring_application_full_path
         )
-<<<<<<< HEAD
-        self.tables[mm_constants.V3IOTSDBTables.APP_RESULTS] = (
-            monitoring_application_path + mm_constants.V3IOTSDBTables.APP_RESULTS
-        )
-        self.tables[mm_constants.V3IOTSDBTables.METRICS] = (
-            monitoring_application_path + mm_constants.V3IOTSDBTables.METRICS
-=======
-        self.tables[mm_schemas.MonitoringTSDBTables.APP_RESULTS] = (
+        self.tables[mm_schemas.V3IOTSDBTables.APP_RESULTS] = (
             monitoring_application_path + mm_schemas.MonitoringTSDBTables.APP_RESULTS
         )
-        self.tables[mm_schemas.MonitoringTSDBTables.METRICS] = (
+        self.tables[mm_schemas.V3IOTSDBTables.METRICS] = (
             monitoring_application_path + mm_schemas.MonitoringTSDBTables.METRICS
->>>>>>> ffda0522
         )
 
         monitoring_predictions_full_path = (
@@ -125,11 +113,7 @@
         )
         self.tables[mm_schemas.FileTargetKind.PREDICTIONS] = monitoring_predictions_path
 
-<<<<<<< HEAD
-    def create_tables(self):
-=======
-    def create_tsdb_application_tables(self) -> None:
->>>>>>> ffda0522
+    def create_tables(self) -> None:
         """
         Create the tables using the TSDB connector. The tables are being created in the V3IO TSDB and include:
         - app_results: a detailed result that includes status, kind, extra data, etc.
@@ -137,13 +121,8 @@
         Note that the predictions table is automatically created by the model monitoring stream pod.
         """
         application_tables = [
-<<<<<<< HEAD
-            mm_constants.V3IOTSDBTables.APP_RESULTS,
-            mm_constants.V3IOTSDBTables.METRICS,
-=======
-            mm_schemas.MonitoringTSDBTables.APP_RESULTS,
-            mm_schemas.MonitoringTSDBTables.METRICS,
->>>>>>> ffda0522
+            mm_schemas.V3IOTSDBTables.APP_RESULTS,
+            mm_schemas.V3IOTSDBTables.METRICS,
         ]
         for table_name in application_tables:
             logger.info("Creating table in V3IO TSDB", table_name=table_name)
@@ -218,11 +197,7 @@
                 "storey.TSDBTarget",
                 name=name,
                 after=after,
-<<<<<<< HEAD
-                path=f"{self.container}/{self.tables[mm_constants.V3IOTSDBTables.EVENTS]}",
-=======
-                path=f"{self.container}/{self.tables[mm_schemas.MonitoringTSDBTables.EVENTS]}",
->>>>>>> ffda0522
+                path=f"{self.container}/{self.tables[mm_schemas.V3IOTSDBTables.EVENTS]}",
                 rate="10/m",
                 time_col=mm_schemas.EventFieldType.TIMESTAMP,
                 container=self.container,
@@ -286,10 +261,10 @@
         ]
 
         if kind == mm_schemas.WriterEventKind.METRIC:
-            table = self.tables[mm_schemas.MonitoringTSDBTables.METRICS]
+            table = self.tables[mm_schemas.V3IOTSDBTables.METRICS]
             index_cols = index_cols_base + [mm_schemas.MetricData.METRIC_NAME]
         elif kind == mm_schemas.WriterEventKind.RESULT:
-            table = self.tables[mm_schemas.MonitoringTSDBTables.APP_RESULTS]
+            table = self.tables[mm_schemas.V3IOTSDBTables.APP_RESULTS]
             index_cols = index_cols_base + [mm_schemas.ResultData.RESULT_NAME]
             del event[mm_schemas.ResultData.RESULT_EXTRA_DATA]
         else:
@@ -298,35 +273,16 @@
         try:
             self._frames_client.write(
                 backend=_TSDB_BE,
-<<<<<<< HEAD
-                table=self.tables[mm_constants.V3IOTSDBTables.APP_RESULTS],
-                dfs=pd.DataFrame.from_records([event]),
-                index_cols=[
-                    mm_constants.WriterEvent.END_INFER_TIME,
-                    mm_constants.WriterEvent.ENDPOINT_ID,
-                    mm_constants.WriterEvent.APPLICATION_NAME,
-                    mm_constants.ResultData.RESULT_NAME,
-                ],
-            )
-            logger.info(
-                "Updated V3IO TSDB successfully",
-                table=self.tables[mm_constants.V3IOTSDBTables.APP_RESULTS],
-=======
                 table=table,
                 dfs=pd.DataFrame.from_records([event]),
                 index_cols=index_cols,
->>>>>>> ffda0522
             )
             logger.info("Updated V3IO TSDB successfully", table=table)
         except v3io_frames.errors.Error as err:
             logger.exception(
                 "Could not write drift measures to TSDB",
                 err=err,
-<<<<<<< HEAD
-                table=self.tables[mm_constants.V3IOTSDBTables.APP_RESULTS],
-=======
                 table=table,
->>>>>>> ffda0522
                 event=event,
             )
             raise mlrun.errors.MLRunRuntimeError(
@@ -339,11 +295,7 @@
             tables = [table]
         else:
             # Delete all tables
-<<<<<<< HEAD
-            tables = mm_constants.V3IOTSDBTables.list()
-=======
-            tables = mm_schemas.MonitoringTSDBTables.list()
->>>>>>> ffda0522
+            tables = mm_schemas.V3IOTSDBTables.list()
         for table in tables:
             try:
                 self._frames_client.delete(
@@ -396,11 +348,7 @@
 
         try:
             data = self.get_records(
-<<<<<<< HEAD
-                table=mm_constants.V3IOTSDBTables.EVENTS,
-=======
-                table=mm_schemas.MonitoringTSDBTables.EVENTS,
->>>>>>> ffda0522
+                table=mm_schemas.V3IOTSDBTables.EVENTS,
                 columns=["endpoint_id", *metrics],
                 filter_query=f"endpoint_id=='{endpoint_id}'",
                 start=start,
