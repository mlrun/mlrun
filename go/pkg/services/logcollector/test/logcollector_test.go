// Copyright 2018 Iguazio
//
// Licensed under the Apache License, Version 2.0 (the "License");
// you may not use this file except in compliance with the License.
// You may obtain a copy of the License at
//
//   http://www.apache.org/licenses/LICENSE-2.0
//
// Unless required by applicable law or agreed to in writing, software
// distributed under the License is distributed on an "AS IS" BASIS,
// WITHOUT WARRANTIES OR CONDITIONS OF ANY KIND, either express or implied.
// See the License for the specific language governing permissions and
// limitations under the License.

package test

import (
	"context"
	"fmt"
	"os"
	"path"
	"strings"
	"testing"
	"time"

	"github.com/mlrun/mlrun/pkg/common"
	"github.com/mlrun/mlrun/pkg/framework"
	"github.com/mlrun/mlrun/pkg/services/logcollector"
	"github.com/mlrun/mlrun/pkg/services/logcollector/test/nop"
	"github.com/mlrun/mlrun/proto/build/log_collector"

	"github.com/google/uuid"
	"github.com/nuclio/logger"
	"github.com/nuclio/loggerus"
	"github.com/stretchr/testify/suite"
	v1 "k8s.io/api/core/v1"
	metav1 "k8s.io/apimachinery/pkg/apis/meta/v1"
	"k8s.io/client-go/kubernetes"
)

type LogCollectorTestSuite struct {
	suite.Suite
	LogCollectorServer *logcollector.LogCollectorServer
	logger             logger.Logger
	ctx                context.Context
	kubeClientSet      kubernetes.Interface
	namespace          string
	baseDir            string
	bufferSizeBytes    int
}

func (suite *LogCollectorTestSuite) SetupSuite() {
	var err error
	suite.logger, err = loggerus.NewLoggerusForTests("logcollector-test")
	suite.Require().NoError(err, "Failed to create logger")

	// create base dir
	suite.baseDir = path.Join(os.TempDir(), "/log_collector_test")
	err = os.MkdirAll(suite.baseDir, 0777)
	suite.Require().NoError(err, "Failed to create base dir")

	suite.ctx = context.Background()
	suite.namespace = "mlrun"
	suite.bufferSizeBytes = 1024
	stateFileUpdateIntervalStr := "5s"
	readLogWaitTime := "3s"
	monitoringInterval := "30s"
	bufferPoolSize := 30
	listenPort := 8282

	// get kube config file path
	homeDir, err := os.UserHomeDir()
	suite.Require().NoError(err, "Failed to get home dir")
	kubeConfigFilePath := path.Join(homeDir, ".kube", "config")

	restConfig, err := common.GetKubernetesClientConfig(kubeConfigFilePath)
	suite.Require().NoError(err)

	suite.kubeClientSet, err = kubernetes.NewForConfig(restConfig)
	suite.Require().NoError(err)

	suite.LogCollectorServer, err = logcollector.NewLogCollectorServer(suite.logger,
		suite.namespace,
		suite.baseDir,
		stateFileUpdateIntervalStr,
		readLogWaitTime,
		monitoringInterval,
		suite.kubeClientSet,
		bufferPoolSize,
		bufferPoolSize,
		suite.bufferSizeBytes)
	suite.Require().NoError(err, "Failed to create log collector server")

	// start log collector server in a goroutine, so it won't block the test
	go suite.startLogCollectorServer(listenPort)

	suite.logger.InfoWith("Setup completed")
}

func (suite *LogCollectorTestSuite) TearDownSuite() {

	// delete base dir and created files
	err := os.RemoveAll(suite.baseDir)
	suite.Require().NoError(err, "Failed to delete base dir")

	suite.logger.InfoWith("Tear down complete")
}

func (suite *LogCollectorTestSuite) TestLogCollector() {

	// create pod that prints logs
	expectedLogLines := 100
	podName := "test-pod"
	projectName := "test-project"
	runUID := uuid.New().String()
	pod := suite.getDummyPodSpec(podName, expectedLogLines)

	_, err := suite.kubeClientSet.CoreV1().Pods(suite.namespace).Create(suite.ctx, pod, metav1.CreateOptions{})
	suite.Require().NoError(err, "Failed to create pod")

	// delete pod when done
	defer func() {
		err := suite.kubeClientSet.CoreV1().Pods(suite.namespace).Delete(suite.ctx, podName, metav1.DeleteOptions{})
		suite.Require().NoError(err, "Failed to delete pod")
	}()

	// start log collection
	startLogResponse, err := suite.LogCollectorServer.StartLog(suite.ctx, &log_collector.StartLogRequest{
		RunUID:      runUID,
		Selector:    "app=test",
		ProjectName: projectName,
	})

	suite.Require().NoError(err, "Failed to start log collection")
	suite.Require().True(startLogResponse.Success, "Failed to start log collection")

	// wait for logs to be collected
	suite.logger.InfoWith("Waiting for logs to be collected")
	time.Sleep(10 * time.Second)

	// mock the get logs server stream
	nopStream := &nop.GetLogsServerNop{}

	var logs []string
	startedGettingLogsTime := time.Now()

	for {

		// clear logs from mock stream
		nopStream.Logs = []byte{}

		// get logs until everything is read
		err := suite.LogCollectorServer.GetLogs(&log_collector.GetLogsRequest{
			RunUID: runUID,
			Offset: 0,
			Size:   -1,
		}, nopStream)
		suite.Require().NoError(err, "Failed to get logs")

		// make sure logs have at least 100 lines
		logs = strings.Split(string(nopStream.Logs), "\n")
		if len(logs) >= expectedLogLines {
			break
		}
		if time.Since(startedGettingLogsTime) > 2*time.Minute {
			suite.Require().Fail("Timed out waiting to get all logs")
		}

		suite.logger.DebugWith("Waiting for more logs to be collected", "currentLogLines", len(logs))

		// let some more logs be collected
		time.Sleep(3 * time.Second)
	}

	suite.logger.InfoWith("Got logs", "logs", logs)
}

func (suite *LogCollectorTestSuite) TestStartLogFailureOnLabelSelector() {

<<<<<<< HEAD
	runUID := "some-uid"
=======
	runUID := "dummy-uid"
>>>>>>> c42b462a
	selector := "mlrun/uid=cde099c6724742859b8b2115eb767429,mlrun/class in (j, o, b),mlrun/project=default"

	// start log collection
	startLogResponse, err := suite.LogCollectorServer.StartLog(suite.ctx, &log_collector.StartLogRequest{
		RunUID:   runUID,
		Selector: selector,
	})

	suite.Require().False(startLogResponse.Success)
	suite.Require().Error(err)
	suite.Require().Contains(err.Error(), "Failed to list pods")
}

func (suite *LogCollectorTestSuite) startLogCollectorServer(listenPort int) {
	err := framework.StartServer(suite.LogCollectorServer, listenPort, suite.logger)
	suite.Require().NoError(err, "Failed to start log collector server")
}

func (suite *LogCollectorTestSuite) getDummyPodSpec(podName string, lifeCycleSeconds int) *v1.Pod {
	return &v1.Pod{
		ObjectMeta: metav1.ObjectMeta{
			Name:      podName,
			Namespace: suite.namespace,
			Labels: map[string]string{
				"app": "test",
			},
		},
		Spec: v1.PodSpec{
			Containers: []v1.Container{
				{
					Name:  "test-container",
					Image: "alpine",
					Command: []string{
						"/bin/sh",
						"-c",
						fmt.Sprintf("for i in $(seq 1 %d); do echo 'Test log line: ' $i; sleep 1; done", lifeCycleSeconds),
					},
				},
			},
		},
	}
}

func TestLogCollectorTestSuite(t *testing.T) {
	suite.Run(t, new(LogCollectorTestSuite))
}<|MERGE_RESOLUTION|>--- conflicted
+++ resolved
@@ -177,11 +177,7 @@
 
 func (suite *LogCollectorTestSuite) TestStartLogFailureOnLabelSelector() {
 
-<<<<<<< HEAD
-	runUID := "some-uid"
-=======
 	runUID := "dummy-uid"
->>>>>>> c42b462a
 	selector := "mlrun/uid=cde099c6724742859b8b2115eb767429,mlrun/class in (j, o, b),mlrun/project=default"
 
 	// start log collection
