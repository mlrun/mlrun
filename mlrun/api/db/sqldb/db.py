--- conflicted
+++ resolved
@@ -1633,46 +1633,29 @@
     ):
 
         partition_field = partition_by.to_partition_by_db_field(cls)
-<<<<<<< HEAD
         sort_by_field = partition_sort_by.to_db_field(cls)
-=======
->>>>>>> 6acd33a8
 
         row_number_column = (
             func.row_number()
             .over(
                 partition_by=partition_field,
-<<<<<<< HEAD
                 order_by=partition_order.to_order_by_predicate(sort_by_field),
-=======
-                order_by=partition_order.to_order_by_predicate(
-                    partition_sort_by.to_db_field(cls),
-                ),
->>>>>>> 6acd33a8
             )
             .label("row_number")
         )
         if max_partitions > 0:
-<<<<<<< HEAD
             max_partition_value = (
-                func.max(sort_by_field).over(
+                func.max(sort_by_field)
+                .over(
                     partition_by=partition_field,
-                ).label("max_partition_value")
+                )
+                .label("max_partition_value")
             )
             query = query.add_column(max_partition_value)
-=======
-            name_rank = (
-                func.dense_rank()
-                .over(order_by=partition_field.asc())
-                .label("partition_number")
-            )
-            query = query.add_column(name_rank)
->>>>>>> 6acd33a8
 
         # Need to generate a subquery so we can filter based on the row_number, since it
         # is a window function using over().
         subquery = query.add_column(row_number_column).subquery()
-<<<<<<< HEAD
 
         if max_partitions == 0:
             # If we don't query on max-partitions, we end here. Need to alias the subquery so that the ORM will
@@ -1685,21 +1668,15 @@
         # Otherwise no need for an alias, as this is an internal query and will be wrapped by another one where
         # alias will apply. We just apply the filter here.
         result_query = session.query(subquery).filter(
-=======
-        result_query = session.query(aliased(cls, subquery)).filter(
->>>>>>> 6acd33a8
             subquery.c.row_number <= rows_per_partition
         )
-        if max_partitions > 0:
-            result_query = result_query.filter(
-                subquery.c.partition_number <= max_partitions
-            )
-        return result_query
 
         # We query on max-partitions, so need to do another sub-query and order per the latest updated time of
         # a run in the partition.
         partition_rank = (
-            func.dense_rank().over(order_by=subquery.c.max_partition_value.desc()).label("partition_rank")
+            func.dense_rank()
+            .over(order_by=subquery.c.max_partition_value.desc())
+            .label("partition_rank")
         )
         result_query = result_query.add_column(partition_rank).subquery()
         result_query = session.query(aliased(cls, result_query)).filter(
