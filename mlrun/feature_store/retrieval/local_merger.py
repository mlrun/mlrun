--- conflicted
+++ resolved
@@ -90,11 +90,8 @@
             )
 
             dfs.append(df)
-<<<<<<< HEAD
             keys.append([node.data["left_keys"], node.data["right_keys"]])
-=======
-            del df
->>>>>>> d01483fb
+
 
             # update alias according to the unique column name
             new_columns = []
