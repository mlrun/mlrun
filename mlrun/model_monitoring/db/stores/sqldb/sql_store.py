# Copyright 2024 Iguazio
#
# Licensed under the Apache License, Version 2.0 (the "License");
# you may not use this file except in compliance with the License.
# You may obtain a copy of the License at
#
#   http://www.apache.org/licenses/LICENSE-2.0
#
# Unless required by applicable law or agreed to in writing, software
# distributed under the License is distributed on an "AS IS" BASIS,
# WITHOUT WARRANTIES OR CONDITIONS OF ANY KIND, either express or implied.
# See the License for the specific language governing permissions and
# limitations under the License.

import datetime
import json
import typing
import uuid

import pandas as pd
import sqlalchemy
import sqlalchemy.exc
import sqlalchemy.orm
from sqlalchemy.sql.elements import BinaryExpression

import mlrun.common.model_monitoring.helpers
import mlrun.common.schemas.model_monitoring as mm_schemas
import mlrun.model_monitoring.db
import mlrun.model_monitoring.db.stores.sqldb.models
import mlrun.model_monitoring.helpers
from mlrun.common.db.sql_session import create_session, get_engine
from mlrun.utils import datetime_now, logger


class SQLStoreBase(mlrun.model_monitoring.db.StoreBase):
    """
    Handles the DB operations when the DB target is from type SQL. For the SQL operations, we use SQLAlchemy, a Python
    SQL toolkit that handles the communication with the database.  When using SQL for storing the model monitoring
    data, the user needs to provide a valid connection string for the database.
    """

    _tables = {}

    def __init__(
        self,
        project: str,
        secret_provider: typing.Callable = None,
    ):
        """
        Initialize SQL store target object.

        :param project:               The name of the project.
        :param secret_provider:       An optional secret provider to get the connection string secret.
        """

        super().__init__(project=project)

        self._sql_connection_string = (
            mlrun.model_monitoring.helpers.get_connection_string(
                secret_provider=secret_provider
            )
        )

        self._engine = get_engine(dsn=self._sql_connection_string)

    def _init_tables(self):
        self._init_model_endpoints_table()
        self._init_application_results_table()
        self._init_application_metrics_table()
        self._init_monitoring_schedules_table()

    def _init_model_endpoints_table(self):
        self.ModelEndpointsTable = (
            mlrun.model_monitoring.db.stores.sqldb.models._get_model_endpoints_table(
                connection_string=self._sql_connection_string
            )
        )
        self._tables[mm_schemas.EventFieldType.MODEL_ENDPOINTS] = (
            self.ModelEndpointsTable
        )

    def _init_application_results_table(self):
        self.application_results_table = (
            mlrun.model_monitoring.db.stores.sqldb.models._get_application_result_table(
                connection_string=self._sql_connection_string
            )
        )
        self._tables[mm_schemas.FileTargetKind.APP_RESULTS] = (
            self.application_results_table
        )

    def _init_application_metrics_table(self) -> None:
        self.application_metrics_table = mlrun.model_monitoring.db.stores.sqldb.models._get_application_metrics_table(
            connection_string=self._sql_connection_string
        )
        self._tables[mm_schemas.FileTargetKind.APP_METRICS] = (
            self.application_metrics_table
        )

    def _init_monitoring_schedules_table(self):
        self.MonitoringSchedulesTable = mlrun.model_monitoring.db.stores.sqldb.models._get_monitoring_schedules_table(
            connection_string=self._sql_connection_string
        )
        self._tables[mm_schemas.FileTargetKind.MONITORING_SCHEDULES] = (
            self.MonitoringSchedulesTable
        )

    def _write(self, table_name: str, event: dict[str, typing.Any]) -> None:
        """
        Create a new record in the SQL table.

        :param table_name: Target table name.
        :param event:      Event dictionary that will be written into the DB.
        """
        with self._engine.connect() as connection:
            # Convert the result into a pandas Dataframe and write it into the database
            event_df = pd.DataFrame([event])
            event_df.to_sql(table_name, con=connection, index=False, if_exists="append")

    def _update(
        self,
        attributes: dict[str, typing.Any],
        table: sqlalchemy.orm.decl_api.DeclarativeMeta,
        criteria: list[BinaryExpression],
    ) -> None:
        """
        Update a record in the SQL table.

        :param attributes:  Dictionary of attributes that will be used for update the record. Note that the keys
                            of the attributes dictionary should exist in the SQL table.
        :param table:       SQLAlchemy declarative table.
        :param criteria:    A list of binary expressions that filter the query.
        """
        with create_session(dsn=self._sql_connection_string) as session:
            # Generate and commit the update session query
            session.query(
                table  # pyright: ignore[reportOptionalCall]
            ).filter(*criteria).update(attributes, synchronize_session=False)
            session.commit()

    def _get(
        self,
        table: sqlalchemy.orm.decl_api.DeclarativeMeta,
        criteria: list[BinaryExpression],
    ):
        """
        Get a record from the SQL table.

        param table:     SQLAlchemy declarative table.
        :param criteria: A list of binary expressions that filter the query.
        """
        with create_session(dsn=self._sql_connection_string) as session:
            try:
                logger.debug(
                    "Querying the DB",
                    table=table.__name__,
                    criteria=[str(criterion) for criterion in criteria],
                )
                # Generate the get query
                return (
                    session.query(table)  # pyright: ignore[reportOptionalCall]
                    .filter(*criteria)
                    .one_or_none()
                )
            except sqlalchemy.exc.ProgrammingError:
                # Probably table doesn't exist, try to create tables
                self._create_tables_if_not_exist()
                return

    def _delete(
        self,
        table: sqlalchemy.orm.decl_api.DeclarativeMeta,
        criteria: list[BinaryExpression],
    ) -> None:
        """
        Delete records from the SQL table.

        param table:     SQLAlchemy declarative table.
        :param criteria: A list of binary expressions that filter the query.
        """
        with create_session(dsn=self._sql_connection_string) as session:
            # Generate and commit the delete query
            session.query(
                table  # pyright: ignore[reportOptionalCall]
            ).filter(*criteria).delete(synchronize_session=False)
            session.commit()

    def write_model_endpoint(self, endpoint: dict[str, typing.Any]):
        """
        Create a new endpoint record in the SQL table. This method also creates the model endpoints table within the
        SQL database if not exist.

        :param endpoint: model endpoint dictionary that will be written into the DB.
        """

        # Adjust timestamps fields
        endpoint[mm_schemas.EventFieldType.FIRST_REQUEST] = (endpoint)[
            mm_schemas.EventFieldType.LAST_REQUEST
        ] = datetime_now()

        self._write(
            table_name=mm_schemas.EventFieldType.MODEL_ENDPOINTS, event=endpoint
        )

    def update_model_endpoint(
        self, endpoint_id: str, attributes: dict[str, typing.Any]
    ):
        """
        Update a model endpoint record with a given attributes.

        :param endpoint_id: The unique id of the model endpoint.
        :param attributes: Dictionary of attributes that will be used for update the model endpoint. Note that the keys
                           of the attributes dictionary should exist in the SQL table.

        """
        self._init_model_endpoints_table()

        attributes.pop(mm_schemas.EventFieldType.ENDPOINT_ID, None)

        self._update(
            attributes=attributes,
            table=self.ModelEndpointsTable,
            criteria=[self.ModelEndpointsTable.uid == endpoint_id],
        )

    def delete_model_endpoint(self, endpoint_id: str) -> None:
        """
        Deletes the SQL record of a given model endpoint id.

        :param endpoint_id: The unique id of the model endpoint.
        """
        self._init_model_endpoints_table()
        # Delete the model endpoint record using sqlalchemy ORM
        self._delete(
            table=self.ModelEndpointsTable,
            criteria=[self.ModelEndpointsTable.uid == endpoint_id],
        )

    def get_model_endpoint(
        self,
        endpoint_id: str,
    ) -> dict[str, typing.Any]:
        """
        Get a single model endpoint record.

        :param endpoint_id: The unique id of the model endpoint.

        :return: A model endpoint record as a dictionary.

        :raise MLRunNotFoundError: If the model endpoints table was not found or the model endpoint id was not found.
        """
        self._init_model_endpoints_table()

        # Get the model endpoint record
        endpoint_record = self._get(
            table=self.ModelEndpointsTable,
            criteria=[self.ModelEndpointsTable.uid == endpoint_id],
        )

        if not endpoint_record:
            raise mlrun.errors.MLRunNotFoundError(f"Endpoint {endpoint_id} not found")

        # Convert the database values and the table columns into a python dictionary
        return endpoint_record.to_dict()

    def list_model_endpoints(
        self,
        model: str = None,
        function: str = None,
        labels: list[str] = None,
        top_level: bool = None,
        uids: list = None,
    ) -> list[dict[str, typing.Any]]:
        """
        Returns a list of model endpoint dictionaries, supports filtering by model, function, labels or top level.
        By default, when no filters are applied, all available model endpoints for the given project will
        be listed.

        :param model:           The name of the model to filter by.
        :param function:        The name of the function to filter by.
        :param labels:          A list of labels to filter by. Label filters work by either filtering a specific value
                                of a label (i.e. list("key=value")) or by looking for the existence of a given
                                key (i.e. "key").
        :param top_level:       If True will return only routers and endpoint that are NOT children of any router.
        :param uids:             List of model endpoint unique ids to include in the result.

        :return: A list of model endpoint dictionaries.
        """
        self._init_model_endpoints_table()
        # Generate an empty model endpoints that will be filled afterwards with model endpoint dictionaries
        endpoint_list = []

        model_endpoints_table = (
            self.ModelEndpointsTable.__table__  # pyright: ignore[reportAttributeAccessIssue]
        )

        # Get the model endpoints records using sqlalchemy ORM
        with create_session(dsn=self._sql_connection_string) as session:
            # Generate the list query
            query = session.query(self.ModelEndpointsTable).filter_by(
                project=self.project
            )

            # Apply filters
            if model:
                query = self._filter_values(
                    query=query,
                    model_endpoints_table=model_endpoints_table,
                    key_filter=mm_schemas.EventFieldType.MODEL,
                    filtered_values=[model],
                )
            if function:
                query = self._filter_values(
                    query=query,
                    model_endpoints_table=model_endpoints_table,
                    key_filter=mm_schemas.EventFieldType.FUNCTION,
                    filtered_values=[function],
                )
            if uids:
                query = self._filter_values(
                    query=query,
                    model_endpoints_table=model_endpoints_table,
                    key_filter=mm_schemas.EventFieldType.UID,
                    filtered_values=uids,
                    combined=False,
                )
            if top_level:
                node_ep = str(mm_schemas.EndpointType.NODE_EP.value)
                router_ep = str(mm_schemas.EndpointType.ROUTER.value)
                endpoint_types = [node_ep, router_ep]
                query = self._filter_values(
                    query=query,
                    model_endpoints_table=model_endpoints_table,
                    key_filter=mm_schemas.EventFieldType.ENDPOINT_TYPE,
                    filtered_values=endpoint_types,
                    combined=False,
                )
            # Convert the results from the DB into a ModelEndpoint object and append it to the model endpoints list
            for endpoint_record in query.all():
                endpoint_dict = endpoint_record.to_dict()

                # Filter labels
                if labels and not self._validate_labels(
                    endpoint_dict=endpoint_dict, labels=labels
                ):
                    continue

                endpoint_list.append(endpoint_dict)

        return endpoint_list

    def write_application_event(
        self,
        event: dict[str, typing.Any],
        kind: mm_schemas.WriterEventKind = mm_schemas.WriterEventKind.RESULT,
    ) -> None:
        """
        Write a new application event in the target table.

        :param event: An event dictionary that represents the application result or metric,
                      should be corresponded to the schema defined in the
                      :py:class:`~mm_constants.constants.WriterEvent` object.
        :param kind: The type of the event, can be either "result" or "metric".
        """

        if kind == mm_schemas.WriterEventKind.METRIC:
            self._init_application_metrics_table()
            table = self.application_metrics_table
            table_name = mm_schemas.FileTargetKind.APP_METRICS
        elif kind == mm_schemas.WriterEventKind.RESULT:
            self._init_application_results_table()
            table = self.application_results_table
            table_name = mm_schemas.FileTargetKind.APP_RESULTS
        else:
            raise ValueError(f"Invalid {kind = }")

        application_result_uid = self._generate_application_result_uid(event, kind=kind)
        criteria = [table.uid == application_result_uid]

        application_record = self._get(table=table, criteria=criteria)
        if application_record:
            self._convert_to_datetime(
                event=event, key=mm_schemas.WriterEvent.START_INFER_TIME
            )
            self._convert_to_datetime(
                event=event, key=mm_schemas.WriterEvent.END_INFER_TIME
            )
            # Update an existing application result
            self._update(attributes=event, table=table, criteria=criteria)
        else:
            # Write a new application result
            event[mm_schemas.EventFieldType.UID] = application_result_uid
            self._write(table_name=table_name, event=event)

    @staticmethod
    def _convert_to_datetime(event: dict[str, typing.Any], key: str) -> None:
        if isinstance(event[key], str):
            event[key] = datetime.datetime.fromisoformat(event[key])
        event[key] = event[key].astimezone(tz=datetime.timezone.utc)

    @staticmethod
    def _generate_application_result_uid(
        event: dict[str, typing.Any],
        kind: mm_schemas.WriterEventKind = mm_schemas.WriterEventKind.RESULT,
    ) -> str:
        if kind == mm_schemas.WriterEventKind.RESULT:
            name = event[mm_schemas.ResultData.RESULT_NAME]
        else:
            name = event[mm_schemas.MetricData.METRIC_NAME]
        return "_".join(
            [
                event[mm_schemas.WriterEvent.ENDPOINT_ID],
                event[mm_schemas.WriterEvent.APPLICATION_NAME],
                name,
            ]
        )

    def get_last_analyzed(self, endpoint_id: str, application_name: str) -> int:
        """
        Get the last analyzed time for the provided model endpoint and application.

        :param endpoint_id:      The unique id of the model endpoint.
        :param application_name: Registered application name.

        :return: Timestamp as a Unix time.
        :raise:  MLRunNotFoundError if last analyzed value is not found.
        """
        self._init_monitoring_schedules_table()
        monitoring_schedule_record = self._get(
            table=self.MonitoringSchedulesTable,
            criteria=[
                self.MonitoringSchedulesTable.endpoint_id == endpoint_id,
                self.MonitoringSchedulesTable.application_name == application_name,
            ],
        )
        if not monitoring_schedule_record:
            raise mlrun.errors.MLRunNotFoundError(
                f"No last analyzed value has been found for {application_name} "
                f"that processes model endpoint {endpoint_id}"
            )
        return monitoring_schedule_record.last_analyzed

    def update_last_analyzed(
        self, endpoint_id: str, application_name: str, last_analyzed: int
    ):
        """
        Update the last analyzed time for the provided model endpoint and application.

        :param endpoint_id:      The unique id of the model endpoint.
        :param application_name: Registered application name.
        :param last_analyzed:    Timestamp as a Unix time that represents the last analyzed time of a certain
                                 application and model endpoint.
        """
        self._init_monitoring_schedules_table()

        criteria = [
            self.MonitoringSchedulesTable.endpoint_id == endpoint_id,
            self.MonitoringSchedulesTable.application_name == application_name,
        ]
        monitoring_schedule_record = self._get(
            table=self.MonitoringSchedulesTable, criteria=criteria
        )
        if not monitoring_schedule_record:
            # Add a new record with last analyzed value
            self._write(
                table_name=mm_schemas.FileTargetKind.MONITORING_SCHEDULES,
                event={
                    mm_schemas.SchedulingKeys.UID: uuid.uuid4().hex,
                    mm_schemas.SchedulingKeys.APPLICATION_NAME: application_name,
                    mm_schemas.SchedulingKeys.ENDPOINT_ID: endpoint_id,
                    mm_schemas.SchedulingKeys.LAST_ANALYZED: last_analyzed,
                },
            )

        self._update(
            attributes={mm_schemas.SchedulingKeys.LAST_ANALYZED: last_analyzed},
            table=self.MonitoringSchedulesTable,
            criteria=criteria,
        )

    def _delete_last_analyzed(
        self, endpoint_id: str, application_name: typing.Optional[str] = None
    ) -> None:
        self._init_monitoring_schedules_table()
        criteria: list[BinaryExpression] = [
            self.MonitoringSchedulesTable.endpoint_id == endpoint_id
        ]
        if application_name is not None:
            criteria.append(
                self.MonitoringSchedulesTable.application_name == application_name
            )
        # Delete the model endpoint record using sqlalchemy ORM
        self._delete(table=self.MonitoringSchedulesTable, criteria=criteria)

    def _delete_application_result(self, endpoint_id: str) -> None:
        self._init_application_results_table()
        # Delete the table
<<<<<<< HEAD
        self._delete(table=self.application_results_table, criteria=[])

    def _delete_application_metrics(self) -> None:
        self._init_application_metrics_table()
        # Delete the table
        self._delete(table=self.application_metrics_table, criteria=[])
=======
        self._delete(
            table=self.ApplicationResultsTable,
            criteria=[self.ApplicationResultsTable.endpoint_id == endpoint_id],
        )
>>>>>>> 1151fd34

    def _create_tables_if_not_exist(self):
        self._init_tables()

        for table in self._tables:
            # Create table if not exist. The `metadata` contains the `ModelEndpointsTable`
            if not self._engine.has_table(table):
                self._tables[table].metadata.create_all(bind=self._engine)

    @staticmethod
    def _filter_values(
        query: sqlalchemy.orm.query.Query,
        model_endpoints_table: sqlalchemy.Table,
        key_filter: str,
        filtered_values: list,
        combined=True,
    ) -> sqlalchemy.orm.query.Query:
        """Filtering the SQL query object according to the provided filters.

        :param query:                 SQLAlchemy ORM query object. Includes the SELECT statements generated by the ORM
                                      for getting the model endpoint data from the SQL table.
        :param model_endpoints_table: SQLAlchemy table object that represents the model endpoints table.
        :param key_filter:            Key column to filter by.
        :param filtered_values:       List of values to filter the query the result.
        :param combined:              If true, then apply AND operator on the filtered values list. Otherwise, apply OR
                                      operator.

        return:                      SQLAlchemy ORM query object that represents the updated query with the provided
                                     filters.
        """

        if combined and len(filtered_values) > 1:
            raise mlrun.errors.MLRunInvalidArgumentError(
                "Can't apply combined policy with multiple values"
            )

        if not combined:
            return query.filter(
                model_endpoints_table.c[key_filter].in_(filtered_values)
            )

        # Generating a tuple with the relevant filters
        filter_query = []
        for _filter in filtered_values:
            filter_query.append(model_endpoints_table.c[key_filter] == _filter)

        # Apply AND operator on the SQL query object with the filters tuple
        return query.filter(sqlalchemy.and_(*filter_query))

    @staticmethod
    def _validate_labels(
        endpoint_dict: dict,
        labels: list,
    ) -> bool:
        """Validate that the model endpoint dictionary has the provided labels. There are 2 possible cases:
        1 - Labels were provided as a list of key-values pairs (e.g. ['label_1=value_1', 'label_2=value_2']): Validate
            that each pair exist in the endpoint dictionary.
        2 - Labels were provided as a list of key labels (e.g. ['label_1', 'label_2']): Validate that each key exist in
            the endpoint labels dictionary.

        :param endpoint_dict: Dictionary of the model endpoint records.
        :param labels:        List of dictionary of required labels.

        :return: True if the labels exist in the endpoint labels dictionary, otherwise False.
        """

        # Convert endpoint labels into dictionary
        endpoint_labels = json.loads(
            endpoint_dict.get(mm_schemas.EventFieldType.LABELS)
        )

        for label in labels:
            # Case 1 - label is a key=value pair
            if "=" in label:
                lbl, value = list(map(lambda x: x.strip(), label.split("=")))
                if lbl not in endpoint_labels or str(endpoint_labels[lbl]) != value:
                    return False
            # Case 2 - label is just a key
            else:
                if label not in endpoint_labels:
                    return False

        return True

    def delete_model_endpoints_resources(self) -> None:
        """
        Delete all the model monitoring resources of the project in the SQL tables.
        """
        endpoints = self.list_model_endpoints()
<<<<<<< HEAD

        # Delete application results and metrics records
        self._delete_application_result()
        self._delete_application_metrics()
=======
        logger.debug("Deleting model monitoring resources", project=self.project)
>>>>>>> 1151fd34

        for endpoint_dict in endpoints:
            endpoint_id = endpoint_dict[mm_schemas.EventFieldType.UID]

            # Delete last analyzed records
            self._delete_last_analyzed(endpoint_id=endpoint_id)

            # Delete application results records
            self._delete_application_result(endpoint_id=endpoint_id)

            # Delete model endpoint record
            self.delete_model_endpoint(endpoint_id=endpoint_id)

    def get_model_endpoint_metrics(
        self, endpoint_id: str, type: mm_schemas.ModelEndpointMonitoringMetricType
    ) -> list[mm_schemas.ModelEndpointMonitoringMetric]:
        raise NotImplementedError<|MERGE_RESOLUTION|>--- conflicted
+++ resolved
@@ -495,19 +495,17 @@
     def _delete_application_result(self, endpoint_id: str) -> None:
         self._init_application_results_table()
         # Delete the table
-<<<<<<< HEAD
-        self._delete(table=self.application_results_table, criteria=[])
-
-    def _delete_application_metrics(self) -> None:
+        self._delete(
+            table=self.application_results_table,
+            criteria=[self.application_results_table.endpoint_id == endpoint_id],
+        )
+
+    def _delete_application_metrics(self, endpoint_id: str) -> None:
         self._init_application_metrics_table()
-        # Delete the table
-        self._delete(table=self.application_metrics_table, criteria=[])
-=======
         self._delete(
-            table=self.ApplicationResultsTable,
-            criteria=[self.ApplicationResultsTable.endpoint_id == endpoint_id],
-        )
->>>>>>> 1151fd34
+            table=self.application_metrics_table,
+            criteria=[self.application_metrics_table.endpoint_id == endpoint_id],
+        )
 
     def _create_tables_if_not_exist(self):
         self._init_tables()
@@ -597,14 +595,7 @@
         Delete all the model monitoring resources of the project in the SQL tables.
         """
         endpoints = self.list_model_endpoints()
-<<<<<<< HEAD
-
-        # Delete application results and metrics records
-        self._delete_application_result()
-        self._delete_application_metrics()
-=======
         logger.debug("Deleting model monitoring resources", project=self.project)
->>>>>>> 1151fd34
 
         for endpoint_dict in endpoints:
             endpoint_id = endpoint_dict[mm_schemas.EventFieldType.UID]
@@ -612,8 +603,9 @@
             # Delete last analyzed records
             self._delete_last_analyzed(endpoint_id=endpoint_id)
 
-            # Delete application results records
+            # Delete application results and metrics records
             self._delete_application_result(endpoint_id=endpoint_id)
+            self._delete_application_metrics(endpoint_id=endpoint_id)
 
             # Delete model endpoint record
             self.delete_model_endpoint(endpoint_id=endpoint_id)
