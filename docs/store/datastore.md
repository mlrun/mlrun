--- conflicted
+++ resolved
@@ -112,8 +112,6 @@
 and points `GOOGLE_APPLICATION_CREDENTIALS` at it. An exception is `BigQuerySource`, which passes `GCP_CREDENTIALS`'s
 contents directly to the query engine.
 
-<<<<<<< HEAD
-=======
 ### Databricks file system
 ```{Admonition} Note
 Not supported by the spark and remote-spark runtimes.
@@ -122,7 +120,6 @@
 * `DATABRICKS_TOKEN` &mdash; Databricks access token. 
    Perform [Databricks personal access token authentication](https://docs.databricks.com/en/dev-tools/auth.html#databricks-personal-access-token-authentication).
 
->>>>>>> 1eb4d351
 ### S3
 * `AWS_ACCESS_KEY_ID`, `AWS_SECRET_ACCESS_KEY` &mdash; [access key](https://docs.aws.amazon.com/IAM/latest/UserGuide/id_credentials_access-keys.html)
   parameters
@@ -181,8 +178,4 @@
 
 ```{Admonition} Note
 This feature currently only supports Redis.
-<<<<<<< HEAD
 ```
-=======
-```
->>>>>>> 1eb4d351
