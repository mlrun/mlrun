# Copyright 2024 Iguazio
#
# Licensed under the Apache License, Version 2.0 (the "License");
# you may not use this file except in compliance with the License.
# You may obtain a copy of the License at
#
#   http://www.apache.org/licenses/LICENSE-2.0
#
# Unless required by applicable law or agreed to in writing, software
# distributed under the License is distributed on an "AS IS" BASIS,
# WITHOUT WARRANTIES OR CONDITIONS OF ANY KIND, either express or implied.
# See the License for the specific language governing permissions and
# limitations under the License.

from datetime import datetime, timezone
from io import StringIO
from typing import Literal, Optional, Union

import pandas as pd
import v3io_frames
import v3io_frames.client

import mlrun.common.model_monitoring
import mlrun.common.schemas.model_monitoring as mm_schemas
import mlrun.feature_store.steps
import mlrun.utils.v3io_clients
from mlrun.common.schemas import EventFieldType
from mlrun.model_monitoring.db import TSDBConnector
from mlrun.model_monitoring.helpers import get_invocations_fqn
from mlrun.utils import logger

_TSDB_BE = "tsdb"
_TSDB_RATE = "1/s"
_CONTAINER = "users"


def _is_no_schema_error(exc: v3io_frames.Error) -> bool:
    """
    In case of a nonexistent TSDB table - a `v3io_frames.ReadError` error is raised.
    Check if the error message contains the relevant string to verify the cause.
    """
    msg = str(exc)
    # https://github.com/v3io/v3io-tsdb/blob/v0.14.1/pkg/tsdb/v3iotsdb.go#L205
    # https://github.com/v3io/v3io-tsdb/blob/v0.14.1/pkg/partmgr/partmgr.go#L238
    return "No TSDB schema file found" in msg or "Failed to read schema at path" in msg


class V3IOTSDBConnector(TSDBConnector):
    """
    Handles the TSDB operations when the TSDB connector is of type V3IO. To manage these operations we use V3IO Frames
    Client that provides API for executing commands on the V3IO TSDB table.
    """

    type: str = mm_schemas.TSDBTarget.V3IO_TSDB

    def __init__(
        self,
        project: str,
        container: str = _CONTAINER,
        v3io_framesd: Optional[str] = None,
        create_table: bool = False,
    ) -> None:
        super().__init__(project=project)

        self.container = container

        self.v3io_framesd = v3io_framesd or mlrun.mlconf.v3io_framesd
        self._frames_client: Optional[v3io_frames.client.ClientBase] = None
        self._init_tables_path()
        self._create_table = create_table

    @property
    def frames_client(self) -> v3io_frames.client.ClientBase:
        if not self._frames_client:
            self._frames_client = self._get_v3io_frames_client(self.container)
            if self._create_table:
                self.create_tables()
        return self._frames_client

    def _init_tables_path(self):
        self.tables = {}

        events_table_full_path = mlrun.mlconf.get_model_monitoring_file_target_path(
            project=self.project,
            kind=mm_schemas.FileTargetKind.EVENTS,
        )
        (
            _,
            _,
            events_path,
        ) = mlrun.common.model_monitoring.helpers.parse_model_endpoint_store_prefix(
            events_table_full_path
        )
        self.tables[mm_schemas.V3IOTSDBTables.EVENTS] = events_path

        errors_table_full_path = mlrun.mlconf.get_model_monitoring_file_target_path(
            project=self.project,
            kind=mm_schemas.FileTargetKind.ERRORS,
        )
        (
            _,
            _,
            errors_path,
        ) = mlrun.common.model_monitoring.helpers.parse_model_endpoint_store_prefix(
            errors_table_full_path
        )
        self.tables[mm_schemas.V3IOTSDBTables.ERRORS] = errors_path

        monitoring_application_full_path = (
            mlrun.mlconf.get_model_monitoring_file_target_path(
                project=self.project,
                kind=mm_schemas.FileTargetKind.MONITORING_APPLICATION,
            )
        )
        (
            _,
            _,
            monitoring_application_path,
        ) = mlrun.common.model_monitoring.helpers.parse_model_endpoint_store_prefix(
            monitoring_application_full_path
        )
        self.tables[mm_schemas.V3IOTSDBTables.APP_RESULTS] = (
            monitoring_application_path + mm_schemas.V3IOTSDBTables.APP_RESULTS
        )
        self.tables[mm_schemas.V3IOTSDBTables.METRICS] = (
            monitoring_application_path + mm_schemas.V3IOTSDBTables.METRICS
        )

        monitoring_predictions_full_path = (
            mlrun.mlconf.get_model_monitoring_file_target_path(
                project=self.project,
                kind=mm_schemas.FileTargetKind.PREDICTIONS,
            )
        )
        (
            _,
            _,
            monitoring_predictions_path,
        ) = mlrun.common.model_monitoring.helpers.parse_model_endpoint_store_prefix(
            monitoring_predictions_full_path
        )
        self.tables[mm_schemas.FileTargetKind.PREDICTIONS] = monitoring_predictions_path

    def create_tables(self) -> None:
        """
        Create the tables using the TSDB connector. The tables are being created in the V3IO TSDB and include:
        - app_results: a detailed result that includes status, kind, extra data, etc.
        - metrics: a basic key value that represents a single numeric metric.
        Note that the predictions table is automatically created by the model monitoring stream pod.
        """
        application_tables = [
            mm_schemas.V3IOTSDBTables.APP_RESULTS,
            mm_schemas.V3IOTSDBTables.METRICS,
        ]
        for table_name in application_tables:
            logger.info("Creating table in V3IO TSDB", table_name=table_name)
            table = self.tables[table_name]
            self.frames_client.create(
                backend=_TSDB_BE,
                table=table,
                if_exists=v3io_frames.IGNORE,
                rate=_TSDB_RATE,
            )

    def apply_monitoring_stream_steps(
        self,
        graph,
        tsdb_batching_max_events: int = 1000,
        tsdb_batching_timeout_secs: int = 30,
        sample_window: int = 10,
    ):
        """
        Apply TSDB steps on the provided monitoring graph. Throughout these steps, the graph stores live data of
        different key metric dictionaries.This data is being used by the monitoring dashboards in
        grafana. Results can be found under  v3io:///users/pipelines/project-name/model-endpoints/events/.
        In that case, we generate 3 different key  metric dictionaries:
        - base_metrics (average latency and predictions over time)
        - endpoint_features (Prediction and feature names and values)
        - custom_metrics (user-defined metrics)
        """

        # Write latency per prediction, labeled by endpoint ID only
        graph.add_step(
            "storey.TSDBTarget",
            name="tsdb_predictions",
            after="MapFeatureNames",
            path=f"{self.container}/{self.tables[mm_schemas.FileTargetKind.PREDICTIONS]}",
            rate="1/s",
            time_col=mm_schemas.EventFieldType.TIMESTAMP,
            container=self.container,
            v3io_frames=self.v3io_framesd,
            columns=[
                mm_schemas.EventFieldType.LATENCY,
                mm_schemas.EventFieldType.LAST_REQUEST_TIMESTAMP,
            ],
            index_cols=[
                mm_schemas.EventFieldType.ENDPOINT_ID,
            ],
            aggr="count,avg",
            aggr_granularity="1m",
            max_events=tsdb_batching_max_events,
            flush_after_seconds=tsdb_batching_timeout_secs,
            key=mm_schemas.EventFieldType.ENDPOINT_ID,
        )

        # Emits the event in window size of events based on sample_window size (10 by default)
        graph.add_step(
            "storey.steps.SampleWindow",
            name="sample",
            after="Rename",
            window_size=sample_window,
            key=EventFieldType.ENDPOINT_ID,
        )

        # Before writing data to TSDB, create dictionary of 2-3 dictionaries that contains
        # stats and details about the events

        graph.add_step(
            "mlrun.model_monitoring.db.tsdb.v3io.stream_graph_steps.ProcessBeforeTSDB",
            name="ProcessBeforeTSDB",
            after="sample",
        )

        # Unpacked keys from each dictionary and write to TSDB target
        def apply_filter_and_unpacked_keys(name, keys):
            graph.add_step(
                "mlrun.model_monitoring.db.tsdb.v3io.stream_graph_steps.FilterAndUnpackKeys",
                name=name,
                after="ProcessBeforeTSDB",
                keys=[keys],
            )

        def apply_tsdb_target(name, after):
            graph.add_step(
                "storey.TSDBTarget",
                name=name,
                after=after,
                path=f"{self.container}/{self.tables[mm_schemas.V3IOTSDBTables.EVENTS]}",
                rate="10/m",
                time_col=mm_schemas.EventFieldType.TIMESTAMP,
                container=self.container,
                v3io_frames=self.v3io_framesd,
                infer_columns_from_data=True,
                index_cols=[
                    mm_schemas.EventFieldType.ENDPOINT_ID,
                    mm_schemas.EventFieldType.RECORD_TYPE,
                    mm_schemas.EventFieldType.ENDPOINT_TYPE,
                ],
                max_events=tsdb_batching_max_events,
                flush_after_seconds=tsdb_batching_timeout_secs,
                key=mm_schemas.EventFieldType.ENDPOINT_ID,
            )

        # unpacked base_metrics dictionary
        apply_filter_and_unpacked_keys(
            name="FilterAndUnpackKeys1",
            keys=mm_schemas.EventKeyMetrics.BASE_METRICS,
        )
        apply_tsdb_target(name="tsdb1", after="FilterAndUnpackKeys1")

        # unpacked endpoint_features dictionary
        apply_filter_and_unpacked_keys(
            name="FilterAndUnpackKeys2",
            keys=mm_schemas.EventKeyMetrics.ENDPOINT_FEATURES,
        )
        apply_tsdb_target(name="tsdb2", after="FilterAndUnpackKeys2")

        # unpacked custom_metrics dictionary. In addition, use storey.Filter remove none values
        apply_filter_and_unpacked_keys(
            name="FilterAndUnpackKeys3",
            keys=mm_schemas.EventKeyMetrics.CUSTOM_METRICS,
        )

        def apply_storey_filter():
            graph.add_step(
                "storey.Filter",
                "FilterNotNone",
                after="FilterAndUnpackKeys3",
                _fn="(event is not None)",
            )

        apply_storey_filter()
        apply_tsdb_target(name="tsdb3", after="FilterNotNone")

    def handle_model_error(
        self,
        graph,
        tsdb_batching_max_events: int = 1000,
        tsdb_batching_timeout_secs: int = 30,
        **kwargs,
    ) -> None:
        graph.add_step(
            "mlrun.model_monitoring.db.tsdb.v3io.stream_graph_steps.ErrorExtractor",
            name="error_extractor",
            after="ForwardError",
        )

        graph.add_step(
            "storey.TSDBTarget",
            name="tsdb_error",
            after="error_extractor",
            path=f"{self.container}/{self.tables[mm_schemas.FileTargetKind.ERRORS]}",
            rate="1/s",
            time_col=mm_schemas.EventFieldType.TIMESTAMP,
            container=self.container,
            v3io_frames=self.v3io_framesd,
            columns=[
                mm_schemas.EventFieldType.MODEL_ERROR,
                mm_schemas.EventFieldType.ERROR_COUNT,
            ],
            index_cols=[
                mm_schemas.EventFieldType.ENDPOINT_ID,
            ],
            max_events=tsdb_batching_max_events,
            flush_after_seconds=tsdb_batching_timeout_secs,
            key=mm_schemas.EventFieldType.ENDPOINT_ID,
        )

    def write_application_event(
        self,
        event: dict,
        kind: mm_schemas.WriterEventKind = mm_schemas.WriterEventKind.RESULT,
    ) -> None:
        """Write a single result or metric to TSDB"""

        event[mm_schemas.WriterEvent.END_INFER_TIME] = datetime.fromisoformat(
            event[mm_schemas.WriterEvent.END_INFER_TIME]
        )
        index_cols_base = [
            mm_schemas.WriterEvent.END_INFER_TIME,
            mm_schemas.WriterEvent.ENDPOINT_ID,
            mm_schemas.WriterEvent.APPLICATION_NAME,
        ]

        if kind == mm_schemas.WriterEventKind.METRIC:
            table = self.tables[mm_schemas.V3IOTSDBTables.METRICS]
            index_cols = index_cols_base + [mm_schemas.MetricData.METRIC_NAME]
        elif kind == mm_schemas.WriterEventKind.RESULT:
            table = self.tables[mm_schemas.V3IOTSDBTables.APP_RESULTS]
            index_cols = index_cols_base + [mm_schemas.ResultData.RESULT_NAME]
            event.pop(mm_schemas.ResultData.CURRENT_STATS, None)
            # TODO: remove this when extra data is supported (ML-7460)
            event.pop(mm_schemas.ResultData.RESULT_EXTRA_DATA, None)
        else:
            raise ValueError(f"Invalid {kind = }")

        try:
            self.frames_client.write(
                backend=_TSDB_BE,
                table=table,
                dfs=pd.DataFrame.from_records([event]),
                index_cols=index_cols,
            )
            logger.info("Updated V3IO TSDB successfully", table=table)
        except v3io_frames.Error as err:
            logger.exception(
                "Could not write drift measures to TSDB",
                err=err,
                table=table,
                event=event,
            )
            raise mlrun.errors.MLRunRuntimeError(
                f"Failed to write application result to TSDB: {err}"
            )

    def delete_tsdb_resources(self, table: Optional[str] = None):
        if table:
            # Delete a specific table
            tables = [table]
        else:
            # Delete all tables
            tables = mm_schemas.V3IOTSDBTables.list()
        for table_to_delete in tables:
            try:
                self.frames_client.delete(backend=_TSDB_BE, table=table_to_delete)
            except v3io_frames.DeleteError as e:
                logger.warning(
                    f"Failed to delete TSDB table '{table}'",
                    err=mlrun.errors.err_to_str(e),
                )

        # Final cleanup of tsdb path
        tsdb_path = self._get_v3io_source_directory()
        tsdb_path.replace("://u", ":///u")
        store, _, _ = mlrun.store_manager.get_or_create_store(tsdb_path)
        store.rm(tsdb_path, recursive=True)

    def get_model_endpoint_real_time_metrics(
        self, endpoint_id: str, metrics: list[str], start: str, end: str
    ) -> dict[str, list[tuple[str, float]]]:
        """
        Getting real time metrics from the TSDB. There are pre-defined metrics for model endpoints such as
        `predictions_per_second` and `latency_avg_5m` but also custom metrics defined by the user. Note that these
        metrics are being calculated by the model monitoring stream pod.
        :param endpoint_id:      The unique id of the model endpoint.
        :param metrics:          A list of real-time metrics to return for the model endpoint.
        :param start:            The start time of the metrics. Can be represented by a string containing an RFC 3339
                                 time, a Unix timestamp in milliseconds, a relative time (`'now'` or
                                 `'now-[0-9]+[mhd]'`, where `m` = minutes, `h` = hours, `'d'` = days, and
                                 `'s'` = seconds), or 0 for the earliest time.
        :param end:              The end time of the metrics. Can be represented by a string containing an RFC 3339
                                 time, a Unix timestamp in milliseconds, a relative time (`'now'` or
                                 `'now-[0-9]+[mhd]'`, where `m` = minutes, `h` = hours, and `'d'` = days, and
                                 `'s'` = seconds), or 0 for the earliest time.
        :return: A dictionary of metrics in which the key is a metric name and the value is a list of tuples that
                 includes timestamps and the values.
        """

        if not metrics:
            raise mlrun.errors.MLRunInvalidArgumentError(
                "Metric names must be provided"
            )

        metrics_mapping = {}

        try:
            data = self._get_records(
                table=mm_schemas.V3IOTSDBTables.EVENTS,
                columns=["endpoint_id", *metrics],
                filter_query=f"endpoint_id=='{endpoint_id}'",
                start=start,
                end=end,
            )

            # Fill the metrics mapping dictionary with the metric name and values
            data_dict = data.to_dict()
            for metric in metrics:
                metric_data = data_dict.get(metric)
                if metric_data is None:
                    continue

                values = [
                    (str(timestamp), value) for timestamp, value in metric_data.items()
                ]
                metrics_mapping[metric] = values

        except v3io_frames.Error as err:
            logger.warn("Failed to read tsdb", err=err, endpoint=endpoint_id)

        return metrics_mapping

    def _get_records(
        self,
        table: str,
        start: Union[datetime, str],
        end: Union[datetime, str],
        columns: Optional[list[str]] = None,
        filter_query: str = "",
        interval: Optional[str] = None,
        agg_funcs: Optional[list[str]] = None,
        sliding_window_step: Optional[str] = None,
        **kwargs,
    ) -> pd.DataFrame:
        """
         Getting records from V3IO TSDB data collection.
        :param table:                 Path to the collection to query.
        :param start:                 The start time of the metrics. Can be represented by a string containing an RFC
                                      3339 time, a Unix timestamp in milliseconds, a relative time (`'now'` or
                                      `'now-[0-9]+[mhd]'`, where `m` = minutes, `h` = hours, `'d'` = days, and
                                      `'s'` = seconds), or 0 for the earliest time.
        :param end:                   The end time of the metrics. Can be represented by a string containing an RFC
                                      3339 time, a Unix timestamp in milliseconds, a relative time (`'now'` or
                                      `'now-[0-9]+[mhd]'`, where `m` = minutes, `h` = hours, `'d'` = days, and
                                      `'s'` = seconds), or 0 for the earliest time.
        :param columns:               Columns to include in the result.
        :param filter_query:          V3IO filter expression. The expected filter expression includes different
                                      conditions, divided by ' AND '.
        :param interval:              The interval to aggregate the data by. Note that if interval is provided,
                                      agg_funcs must bg provided as well. Provided as a string in the format of '1m',
                                      '1h', etc.
        :param agg_funcs:             The aggregation functions to apply on the columns. Note that if `agg_funcs` is
                                      provided, `interval` must bg provided as well. Provided as a list of strings in
                                      the format of ['sum', 'avg', 'count', ...].
        :param sliding_window_step:   The time step for which the time window moves forward. Note that if
                                      `sliding_window_step` is provided, interval must be provided as well. Provided
                                      as a string in the format of '1m', '1h', etc.
        :param kwargs:                Additional keyword arguments passed to the read method of frames client.
        :return: DataFrame with the provided attributes from the data collection.
        :raise:  MLRunNotFoundError if the provided table wasn't found.
        """
        if table not in self.tables:
            raise mlrun.errors.MLRunNotFoundError(
                f"Table '{table}' does not exist in the tables list of the TSDB connector. "
                f"Available tables: {list(self.tables.keys())}"
            )

        # Frames client expects the aggregators to be a comma-separated string
        aggregators = ",".join(agg_funcs) if agg_funcs else None
        table_path = self.tables[table]
        try:
            df = self.frames_client.read(
                backend=_TSDB_BE,
                table=table_path,
                start=start,
                end=end,
                columns=columns,
                filter=filter_query,
                aggregation_window=interval,
                aggregators=aggregators,
                step=sliding_window_step,
                **kwargs,
            )
        except v3io_frames.Error as err:
            if _is_no_schema_error(err):
                return pd.DataFrame()
            else:
                raise err

        return df

    def _get_v3io_source_directory(self) -> str:
        """
        Get the V3IO source directory for the current project. Usually the source directory will
        be under 'v3io:///users/pipelines/<project>'

        :return: The V3IO source directory for the current project.
        """
        events_table_full_path = mlrun.mlconf.get_model_monitoring_file_target_path(
            project=self.project,
            kind=mm_schemas.FileTargetKind.EVENTS,
        )

        # Generate the main directory with the V3IO resources
        source_directory = (
            mlrun.common.model_monitoring.helpers.parse_model_endpoint_project_prefix(
                events_table_full_path, self.project
            )
        )

        return source_directory

    @staticmethod
    def _get_v3io_frames_client(v3io_container: str) -> v3io_frames.client.ClientBase:
        return mlrun.utils.v3io_clients.get_frames_client(
            address=mlrun.mlconf.v3io_framesd,
            container=v3io_container,
        )

    def read_metrics_data(
        self,
        *,
        endpoint_id: str,
        start: datetime,
        end: datetime,
        metrics: list[mm_schemas.ModelEndpointMonitoringMetric],
        type: Literal["metrics", "results"] = "results",
    ) -> Union[
        list[
            Union[
                mm_schemas.ModelEndpointMonitoringResultValues,
                mm_schemas.ModelEndpointMonitoringMetricNoData,
            ],
        ],
        list[
            Union[
                mm_schemas.ModelEndpointMonitoringMetricValues,
                mm_schemas.ModelEndpointMonitoringMetricNoData,
            ],
        ],
    ]:
        """
        Read metrics OR results from the TSDB and return as a list.
        Note: the type must match the actual metrics in the `metrics` parameter.
        If the type is "results", pass only results in the `metrics` parameter.
        """

        if type == "metrics":
            table_path = self.tables[mm_schemas.V3IOTSDBTables.METRICS]
            name = mm_schemas.MetricData.METRIC_NAME
            columns = [mm_schemas.MetricData.METRIC_VALUE]
            df_handler = self.df_to_metrics_values
        elif type == "results":
            table_path = self.tables[mm_schemas.V3IOTSDBTables.APP_RESULTS]
            name = mm_schemas.ResultData.RESULT_NAME
            columns = [
                mm_schemas.ResultData.RESULT_VALUE,
                mm_schemas.ResultData.RESULT_STATUS,
                mm_schemas.ResultData.RESULT_KIND,
            ]
            df_handler = self.df_to_results_values
        else:
            raise ValueError(f"Invalid {type = }")

        query = self._get_sql_query(
            endpoint_id=endpoint_id,
            metric_and_app_names=[(metric.app, metric.name) for metric in metrics],
            table_path=table_path,
            name=name,
            columns=columns,
        )

        logger.debug("Querying V3IO TSDB", query=query)

        df: pd.DataFrame = self.frames_client.read(
            backend=_TSDB_BE,
            start=start,
            end=end,
            query=query,  # the filter argument does not work for this complex condition
        )

        logger.debug(
            "Converting a DataFrame to a list of metrics or results values",
            table=table_path,
            project=self.project,
            endpoint_id=endpoint_id,
            is_empty=df.empty,
        )

        return df_handler(df=df, metrics=metrics, project=self.project)

    @staticmethod
    def _get_sql_query(
        *,
        endpoint_id: str,
        table_path: str,
        name: str = mm_schemas.ResultData.RESULT_NAME,
        metric_and_app_names: Optional[list[tuple[str, str]]] = None,
        columns: Optional[list[str]] = None,
    ) -> str:
        """Get the SQL query for the results/metrics table"""
        if columns:
            selection = ",".join(columns)
        else:
            selection = "*"

        with StringIO() as query:
            query.write(
                f"SELECT {selection} FROM '{table_path}' "
                f"WHERE {mm_schemas.WriterEvent.ENDPOINT_ID}='{endpoint_id}'"
            )
            if metric_and_app_names:
                query.write(" AND (")

                for i, (app_name, result_name) in enumerate(metric_and_app_names):
                    sub_cond = (
                        f"({mm_schemas.WriterEvent.APPLICATION_NAME}='{app_name}' "
                        f"AND {name}='{result_name}')"
                    )
                    if i != 0:  # not first sub condition
                        query.write(" OR ")
                    query.write(sub_cond)

                query.write(")")

            query.write(";")
            return query.getvalue()

    def read_predictions(
        self,
        *,
        endpoint_id: str,
        start: Union[datetime, str],
        end: Union[datetime, str],
        aggregation_window: Optional[str] = None,
        agg_funcs: Optional[list[str]] = None,
    ) -> Union[
        mm_schemas.ModelEndpointMonitoringMetricNoData,
        mm_schemas.ModelEndpointMonitoringMetricValues,
    ]:
        if (agg_funcs and not aggregation_window) or (
            aggregation_window and not agg_funcs
        ):
            raise mlrun.errors.MLRunInvalidArgumentError(
                "both or neither of `aggregation_window` and `agg_funcs` must be provided"
            )
        df = self._get_records(
            table=mm_schemas.FileTargetKind.PREDICTIONS,
            start=start,
            end=end,
            columns=[mm_schemas.EventFieldType.LATENCY],
            filter_query=f"endpoint_id=='{endpoint_id}'",
            agg_funcs=agg_funcs,
            sliding_window_step=aggregation_window,
        )

        full_name = get_invocations_fqn(self.project)

        if df.empty:
            return mm_schemas.ModelEndpointMonitoringMetricNoData(
                full_name=full_name,
                type=mm_schemas.ModelEndpointMonitoringMetricType.METRIC,
            )

        latency_column = (
            f"{agg_funcs[0]}({mm_schemas.EventFieldType.LATENCY})"
            if agg_funcs
            else mm_schemas.EventFieldType.LATENCY
        )

        return mm_schemas.ModelEndpointMonitoringMetricValues(
            full_name=full_name,
            values=list(
                zip(
                    df.index,
                    df[latency_column],
                )
            ),  # pyright: ignore[reportArgumentType]
        )

    def get_last_request(
        self,
        endpoint_ids: Union[str, list[str]],
        start: datetime = None,
        end: datetime = None,
    ) -> pd.DataFrame:
        endpoint_ids = (
            endpoint_ids if isinstance(endpoint_ids, list) else [endpoint_ids]
        )
        start, end = self._get_start_end(start, end)
        df = self._get_records(
            table=mm_schemas.FileTargetKind.PREDICTIONS,
            start=start,
            end=end,
            filter_query=f"endpoint_id IN({str(endpoint_ids)[1:-1]})",
            agg_funcs=["last"],
        )
        if not df.empty:
            df.rename(
                columns={
                    f"last({mm_schemas.EventFieldType.LAST_REQUEST_TIMESTAMP})": mm_schemas.EventFieldType.LAST_REQUEST,
                    f"last({mm_schemas.EventFieldType.LATENCY})": f"last_{mm_schemas.EventFieldType.LATENCY}",
                },
                inplace=True,
            )
            df[mm_schemas.EventFieldType.LAST_REQUEST] = df[
                mm_schemas.EventFieldType.LAST_REQUEST
            ].map(
                lambda last_request: datetime.fromtimestamp(
                    last_request, tz=timezone.utc
                )
            )

        return df.reset_index(drop=True)

    def get_drift_status(
        self,
        endpoint_ids: Union[str, list[str]],
        start: datetime = None,
        end: datetime = None,
    ) -> pd.DataFrame:
        endpoint_ids = (
            endpoint_ids if isinstance(endpoint_ids, list) else [endpoint_ids]
        )
<<<<<<< HEAD
        start = start or 'now'
=======
>>>>>>> 9c6487cd
        start, end = self._get_start_end(start, end, delta_start=-24)
        df = self._get_records(
            table=mm_schemas.V3IOTSDBTables.APP_RESULTS,
            start=start,
            end=end,
            columns=[mm_schemas.ResultData.RESULT_STATUS],
            filter_query=f"endpoint_id IN({str(endpoint_ids)[1:-1]})",
            agg_funcs=["max"],
            group_by="endpoint_id",
        )
        if not df.empty:
            df.columns = [
                col[len("max(") : -1] if "max(" in col else col for col in df.columns
            ]
        return df.reset_index(drop=True)

    def get_metrics_metadata(
        self,
        endpoint_id: str,
        start: datetime = datetime.min,
        end: datetime = mlrun.utils.now_date(),
    ) -> pd.DataFrame:
        start, end = self._get_start_end(start, end)
        df = self._get_records(
            table=mm_schemas.V3IOTSDBTables.METRICS,
            start=start,
            end=end,
            columns=[mm_schemas.MetricData.METRIC_VALUE],
            filter_query=f"endpoint_id=='{endpoint_id}'",
            agg_funcs=["last"],
        )
        if not df.empty:
            df.drop(
                columns=[f"last({mm_schemas.MetricData.METRIC_VALUE})"], inplace=True
            )
        return df.reset_index(drop=True)

    def get_results_metadata(
        self,
        endpoint_id: str,
        start: datetime = None,
        end: datetime = None,
    ) -> pd.DataFrame:
        start, end = self._get_start_end(start, end)
        df = self._get_records(
            table=mm_schemas.V3IOTSDBTables.APP_RESULTS,
            start=start,
            end=end,
            columns=[
                mm_schemas.ResultData.RESULT_KIND,
            ],
            filter_query=f"endpoint_id=='{endpoint_id}'",
            agg_funcs=["last"],
        )
        if not df.empty:
            df.rename(
                columns={
                    f"last({mm_schemas.ResultData.RESULT_KIND})": mm_schemas.ResultData.RESULT_KIND
                },
                inplace=True,
            )
        return df.reset_index(drop=True)

    def get_error_count(
        self,
        endpoint_ids: Union[str, list[str]],
        start: datetime = datetime.min,
        end: datetime = mlrun.utils.now_date(),
    ) -> pd.DataFrame:
        start, end = self._get_start_end(start, end)
        endpoint_ids = (
            endpoint_ids if isinstance(endpoint_ids, list) else [endpoint_ids]
        )
        df = self._get_records(
            table=mm_schemas.FileTargetKind.ERRORS,
            start=start,
            end=end,
            columns=[mm_schemas.EventFieldType.ERROR_COUNT],
            filter_query=f"endpoint_id IN({str(endpoint_ids)[1:-1]})",
            agg_funcs=["count"],
        )
        if not df.empty:
            df.rename(
                columns={
                    f"count({mm_schemas.EventFieldType.ERROR_COUNT})": mm_schemas.EventFieldType.ERROR_COUNT
                },
                inplace=True,
            )
            df.dropna(inplace=True)
        return df.reset_index(drop=True)

    def get_avg_latency(
        self,
        endpoint_ids: Union[str, list[str]],
        start: datetime = None,
        end: datetime = None,
    ) -> pd.DataFrame:
        endpoint_ids = (
            endpoint_ids if isinstance(endpoint_ids, list) else [endpoint_ids]
        )
        start, end = self._get_start_end(start, end)
        df = self._get_records(
            table=mm_schemas.FileTargetKind.PREDICTIONS,
            start=start,
            end=end,
            columns=[mm_schemas.EventFieldType.LATENCY],
            filter_query=f"endpoint_id IN({str(endpoint_ids)[1:-1]})",
            agg_funcs=["avg"],
        )
        if not df.empty:
            df.dropna(inplace=True)
        return df.reset_index(drop=True)<|MERGE_RESOLUTION|>--- conflicted
+++ resolved
@@ -700,13 +700,12 @@
     def get_last_request(
         self,
         endpoint_ids: Union[str, list[str]],
-        start: datetime = None,
-        end: datetime = None,
+        start: Union[datetime, str] = "0",
+        end: Union[datetime, str] = "now",
     ) -> pd.DataFrame:
         endpoint_ids = (
             endpoint_ids if isinstance(endpoint_ids, list) else [endpoint_ids]
         )
-        start, end = self._get_start_end(start, end)
         df = self._get_records(
             table=mm_schemas.FileTargetKind.PREDICTIONS,
             start=start,
@@ -735,17 +734,12 @@
     def get_drift_status(
         self,
         endpoint_ids: Union[str, list[str]],
-        start: datetime = None,
-        end: datetime = None,
+        start: Union[datetime, str] = "now-24h",
+        end: Union[datetime, str] = "now",
     ) -> pd.DataFrame:
         endpoint_ids = (
             endpoint_ids if isinstance(endpoint_ids, list) else [endpoint_ids]
         )
-<<<<<<< HEAD
-        start = start or 'now'
-=======
->>>>>>> 9c6487cd
-        start, end = self._get_start_end(start, end, delta_start=-24)
         df = self._get_records(
             table=mm_schemas.V3IOTSDBTables.APP_RESULTS,
             start=start,
@@ -764,8 +758,8 @@
     def get_metrics_metadata(
         self,
         endpoint_id: str,
-        start: datetime = datetime.min,
-        end: datetime = mlrun.utils.now_date(),
+        start: Union[datetime, str] = None,
+        end: Union[datetime, str] = None,
     ) -> pd.DataFrame:
         start, end = self._get_start_end(start, end)
         df = self._get_records(
@@ -811,8 +805,8 @@
     def get_error_count(
         self,
         endpoint_ids: Union[str, list[str]],
-        start: datetime = datetime.min,
-        end: datetime = mlrun.utils.now_date(),
+        start: Union[datetime, str] = None,
+        end: Union[datetime, str] = None,
     ) -> pd.DataFrame:
         start, end = self._get_start_end(start, end)
         endpoint_ids = (
