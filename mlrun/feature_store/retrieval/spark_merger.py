# Copyright 2023 Iguazio
#
# Licensed under the Apache License, Version 2.0 (the "License");
# you may not use this file except in compliance with the License.
# You may obtain a copy of the License at
#
#   http://www.apache.org/licenses/LICENSE-2.0
#
# Unless required by applicable law or agreed to in writing, software
# distributed under the License is distributed on an "AS IS" BASIS,
# WITHOUT WARRANTIES OR CONDITIONS OF ANY KIND, either express or implied.
# See the License for the specific language governing permissions and
# limitations under the License.
#
import pandas as pd
import semver

import mlrun
from mlrun.datastore.targets import get_offline_target

from ...runtimes import RemoteSparkRuntime
from ...runtimes.sparkjob import Spark3Runtime
from .base import BaseMerger


class SparkFeatureMerger(BaseMerger):
    engine = "spark"
    support_offline = True

    def __init__(self, vector, **engine_args):
        super().__init__(vector, **engine_args)
        self.spark = engine_args.get("spark", None)
        self.named_view = engine_args.get("named_view", False)
        self._pandas_df = None

    def to_spark_df(self, session, path):
        return session.read.load(path)

    def _unpersist_df(self, df):
        df.unpersist()

    def _asof_join(
        self,
        entity_df,
        entity_timestamp_column: str,
        featureset_name: str,
        featureset_timstamp: str,
        featureset_df: list,
        left_keys: list,
        right_keys: list,
    ):

        """Perform an as of join between entity and featureset.
        Join conditions:
        Args:
            entity_df (DataFrame): Spark dataframe representing the entities, to be joined with
                the feature tables.
            entity_timestamp_column (str): Column name in entity_df which represents
                event timestamp.
            featureset (Dataframe): Spark dataframe representing the feature table.
            featureset (FeatureSet): Feature set specification, which provides information on
                how the join should be performed, such as the entity primary keys.
        Returns:
            DataFrame: Join result, which contains all the original columns from entity_df, as well
                as all the features specified in featureset, where the feature columns will
                be prefixed with featureset_df name.
                :param featureset_name:
                :param featureset_timstamp:
        """

        from pyspark.sql import Window
        from pyspark.sql.functions import col, monotonically_increasing_id, row_number

        entity_with_id = entity_df.withColumn("_row_nr", monotonically_increasing_id())
        rename_right_keys = {}
        for key in right_keys + [featureset_timstamp]:
            if key in entity_df.columns:
                rename_right_keys[key] = f"ft__{key}"
        # get columns for projection
        projection = [
            col(col_name).alias(rename_right_keys.get(col_name, col_name))
            for col_name in featureset_df.columns
        ]

        aliased_featureset_df = featureset_df.select(projection)
        right_timestamp = rename_right_keys.get(
            featureset_timstamp, featureset_timstamp
        )

        # set join conditions
        join_cond = (
            entity_with_id[entity_timestamp_column]
            >= aliased_featureset_df[right_timestamp]
        )

        # join based on entities
        for key_l, key_r in zip(left_keys, right_keys):
            join_cond = join_cond & (
                entity_with_id[key_l]
                == aliased_featureset_df[rename_right_keys.get(key_r, key_r)]
            )

        conditional_join = entity_with_id.join(
            aliased_featureset_df, join_cond, "leftOuter"
        )

        window = Window.partitionBy("_row_nr").orderBy(
            col(right_timestamp).desc(),
        )
        filter_most_recent_feature_timestamp = conditional_join.withColumn(
            "_rank", row_number().over(window)
        ).filter(col("_rank") == 1)

        for key in right_keys + [featureset_timstamp]:
            if key in entity_df.columns + [entity_timestamp_column]:
                filter_most_recent_feature_timestamp = (
                    filter_most_recent_feature_timestamp.drop(
                        aliased_featureset_df[f"ft__{key}"]
                    )
                )
        return filter_most_recent_feature_timestamp.drop("_row_nr", "_rank").orderBy(
            col(entity_timestamp_column)
        )

    def _join(
        self,
        entity_df,
        entity_timestamp_column: str,
        featureset_name,
        featureset_timestamp,
        featureset_df,
        left_keys: list,
        right_keys: list,
    ):

        """
        spark dataframes join

        :param entity_df (DataFrame): Spark dataframe representing the entities, to be joined with
            the feature tables.
        :param entity_timestamp_column (str): Column name in entity_df which represents
            event timestamp.
        :param featureset_df (Dataframe): Spark dataframe representing the feature table.
        :param featureset_name:
        :param featureset_timestamp:

        Returns:
            DataFrame: Join result, which contains all the original columns from entity_df, as well
                as all the features specified in featureset, where the feature columns will
                be prefixed with featureset_df name.
        """
        if left_keys != right_keys:
            join_cond = [
                entity_df[key_l] == featureset_df[key_r]
                for key_l, key_r in zip(left_keys, right_keys)
            ]
        else:
            join_cond = left_keys

        merged_df = entity_df.join(
            featureset_df,
            join_cond,
            how=self._join_type,
        )
        return merged_df

    def get_df(self, to_pandas=True):
        if to_pandas:
            if self._pandas_df is None:
                df = self._result_df
                # as of pyspark 3.2.3, toPandas fails to convert timestamps unless we work around the issue
                # when we upgrade pyspark, we should check whether this workaround is still necessary
                # see https://stackoverflow.com/questions/76389694/transforming-pyspark-to-pandas-dataframe
                if semver.parse(pd.__version__)["major"] >= 2:
<<<<<<< HEAD
=======
                    import pyspark.sql.functions as pyspark_functions

>>>>>>> 24206157
                    type_conversion_dict = {}
                    for field in df.schema.fields:
                        if str(field.dataType) == "TimestampType":
                            df = df.withColumn(
<<<<<<< HEAD
                                field.name, df[field.name].cast("string")
=======
                                field.name,
                                pyspark_functions.date_format(
                                    pyspark_functions.to_timestamp(field.name),
                                    "yyyy-MM-dd'T'HH:mm:ss.SSSSSSSSS",
                                ),
>>>>>>> 24206157
                            )
                            type_conversion_dict[field.name] = "datetime64[ns]"
                    df = df.toPandas()
                    if type_conversion_dict:
                        df = df.astype(type_conversion_dict)
                else:
                    df = df.toPandas()
                self._pandas_df = df
                self._set_indexes(self._pandas_df)
            return self._pandas_df

        return self._result_df

    @classmethod
    def get_default_image(cls, kind):
        if kind == Spark3Runtime.kind:
            return Spark3Runtime._get_default_deployed_mlrun_image_name(with_gpu=False)
        elif kind == RemoteSparkRuntime.kind:
            return RemoteSparkRuntime.default_image
        else:
            raise mlrun.errors.MLRunInvalidArgumentError(f"Unsupported kind '{kind}'")

    def _create_engine_env(self):
        from pyspark.sql import SparkSession

        if self.spark is None:
            # create spark context
            self.spark = SparkSession.builder.appName(
                f"vector-merger-{self.vector.metadata.name}"
            ).getOrCreate()

    def _get_engine_df(
        self,
        feature_set,
        feature_set_name,
        column_names=None,
        start_time=None,
        end_time=None,
        time_column=None,
    ):
        source_kwargs = {}
        if feature_set.spec.passthrough:
            if not feature_set.spec.source:
                raise mlrun.errors.MLRunNotFoundError(
                    f"passthrough feature set {feature_set_name} with no source"
                )
            source_kind = feature_set.spec.source.kind
            source_path = feature_set.spec.source.path
            source_kwargs.update(feature_set.spec.source.attributes)
        else:
            target = get_offline_target(feature_set)
            if not target:
                raise mlrun.errors.MLRunInvalidArgumentError(
                    f"feature set {feature_set_name} does not have offline targets"
                )
            source_kind = target.kind
            source_path = target.get_target_path()

        # handling case where there are multiple feature sets and user creates vector where
        # entity_timestamp_column is from a specific feature set (can't be entity timestamp)
        source_driver = mlrun.datastore.sources.source_kind_to_driver[source_kind]

        source = source_driver(
            name=self.vector.metadata.name,
            path=source_path,
            time_field=time_column,
            start_time=start_time,
            end_time=end_time,
            **source_kwargs,
        )

        columns = column_names + [ent.name for ent in feature_set.spec.entities]
        if (
            feature_set.spec.timestamp_key
            and feature_set.spec.timestamp_key not in columns
        ):
            columns.append(feature_set.spec.timestamp_key)

        return source.to_spark_df(
            self.spark,
            named_view=self.named_view,
            time_field=time_column,
            columns=columns,
        )

    def _rename_columns_and_select(
        self,
        df,
        rename_col_dict,
        columns=None,
    ):
        from pyspark.sql.functions import col

        return df.select(
            [
                col(name).alias(rename_col_dict.get(name, name))
                for name in columns or rename_col_dict.keys()
            ]
        )

    def _drop_columns_from_result(self):
        self._result_df = self._result_df.drop(*self._drop_columns)

    def _filter(self, query):
        self._result_df = self._result_df.filter(query)

    def _order_by(self, order_by_active):
        from pyspark.sql.functions import col

        self._result_df = self._result_df.orderBy(
            *[col(col_name).asc_nulls_last() for col_name in order_by_active]
        )

    def _convert_entity_rows_to_engine_df(self, entity_rows):
        if entity_rows is not None and not hasattr(entity_rows, "rdd"):
            return self.spark.createDataFrame(entity_rows)
        return entity_rows<|MERGE_RESOLUTION|>--- conflicted
+++ resolved
@@ -172,24 +172,17 @@
                 # when we upgrade pyspark, we should check whether this workaround is still necessary
                 # see https://stackoverflow.com/questions/76389694/transforming-pyspark-to-pandas-dataframe
                 if semver.parse(pd.__version__)["major"] >= 2:
-<<<<<<< HEAD
-=======
                     import pyspark.sql.functions as pyspark_functions
 
->>>>>>> 24206157
                     type_conversion_dict = {}
                     for field in df.schema.fields:
                         if str(field.dataType) == "TimestampType":
                             df = df.withColumn(
-<<<<<<< HEAD
-                                field.name, df[field.name].cast("string")
-=======
                                 field.name,
                                 pyspark_functions.date_format(
                                     pyspark_functions.to_timestamp(field.name),
                                     "yyyy-MM-dd'T'HH:mm:ss.SSSSSSSSS",
                                 ),
->>>>>>> 24206157
                             )
                             type_conversion_dict[field.name] = "datetime64[ns]"
                     df = df.toPandas()
