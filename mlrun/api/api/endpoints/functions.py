--- conflicted
+++ resolved
@@ -730,11 +730,6 @@
         launcher.enrich_runtime(runtime=fn, full=is_nuclio_runtime)
 
         fn.save(versioned=False)
-<<<<<<< HEAD
-        if is_nuclio_runtime:
-            if fn.kind == RuntimeKinds.serving:
-                # Handle model monitoring
-=======
         if fn.kind in RuntimeKinds.nuclio_runtimes():
             mlrun.api.api.utils.apply_enrichment_and_validation_on_function(
                 fn,
@@ -748,7 +743,6 @@
                 fn.kind == RuntimeKinds.serving and fn.spec.track_models
             )
             if serving_to_monitor or monitoring_application:
->>>>>>> 1eb4d351
                 try:
                     if not mlrun.mlconf.is_ce_mode():
                         model_monitoring_access_key = process_model_monitoring_secret(
@@ -758,32 +752,9 @@
                         )
                     else:
                         model_monitoring_access_key = None
-<<<<<<< HEAD
-                        if not mlrun.mlconf.is_ce_mode():
-                            model_monitoring_access_key = process_model_monitoring_secret(
-                                db_session,
-                                fn.metadata.project,
-                                mlrun.common.schemas.model_monitoring.ProjectSecretKeys.ACCESS_KEY,
-                            )
-
-                            stream_path = (
-                                mlrun.api.crud.model_monitoring.get_stream_path(
-                                    project=fn.metadata.project
-                                )
-                            )
-
-                            if stream_path.startswith("v3io://"):
-                                # Initialize model monitoring V3IO stream
-                                _create_model_monitoring_stream(
-                                    project=fn.metadata.project,
-                                    function=fn,
-                                    stream_path=stream_path,
-                                )
-=======
                     if serving_to_monitor:
                         # Handle model monitoring
                         logger.info("Tracking enabled, initializing model monitoring")
->>>>>>> 1eb4d351
 
                         if fn.spec.tracking_policy:
                             # Convert to `TrackingPolicy` object as `fn.spec.tracking_policy` is provided as a dict
