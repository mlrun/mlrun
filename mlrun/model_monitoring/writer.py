--- conflicted
+++ resolved
@@ -182,10 +182,8 @@
         self._tsdb_connector.write_application_event(event=event.copy(), kind=kind)
         self._app_result_store.write_application_event(event=event.copy(), kind=kind)
 
-<<<<<<< HEAD
         logger.info("Completed event DB writes")
-=======
->>>>>>> ffda0522
+
         if kind == WriterEventKind.RESULT:
             _Notifier(event=event, notification_pusher=self._custom_notifier).notify()
 
