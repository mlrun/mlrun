--- conflicted
+++ resolved
@@ -76,8 +76,6 @@
     VALUE = "value"
     DRIFT_DETECTED_THRESHOLD = "drift_detected_threshold"
     POSSIBLE_DRIFT_THRESHOLD = "possible_drift_threshold"
-<<<<<<< HEAD
-=======
 
     SAMPLE_PARQUET_PATH = "sample_parquet_path"
 
@@ -102,7 +100,6 @@
     RESULT_KIND = "result_kind"
     RESULT_STATUS = "result_status"
     RESULT_EXTRA_DATA = "result_extra_data"
->>>>>>> 1eb4d351
 
 
 class EventLiveStats:
@@ -172,8 +169,6 @@
     DRIFT_STATUS = "drift_status"
 
 
-<<<<<<< HEAD
-=======
 class MonitoringFunctionNames:
     WRITER = "model-monitoring-writer"
     BATCH = "model-monitoring-batch"
@@ -190,7 +185,6 @@
         ]
 
 
->>>>>>> 1eb4d351
 @dataclass
 class FunctionURI:
     project: str
@@ -255,9 +249,6 @@
 
     NO_DRIFT = "NO_DRIFT"
     DRIFT_DETECTED = "DRIFT_DETECTED"
-<<<<<<< HEAD
-    POSSIBLE_DRIFT = "POSSIBLE_DRIFT"
-=======
     POSSIBLE_DRIFT = "POSSIBLE_DRIFT"
 
 
@@ -285,5 +276,4 @@
 
 class ModelMonitoringAppTag:
     KEY = "type"
-    VAL = "model-monitoring-application"
->>>>>>> 1eb4d351
+    VAL = "model-monitoring-application"