--- conflicted
+++ resolved
@@ -1029,12 +1029,9 @@
         key_bucketing_number: Optional[int] = None,
         partition_cols: Optional[List[str]] = None,
         time_partitioning_granularity: Optional[str] = None,
-<<<<<<< HEAD
         max_events: Optional[int] = None,
         flush_after_seconds: Optional[int] = None,
-=======
         after_state=None,
->>>>>>> 5bce6e60
     ):
         if after_state:
             warnings.warn(
