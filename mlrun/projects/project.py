--- conflicted
+++ resolved
@@ -548,11 +548,8 @@
         disable_auto_mount=None,
         workdir=None,
         default_image=None,
-<<<<<<< HEAD
+        build=None,
         custom_packagers: typing.List[typing.Tuple[str, bool]] = None,
-=======
-        build=None,
->>>>>>> 09d95eb5
     ):
         self.repo = None
 
@@ -586,14 +583,12 @@
         self.disable_auto_mount = disable_auto_mount
         self.default_image = default_image
 
-<<<<<<< HEAD
+        self.build = build
+
         # A list of custom packagers to include when running the functions of the project. A custom packager is stored
         # in a tuple where the first index is the packager module's path (str) and the second is a flag (bool) for
         # whether it is mandatory for a run (raise exception on collection error) or not.
         self.custom_packagers = custom_packagers or []
-=======
-        self.build = build
->>>>>>> 09d95eb5
 
     @property
     def source(self) -> str:
@@ -759,6 +754,14 @@
         if key in self._artifacts:
             del self._artifacts[key]
 
+    @property
+    def build(self) -> ImageBuilder:
+        return self._build
+
+    @build.setter
+    def build(self, build):
+        self._build = self._verify_dict(build, "build", ImageBuilder)
+
     def add_custom_packager(self, packager: str, is_mandatory: bool):
         """
         Add a custom packager from the custom packagers list.
@@ -810,14 +813,6 @@
             if f.spec.build.source in [".", "./"]:
                 return True
         return False
-
-    @property
-    def build(self) -> ImageBuilder:
-        return self._build
-
-    @build.setter
-    def build(self, build):
-        self._build = self._verify_dict(build, "build", ImageBuilder)
 
     def get_code_path(self):
         """Get the path to the code root/workdir"""
