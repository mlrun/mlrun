# Copyright 2018 Iguazio
#
# Licensed under the Apache License, Version 2.0 (the "License");
# you may not use this file except in compliance with the License.
# You may obtain a copy of the License at
#
#   http://www.apache.org/licenses/LICENSE-2.0
#
# Unless required by applicable law or agreed to in writing, software
# distributed under the License is distributed on an "AS IS" BASIS,
# WITHOUT WARRANTIES OR CONDITIONS OF ANY KIND, either express or implied.
# See the License for the specific language governing permissions and
# limitations under the License.
import copy
import warnings
from datetime import datetime
from typing import List, Optional, Union
from urllib.parse import urlparse

import pandas as pd

import mlrun
import mlrun.errors

from ..data_types import InferOptions, get_infer_interface
from ..datastore.sources import BaseSourceDriver, StreamSource
from ..datastore.store_resources import parse_store_uri
from ..datastore.targets import (
    BaseStoreTarget,
    get_default_prefix_for_source,
    get_default_targets,
    get_target_driver,
    kind_to_driver,
    validate_target_list,
    validate_target_paths_for_engine,
)
from ..db import RunDBError
from ..model import DataSource, DataTargetBase
from ..runtimes import RuntimeKinds
from ..runtimes.function_reference import FunctionReference
from ..serving.server import Response
from ..utils import get_caller_globals, logger, normalize_name, str_to_timestamp
from .common import (
    RunConfig,
    get_feature_set_by_uri,
    get_feature_vector_by_uri,
    verify_feature_set_exists,
    verify_feature_set_permissions,
    verify_feature_vector_permissions,
)
from .feature_set import FeatureSet
from .feature_vector import (
    FeatureVector,
    FixedWindowType,
    OfflineVectorResponse,
    OnlineVectorService,
)
from .ingestion import (
    context_to_ingestion_params,
    init_featureset_graph,
    run_ingestion_job,
    run_spark_graph,
)
from .retrieval import get_merger, init_feature_vector_graph, run_merge_job
from .steps import DropFeatures

_v3iofs = None
spark_transform_handler = "transform"


def _features_to_vector_and_check_permissions(features, update_stats):
    if isinstance(features, str):
        vector = get_feature_vector_by_uri(features, update=update_stats)
    elif isinstance(features, FeatureVector):
        vector = features
        if not vector.metadata.name:
            raise mlrun.errors.MLRunInvalidArgumentError(
                "feature vector name must be specified"
            )
        verify_feature_vector_permissions(
            vector, mlrun.api.schemas.AuthorizationAction.update
        )

        vector.save()
    else:
        raise mlrun.errors.MLRunInvalidArgumentError(
            f"illegal features value/type ({type(features)})"
        )
    return vector


def get_offline_features(
    feature_vector: Union[str, FeatureVector],
    entity_rows=None,
    entity_timestamp_column: str = None,
    target: DataTargetBase = None,
    run_config: RunConfig = None,
    drop_columns: List[str] = None,
    start_time: Union[str, datetime] = None,
    end_time: Union[str, datetime] = None,
    with_indexes: bool = False,
    update_stats: bool = False,
    engine: str = None,
    engine_args: dict = None,
    query: str = None,
    join_type: str = "inner",
    spark_service: str = None,
) -> OfflineVectorResponse:
    """retrieve offline feature vector results

    specify a feature vector object/uri and retrieve the desired features, their metadata
    and statistics. returns :py:class:`~mlrun.feature_store.OfflineVectorResponse`,
    results can be returned as a dataframe or written to a target

    The start_time and end_time attributes allow filtering the data to a given time range, they accept
    string values or pandas `Timestamp` objects, string values can also be relative, for example:
    "now", "now - 1d2h", "now+5m", where a valid pandas Timedelta string follows the verb "now",
    for time alignment you can use the verb "floor" e.g. "now -1d floor 1H" will align the time to the last hour
    (the floor string is passed to pandas.Timestamp.floor(), can use D, H, T, S for day, hour, min, sec alignment).
    Another option to filter the data is by the `query` argument - can be seen in the example.
    example::

        features = [
            "stock-quotes.bid",
            "stock-quotes.asks_sum_5h",
            "stock-quotes.ask as mycol",
            "stocks.*",
        ]
        vector = FeatureVector(features=features)
        resp = get_offline_features(
            vector, entity_rows=trades, entity_timestamp_column="time", query="ticker in ['GOOG'] and bid>100"
        )
        print(resp.to_dataframe())
        print(vector.get_stats_table())
        resp.to_parquet("./out.parquet")

    :param feature_vector: feature vector uri or FeatureVector object. passing feature vector obj requires update
                            permissions
    :param entity_rows:    dataframe with entity rows to join with
    :param target:         where to write the results to
    :param drop_columns:   list of columns to drop from the final result
    :param entity_timestamp_column: timestamp column name in the entity rows dataframe
    :param run_config:     function and/or run configuration
                           see :py:class:`~mlrun.feature_store.RunConfig`
    :param start_time:      datetime, low limit of time needed to be filtered. Optional.
        entity_timestamp_column must be passed when using time filtering.
    :param end_time:        datetime, high limit of time needed to be filtered. Optional.
        entity_timestamp_column must be passed when using time filtering.
    :param with_indexes:    return vector with index columns and timestamp_key from the feature sets (default False)
    :param update_stats:    update features statistics from the requested feature sets on the vector. Default is False.
    :param engine:          processing engine kind ("local", "dask", or "spark")
    :param engine_args:     kwargs for the processing engine
    :param query:           The query string used to filter rows
    :param spark_service:   Name of the spark service to be used (when using a remote-spark runtime)
    :param join_type:               {'left', 'right', 'outer', 'inner'}, default 'inner'
                                    Supported retrieval engines: "dask", "local"
                                    This parameter is in use when entity_timestamp_column and
                                    feature_vector.spec.timestamp_field are None, if one of them
                                    isn't none we're preforming as_of join.
                                    Possible values :
                                    * left: use only keys from left frame (SQL: left outer join)
                                    * right: use only keys from right frame (SQL: right outer join)
                                    * outer: use union of keys from both frames (SQL: full outer join)
                                    * inner: use intersection of keys from both frames (SQL: inner join).
    """
    if isinstance(feature_vector, FeatureVector):
        update_stats = True

    feature_vector = _features_to_vector_and_check_permissions(
        feature_vector, update_stats
    )

    entity_timestamp_column = (
        entity_timestamp_column or feature_vector.spec.timestamp_field
    )

    merger_engine = get_merger(engine)

    if run_config and not run_config.local:
        return run_merge_job(
            feature_vector,
            target,
            merger_engine,
            engine,
            engine_args,
            spark_service,
            entity_rows,
            timestamp_column=entity_timestamp_column,
            run_config=run_config,
            drop_columns=drop_columns,
            with_indexes=with_indexes,
            query=query,
            join_type=join_type,
        )

    start_time = str_to_timestamp(start_time)
    end_time = str_to_timestamp(end_time)
    if (start_time or end_time) and not entity_timestamp_column:
        raise TypeError(
            "entity_timestamp_column or feature_vector.spec.timestamp_field is required when passing start/end time"
        )
    if start_time and not end_time:
        # if end_time is not specified set it to now()
        end_time = pd.Timestamp.now()
    merger = merger_engine(feature_vector, **(engine_args or {}))
    return merger.start(
        entity_rows,
        entity_timestamp_column,
        target=target,
        drop_columns=drop_columns,
        start_time=start_time,
        end_time=end_time,
        with_indexes=with_indexes,
        update_stats=update_stats,
        query=query,
        join_type=join_type,
    )


def get_online_feature_service(
    feature_vector: Union[str, FeatureVector],
    run_config: RunConfig = None,
    fixed_window_type: FixedWindowType = FixedWindowType.LastClosedWindow,
    impute_policy: dict = None,
    update_stats: bool = False,
) -> OnlineVectorService:
    """initialize and return online feature vector service api,
    returns :py:class:`~mlrun.feature_store.OnlineVectorService`

    :**usage**:
        There are two ways to use the function:

        1. As context manager

            Example::

                with get_online_feature_service(vector_uri) as svc:
                    resp = svc.get([{"ticker": "GOOG"}, {"ticker": "MSFT"}])
                    print(resp)
                    resp = svc.get([{"ticker": "AAPL"}], as_list=True)
                    print(resp)

            Example with imputing::

                with get_online_feature_service(vector_uri, impute_policy={"*": "$mean", "amount": 0)) as svc:
                    resp = svc.get([{"id": "C123487"}])

        2. as simple function, note that in that option you need to close the session.

            Example::

                svc = get_online_feature_service(vector_uri)
                try:
                    resp = svc.get([{"ticker": "GOOG"}, {"ticker": "MSFT"}])
                    print(resp)
                    resp = svc.get([{"ticker": "AAPL"}], as_list=True)
                    print(resp)

                finally:
                    svc.close()

            Example with imputing::

                svc = get_online_feature_service(vector_uri, impute_policy={"*": "$mean", "amount": 0))
                try:
                    resp = svc.get([{"id": "C123487"}])
                except Exception as e:
                    handling exception...
                finally:
                    svc.close()

    :param feature_vector:    feature vector uri or FeatureVector object. passing feature vector obj requires update
                            permissions
    :param run_config:        function and/or run configuration for remote jobs/services
    :param impute_policy:     a dict with `impute_policy` per feature, the dict key is the feature name and the dict
                            value indicate which value will be used in case the feature is NaN/empty, the replaced
                            value can be fixed number for constants or $mean, $max, $min, $std, $count for statistical
                            values. "*" is used to specify the default for all features, example: `{"*": "$mean"}`
    :param fixed_window_type: determines how to query the fixed window values which were previously inserted by ingest
    :param update_stats:      update features statistics from the requested feature sets on the vector. Default: False.
    """
    if isinstance(feature_vector, FeatureVector):
        update_stats = True
    feature_vector = _features_to_vector_and_check_permissions(
        feature_vector, update_stats
    )

    # Impute policies rely on statistics in many cases, so verifying that the fvec has stats in it
    if impute_policy and not feature_vector.status.stats:
        update_stats = True

    graph, index_columns = init_feature_vector_graph(
        feature_vector, fixed_window_type, update_stats=update_stats
    )
    service = OnlineVectorService(
        feature_vector, graph, index_columns, impute_policy=impute_policy
    )
    service.initialize()

    # todo: support remote service (using remote nuclio/mlrun function if run_config)

    return service


def _rename_source_dataframe_columns(df):
    rename_mapping = {}
    column_set = set(df.columns)
    for column in df.columns:
        if isinstance(column, str):
            rename_to = column.replace(" ", "_").replace("(", "").replace(")", "")
            if rename_to != column:
                if rename_to in column_set:
                    raise mlrun.errors.MLRunInvalidArgumentError(
                        f'column "{column}" cannot be renamed to "{rename_to}" because such a column already exists'
                    )
                rename_mapping[column] = rename_to
                column_set.add(rename_to)
    if rename_mapping:
        logger.warn(
            f"the following dataframe columns have been renamed due to unsupported characters: {rename_mapping}"
        )
        df = df.rename(rename_mapping, axis=1)
    return df


def _validate_graph_steps(featureset: FeatureSet):
<<<<<<< HEAD
    if featureset is None:
        return
=======
>>>>>>> 545a0095
    if DropFeatures.__name__ in featureset.graph.steps:
        entities_keys = [entity.name for entity in featureset.spec.entities]
        step = featureset.graph.steps[DropFeatures.__name__]
        dropped_features = step.class_args["features"]
        if set(dropped_features).intersection(entities_keys):
            raise mlrun.errors.MLRunInvalidArgumentError(
                "DropFeatures can only drop features, not entities"
            )


def ingest(
    featureset: Union[FeatureSet, str] = None,
    source=None,
    targets: List[DataTargetBase] = None,
    namespace=None,
    return_df: bool = True,
    infer_options: InferOptions = InferOptions.default(),
    run_config: RunConfig = None,
    mlrun_context=None,
    spark_context=None,
    overwrite=None,
) -> Optional[pd.DataFrame]:
    """Read local DataFrame, file, URL, or source into the feature store
    Ingest reads from the source, run the graph transformations, infers  metadata and stats
    and writes the results to the default of specified targets

    when targets are not specified data is stored in the configured default targets
    (will usually be NoSQL for real-time and Parquet for offline).

    the `run_config` parameter allow specifying the function and job configuration,
    see: :py:class:`~mlrun.feature_store.RunConfig`

    example::

        stocks_set = FeatureSet("stocks", entities=[Entity("ticker")])
        stocks = pd.read_csv("stocks.csv")
        df = ingest(stocks_set, stocks, infer_options=fstore.InferOptions.default())

        # for running as remote job
        config = RunConfig(image='mlrun/mlrun')
        df = ingest(stocks_set, stocks, run_config=config)

        # specify source and targets
        source = CSVSource("mycsv", path="measurements.csv")
        targets = [CSVTarget("mycsv", path="./mycsv.csv")]
        ingest(measurements, source, targets)

    :param featureset:    feature set object or featureset.uri. (uri must be of a feature set that is in the DB,
                          call `.save()` if it's not)
    :param source:        source dataframe or other sources (e.g. parquet source see:
                          :py:class:`~mlrun.datastore.ParquetSource` and other classes in mlrun.datastore with suffix
                          Source)
    :param targets:       optional list of data target objects
    :param namespace:     namespace or module containing graph classes
    :param return_df:     indicate if to return a dataframe with the graph results
    :param infer_options: schema and stats infer options
    :param run_config:    function and/or run configuration for remote jobs,
                          see :py:class:`~mlrun.feature_store.RunConfig`
    :param mlrun_context: mlrun context (when running as a job), for internal use !
    :param spark_context: local spark session for spark ingestion, example for creating the spark context:
                          `spark = SparkSession.builder.appName("Spark function").getOrCreate()`
                          For remote spark ingestion, this should contain the remote spark service name
    :param overwrite:     delete the targets' data prior to ingestion
                          (default: True for non scheduled ingest - deletes the targets that are about to be ingested.
                          False for scheduled ingest - does not delete the target)
    :return:              if return_df is True, a dataframe will be returned based on the graph
    """
    if isinstance(source, pd.DataFrame):
        source = _rename_source_dataframe_columns(source)

    if featureset:
        if isinstance(featureset, str):
            # need to strip store prefix from the uri
            _, stripped_name = parse_store_uri(featureset)
            try:
                featureset = get_feature_set_by_uri(stripped_name)
            except RunDBError as exc:
                # TODO: this handling is needed because the generic httpdb error handling doesn't raise the correct
                #  error class and doesn't propagate the correct message, until it solved we're manually handling this
                #  case to give better user experience, remove this when the error handling is fixed.
                raise mlrun.errors.MLRunInvalidArgumentError(
                    f"{exc}. Make sure the feature set is saved in DB (call feature_set.save())"
                )

        # feature-set spec always has a source property that is not None. It may be default-constructed, in which
        # case the path will be 'None'. That's why we need a special check
        if source is None and featureset.has_valid_source():
            source = featureset.spec.source

    if not mlrun_context and (not featureset or source is None):
        raise mlrun.errors.MLRunInvalidArgumentError(
            "feature set and source must be specified"
        )
    _validate_graph_steps(featureset=featureset)
    # This flow may happen both on client side (user provides run config) and server side (through the ingest API)
    if run_config and not run_config.local:
        if isinstance(source, pd.DataFrame):
            raise mlrun.errors.MLRunInvalidArgumentError(
                "DataFrame source is illegal in conjunction with run_config"
            )
        # remote job execution
        verify_feature_set_permissions(
            featureset, mlrun.api.schemas.AuthorizationAction.update
        )
        run_config = run_config.copy() if run_config else RunConfig()
        source, run_config.parameters = set_task_params(
            featureset, source, targets, run_config.parameters, infer_options, overwrite
        )
        name = f"{featureset.metadata.name}_ingest"
        schedule = source.schedule
        if schedule == "mock":
            schedule = None
        return run_ingestion_job(name, featureset, run_config, schedule, spark_context)

    if mlrun_context:
        # extract ingestion parameters from mlrun context
        if isinstance(source, pd.DataFrame):
            raise mlrun.errors.MLRunInvalidArgumentError(
                "DataFrame source is illegal when running ingest remotely"
            )
        if featureset or source is not None:
            raise mlrun.errors.MLRunInvalidArgumentError(
                "cannot specify mlrun_context with feature set or source"
            )
        (
            featureset,
            source,
            targets,
            infer_options,
            overwrite,
        ) = context_to_ingestion_params(mlrun_context)

        verify_feature_set_permissions(
            featureset, mlrun.api.schemas.AuthorizationAction.update
        )
        if not source:
            raise mlrun.errors.MLRunInvalidArgumentError(
                "data source was not specified"
            )

        filter_time_string = ""
        if source.schedule:
            featureset.reload(update_spec=False)

    if isinstance(source, DataSource) and source.schedule:
        min_time = datetime.max
        for target in featureset.status.targets:
            if target.last_written:
                cur_last_written = target.last_written
                if isinstance(cur_last_written, str):
                    cur_last_written = datetime.fromisoformat(target.last_written)
                if cur_last_written < min_time:
                    min_time = cur_last_written
        if min_time != datetime.max:
            source.start_time = min_time
            time_zone = min_time.tzinfo
            source.end_time = datetime.now(tz=time_zone)
            filter_time_string = (
                f"Source.start_time for the job is{str(source.start_time)}. "
                f"Source.end_time is {str(source.end_time)}"
            )

    if mlrun_context:
        mlrun_context.logger.info(
            f"starting ingestion task to {featureset.uri}.{filter_time_string}"
        )
        return_df = False

    if featureset.spec.passthrough:
        featureset.spec.source = source
        featureset.spec.validate_no_processing_for_passthrough()

    namespace = namespace or get_caller_globals()

    targets_to_ingest = targets or featureset.spec.targets or get_default_targets()
    targets_to_ingest = copy.deepcopy(targets_to_ingest)

    validate_target_paths_for_engine(targets_to_ingest, featureset.spec.engine, source)

    if overwrite is None:
        if isinstance(source, BaseSourceDriver) and source.schedule:
            overwrite = False
        else:
            overwrite = True

    if overwrite:
        validate_target_list(targets=targets_to_ingest)
        purge_target_names = [
            t if isinstance(t, str) else t.name for t in targets_to_ingest
        ]
        featureset.purge_targets(target_names=purge_target_names, silent=True)

        featureset.update_targets_for_ingest(
            targets=targets_to_ingest,
            overwrite=overwrite,
        )
    else:
        featureset.update_targets_for_ingest(
            targets=targets_to_ingest,
            overwrite=overwrite,
        )

        for target in targets_to_ingest:
            if not kind_to_driver[target.kind].support_append:
                raise mlrun.errors.MLRunInvalidArgumentError(
                    f"{target.kind} target does not support overwrite=False ingestion"
                )
            if hasattr(target, "is_single_file") and target.is_single_file():
                raise mlrun.errors.MLRunInvalidArgumentError(
                    "overwrite=False isn't supported in single files. Please use folder path."
                )

    if spark_context and featureset.spec.engine != "spark":
        raise mlrun.errors.MLRunInvalidArgumentError(
            "featureset.spec.engine must be set to 'spark' to ingest with spark"
        )
    if featureset.spec.engine == "spark":
        import pyspark.sql

        if (
            isinstance(source, (pd.DataFrame, pyspark.sql.DataFrame))
            and run_config is not None
        ):
            raise mlrun.errors.MLRunInvalidArgumentError(
                "DataFrame source is illegal when ingesting with remote spark or spark operator"
            )
        # use local spark session to ingest
        return _ingest_with_spark(
            spark_context,
            featureset,
            source,
            targets_to_ingest,
            infer_options=infer_options,
            mlrun_context=mlrun_context,
            namespace=namespace,
            overwrite=overwrite,
            return_df=return_df,
        )

    if isinstance(source, str):
        source = mlrun.store_manager.object(url=source).as_df()

    schema_options = InferOptions.get_common_options(
        infer_options, InferOptions.schema()
    )
    if schema_options:
        preview(
            featureset,
            source,
            options=schema_options,
            namespace=namespace,
        )
    infer_stats = InferOptions.get_common_options(
        infer_options, InferOptions.all_stats()
    )
    # Check if dataframe is already calculated (for feature set graph):
    calculate_df = return_df or infer_stats != InferOptions.Null
    featureset.save()

    df = init_featureset_graph(
        source,
        featureset,
        namespace,
        targets=targets_to_ingest,
        return_df=calculate_df,
    )
    if not InferOptions.get_common_options(
        infer_stats, InferOptions.Index
    ) and InferOptions.get_common_options(infer_options, InferOptions.Index):
        infer_stats += InferOptions.Index

    _infer_from_static_df(df, featureset, options=infer_stats)

    if isinstance(source, DataSource):
        for target in featureset.status.targets:
            if (
                target.last_written == datetime.min
                and source.schedule
                and source.start_time
            ):
                # datetime.min is a special case that indicated that nothing was written in storey. we need the fix so
                # in the next scheduled run, we will have the same start time
                target.last_written = source.start_time

    _post_ingestion(mlrun_context, featureset, spark_context)
    if return_df:
        return df


def preview(
    featureset: FeatureSet,
    source,
    entity_columns: list = None,
    timestamp_key: str = None,
    namespace=None,
    options: InferOptions = None,
    verbose: bool = False,
    sample_size: int = None,
) -> pd.DataFrame:
    """run the ingestion pipeline with local DataFrame/file data and infer features schema and stats

    example::

        quotes_set = FeatureSet("stock-quotes", entities=[Entity("ticker")])
        quotes_set.add_aggregation("ask", ["sum", "max"], ["1h", "5h"], "10m")
        quotes_set.add_aggregation("bid", ["min", "max"], ["1h"], "10m")
        df = preview(
            quotes_set,
            quotes_df,
            entity_columns=["ticker"],
            timestamp_key="time",
        )

    :param featureset:     feature set object or uri
    :param source:         source dataframe or csv/parquet file path
    :param entity_columns: list of entity (index) column names
    :param timestamp_key:  DEPRECATED. Use FeatureSet parameter.
    :param namespace:      namespace or module containing graph classes
    :param options:        schema and stats infer options (:py:class:`~mlrun.feature_store.InferOptions`)
    :param verbose:        verbose log
    :param sample_size:    num of rows to sample from the dataset (for large datasets)
    """
    # preview reads the source as a pandas df, which is not fully compatible with spark
    if featureset.spec.engine == "spark":
        raise mlrun.errors.MLRunInvalidArgumentError(
            "preview with spark engine is not supported"
        )

    options = options if options is not None else InferOptions.default()
    if timestamp_key is not None:
        warnings.warn(
            "preview's 'timestamp_key' parameter is deprecated in 1.3.0 and will be removed in 1.5.0. "
            "Pass this parameter to 'FeatureSet' instead.",
            # TODO: Remove this API in 1.5.0
            FutureWarning,
        )
        featureset.spec.timestamp_key = timestamp_key
        for step in featureset.graph.steps.values():
            if step.class_name == "storey.AggregateByKey":
                step.class_args["time_field"] = timestamp_key

    if isinstance(source, str):
        # if source is a path/url convert to DataFrame
        source = mlrun.store_manager.object(url=source).as_df()

    verify_feature_set_permissions(
        featureset, mlrun.api.schemas.AuthorizationAction.update
    )

    featureset.spec.validate_no_processing_for_passthrough()

    namespace = namespace or get_caller_globals()
    if featureset.spec.require_processing():
        _, default_final_step, _ = featureset.graph.check_and_process_graph(
            allow_empty=True
        )
        if not default_final_step:
            raise mlrun.errors.MLRunPreconditionFailedError(
                "Split flow graph must have a default final step defined"
            )
        # find/update entities schema
        if len(featureset.spec.entities) == 0:
            _infer_from_static_df(
                source,
                featureset,
                entity_columns,
                InferOptions.get_common_options(options, InferOptions.Entities),
            )
        # reduce the size of the ingestion if we do not infer stats
        rows_limit = (
            0 if InferOptions.get_common_options(options, InferOptions.Stats) else 1000
        )
        source = init_featureset_graph(
            source,
            featureset,
            namespace,
            return_df=True,
            verbose=verbose,
            rows_limit=rows_limit,
        )

    df = _infer_from_static_df(
        source, featureset, entity_columns, options, sample_size=sample_size
    )
    featureset.save()
    return df


def _run_ingestion_job(
    featureset: Union[FeatureSet, str],
    source: DataSource = None,
    targets: List[DataTargetBase] = None,
    name: str = None,
    infer_options: InferOptions = InferOptions.default(),
    run_config: RunConfig = None,
):
    if isinstance(featureset, str):
        featureset = get_feature_set_by_uri(featureset)

    run_config = run_config.copy() if run_config else RunConfig()
    source, run_config.parameters = set_task_params(
        featureset, source, targets, run_config.parameters, infer_options
    )

    return run_ingestion_job(name, featureset, run_config, source.schedule)


def deploy_ingestion_service(
    featureset: Union[FeatureSet, str],
    source: DataSource = None,
    targets: List[DataTargetBase] = None,
    name: str = None,
    run_config: RunConfig = None,
    verbose=False,
):
    """Start real-time ingestion service using nuclio function

    Deploy a real-time function implementing feature ingestion pipeline
    the source maps to Nuclio event triggers (http, kafka, v3io stream, etc.)

    the `run_config` parameter allow specifying the function and job configuration,
    see: :py:class:`~mlrun.feature_store.RunConfig`

    example::

        source = HTTPSource()
        func = mlrun.code_to_function("ingest", kind="serving").apply(mount_v3io())
        config = RunConfig(function=func)
        fstore.deploy_ingestion_service(my_set, source, run_config=config)

    :param featureset:    feature set object or uri
    :param source:        data source object describing the online or offline source
    :param targets:       list of data target objects
    :param name:          name for the job/function
    :param run_config:    service runtime configuration (function object/uri, resources, etc..)
    :param verbose:       verbose log
    """
    if isinstance(featureset, str):
        featureset = get_feature_set_by_uri(featureset)

    verify_feature_set_permissions(
        featureset, mlrun.api.schemas.AuthorizationAction.update
    )

    verify_feature_set_exists(featureset)

    run_config = run_config.copy() if run_config else RunConfig()
    if isinstance(source, StreamSource) and not source.path:
        source.path = get_default_prefix_for_source(source.kind).format(
            project=featureset.metadata.project,
            kind=source.kind,
            name=featureset.metadata.name,
        )

    targets_to_ingest = targets or featureset.spec.targets or get_default_targets()
    targets_to_ingest = copy.deepcopy(targets_to_ingest)
    featureset.update_targets_for_ingest(targets_to_ingest)

    source, run_config.parameters = set_task_params(
        featureset, source, targets_to_ingest, run_config.parameters
    )

    name = normalize_name(name or f"{featureset.metadata.name}-ingest")
    if not run_config.function:
        function_ref = featureset.spec.function.copy()
        if function_ref.is_empty():
            function_ref = FunctionReference(name=name, kind=RuntimeKinds.serving)
        function_ref.kind = function_ref.kind or RuntimeKinds.serving
        if not function_ref.url:
            function_ref.code = function_ref.code or ""
        run_config.function = function_ref

    function = run_config.to_function(
        RuntimeKinds.serving, mlrun.mlconf.feature_store.default_job_image
    )
    function.metadata.project = featureset.metadata.project
    function.metadata.name = function.metadata.name or name

    function.spec.graph = featureset.spec.graph
    function.spec.parameters = run_config.parameters
    function.spec.graph_initializer = (
        "mlrun.feature_store.ingestion.featureset_initializer"
    )
    function.verbose = function.verbose or verbose
    function = source.add_nuclio_trigger(function)

    if run_config.local:
        return function.to_mock_server(namespace=get_caller_globals())
    return function.deploy()


def _ingest_with_spark(
    spark=None,
    featureset: Union[FeatureSet, str] = None,
    source: BaseSourceDriver = None,
    targets: List[BaseStoreTarget] = None,
    infer_options: InferOptions = InferOptions.default(),
    mlrun_context=None,
    namespace=None,
    overwrite=None,
    return_df=None,
):
    created_spark_context = False
    try:
        import pyspark.sql

        if spark is None or spark is True:
            # create spark context

            if mlrun_context:
                session_name = f"{mlrun_context.name}-{mlrun_context.uid}"
            else:
                session_name = (
                    f"{featureset.metadata.project}-{featureset.metadata.name}"
                )

            spark = pyspark.sql.SparkSession.builder.appName(session_name).getOrCreate()
            created_spark_context = True

        timestamp_key = featureset.spec.timestamp_key

        if isinstance(source, pd.DataFrame):
            df = spark.createDataFrame(source)
        elif isinstance(source, pyspark.sql.DataFrame):
            df = source
        else:
            df = source.to_spark_df(spark, time_field=timestamp_key)
            df = source.filter_df_start_end_time(df, timestamp_key)
        if featureset.spec.graph and featureset.spec.graph.steps:
            df = run_spark_graph(df, featureset, namespace, spark)

        if isinstance(df, Response) and df.status_code != 0:
            mlrun.errors.raise_for_status_code(df.status_code, df.body.split(": ")[1])
        _infer_from_static_df(df, featureset, options=infer_options)

        key_columns = list(featureset.spec.entities.keys())
        targets = targets or featureset.spec.targets

        targets_to_ingest = copy.deepcopy(targets)
        featureset.update_targets_for_ingest(targets_to_ingest, overwrite=overwrite)

        for target in targets_to_ingest or []:
            if type(target) is DataTargetBase:
                target = get_target_driver(target, featureset)
            target.set_resource(featureset)
            if featureset.spec.passthrough and target.is_offline:
                continue
            if target.path and urlparse(target.path).scheme == "":
                if mlrun_context:
                    mlrun_context.logger.error(
                        "Paths for spark ingest must contain schema, i.e v3io, s3, az"
                    )
                raise mlrun.errors.MLRunInvalidArgumentError(
                    "Paths for spark ingest must contain schema, i.e v3io, s3, az"
                )
            spark_options = target.get_spark_options(
                key_columns, timestamp_key, overwrite
            )
            logger.info(
                f"writing to target {target.name}, spark options {spark_options}"
            )

            df_to_write = df

            # If partitioning by time, add the necessary columns
            if timestamp_key and "partitionBy" in spark_options:
                from pyspark.sql.functions import (
                    dayofmonth,
                    hour,
                    minute,
                    month,
                    second,
                    year,
                )

                time_unit_to_op = {
                    "year": year,
                    "month": month,
                    "day": dayofmonth,
                    "hour": hour,
                    "minute": minute,
                    "second": second,
                }
                timestamp_col = df_to_write[timestamp_key]
                for partition in spark_options["partitionBy"]:
                    if (
                        partition not in df_to_write.columns
                        and partition in time_unit_to_op
                    ):
                        op = time_unit_to_op[partition]
                        df_to_write = df_to_write.withColumn(
                            partition, op(timestamp_col)
                        )
            df_to_write = target.prepare_spark_df(df_to_write, key_columns)
            if overwrite:
                df_to_write.write.mode("overwrite").save(**spark_options)
            else:
                # appending an empty dataframe may cause an empty file to be created (e.g. when writing to parquet)
                # we would like to avoid that
                df_to_write.persist()
                if df_to_write.count() > 0:
                    df_to_write.write.mode("append").save(**spark_options)
            target.update_resource_status("ready")

        if isinstance(source, BaseSourceDriver) and source.schedule:
            max_time = df.agg({timestamp_key: "max"}).collect()[0][0]
            if not max_time:
                # if max_time is None(no data), next scheduled run should be with same start_time
                max_time = source.start_time
            for target in featureset.status.targets:
                featureset.status.update_last_written_for_target(
                    target.get_path().get_absolute_path(), max_time
                )

        _post_ingestion(mlrun_context, featureset, spark)
    finally:
        if created_spark_context:
            spark.stop()
            # We shouldn't return a dataframe that depends on a stopped context
            df = None
    if return_df:
        return df


def _post_ingestion(context, featureset, spark=None):
    featureset.save()
    if context:
        context.logger.info("ingestion task completed, targets:")
        context.logger.info(f"{featureset.status.targets.to_dict()}")
        context.log_result("featureset", featureset.uri)


def _infer_from_static_df(
    df,
    featureset,
    entity_columns=None,
    options: InferOptions = InferOptions.default(),
    sample_size=None,
):
    """infer feature-set schema & stats from static dataframe (without pipeline)"""
    if hasattr(df, "to_dataframe"):
        if df.is_iterator():
            # todo: describe over multiple chunks
            df = next(df.to_dataframe())
        else:
            df = df.to_dataframe()
    inferer = get_infer_interface(df)
    if InferOptions.get_common_options(options, InferOptions.schema()):
        featureset.spec.timestamp_key = inferer.infer_schema(
            df,
            featureset.spec.features,
            featureset.spec.entities,
            featureset.spec.timestamp_key,
            entity_columns,
            options=options,
        )
    if InferOptions.get_common_options(options, InferOptions.Stats):
        featureset.status.stats = inferer.get_stats(
            df, options, sample_size=sample_size
        )
    if InferOptions.get_common_options(options, InferOptions.Preview):
        featureset.status.preview = inferer.get_preview(df)
    return df


def set_task_params(
    featureset: FeatureSet,
    source: DataSource = None,
    targets: List[DataTargetBase] = None,
    parameters: dict = None,
    infer_options: InferOptions = InferOptions.Null,
    overwrite=None,
):
    """convert ingestion parameters to dict, return source + params dict"""
    source = source or featureset.spec.source
    parameters = parameters or {}
    parameters["infer_options"] = infer_options
    parameters["overwrite"] = overwrite
    parameters["featureset"] = featureset.uri
    if source:
        parameters["source"] = source.to_dict()
    if targets:
        parameters["targets"] = [target.to_dict() for target in targets]
    elif not featureset.spec.targets:
        featureset.set_targets()
    featureset.save()
    return source, parameters


def get_feature_set(uri, project=None):
    """get feature set object from the db

    :param uri:  a feature set uri({project}/{name}[:version])
    :param project:  project name if not specified in uri or not using the current/default
    """
    return get_feature_set_by_uri(uri, project)


def get_feature_vector(uri, project=None):
    """get feature vector object from the db

    :param uri:  a feature vector uri({project}/{name}[:version])
    :param project:  project name if not specified in uri or not using the current/default
    """
    return get_feature_vector_by_uri(uri, project, update=False)


def delete_feature_set(name, project="", tag=None, uid=None, force=False):
    """Delete a :py:class:`~mlrun.feature_store.FeatureSet` object from the DB.

    :param name: Name of the object to delete
    :param project: Name of the object's project
    :param tag: Specific object's version tag
    :param uid: Specific object's uid
    :param force: Delete feature set without purging its targets

    If ``tag`` or ``uid`` are specified, then just the version referenced by them will be deleted. Using both
        is not allowed.
        If none are specified, then all instances of the object whose name is ``name`` will be deleted.
    """
    db = mlrun.get_run_db()
    if not force:
        feature_set = db.get_feature_set(name=name, project=project, tag=tag, uid=uid)
        if feature_set.status.targets:
            raise mlrun.errors.MLRunPreconditionFailedError(
                "delete_feature_set requires targets purging. Use either FeatureSet's purge_targets or the force flag."
            )
    return db.delete_feature_set(name=name, project=project, tag=tag, uid=uid)


def delete_feature_vector(name, project="", tag=None, uid=None):
    """Delete a :py:class:`~mlrun.feature_store.FeatureVector` object from the DB.

    :param name: Name of the object to delete
    :param project: Name of the object's project
    :param tag: Specific object's version tag
    :param uid: Specific object's uid

    If ``tag`` or ``uid`` are specified, then just the version referenced by them will be deleted. Using both
        is not allowed.
        If none are specified, then all instances of the object whose name is ``name`` will be deleted.
    """
    db = mlrun.get_run_db()
    return db.delete_feature_vector(name=name, project=project, tag=tag, uid=uid)<|MERGE_RESOLUTION|>--- conflicted
+++ resolved
@@ -324,11 +324,8 @@
 
 
 def _validate_graph_steps(featureset: FeatureSet):
-<<<<<<< HEAD
     if featureset is None:
         return
-=======
->>>>>>> 545a0095
     if DropFeatures.__name__ in featureset.graph.steps:
         entities_keys = [entity.name for entity in featureset.spec.entities]
         step = featureset.graph.steps[DropFeatures.__name__]
