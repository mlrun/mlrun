import os
import random
from pathlib import Path

import dask.dataframe as dd
import numpy as np
import pandas as pd
import pytest
import yaml

import mlrun
import mlrun.errors
from mlrun.utils import logger

here = Path(__file__).absolute().parent
config_file_path = here / "test-azure-blob.yml"
with config_file_path.open() as fp:
    config = yaml.safe_load(fp)

test_filename = here / "test.txt"
with open(test_filename, "r") as f:
    test_string = f.read()

blob_dir = "test_mlrun_azure_blob"
blob_file = f"file_{random.randint(0, 1000)}.txt"

AUTH_METHODS_AND_REQUIRED_PARAMS = {
    "conn_str": ["AZURE_STORAGE_CONNECTION_STRING"],
    "sas_token": ["AZURE_STORAGE_ACCOUNT_NAME", "AZURE_STORAGE_SAS_TOKEN"],
    "account_key": ["AZURE_STORAGE_ACCOUNT_NAME", "AZURE_STORAGE_ACCOUNT_KEY"],
    "spn": [
        "AZURE_STORAGE_ACCOUNT_NAME",
        "AZURE_STORAGE_CLIENT_ID",
        "AZURE_STORAGE_CLIENT_SECRET",
        "AZURE_STORAGE_TENANT_ID",
    ],
}


def verify_auth_parameters_and_configure_env(auth_method):
    if not config["env"].get("AZURE_CONTAINER"):
        return False

    for k, env_vars in AUTH_METHODS_AND_REQUIRED_PARAMS.items():
        for env_var in env_vars:
            os.environ.pop(env_var, None)

    test_params = AUTH_METHODS_AND_REQUIRED_PARAMS.get(auth_method)
    if not test_params:
        return False

    for env_var in test_params:
        env_value = config["env"].get(env_var)
        if not env_value:
            return False
        os.environ[env_var] = env_value

    logger.info(f"Testing auth method {auth_method}")
    return True


# Apply parametrization to all tests in this file. Skip test if auth method is not configured.
pytestmark = pytest.mark.parametrize(
    "auth_method",
    [
        pytest.param(
            auth_method,
            marks=pytest.mark.skipif(
                not verify_auth_parameters_and_configure_env(auth_method),
                reason=f"Auth method {auth_method} not configured.",
            ),
        )
        for auth_method in AUTH_METHODS_AND_REQUIRED_PARAMS
    ],
)


def test_azure_blob(auth_method):
    verify_auth_parameters_and_configure_env(auth_method)
    blob_path = "az://" + config["env"].get("AZURE_CONTAINER")
    blob_url = blob_path + "/" + blob_dir + "/" + blob_file

<<<<<<< HEAD
    print(f"\nBlob URL: {blob_url}")

    data_item = mlrun.run.get_dataitem(blob_url)
    data_item.put(test_string)

    # Validate append is properly blocked (currently not supported for Azure blobs)
    with pytest.raises(mlrun.errors.MLRunInvalidArgumentError):
        data_item.put("just checking!", append=True)

    response = data_item.get()
    assert response.decode() == test_string, "Result differs from original test"

    response = data_item.get(offset=20)
    assert response.decode() == test_string[20:], "Partial result not as expected"

    stat = data_item.stat()
    assert stat.size == len(test_string), "Stat size different than expected"


# def test_list_dir(auth_method):
#     verify_auth_parameters_and_configure_env(auth_method)
#     blob_container_path = "az://" + config["env"].get("AZURE_CONTAINER")
#     blob_url = blob_container_path + "/" + blob_dir + "/" + blob_file
#     print(f"\nBlob URL: {blob_url}")

#     mlrun.run.get_dataitem(blob_url).put(test_string)

#     # Check dir list for container
#     dir_list = mlrun.run.get_dataitem(blob_container_path).listdir()
#     assert blob_dir + "/" + blob_file in dir_list, "File not in container dir-list"

#     # Check dir list for folder in container
#     dir_list = mlrun.run.get_dataitem(blob_container_path + "/" + blob_dir).listdir()
#     assert blob_file in dir_list, "File not in folder dir-list"


# def test_blob_upload(auth_method):
#     verify_auth_parameters_and_configure_env(auth_method)
#     blob_path = "az://" + config["env"].get("AZURE_CONTAINER")
#     blob_url = blob_path + "/" + blob_dir + "/" + blob_file
#     print(f"\nBlob URL: {blob_url}")

#     upload_data_item = mlrun.run.get_dataitem(blob_url)
#     upload_data_item.upload(test_filename)

#     response = upload_data_item.get()
#     assert response.decode() == test_string, "Result differs from original test"


# def test_log_dask_to_azure(auth_method):
#     verify_auth_parameters_and_configure_env(auth_method)
#     blob_path = "az://" + config["env"].get("AZURE_CONTAINER")

#     A = np.random.randint(0, 100, size=(10000, 4))
#     df = pd.DataFrame(data=A, columns=list("ABCD"))
#     ddf = dd.from_pandas(df, npartitions=4)

#     context = mlrun.get_or_create_ctx("test")
#     context.log_dataset(
#         key="test_data",
#         df=ddf,
#         artifact_path=f"az://{blob_path}/",
#         format="parquet",
#         stats=False,
#     )
#     dataitem = context.get_dataitem(f"{context.artifact_path}test_data.parquet")
#     ddf2 = dataitem.as_df(df_module=dd)
#     df2 = ddf2.compute()
#     pd.testing.assert_frame_equal(df, df2)


# def test_log_large_dask_dataframe_to_azure(auth_method):
    # # Load a parquet file from Azure Open Datasets
    # os.environ["AZURE_STORAGE_ACCOUNT_NAME"] = "azureopendatastorage"
    # print("Fetching demo_data from Azure Open Datasets")
    # data_item = mlrun.datastore.store_manager.object(
    #     "az://tutorials/noaa_isd_weather/demo_data.parquet"
    # )
    # ddf = data_item.as_df(df_module=dd)
    # print(f"open_data has {ddf.npartitions} partitions")
    # mem_size = ddf.memory_usage().sum().compute()
    # print(f"demo data has size:  {mem_size}")

    # # Create environmental vars
    # verify_auth_parameters_and_configure_env(auth_method)
    # context = mlrun.get_or_create_ctx("test")

    # # Define the artifact location
    # blob_path = "az://" + config["env"].get("AZURE_CONTAINER")
    # target_path=f"az://{blob_path}/"

    # mlrun.log_dataset(
    #     key="demo_data",
    #     df = ddf,
    #     format="parquet",
    #     artifact_path=target_path,
    # )
    
    # data_item2 = mlrun.get_dataitem(f"{target_path}demo_data.parquet")
    # ddf2 = data_item2.get(df_module=dd)
    # mem_size2 = ddf2.memory_usage().sum().compute()
    # print(f"size of mlrun dataitem is:  {mem_size2}")
    # assert mem_size == mem_size2
    
    # # Check the # of partitions in ddf2 vs the # of files written
    # from adlfs import AzureBlobFileSystem
    # fs = AzureBlobFileSystem(account_name=os.getenv("AZURE_STORAGE_ACCOUNT_NAME"),
    #                          account_key=os.getenv("AZURE_STORAGE_ACCOUNT_KEY"),
    #                          connection_string=os.getenv("AZURE_STORAGE_CONNECTION_STRING"),
    #                          tenant_id=os.getenv("AZURE_STORAGE_TENANT_ID"),
    #                          client_id=os.getenv("AZURE_STORAGE_CLIENT_ID"),
    #                          client_secret=os.getenv("AZURE_STORAGE_CLIENT_SECRET"),
    #                          sas_token=os.getenv("AZURE_STORAGE_SAS_TOKEN")
    #                          )
    # files = fs.ls(f"{target_path}demo_data.parquet")
    # assert ddf2.npartitions == len(files)
    
=======
    response = upload_data_item.get()
    assert response.decode() == test_string, "Result differs from original test"


@pytest.mark.skipif(
    not azure_connection_configured(),
    reason="This is an integration test, add the needed environment variables in test-azure-blob.yml "
    "to run it",
)
def test_log_dask_to_azure():
    prepare_env()

    blob_path = "az://" + config["env"].get("AZURE_CONTAINER")

    A = np.random.randint(0, 100, size=(10000, 4))
    df = pd.DataFrame(data=A, columns=list("ABCD"))
    ddf = dd.from_pandas(df, npartitions=4)

    context = mlrun.get_or_create_ctx("test")
    context.log_dataset(
        key="test_data",
        df=ddf,
        artifact_path=f"az://{blob_path}/",
        format="parquet",
        stats=True,
    )
    dataitem = context.get_dataitem(f"{context.artifact_path}test_data.parquet")
    ddf2 = dataitem.as_df(df_module=dd)
    df2 = ddf2.compute()
    pd.testing.assert_frame_equal(df, df2)
>>>>>>> 89e4926d
<|MERGE_RESOLUTION|>--- conflicted
+++ resolved
@@ -80,7 +80,6 @@
     blob_path = "az://" + config["env"].get("AZURE_CONTAINER")
     blob_url = blob_path + "/" + blob_dir + "/" + blob_file
 
-<<<<<<< HEAD
     print(f"\nBlob URL: {blob_url}")
 
     data_item = mlrun.run.get_dataitem(blob_url)
@@ -197,36 +196,4 @@
     #                          )
     # files = fs.ls(f"{target_path}demo_data.parquet")
     # assert ddf2.npartitions == len(files)
-    
-=======
-    response = upload_data_item.get()
-    assert response.decode() == test_string, "Result differs from original test"
-
-
-@pytest.mark.skipif(
-    not azure_connection_configured(),
-    reason="This is an integration test, add the needed environment variables in test-azure-blob.yml "
-    "to run it",
-)
-def test_log_dask_to_azure():
-    prepare_env()
-
-    blob_path = "az://" + config["env"].get("AZURE_CONTAINER")
-
-    A = np.random.randint(0, 100, size=(10000, 4))
-    df = pd.DataFrame(data=A, columns=list("ABCD"))
-    ddf = dd.from_pandas(df, npartitions=4)
-
-    context = mlrun.get_or_create_ctx("test")
-    context.log_dataset(
-        key="test_data",
-        df=ddf,
-        artifact_path=f"az://{blob_path}/",
-        format="parquet",
-        stats=True,
-    )
-    dataitem = context.get_dataitem(f"{context.artifact_path}test_data.parquet")
-    ddf2 = dataitem.as_df(df_module=dd)
-    df2 = ddf2.compute()
-    pd.testing.assert_frame_equal(df, df2)
->>>>>>> 89e4926d
+    