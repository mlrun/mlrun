# Copyright 2019 Iguazio
#
# Licensed under the Apache License, Version 2.0 (the "License");
# you may not use this file except in compliance with the License.
# You may obtain a copy of the License at
#
#   http://www.apache.org/licenses/LICENSE-2.0
#
# Unless required by applicable law or agreed to in writing, software
# distributed under the License is distributed on an "AS IS" BASIS,
# WITHOUT WARRANTIES OR CONDITIONS OF ANY KIND, either express or implied.
# See the License for the specific language governing permissions and
# limitations under the License.

from datetime import datetime

import pytest

from mlrun.db import sqldb


@pytest.fixture
def db():
    db = sqldb.SQLDB('sqlite:///:memory:?check_same_thread=false')
    db.connect()
    return db


def test_save_get_function(db: sqldb.SQLDB):
    func, name, proj = {'x': 1, 'y': 2}, 'f1', 'p2'
    db.store_function(func, name, proj)
    db_func = db.get_function(name, proj)
    assert func == db_func, 'wrong func'


def new_func(labels, **kw):
    obj = {
        'metadata': {
            'labels': labels,
        },
    }
    obj.update(kw)
    return obj


def test_list_functions(db: sqldb.SQLDB):
    name = 'fn'
    fn1 = new_func(['l1', 'l2'], x=1)
    db.store_function(fn1, name)
    fn2 = new_func(['l2', 'l3'], x=2)
    db.store_function(fn2, name, tag='t1')
    fn3 = new_func(['l3'], x=3)
    db.store_function(fn3, name, tag='t2')

    funcs = db.list_functions(name, labels=['l2'])
    assert 2 == len(funcs), 'num of funcs'
    assert {1, 2} == {fn['x'] for fn in funcs}, 'xs'


def test_log(db: sqldb.SQLDB):
    uid = 'm33'
    data1, data2 = b'ab', b'cd'
    db.store_log(uid, body=data1)
    _, log = db.get_log(uid)
    assert data1 == log, 'get log 1'

    db.store_log(uid, body=data2, append=True)
    _, log = db.get_log(uid)
    assert data1 + data2 == log, 'get log 2'

    db.store_log(uid, body=data1, append=False)
    _, log = db.get_log(uid)
    assert data1 == log, 'get log append=False'


def run_now():
    return datetime.now().strftime(sqldb.run_time_fmt)


def new_run(state, labels, **kw):
    obj = {
        'metadata': {
            'labels': labels,
        },
        'status': {
            'state': state,
            'start_time': run_now(),
        },
    }
    obj.update(kw)
    return obj


def test_runs(db: sqldb.SQLDB):
    run1 = new_run('s1', ['l1', 'l2'], x=1)
    db.store_run(run1, 'uid1')
    run2 = new_run('s1', ['l2', 'l3'], x=2)
    db.store_run(run2, 'uid2')
    run3 = new_run('s2', ['l3'], x=2)
    uid3 = 'uid3'
    db.store_run(run3, uid3)
    db.store_run(run3, uid3)  # should not raise

    updates = {
        'status': {
            'start_time': run_now(),
        },
    }
    db.update_run(updates, uid3)

    runs = db.list_runs(labels=['l2'])
    assert 2 == len(runs), 'labels length'
    assert {1, 2} == {r['x'] for r in runs}, 'xs labels'

    runs = db.list_runs(state='s2')
    assert 1 == len(runs), 'state length'
    run3['status'] = updates['status']
    assert run3 == runs[0], 'state run'

    db.del_run(uid3)
    with pytest.raises(sqldb.RunDBError):
        db.read_run(uid3)

    label = 'l1'
    db.del_runs(labels=[label])
    for run in db.list_runs():
        assert label not in run['metadata']['labels'], 'del_runs'


def test_update_run(db: sqldb.SQLDB):
    uid = 'uid83'
    run = new_run('s1', ['l1', 'l2'], x=1)
    db.store_run(run, uid)
    val = 13
    db.update_run({'x': val}, uid)
    r = db.read_run(uid)
    assert val == r['x'], 'bad update'


def test_artifacts(db: sqldb.SQLDB):
    k1, u1, art1 = 'k1', 'u1', {'a': 1}
    db.store_artifact(k1, art1, u1)
    art = db.read_artifact(k1, u1)
    assert art1['a'] == art['a'], 'get artifact'
    art = db.read_artifact(k1)
    assert art1['a'] == art['a'], 'get latest artifact'

    prj = 'p1'
    k2, u2, art2 = 'k2', 'u2', {'a': 2}
    db.store_artifact(k2, art2, u2, project=prj)
    k3, u3, art3 = 'k3', 'u3', {'a': 3}
    db.store_artifact(k3, art3, u3, project=prj)

    arts = db.list_artifacts(project=prj)
    assert 2 == len(arts), 'list artifacts length'
    assert {2, 3} == {a['a'] for a in arts}, 'list artifact a'

    db.del_artifact(key=k1)
    with pytest.raises(sqldb.RunDBError):
        db.read_artifact(k1)


<<<<<<< HEAD
def test_list_artifact_tags(db: sqldb.SQLDB):
    db.store_artifact('k1', {}, '1', 't1', 'p1')
    db.store_artifact('k1', {}, '2', 't2', 'p1')
    db.store_artifact('k1', {}, '2', 't2', 'p2')

    tags = db.list_artifact_tags('p1')
    assert {'t1', 't2'} == set(tags), 'bad tags'


def test_list_projects(db: sqldb.SQLDB):
    for i in range(10):
        run = new_run('s1', ['l1', 'l2'], x=1)
        db.store_run(run, 'u7', project=f'prj{i%3}', iter=i)

    assert {'prj0', 'prj1', 'prj2'} == set(db.list_projects())
=======
def test_list_runs(db: sqldb.SQLDB):
    uid = 'u183'
    run = new_run('s1', ['l1', 'l2'], x=1)
    count = 5
    for iter in range(count):
        db.store_run(run, uid, iter=iter)

    runs = list(db.list_runs(uid=uid))
    assert 1 == len(runs), 'iter=False'

    runs = list(db.list_runs(uid=uid, iter=True))
    assert 5 == len(runs), 'iter=True'
>>>>>>> 51a18e01
<|MERGE_RESOLUTION|>--- conflicted
+++ resolved
@@ -160,7 +160,6 @@
         db.read_artifact(k1)
 
 
-<<<<<<< HEAD
 def test_list_artifact_tags(db: sqldb.SQLDB):
     db.store_artifact('k1', {}, '1', 't1', 'p1')
     db.store_artifact('k1', {}, '2', 't2', 'p1')
@@ -176,7 +175,8 @@
         db.store_run(run, 'u7', project=f'prj{i%3}', iter=i)
 
     assert {'prj0', 'prj1', 'prj2'} == set(db.list_projects())
-=======
+
+
 def test_list_runs(db: sqldb.SQLDB):
     uid = 'u183'
     run = new_run('s1', ['l1', 'l2'], x=1)
@@ -188,5 +188,4 @@
     assert 1 == len(runs), 'iter=False'
 
     runs = list(db.list_runs(uid=uid, iter=True))
-    assert 5 == len(runs), 'iter=True'
->>>>>>> 51a18e01
+    assert 5 == len(runs), 'iter=True'