--- conflicted
+++ resolved
@@ -2,17 +2,12 @@
 import time
 
 import pytest
-<<<<<<< HEAD
 import sqlalchemy.orm
+from werkzeug.wrappers import Request, Response
 
 import mlrun
 import mlrun.api.db.sqldb.db
-=======
-from werkzeug.wrappers import Request, Response
-
-import mlrun
 from mlrun.serving.utils import event_id_key, event_path_key
->>>>>>> c180a6a5
 
 
 def echo(event):
