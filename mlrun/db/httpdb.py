--- conflicted
+++ resolved
@@ -295,7 +295,6 @@
                 config.valid_function_priority_class_names
                 or server_cfg.get("valid_function_priority_class_names")
             )
-<<<<<<< HEAD
             config.artifacts.calculate_hash = (
                 config.artifacts.calculate_hash
                 if config.artifacts.calculate_hash is not None
@@ -307,9 +306,8 @@
                 is not None
                 else server_cfg.get("generate_artifact_target_path_from_artifact_hash")
             )
-=======
+
             config.redis.url = config.redis.url or server_cfg.get("redis.url")
->>>>>>> fd7af85d
 
             # These have a default value, therefore local config will always have a value, prioritize the
             # API value first
