# Copyright 2018 Iguazio
#
# Licensed under the Apache License, Version 2.0 (the "License");
# you may not use this file except in compliance with the License.
# You may obtain a copy of the License at
#
#   http://www.apache.org/licenses/LICENSE-2.0
#
# Unless required by applicable law or agreed to in writing, software
# distributed under the License is distributed on an "AS IS" BASIS,
# WITHOUT WARRANTIES OR CONDITIONS OF ANY KIND, either express or implied.
# See the License for the specific language governing permissions and
# limitations under the License.
#
import re

import dask.dataframe as dd
import dask.dataframe.multi as dask_df_multi
from dask.distributed import Client

import mlrun

from ..feature_vector import OfflineVectorResponse
from .base import BaseMerger


class DaskFeatureMerger(BaseMerger):
    engine = "dask"

    def __init__(self, vector, **engine_args):
        super().__init__(vector, **engine_args)
        self.client = engine_args.get("dask_client")
        self._dask_cluster_uri = engine_args.get("dask_cluster_uri")

    def _generate_vector(
        self,
        entity_rows,
        entity_timestamp_column,
        feature_set_objects,
        feature_set_fields,
        start_time=None,
        end_time=None,
        query=None,
    ):
        if "index" not in self._index_columns:
            self._append_drop_column("index")

        # init the dask client if needed
        if not self.client:
            if self._dask_cluster_uri:
                function = mlrun.import_function(self._dask_cluster_uri)
                self.client = function.client
            else:
                self.client = Client()

        # load dataframes
        feature_sets = []
        dfs = []
        keys = []
        all_columns = list()

        fs_link_list = self.create_linked_relation_list(
            feature_set_objects, feature_set_fields
        )

        for node in fs_link_list:
            name = node.name
            feature_set = feature_set_objects[name]
            feature_sets.append(feature_set)
            columns = feature_set_fields[name]
            column_names = [name for name, alias in columns]

            for col in node.data["save_cols"]:
                if col not in column_names:
                    self._append_drop_column(col)
            column_names += node.data["save_cols"]

            df = feature_set.to_dataframe(
                columns=column_names,
                df_module=dd,
                start_time=start_time,
                end_time=end_time,
                time_column=entity_timestamp_column,
                index=False,
            )
            df = df.reset_index()
            column_names += node.data["save_index"]
            node.data["save_cols"] += node.data["save_index"]

            df = df.persist()
<<<<<<< HEAD
            # rename columns to be unique for each feature set
            rename_col_dict = {
                col: f"{col}_{name}"
                for col in column_names
                if col not in node.data["save_cols"]
            }
            df = df.rename(
                columns=rename_col_dict,
            )
=======
            dfs.append(df)
            del df
>>>>>>> d01483fb

            dfs.append(df)
            keys.append([node.data["left_keys"], node.data["right_keys"]])

            # update alias according to the unique column name
            new_columns = []
            for col, alias in columns:
                if col in rename_col_dict and alias:
                    new_columns.append((rename_col_dict[col], alias))
                elif col in rename_col_dict and not alias:
                    new_columns.append((rename_col_dict[col], col))
                else:
                    new_columns.append((col, alias))
            all_columns.append(new_columns)
            self._update_alias(
                dictionary={name: alias for name, alias in new_columns if alias}
            )

        self.merge(
            entity_df=entity_rows,
            entity_timestamp_column=entity_timestamp_column,
            featuresets=feature_sets,
            featureset_dfs=dfs,
            keys=keys,
            all_columns=all_columns,
        )

        self._result_df = self._result_df.drop(
            columns=self._drop_columns, errors="ignore"
        )

        # renaming all columns according to self._alias
        self._result_df = self._result_df.rename(
            columns=self._alias,
        )

        if self.vector.status.label_column:
            self._result_df = self._result_df.dropna(
                subset=[self.vector.status.label_column]
            )
        # filter joined data frame by the query param
        if query:
            self._result_df = self._result_df.query(query)

        if self._drop_indexes:
            self._result_df = self._result_df.reset_index(drop=True)
        self._write_to_target()

        # check if need to set indices
        self._set_indexes(self._result_df)
        return OfflineVectorResponse(self)

    def _reset_index(self, df):
        to_drop = df.index.name is None
        return df.reset_index(drop=to_drop)

    def _asof_join(
        self,
        entity_df,
        entity_timestamp_column: str,
        featureset,
        featureset_df,
        left_keys: list,
        right_keys: list,
        columns: list,
    ):
        indexes = None
        if not right_keys:
            indexes = list(featureset.spec.entities.keys())

        entity_df = self._reset_index(entity_df)
        entity_df = (
            entity_df
            if entity_timestamp_column not in entity_df
            else entity_df.set_index(entity_timestamp_column, drop=True)
        )
        featureset_df = self._reset_index(featureset_df)
        featureset_df = (
            featureset_df
            if entity_timestamp_column not in featureset_df
            else featureset_df.set_index(entity_timestamp_column, drop=True)
        )

        merged_df = dask_df_multi.merge_asof(
            entity_df,
            featureset_df,
            left_index=True,
            right_index=True,
            by=indexes,
            left_by=left_keys,
            right_by=right_keys,
        )

        return merged_df

    def _join(
        self,
        entity_df,
        entity_timestamp_column: str,
        featureset,
        featureset_df,
        left_keys: list,
        right_keys: list,
        columns: list,
    ):

        fs_name = featureset.metadata.name
        merged_df = dask_df_multi.merge(
            entity_df,
            featureset_df,
            how=self._join_type,
            left_on=left_keys,
            right_on=right_keys,
            suffixes=("", f"_{fs_name}_"),
        )
        for col in merged_df.columns:
            if re.findall(f"_{fs_name}_$", col):
                self._append_drop_column(col)
        return merged_df

    def get_status(self):
        if self._result_df is None:
            raise RuntimeError("unexpected status, no result df")
        return "completed"

    def get_df(self, to_pandas=True):
        if to_pandas and hasattr(self._result_df, "dask"):
            return self._result_df.compute()
        return self._result_df<|MERGE_RESOLUTION|>--- conflicted
+++ resolved
@@ -88,7 +88,7 @@
             node.data["save_cols"] += node.data["save_index"]
 
             df = df.persist()
-<<<<<<< HEAD
+
             # rename columns to be unique for each feature set
             rename_col_dict = {
                 col: f"{col}_{name}"
@@ -98,12 +98,10 @@
             df = df.rename(
                 columns=rename_col_dict,
             )
-=======
+
             dfs.append(df)
             del df
->>>>>>> d01483fb
-
-            dfs.append(df)
+
             keys.append([node.data["left_keys"], node.data["right_keys"]])
 
             # update alias according to the unique column name
