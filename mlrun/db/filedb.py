--- conflicted
+++ resolved
@@ -150,15 +150,9 @@
                (not days_ago or date_before(run)):
                 self._safe_del(p)
 
-<<<<<<< HEAD
-    def store_artifact(
-            self, key, artifact, uid, iter=None, tag='', project=''):
-        artifact['updated'] = datetime.now(timezone.utc).isoformat()
-=======
     def store_artifact(self, key, artifact, uid, iter=None, tag='', project=''):
         if 'updated' not in artifact:
             artifact['updated'] = datetime.now(timezone.utc).isoformat()
->>>>>>> 53cb1503
         data = self._dumps(artifact)
         if iter:
             key = '{}-{}'.format(iter, key)
