--- conflicted
+++ resolved
@@ -1252,17 +1252,10 @@
         self,
         name,
         workflow_path: str,
-<<<<<<< HEAD
         embed: bool = False,
         engine: Optional[str] = None,
         args_schema: typing.List[EntrypointParam] = None,
         handler: Optional[str] = None,
-=======
-        embed=False,
-        engine=None,
-        args_schema: list[EntrypointParam] = None,
-        handler=None,
->>>>>>> a3e38d65
         schedule: typing.Union[str, mlrun.common.schemas.ScheduleCronTrigger] = None,
         ttl: Optional[int] = None,
         image: Optional[str] = None,
