import pytest

import mlrun
import mlrun.artifacts
import tests.projects.base_pipeline


class TestLocalPipeline(tests.projects.base_pipeline.TestPipeline):
    pipeline_path = "localpipe.py"

    def _set_functions(self):
        self.project.set_function(
            str(f"{self.assets_path / self.pipeline_path}"),
            "tstfunc",
            image="mlrun/mlrun",
            # kind="job"
        )

    def test_set_artifact(self):
        self.project = mlrun.new_project("test-sa")
        self.project.set_artifact(
            "data1", mlrun.artifacts.Artifact(target_path=self.data_url)
        )
        self.project.set_artifact(
            "data2", target_path=self.data_url, tag="x"
        )  # test the short form
        self.project.register_artifacts()

<<<<<<< HEAD
        for artifact in project.spec.artifacts:
            assert artifact["metadata"]["key"] in ["data1", "data2"]
            assert artifact["spec"]["target_path"] == data_url
=======
        for artifact in self.project.spec.artifacts:
            assert artifact["key"] in ["data1", "data2"]
            assert artifact["target_path"] == self.data_url

        artifacts = self.project.list_artifacts(tag="x")
        assert len(artifacts) == 1
>>>>>>> 963aacb4

    def test_run_alone(self):
        mlrun.projects.pipeline_context.clear(with_project=True)
        function = mlrun.code_to_function(
            "test1",
            filename=str(f"{self.assets_path / self.pipeline_path}"),
            handler="func1",
            kind="job",
        )
        run_result = mlrun.run_function(function, params={"p1": 5}, local=True)
        print(run_result.to_yaml())
        assert run_result.state() == "completed", "run didnt complete"
        # expect y = param1 * 2 = 10
        assert run_result.output("accuracy") == 10, "unexpected run result"

    def test_run_project(self):
        mlrun.projects.pipeline_context.clear(with_project=True)
        self._create_project("localpipe1")
        self._set_functions()
        run1 = mlrun.run_function(
            "tstfunc", handler="func1", params={"p1": 3}, local=True
        )
        run2 = mlrun.run_function(
            "tstfunc",
            handler="func2",
            params={"x": run1.outputs["accuracy"]},
            local=True,
        )
        assert run2.state() == "completed", "run didnt complete"
        # expect y = (param1 * 2) + 1 = 7
        assert run2.output("y") == 7, "unexpected run result"

    def test_run_pipeline(self):
        mlrun.projects.pipeline_context.clear(with_project=True)
        self._create_project("localpipe2")
        self._set_functions()
        self.project.run(
            "p1",
            workflow_path=str(f"{self.assets_path / self.pipeline_path}"),
            workflow_handler="my_pipe",
            arguments={"param1": 7},
            local=True,
        )

        run_result: mlrun.RunObject = mlrun.projects.pipeline_context._test_result
        assert run_result.state() == "completed", "run didnt complete"
        # expect y = (param1 * 2) + 1 = 15
        assert run_result.output("y") == 15, "unexpected run result"

    def test_pipeline_args(self):
        mlrun.projects.pipeline_context.clear(with_project=True)
        self._create_project("localpipe3")
        self._set_functions()
        args = [
            mlrun.model.EntrypointParam("param1", type="int", doc="p1", required=True),
            mlrun.model.EntrypointParam("param2", type="str", default="abc", doc="p2"),
        ]
        self.project.set_workflow(
            "main",
            str(f"{self.assets_path / self.pipeline_path}"),
            handler="args_pipe",
            args_schema=args,
        )
        with pytest.raises(mlrun.errors.MLRunInvalidArgumentError):
            # expect an exception when param1 (required) arg is not specified
            self.project.run("main", local=True)

        self.project.run("main", local=True, arguments={"param1": 6})
        run_result: mlrun.RunObject = mlrun.projects.pipeline_context._test_result
        print(run_result.to_yaml())
        # expect p1 = param1, p2 = default for param2 (abc)
        assert (
            run_result.output("p1") == 6 and run_result.output("p2") == "abc"
        ), "wrong arg values"

        self.project.run("main", local=True, arguments={"param1": 6, "param2": "xy"})
        run_result: mlrun.RunObject = mlrun.projects.pipeline_context._test_result
        print(run_result.to_yaml())
        # expect p1=param1, p2=xy
        assert (
            run_result.output("p1") == 6 and run_result.output("p2") == "xy"
        ), "wrong arg values"

    def test_run_pipeline_artifact_path(self):
        mlrun.projects.pipeline_context.clear(with_project=True)
        self._create_project("localpipe2")
        self._set_functions()
        generic_path = "/path/without/workflow/id"
        self.project.spec.artifact_path = generic_path

        self.project.run(
            "p4",
            workflow_path=str(f"{self.assets_path / self.pipeline_path}"),
            workflow_handler="my_pipe",
            arguments={"param1": 7},
            local=True,
            artifact_path=generic_path,
        )

        # When user provided a path, it will be used as-is
        assert mlrun.projects.pipeline_context._artifact_path == generic_path

        mlrun.projects.pipeline_context.clear(with_project=True)
        run_status = self.project.run(
            "p4",
            workflow_path=str(f"{self.assets_path / self.pipeline_path}"),
            workflow_handler="my_pipe",
            arguments={"param1": 7},
            local=True,
        )

        # Otherwise, the artifact_path should automatically have the run id injected in it.
        assert (
            mlrun.projects.pipeline_context._artifact_path
            == f"{generic_path}/{run_status.run_id}"
        )<|MERGE_RESOLUTION|>--- conflicted
+++ resolved
@@ -26,18 +26,12 @@
         )  # test the short form
         self.project.register_artifacts()
 
-<<<<<<< HEAD
-        for artifact in project.spec.artifacts:
+        for artifact in self.project.spec.artifacts:
             assert artifact["metadata"]["key"] in ["data1", "data2"]
-            assert artifact["spec"]["target_path"] == data_url
-=======
-        for artifact in self.project.spec.artifacts:
-            assert artifact["key"] in ["data1", "data2"]
-            assert artifact["target_path"] == self.data_url
+            assert artifact["spec"]["target_path"] == self.data_url
 
         artifacts = self.project.list_artifacts(tag="x")
         assert len(artifacts) == 1
->>>>>>> 963aacb4
 
     def test_run_alone(self):
         mlrun.projects.pipeline_context.clear(with_project=True)
