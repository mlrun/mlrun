import collections
import dataclasses
import datetime
import json
import os
from enum import Enum
from typing import Any, ClassVar, Dict, List, Optional, Tuple, Union

import numpy as np
import pandas as pd
import v3io
import v3io.dataplane

import mlrun
import mlrun.api.schemas
import mlrun.data_types.infer
import mlrun.feature_store as fstore
import mlrun.run
import mlrun.utils.helpers
import mlrun.utils.model_monitoring
import mlrun.utils.v3io_clients
from mlrun.utils import logger

_TIME_FORMAT = "%Y-%m-%d %H:%M:%S.%f%z"


class DriftStatus(Enum):
    """
    Enum for the drift status values.
    """

    NO_DRIFT = "NO_DRIFT"
    DRIFT_DETECTED = "DRIFT_DETECTED"
    POSSIBLE_DRIFT = "POSSIBLE_DRIFT"


# A type for representing a drift result, a tuple of the status and the drift mean:
DriftResultType = Tuple[DriftStatus, float]


@dataclasses.dataclass
class TotalVarianceDistance:
    """
    Provides a symmetric drift distance between two periods t and u
    Z - vector of random variables
    Pt - Probability distribution over time span t
    :args distrib_t: array of distribution t (usually the latest dataset distribution)
    :args distrib_u: array of distribution u (usually the sample dataset distribution)
    """

    distrib_t: np.ndarray
    distrib_u: np.ndarray

    NAME: ClassVar[str] = "tvd"

    def compute(self) -> float:
        """
        Calculate Total Variance distance.
        :returns:  Total Variance Distance.
        """
        return np.sum(np.abs(self.distrib_t - self.distrib_u)) / 2


@dataclasses.dataclass
class HellingerDistance:
    """
    Hellinger distance is an f divergence measure, similar to the Kullback-Leibler (KL) divergence.
    It used to quantify the difference between two probability distributions.
    However, unlike KL Divergence the Hellinger divergence is symmetric and bounded over a probability space.
    The output range of Hellinger distance is [0,1]. The closer to 0, the more similar the two distributions.
    :args distrib_t: array of distribution t (usually the latest dataset distribution)
    :args distrib_u: array of distribution u (usually the sample dataset distribution)
    """

    distrib_t: np.ndarray
    distrib_u: np.ndarray

    NAME: ClassVar[str] = "hellinger"

    def compute(self) -> float:
        """
        Calculate Hellinger Distance
        :returns: Hellinger Distance
        """
        return np.sqrt(1 - np.sum(np.sqrt(self.distrib_u * self.distrib_t)))


@dataclasses.dataclass
class KullbackLeiblerDivergence:
    """
    KL Divergence (or relative entropy) is a measure of how one probability distribution differs from another.
    It is an asymmetric measure (thus it's not a metric) and it doesn't satisfy the triangle inequality.
    KL Divergence of 0, indicates two identical distributions.
    :args distrib_t: array of distribution t (usually the latest dataset distribution)
    :args distrib_u: array of distribution u (usually the sample dataset distribution)
    """

    distrib_t: np.ndarray
    distrib_u: np.ndarray

    NAME: ClassVar[str] = "kld"

    def compute(self, capping: float = None, kld_scaling: float = 1e-4) -> float:
        """
        :param capping:      A bounded value for the KL Divergence. For infinite distance, the result is replaced with
                             the capping value which indicates a huge differences between the distributions.
        :param kld_scaling:  Will be used to replace 0 values for executing the logarithmic operation.
        :returns: KL Divergence
        """
        t_u = np.sum(
            np.where(
                self.distrib_t != 0,
                (self.distrib_t)
                * np.log(
                    self.distrib_t
                    / np.where(self.distrib_u != 0, self.distrib_u, kld_scaling)
                ),
                0,
            )
        )
        u_t = np.sum(
            np.where(
                self.distrib_u != 0,
                (self.distrib_u)
                * np.log(
                    self.distrib_u
                    / np.where(self.distrib_t != 0, self.distrib_t, kld_scaling)
                ),
                0,
            )
        )
        result = t_u + u_t
        if capping:
            return capping if result == float("inf") else result
        return result


class VirtualDrift:
    """
    Virtual Drift object is used for handling the drift calculations.
    It contains the metrics objects and the related methods for the detection of potential drift.
    """

    def __init__(
        self,
        prediction_col: Optional[str] = None,
        label_col: Optional[str] = None,
        feature_weights: Optional[List[float]] = None,
        inf_capping: Optional[float] = 10,
    ):
        """
        Initialize a Virtual Drift object.

        :param prediction_col:  The name of the dataframe column which represents the predictions of the model. If
                                provided, it will be used for calculating drift over the predictions. The name of the
                                dataframe column which represents the labels of the model. If provided, it will be used
                                for calculating drift over the labels.
        :param feature_weights: Weights that can be applied to the features and to be considered during the drift
                                analysis.
        :param inf_capping:     A bounded value for the results of the statistical metric. For example, when calculating
                                KL divergence and getting infinite distance between the two distributions, the result
                                will be replaced with the capping value.
        """
        self.prediction_col = prediction_col
        self.label_col = label_col
        self.feature_weights = feature_weights
        self.capping = inf_capping

        # Initialize objects of the current metrics
        self.metrics = {
            TotalVarianceDistance.NAME: TotalVarianceDistance,
            HellingerDistance.NAME: HellingerDistance,
            KullbackLeiblerDivergence.NAME: KullbackLeiblerDivergence,
        }

    @staticmethod
    def dict_to_histogram(histogram_dict: Dict[str, Dict[str, Any]]) -> pd.DataFrame:
        """
        Convert histogram dictionary to pandas DataFrame with feature histograms as columns

        :param histogram_dict: Histogram dictionary

        :returns: Histogram dataframe
        """

        # Create a dictionary with feature histograms as values
        histograms = {}
        for feature, stats in histogram_dict.items():
<<<<<<< HEAD
            # normalize to probability distribution of each feature
            histograms[feature] = np.array(stats["hist"][0]) / stats["count"]
=======
            if "hist" in stats:
                # Normalize to probability distribution of each feature
                histograms[feature] = np.array(stats["hist"][0]) / stats["count"]
>>>>>>> bf5d7a47

        # Convert the dictionary to pandas DataFrame
        histograms = pd.DataFrame(histograms)

        return histograms

    def compute_metrics_over_df(
        self,
        base_histogram: Dict[str, Dict[str, Any]],
        latest_histogram: Dict[str, Dict[str, Any]],
    ) -> Dict[str, Dict[str, Any]]:
        """
        Calculate metrics values for each feature.

        For example:
        {tvd: {feature_1: 0.001, feature_2: 0.2: ,...}}

        :param base_histogram:   histogram dataframe that represents the distribution of the features from the original
                                 training set.
        :param latest_histogram: Histogram dataframe that represents the distribution of the features from the latest
                                 input batch.

        :returns: A dictionary in which for each metric (key) we assign the values for each feature.
        """

        # compute the different metrics for each feature distribution and store the results in dictionary
        drift_measures = {}
        for metric_name, metric in self.metrics.items():
            drift_measures[metric_name] = {
                feature: metric(
                    base_histogram.loc[:, feature], latest_histogram.loc[:, feature]
                ).compute()
                for feature in base_histogram
            }

        return drift_measures

    def compute_drift_from_histograms(
        self,
        feature_stats: Dict[str, Dict[str, Any]],
        current_stats: Dict[str, Dict[str, Any]],
    ) -> Dict[str, Dict[str, Any]]:
        """
        Compare the distributions of both the original features data and the latest input data
        :param feature_stats: Histogram dictionary of the original feature dataset that was used in the model training.
        :param current_stats: Histogram dictionary of the recent input data

        :returns: A dictionary that includes the drift results for each feature.

        """

        # convert histogram dictionaries to DataFrame of the histograms
        # with feature histogram as cols
        base_histogram = self.dict_to_histogram(feature_stats)
        latest_histogram = self.dict_to_histogram(current_stats)

        # verify all the features exist between datasets
        base_features = set(base_histogram.columns)
        latest_features = set(latest_histogram.columns)
        features_common = list(base_features.intersection(latest_features))
        feature_difference = list(base_features ^ latest_features)
        if not features_common:
            raise ValueError(
                f"No common features found: {base_features} <> {latest_features}"
            )

        # drop columns of non-exist features
        base_histogram = base_histogram.drop(
            feature_difference, axis=1, errors="ignore"
        )
        latest_histogram = latest_histogram.drop(
            feature_difference, axis=1, errors="ignore"
        )

        # compute the statistical metrics per feature
        features_drift_measures = self.compute_metrics_over_df(
            base_histogram.loc[:, features_common],
            latest_histogram.loc[:, features_common],
        )

        # compute total value for each metric
        for metric_name in self.metrics.keys():
            feature_values = list(features_drift_measures[metric_name].values())
            features_drift_measures[metric_name]["total_sum"] = np.sum(feature_values)
            features_drift_measures[metric_name]["total_mean"] = np.mean(feature_values)

            # add weighted mean by given feature weights if provided
            if self.feature_weights:
                features_drift_measures[metric_name]["total_weighted_mean"] = np.dot(
                    feature_values, self.feature_weights
                )

        # define drift result dictionary with values as a dictionary
        drift_result = collections.defaultdict(dict)

        # fill drift result dictionary with the statistical metrics results per feature
        # and the total sum and mean of each metric
        for feature in features_common:
            for metric, values in features_drift_measures.items():
                drift_result[feature][metric] = values[feature]
                sum = features_drift_measures[metric]["total_sum"]
                mean = features_drift_measures[metric]["total_mean"]
                drift_result[f"{metric}_sum"] = sum
                drift_result[f"{metric}_mean"] = mean
                if self.feature_weights:
                    metric_measure = features_drift_measures[metric]
                    weighted_mean = metric_measure["total_weighted_mean"]
                    drift_result[f"{metric}_weighted_mean"] = weighted_mean

        # compute the drift metric over the labels
        if self.label_col:
            label_drift_measures = self.compute_metrics_over_df(
                base_histogram.loc[:, self.label_col],
                latest_histogram.loc[:, self.label_col],
            )
            for metric, values in label_drift_measures.items():
                drift_result[self.label_col][metric] = values[metric]

        # compute the drift metric over the predictions
        if self.prediction_col:
            prediction_drift_measures = self.compute_metrics_over_df(
                base_histogram.loc[:, self.prediction_col],
                latest_histogram.loc[:, self.prediction_col],
            )
            for metric, values in prediction_drift_measures.items():
                drift_result[self.prediction_col][metric] = values[metric]

        return drift_result

    @staticmethod
    def check_for_drift_per_feature(
        metrics_results_dictionary: Dict[str, Union[float, dict]],
        possible_drift_threshold: float = 0.5,
        drift_detected_threshold: float = 0.7,
    ) -> Dict[str, DriftResultType]:
        """
        Check for drift based on the defined decision rule and the calculated results of the statistical metrics per
        feature.

        :param metrics_results_dictionary: Dictionary of statistical metrics results per feature and the total means of
                                           all features.
        :param possible_drift_threshold:   Threshold for the calculated result to be in a possible drift status.
                                           Defaulted to 0.5.
        :param drift_detected_threshold:   Threshold for the calculated result to be in a drift detected status.
                                           Defaulted to 0.7.

        :returns: A dictionary of all the features and their drift status and results tuples, tuple of:
                  [0] = Drift status enum based on the thresholds given.
                  [1] = The drift result (float) based on the mean of the Total Variance Distance and the Hellinger
                        distance.
        """
        # Initialize the drift results dictionary:
        drift_results = {}

        # Calculate the result per feature:
        for feature, results in metrics_results_dictionary.items():
            # A feature result must be a dictionary, otherwise it's the total mean (float):
            if not isinstance(results, dict):
                continue
            # Calculate the feature's drift mean:
            tvd = results[TotalVarianceDistance.NAME]
            hellinger = results[HellingerDistance.NAME]
            metrics_results_dictionary = (tvd + hellinger) / 2
            # Decision rule for drift detection:
            drift_status = VirtualDrift._get_drift_status(
                drift_result=metrics_results_dictionary,
                possible_drift_threshold=possible_drift_threshold,
                drift_detected_threshold=drift_detected_threshold,
            )
            # Collect the drift result:
            drift_results[feature] = (drift_status, metrics_results_dictionary)

        return drift_results

    @staticmethod
    def check_for_drift(
        metrics_results_dictionary: Dict[str, Union[float, dict]],
        possible_drift_threshold: float = 0.5,
        drift_detected_threshold: float = 0.7,
    ) -> DriftResultType:
        """
        Check for drift based on the defined decision rule and the calculated results of the statistical metrics by the
        mean of all features.

        :param metrics_results_dictionary: Dictionary of statistical metrics results per feature and the total means of
                                           all features.
        :param possible_drift_threshold:   Threshold for the calculated result to be in a possible drift status.
                                           Defaulted to 0.5.
        :param drift_detected_threshold:   Threshold for the calculated result to be in a drift detected status.
                                           Defaulted to 0.7.

        :returns: A tuple of:
                  [0] = Drift status enum based on the thresholds given.
                  [1] = The drift result (float) based on the mean of the Total Variance Distance and the Hellinger
                        distance.
        """
        # Calculate the mean drift result:
        tvd_mean = metrics_results_dictionary[f"{TotalVarianceDistance.NAME}_mean"]
        hellinger_mean = metrics_results_dictionary.get(
            f"{HellingerDistance.NAME}_mean"
        )
        drift_result = 0.0
        if tvd_mean and hellinger_mean:
            drift_result = (tvd_mean + hellinger_mean) / 2

        # Decision rule for drift detection:
        drift_status = VirtualDrift._get_drift_status(
            drift_result=drift_result,
            possible_drift_threshold=possible_drift_threshold,
            drift_detected_threshold=drift_detected_threshold,
        )

        return drift_status, drift_result

    @staticmethod
    def _get_drift_status(
        drift_result: float,
        possible_drift_threshold: float,
        drift_detected_threshold: float,
    ) -> DriftStatus:
        """
        Get the drift status according to the result and thresholds given.

        :param drift_result:             The drift result.
        :param possible_drift_threshold: Threshold for the calculated result to be in a possible drift status.
        :param drift_detected_threshold: Threshold for the calculated result to be in a drift detected status.

        :returns: The figured drift status.
        """
        drift_status = DriftStatus.NO_DRIFT
        if drift_result >= drift_detected_threshold:
            drift_status = DriftStatus.DRIFT_DETECTED
        elif drift_result >= possible_drift_threshold:
            drift_status = DriftStatus.POSSIBLE_DRIFT

        return drift_status


def calculate_inputs_statistics(
    sample_set_statistics: dict, inputs: pd.DataFrame
) -> dict:
    """
    Calculate the inputs data statistics for drift monitoring purpose.

    :param sample_set_statistics: The sample set (stored end point's dataset to reference) statistics. The bins of the
                                  histograms of each feature will be used to recalculate the histograms of the inputs.
    :param inputs:                The inputs to calculate their statistics and later on - the drift with respect to the
                                  sample set.

    :returns: The calculated statistics of the inputs data.
    """
    # Use `DFDataInfer` to calculate the statistics over the inputs:
    inputs_statistics = mlrun.data_types.infer.DFDataInfer.get_stats(
        df=inputs,
        options=mlrun.data_types.infer.InferOptions.Histogram,
    )

    # Recalculate the histograms over the bins that are set in the sample-set of the end point:
    for feature in inputs_statistics.keys():
        if feature in sample_set_statistics:
            counts, bins = np.histogram(
                inputs[feature].to_numpy(),
                bins=sample_set_statistics[feature]["hist"][1],
            )
            inputs_statistics[feature]["hist"] = [
                counts.tolist(),
                bins.tolist(),
            ]

    return inputs_statistics


class BatchProcessor:
    """
    The main object to handle the batch processing job. This object is used to get the required configurations and
    to manage the main monitoring drift detection process based on the current batch.
    Note that the BatchProcessor object requires access keys along with valid project configurations.
    """

    def __init__(
        self,
        context: mlrun.run.MLClientCtx,
        project: str,
        model_monitoring_access_key: str,
        v3io_access_key: str,
    ):

        """
        Initialize Batch Processor object.

        :param context:                     An MLRun context.
        :param project:                     Project name.
        :param model_monitoring_access_key: Access key to apply the model monitoring process.
        :param v3io_access_key:             Token key for v3io.
        """
        self.context = context
        self.project = project

        self.v3io_access_key = v3io_access_key
        self.model_monitoring_access_key = (
            model_monitoring_access_key or v3io_access_key
        )

        # initialize virtual drift object
        self.virtual_drift = VirtualDrift(inf_capping=10)

        # define the required paths for the project objects.
        # note that the kv table, tsdb, and the input stream paths are located at the default location
        # while the parquet path is located at the user-space location
        template = mlrun.mlconf.model_endpoint_monitoring.store_prefixes.default
        kv_path = template.format(project=self.project, kind="endpoints")
        (
            _,
            self.kv_container,
            self.kv_path,
        ) = mlrun.utils.model_monitoring.parse_model_endpoint_store_prefix(kv_path)
        tsdb_path = template.format(project=project, kind="events")
        (
            _,
            self.tsdb_container,
            self.tsdb_path,
        ) = mlrun.utils.model_monitoring.parse_model_endpoint_store_prefix(tsdb_path)
        stream_path = template.format(project=self.project, kind="log_stream")
        (
            _,
            self.stream_container,
            self.stream_path,
        ) = mlrun.utils.model_monitoring.parse_model_endpoint_store_prefix(stream_path)
        self.parquet_path = (
            mlrun.mlconf.model_endpoint_monitoring.store_prefixes.user_space.format(
                project=project, kind="parquet"
            )
        )

        logger.info(
            "Initializing BatchProcessor",
            project=project,
            model_monitoring_access_key_initalized=bool(model_monitoring_access_key),
            v3io_access_key_initialized=bool(v3io_access_key),
            parquet_path=self.parquet_path,
            kv_container=self.kv_container,
            kv_path=self.kv_path,
            tsdb_container=self.tsdb_container,
            tsdb_path=self.tsdb_path,
            stream_container=self.stream_container,
            stream_path=self.stream_path,
        )

        # get drift thresholds from the model monitoring configuration
        self.default_possible_drift_threshold = (
            mlrun.mlconf.model_endpoint_monitoring.drift_thresholds.default.possible_drift
        )
        self.default_drift_detected_threshold = (
            mlrun.mlconf.model_endpoint_monitoring.drift_thresholds.default.drift_detected
        )

        # get a runtime database
        self.db = mlrun.get_run_db()

        # get the frames clients based on the v3io configuration
        # it will be used later for writing the results into the tsdb
        self.v3io = mlrun.utils.v3io_clients.get_v3io_client(
            access_key=self.v3io_access_key
        )
        self.frames = mlrun.utils.v3io_clients.get_frames_client(
            address=mlrun.mlconf.v3io_framesd,
            container=self.tsdb_container,
            token=self.v3io_access_key,
        )

        # if an error occurs, it will be raised using the following argument
        self.exception = None

    def post_init(self):
        """
        Preprocess of the batch processing.
        """

        # create v3io stream based on the input stream
        response = self.v3io.create_stream(
            container=self.stream_container,
            path=self.stream_path,
            shard_count=1,
            raise_for_status=v3io.dataplane.RaiseForStatus.never,
            access_key=self.v3io_access_key,
        )

        if not (response.status_code == 400 and "ResourceInUse" in str(response.body)):
            response.raise_for_status([409, 204, 403])

    def run(self):
        """
        Main method for manage the drift analysis and write the results into tsdb and KV table.
        """
        # Get model endpoints (each deployed project has at least 1 serving model):
        try:
            endpoints = self.db.list_model_endpoints(self.project)
        except Exception as e:
            logger.error("Failed to list endpoints", exc=e)
            return

        active_endpoints = set()
        for endpoint in endpoints.endpoints:
            if (
                endpoint.spec.active
                and endpoint.spec.monitoring_mode
                == mlrun.api.schemas.ModelMonitoringMode.enabled.value
            ):
                active_endpoints.add(endpoint.metadata.uid)

        # perform drift analysis for each model endpoint
        for endpoint_id in active_endpoints:
            try:

                # Get model endpoint object:
                endpoint = self.db.get_model_endpoint(
                    project=self.project, endpoint_id=endpoint_id
                )

                # Skip router endpoint:
                if (
                    endpoint.status.endpoint_type
                    == mlrun.utils.model_monitoring.EndpointType.ROUTER
                ):
                    # endpoint.status.feature_stats is None
                    logger.info(f"{endpoint_id} is router skipping")
                    continue

                # convert feature set into dataframe and get the latest dataset
                (
                    _,
                    serving_function_name,
                    _,
                    _,
                ) = mlrun.utils.helpers.parse_versioned_object_uri(
                    endpoint.spec.function_uri
                )

                model_name = endpoint.spec.model.replace(":", "-")

                m_fs = fstore.get_feature_set(
                    f"store://feature-sets/{self.project}/monitoring-{serving_function_name}-{model_name}"
                )
                df = m_fs.to_dataframe(
                    start_time=datetime.datetime.now() - datetime.timedelta(hours=1),
                    end_time=datetime.datetime.now(),
                    time_column="timestamp",
                )

                # continue if no input provided in the previous hour
                if len(df) == 0:
                    continue

                # get feature names from monitoring feature set
                feature_names = [
                    feature_name["name"]
                    for feature_name in m_fs.spec.features.to_dict()
                ]

                # create DataFrame based on the input features
                stats_columns = [
                    "timestamp",
                    *feature_names,
                    "prediction",
                ]

                named_features_df = df[stats_columns].copy()

                # infer feature set stats and schema
                fstore.api._infer_from_static_df(
                    named_features_df,
                    m_fs,
                    options=mlrun.data_types.infer.InferOptions.all_stats(),
                )

                # Save feature set to apply changes
                m_fs.save()

                # Get the timestamp of the latest request:
                timestamp = df["timestamp"].iloc[-1]

<<<<<<< HEAD
                # Create DataFrame based on the input features:
                named_features_df = list(df["named_features"])
                named_features_df = pd.DataFrame(named_features_df)

                # Get the current stats:
                current_stats = calculate_inputs_statistics(
                    sample_set_statistics=endpoint.status.feature_stats,
                    inputs=named_features_df,
=======
                # Get the current stats that are represented by histogram of each feature within the dataset. In the
                # following dictionary, each key is a feature with dictionary of stats (including histogram
                # distribution) as a value:
                current_stats = mlrun.data_types.infer.DFDataInfer.get_stats(
                    df=named_features_df,
                    options=mlrun.data_types.infer.InferOptions.Histogram,
>>>>>>> bf5d7a47
                )

                # Compute the drift based on the histogram of the current stats and the histogram of the original
                # feature stats that can be found in the model endpoint object:
                drift_result = self.virtual_drift.compute_drift_from_histograms(
                    feature_stats=endpoint.status.feature_stats,
                    current_stats=current_stats,
                )
                logger.info("Drift result", drift_result=drift_result)

                # Get drift thresholds from the model configuration:
                monitor_configuration = endpoint.spec.monitor_configuration or {}
                possible_drift = monitor_configuration.get(
                    "possible_drift", self.default_possible_drift_threshold
                )
                drift_detected = monitor_configuration.get(
                    "drift_detected", self.default_drift_detected_threshold
                )

                # Check for possible drift based on the results of the statistical metrics defined above:
                drift_status, drift_measure = self.virtual_drift.check_for_drift(
                    metrics_results_dictionary=drift_result,
                    possible_drift_threshold=possible_drift,
                    drift_detected_threshold=drift_detected,
                )
                logger.info(
                    "Drift status",
                    endpoint_id=endpoint_id,
                    drift_status=drift_status.value,
                    drift_measure=drift_measure,
                )

                # If drift was detected, add the results to the input stream
                if (
                    drift_status == DriftStatus.POSSIBLE_DRIFT
                    or drift_status == DriftStatus.DRIFT_DETECTED
                ):
                    self.v3io.stream.put_records(
                        container=self.stream_container,
                        stream_path=self.stream_path,
                        records=[
                            {
                                "data": json.dumps(
                                    {
                                        "endpoint_id": endpoint_id,
                                        "drift_status": drift_status.value,
                                        "drift_measure": drift_measure,
                                        "drift_per_feature": {**drift_result},
                                    }
                                )
                            }
                        ],
                    )

                # Update the results in the KV table:
                self.v3io.kv.update(
                    container=self.kv_container,
                    table_path=self.kv_path,
                    key=endpoint_id,
                    attributes={
                        "current_stats": json.dumps(current_stats),
                        "drift_measures": json.dumps(drift_result),
                        "drift_status": drift_status.value,
                    },
                )

                # Update the results in tsdb:
                tsdb_drift_measures = {
                    "endpoint_id": endpoint_id,
                    "timestamp": pd.to_datetime(timestamp, format=_TIME_FORMAT),
                    "record_type": "drift_measures",
                    "tvd_mean": drift_result["tvd_mean"],
                    "kld_mean": drift_result["kld_mean"],
                    "hellinger_mean": drift_result["hellinger_mean"],
                }

                self.frames.write(
                    backend="tsdb",
                    table=self.tsdb_path,
                    dfs=pd.DataFrame.from_dict([tsdb_drift_measures]),
                    index_cols=["timestamp", "endpoint_id", "record_type"],
                )

                logger.info("Done updating drift measures", endpoint_id=endpoint_id)

            except Exception as e:
                logger.error(f"Exception for endpoint {endpoint_id}")
                self.exception = e


def handler(context: mlrun.run.MLClientCtx):
    batch_processor = BatchProcessor(
        context=context,
        project=context.project,
        model_monitoring_access_key=os.environ.get("MODEL_MONITORING_ACCESS_KEY"),
        v3io_access_key=os.environ.get("V3IO_ACCESS_KEY"),
    )
    batch_processor.post_init()
    batch_processor.run()
    if batch_processor.exception:
        raise batch_processor.exception<|MERGE_RESOLUTION|>--- conflicted
+++ resolved
@@ -44,6 +44,7 @@
     Provides a symmetric drift distance between two periods t and u
     Z - vector of random variables
     Pt - Probability distribution over time span t
+
     :args distrib_t: array of distribution t (usually the latest dataset distribution)
     :args distrib_u: array of distribution u (usually the sample dataset distribution)
     """
@@ -56,6 +57,7 @@
     def compute(self) -> float:
         """
         Calculate Total Variance distance.
+
         :returns:  Total Variance Distance.
         """
         return np.sum(np.abs(self.distrib_t - self.distrib_u)) / 2
@@ -68,6 +70,7 @@
     It used to quantify the difference between two probability distributions.
     However, unlike KL Divergence the Hellinger divergence is symmetric and bounded over a probability space.
     The output range of Hellinger distance is [0,1]. The closer to 0, the more similar the two distributions.
+
     :args distrib_t: array of distribution t (usually the latest dataset distribution)
     :args distrib_u: array of distribution u (usually the sample dataset distribution)
     """
@@ -80,6 +83,7 @@
     def compute(self) -> float:
         """
         Calculate Hellinger Distance
+
         :returns: Hellinger Distance
         """
         return np.sqrt(1 - np.sum(np.sqrt(self.distrib_u * self.distrib_t)))
@@ -91,6 +95,7 @@
     KL Divergence (or relative entropy) is a measure of how one probability distribution differs from another.
     It is an asymmetric measure (thus it's not a metric) and it doesn't satisfy the triangle inequality.
     KL Divergence of 0, indicates two identical distributions.
+
     :args distrib_t: array of distribution t (usually the latest dataset distribution)
     :args distrib_u: array of distribution u (usually the sample dataset distribution)
     """
@@ -105,6 +110,7 @@
         :param capping:      A bounded value for the KL Divergence. For infinite distance, the result is replaced with
                              the capping value which indicates a huge differences between the distributions.
         :param kld_scaling:  Will be used to replace 0 values for executing the logarithmic operation.
+
         :returns: KL Divergence
         """
         t_u = np.sum(
@@ -186,14 +192,9 @@
         # Create a dictionary with feature histograms as values
         histograms = {}
         for feature, stats in histogram_dict.items():
-<<<<<<< HEAD
-            # normalize to probability distribution of each feature
-            histograms[feature] = np.array(stats["hist"][0]) / stats["count"]
-=======
             if "hist" in stats:
                 # Normalize to probability distribution of each feature
                 histograms[feature] = np.array(stats["hist"][0]) / stats["count"]
->>>>>>> bf5d7a47
 
         # Convert the dictionary to pandas DataFrame
         histograms = pd.DataFrame(histograms)
@@ -421,7 +422,7 @@
         :param possible_drift_threshold: Threshold for the calculated result to be in a possible drift status.
         :param drift_detected_threshold: Threshold for the calculated result to be in a drift detected status.
 
-        :returns: The figured drift status.
+        :return: The figured drift status.
         """
         drift_status = DriftStatus.NO_DRIFT
         if drift_result >= drift_detected_threshold:
@@ -675,23 +676,10 @@
                 # Get the timestamp of the latest request:
                 timestamp = df["timestamp"].iloc[-1]
 
-<<<<<<< HEAD
-                # Create DataFrame based on the input features:
-                named_features_df = list(df["named_features"])
-                named_features_df = pd.DataFrame(named_features_df)
-
                 # Get the current stats:
                 current_stats = calculate_inputs_statistics(
                     sample_set_statistics=endpoint.status.feature_stats,
                     inputs=named_features_df,
-=======
-                # Get the current stats that are represented by histogram of each feature within the dataset. In the
-                # following dictionary, each key is a feature with dictionary of stats (including histogram
-                # distribution) as a value:
-                current_stats = mlrun.data_types.infer.DFDataInfer.get_stats(
-                    df=named_features_df,
-                    options=mlrun.data_types.infer.InferOptions.Histogram,
->>>>>>> bf5d7a47
                 )
 
                 # Compute the drift based on the histogram of the current stats and the histogram of the original
