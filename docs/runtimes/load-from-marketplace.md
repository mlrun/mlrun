<<<<<<< HEAD
# Using the function marketplace
  <!-- omit in toc -->
=======
(load-from-marketplace)=
# MLRun Functions Marketplace  <!-- omit in toc -->
>>>>>>> cfda5403

**In this section**
- [Overview](#overview)
- [Functions Marketplace](#functions-marketplace)
- [Searching for functions](#searching-for-functions)
- [Setting the project configuration](#setting-the-project-configuration)
- [Loading functions from the marketplace](#loading-functions-from-the-marketplace)
- [View the function params](#view-the-function-params)
- [Running the function](#running-the-function)

## Overview

This tutorial demonstrates how to import a function from the marketplace into your project, and provides some basic instructions on how to run the function and view their results.

## Functions Marketplace

MLRun marketplace has a wide range of functions that can be used for a variety of use cases.
There are functions for ETL, data preparation, training (ML & Deep learning), serving, alerts and notifications and more.
Each function has a docstring that explains how to use it. In addition, the functions are associated with categories to make it easier for you to find the relevant one.

Functions can be easily imported into your project and therefore help users to speed up their development cycle by reusing built-in code.

## Searching for functions

The Marketplace is stored in this GitHub repo: <https://github.com/mlrun/functions>. <br>
See the README file for the list of functions in the marketplace and their categories.

## Setting the project configuration

The first step for each project is to set the project name and path:

```python
from os import path, getenv
from mlrun import new_project

project_name = 'load-func'
project_path = path.abspath('conf')
project = new_project(project_name, project_path, init_git=True)

print(f'Project path: {project_path}\nProject name: {project_name}')
```

### Set the artifacts path  <!-- omit in toc -->

The artifact path is the default path for saving all the artifacts that the functions generate:

```python
from mlrun import run_local, mlconf, import_function, mount_v3io

# Target location for storing pipeline artifacts
artifact_path = path.abspath('jobs')
# MLRun DB path or API service URL
mlconf.dbpath = mlconf.dbpath or 'http://mlrun-api:8080'

print(f'Artifacts path: {artifact_path}\nMLRun DB path: {mlconf.dbpath}')
```

## Loading functions from the Marketplace

Run `project.set_function` to load a functions.<br>
`set_function` updates or adds a function object to the project.

`set_function(func, name='', kind='', image=None, with_repo=None)`

Parameters:

- **func** &mdash; function object or spec/code url.
- **name** &mdash; name of the function (under the project).
- **kind** &mdash; runtime kind e.g. job, nuclio, spark, dask, mpijob. Default: job.
- **image** &mdash; docker image to be used, can also be specified in the function object/yaml.
- **with_repo** &mdash; add (clone) the current repo to the build source.

Returns: project object

For more information see the {py:meth}`~mlrun.projects.MlrunProject.set_function`API documentation.

### Load function example  <!-- omit in toc -->

This example loads the describe function. This function analyzes a csv or parquet file for data analysis.

```python
project.set_function('hub://describe', 'describe')
```

Create a function object called my_describe:

```python
my_describe = project.func('describe')
```

## View the function params

To view the parameters, run the function with .doc():

```python
my_describe.doc()
```

``` text
    function: describe
    describe and visualizes dataset stats
    default handler: summarize
    entry points:
      summarize: Summarize a table
        context(MLClientCtx)  - the function context, default=
        table(DataItem)  - MLRun input pointing to pandas dataframe (csv/parquet file path), default=
        label_column(str)  - ground truth column label, default=None
        class_labels(List[str])  - label for each class in tables and plots, default=[]
        plot_hist(bool)  - (True) set this to False for large tables, default=True
        plots_dest(str)  - destination folder of summary plots (relative to artifact_path), default=plots
        update_dataset  - when the table is a registered dataset update the charts in-place, default=False
```

## Running the function

Use the `run` method to to run the function.

When working with functions pay attention to the following:

- Input vs. params &mdash; for sending data items to a function, send it via "inputs" and not as params.
- Working with artifacts &mdash; Artifacts from each run are stored in the `artifact_path`, which can be set globally with the environment variable (MLRUN_ARTIFACT_PATH) or with the config. If it's not already set you can create a directory and use it in the runs. Using `{{run.uid}}` in the path creates a unique directory per run. When using pipelines you can use the `{{workflow.uid}}` template option.

This example runs the describe function. This function analyzes a dataset (in this case it's a csv file) and generates HTML files (e.g. correlation, histogram) and saves them under the artifact path.

```python
DATA_URL = 'https://s3.wasabisys.com/iguazio/data/iris/iris_dataset.csv'

my_describe.run(name='describe',
                inputs={'table': DATA_URL},
                artifact_path=artifact_path)
```

### Saving the artifacts in a unique folder for each run  <!-- omit in toc -->

```python
out = mlconf.artifact_path or path.abspath('./data')
my_describe.run(name='describe',
                inputs={'table': DATA_URL},
                artifact_path=path.join(out, '{{run.uid}}'))
```

### Viewing the jobs & the artifacts  <!-- omit in toc -->

There are few options to view the outputs of the jobs we ran:

- In Jupyter the result of the job is displayed in the Jupyter notebook. When you click on the artifacts it displays its content in Jupyter.
- In the MLRun UI, under the project name, you can view the job that was running as well as the artifacts it generated.<|MERGE_RESOLUTION|>--- conflicted
+++ resolved
@@ -1,10 +1,5 @@
-<<<<<<< HEAD
-# Using the function marketplace
-  <!-- omit in toc -->
-=======
 (load-from-marketplace)=
 # MLRun Functions Marketplace  <!-- omit in toc -->
->>>>>>> cfda5403
 
 **In this section**
 - [Overview](#overview)
