# Copyright 2018 Iguazio
#
# Licensed under the Apache License, Version 2.0 (the "License");
# you may not use this file except in compliance with the License.
# You may obtain a copy of the License at
#
#   http://www.apache.org/licenses/LICENSE-2.0
#
# Unless required by applicable law or agreed to in writing, software
# distributed under the License is distributed on an "AS IS" BASIS,
# WITHOUT WARRANTIES OR CONDITIONS OF ANY KIND, either express or implied.
# See the License for the specific language governing permissions and
# limitations under the License.

import json
import pathlib
from datetime import datetime, timedelta, timezone
from os import makedirs, path, remove, scandir, listdir
from typing import List, Union

import yaml
from dateutil.parser import parse as parse_time

import mlrun.api.schemas
import mlrun.errors
from .base import RunDBError, RunDBInterface
from ..config import config
from ..datastore import store_manager
from ..lists import ArtifactList, RunList
from ..utils import (
    dict_to_json,
    dict_to_yaml,
    get_in,
    logger,
    match_labels,
    match_value,
    match_times,
    update_in,
    fill_function_hash,
    generate_object_uri,
)

run_logs = "runs"
artifacts_dir = "artifacts"
functions_dir = "functions"
schedules_dir = "schedules"


class FileRunDB(RunDBInterface):
    kind = "file"

    def __init__(self, dirpath="", format=".yaml"):
        self.format = format
        self.dirpath = dirpath
        self._datastore = None
        self._subpath = None
        makedirs(self.schedules_dir, exist_ok=True)

    def connect(self, secrets=None):
        sm = store_manager.set(secrets)
        self._datastore, self._subpath = sm.get_or_create_store(self.dirpath)
        return self

    def store_log(self, uid, project="", body=None, append=False):
        filepath = self._filepath(run_logs, project, uid, "") + ".log"
        makedirs(path.dirname(filepath), exist_ok=True)
        mode = "ab" if append else "wb"
        with open(filepath, mode) as fp:
            fp.write(body)
            fp.close()

    def get_log(self, uid, project="", offset=0, size=0):
        filepath = self._filepath(run_logs, project, uid, "") + ".log"
        if pathlib.Path(filepath).is_file():
            with open(filepath, "rb") as fp:
                if offset:
                    fp.seek(offset)
                if not size:
                    size = 2 ** 18
                return "", fp.read(size)
        return "", None

    def _run_path(self, uid, iter):
        if iter:
            return "{}-{}".format(uid, iter)
        return uid

    def store_run(self, struct, uid, project="", iter=0):
        data = self._dumps(struct)
        filepath = (
            self._filepath(run_logs, project, self._run_path(uid, iter), "")
            + self.format
        )
        self._datastore.put(filepath, data)

    def update_run(self, updates: dict, uid, project="", iter=0):
        run = self.read_run(uid, project, iter=iter)
        # TODO: Should we raise if run not found?
        if run and updates:
            for key, val in updates.items():
                update_in(run, key, val)
        self.store_run(run, uid, project, iter=iter)

    def read_run(self, uid, project="", iter=0):
        filepath = (
            self._filepath(run_logs, project, self._run_path(uid, iter), "")
            + self.format
        )
        if not pathlib.Path(filepath).is_file():
            raise mlrun.errors.MLRunNotFoundError(uid)
        data = self._datastore.get(filepath)
        return self._loads(data)

    def list_runs(
        self,
        name="",
        uid=None,
        project="",
        labels=None,
        state="",
        sort=True,
        last=1000,
        iter=False,
        start_time_from=None,
        start_time_to=None,
        last_update_time_from=None,
        last_update_time_to=None,
    ):
        labels = [] if labels is None else labels
        filepath = self._filepath(run_logs, project)
        results = RunList()
        if isinstance(labels, str):
            labels = labels.split(",")
        for run, _ in self._load_list(filepath, "*"):
            if (
                match_value(name, run, "metadata.name")
                and match_labels(get_in(run, "metadata.labels", {}), labels)
                and match_value(state, run, "status.state")
                and match_value(uid, run, "metadata.uid")
                and match_times(
                    start_time_from, start_time_to, run, "status.start_time",
                )
                and match_times(
                    last_update_time_from,
                    last_update_time_to,
                    run,
                    "status.last_update",
                )
                and (iter or get_in(run, "metadata.iteration", 0) == 0)
            ):
                results.append(run)

        if sort or last:
            results.sort(
                key=lambda i: get_in(i, ["status", "start_time"], ""), reverse=True
            )
        if last and len(results) > last:
            return RunList(results[:last])
        return results

    def del_run(self, uid, project="", iter=0):
        filepath = (
            self._filepath(run_logs, project, self._run_path(uid, iter), "")
            + self.format
        )
        self._safe_del(filepath)

    def del_runs(self, name="", project="", labels=None, state="", days_ago=0):

        labels = [] if labels is None else labels
        if not any([name, state, days_ago, labels]):
            raise RunDBError(
                "filter is too wide, select name and/or state and/or days_ago"
            )

        filepath = self._filepath(run_logs, project)
        if isinstance(labels, str):
            labels = labels.split(",")

        if days_ago:
            days_ago = datetime.now() - timedelta(days=days_ago)

        def date_before(run):
            d = get_in(run, "status.start_time", "")
            if not d:
                return False
            return parse_time(d) < days_ago

        for run, p in self._load_list(filepath, "*"):
            if (
                match_value(name, run, "metadata.name")
                and match_labels(get_in(run, "metadata.labels", {}), labels)
                and match_value(state, run, "status.state")
                and (not days_ago or date_before(run))
            ):
                self._safe_del(p)

    def store_artifact(self, key, artifact, uid, iter=None, tag="", project=""):
        if "updated" not in artifact:
            artifact["updated"] = datetime.now(timezone.utc).isoformat()
        data = self._dumps(artifact)
        if iter:
            key = "{}-{}".format(iter, key)
        filepath = self._filepath(artifacts_dir, project, key, uid) + self.format
        self._datastore.put(filepath, data)
        filepath = (
            self._filepath(artifacts_dir, project, key, tag or "latest") + self.format
        )
        self._datastore.put(filepath, data)

    def read_artifact(self, key, tag="", iter=None, project=""):
        tag = tag or "latest"
        if iter:
            key = "{}-{}".format(iter, key)
        filepath = self._filepath(artifacts_dir, project, key, tag) + self.format

        if not pathlib.Path(filepath).is_file():
            raise RunDBError(key)
        data = self._datastore.get(filepath)
        return self._loads(data)

    def list_artifacts(
        self, name="", project="", tag="", labels=None, since=None, until=None
    ):
        labels = [] if labels is None else labels
        tag = tag or "latest"
        name = name or ""
        logger.info(f"reading artifacts in {project} name/mask: {name} tag: {tag} ...")
        filepath = self._filepath(artifacts_dir, project, tag=tag)
        results = ArtifactList()
        results.tag = tag
        if isinstance(labels, str):
            labels = labels.split(",")
        if tag == "*":
            mask = "**/*" + name
            if name:
                mask += "*"
        else:
            mask = "**/*"

        time_pred = make_time_pred(since, until)
        for artifact, p in self._load_list(filepath, mask):
            if (name == "" or name in get_in(artifact, "key", "")) and match_labels(
                get_in(artifact, "labels", {}), labels
            ):
                if not time_pred(artifact):
                    continue
                if "artifacts/latest" in p:
                    artifact["tree"] = "latest"
                results.append(artifact)

        return results

    def del_artifact(self, key, tag="", project=""):
        tag = tag or "latest"
        filepath = self._filepath(artifacts_dir, project, key, tag) + self.format
        self._safe_del(filepath)

    def del_artifacts(self, name="", project="", tag="", labels=None):
        labels = [] if labels is None else labels
        tag = tag or "latest"
        filepath = self._filepath(artifacts_dir, project, tag=tag)

        if isinstance(labels, str):
            labels = labels.split(",")
        if tag == "*":
            mask = "**/*" + name
            if name:
                mask += "*"
        else:
            mask = "**/*"

        for artifact, p in self._load_list(filepath, mask):
            if (name == "" or name == get_in(artifact, "key", "")) and match_labels(
                get_in(artifact, "labels", {}), labels
            ):

                self._safe_del(p)

    def store_function(self, function, name, project="", tag="", versioned=False):
        tag = tag or get_in(function, "metadata.tag") or "latest"
        hash_key = fill_function_hash(function, tag)
        update_in(function, "metadata.updated", datetime.now(timezone.utc))
        update_in(function, "metadata.tag", "")
        data = self._dumps(function)
        filepath = (
            path.join(
                self.dirpath,
                "{}/{}/{}/{}".format(
                    functions_dir, project or config.default_project, name, tag
                ),
            )
            + self.format
        )
        self._datastore.put(filepath, data)
        if versioned:

            # the "hash_key" version should not include the status
            function["status"] = None

            # versioned means we want this function to be queryable by its hash key so save another file that the
            # hash key is the file name
            filepath = (
                path.join(
                    self.dirpath,
                    "{}/{}/{}/{}".format(
                        functions_dir, project or config.default_project, name, hash_key
                    ),
                )
                + self.format
            )
            data = self._dumps(function)
            self._datastore.put(filepath, data)
        return hash_key

    def get_function(self, name, project="", tag="", hash_key=""):
        tag = tag or "latest"
        file_name = hash_key or tag
        filepath = (
            path.join(
                self.dirpath,
                "{}/{}/{}/{}".format(
                    functions_dir, project or config.default_project, name, file_name
                ),
            )
            + self.format
        )
        if not pathlib.Path(filepath).is_file():
            function_uri = generate_object_uri(project, name, tag, hash_key)
            raise mlrun.errors.MLRunNotFoundError(f"Function not found {function_uri}")
        data = self._datastore.get(filepath)
        parsed_data = self._loads(data)

        # tag should be filled only when queried by tag
        parsed_data["metadata"]["tag"] = "" if hash_key else tag
        return parsed_data

    def delete_function(self, name: str, project: str = ""):
        raise NotImplementedError()

    def list_functions(self, name=None, project="", tag="", labels=None):
        labels = labels or []
        logger.info(f"reading functions in {project} name/mask: {name} tag: {tag} ...")
        filepath = path.join(
            self.dirpath,
            "{}/{}/".format(functions_dir, project or config.default_project),
        )

        # function name -> tag name -> function dict
        functions_with_tag_filename = {}
        # function name -> hash key -> function dict
        functions_with_hash_key_filename = {}
        # function name -> hash keys set
        function_with_tag_hash_keys = {}
        if isinstance(labels, str):
            labels = labels.split(",")
        mask = "**/*"
        if name:
            filepath = "{}{}/".format(filepath, name)
            mask = "*"
        for func, fullname in self._load_list(filepath, mask):
            if match_labels(get_in(func, "metadata.labels", {}), labels):
                file_name, _ = path.splitext(path.basename(fullname))
                function_name = path.basename(path.dirname(fullname))
                target_dict = functions_with_tag_filename

                tag_name = file_name
                # Heuristic - if tag length if bigger than 20 it's probably a hash key
                if len(tag_name) > 20:  # hash vs tags
                    tag_name = ""
                    target_dict = functions_with_hash_key_filename
                else:
                    function_with_tag_hash_keys.setdefault(function_name, set()).add(
                        func["metadata"]["hash"]
                    )
                update_in(func, "metadata.tag", tag_name)
                target_dict.setdefault(function_name, {})[file_name] = func

        # clean duplicated function e.g. function that was saved both in a hash key filename and tag filename
        for (
            function_name,
            hash_keys_to_function_dict_map,
        ) in functions_with_hash_key_filename.items():
            function_hash_keys_to_remove = []
            for (
                function_hash_key,
                function_dict,
            ) in hash_keys_to_function_dict_map.items():
                if function_hash_key in function_with_tag_hash_keys.get(
                    function_name, set()
                ):
                    function_hash_keys_to_remove.append(function_hash_key)

            for function_hash_key in function_hash_keys_to_remove:
                del hash_keys_to_function_dict_map[function_hash_key]

        results = []
        for functions_map in [
            functions_with_hash_key_filename,
            functions_with_tag_filename,
        ]:
            for function_name, filename_to_function_map in functions_map.items():
                results.extend(filename_to_function_map.values())

        return results

    def _filepath(self, table, project, key="", tag=""):
        if tag == "*":
            tag = ""
        if tag:
            key = "/" + key
        project = project or config.default_project
        return path.join(self.dirpath, "{}/{}/{}{}".format(table, project, tag, key))

    def list_projects(
        self,
        owner: str = None,
        format_: mlrun.api.schemas.Format = mlrun.api.schemas.Format.full,
        labels: List[str] = None,
        state: mlrun.api.schemas.ProjectState = None,
    ) -> mlrun.api.schemas.ProjectsOutput:
        if owner or format_ == mlrun.api.schemas.Format.full or labels or state:
            raise NotImplementedError()
        run_dir = path.join(self.dirpath, run_logs)
        if not path.isdir(run_dir):
            return mlrun.api.schemas.ProjectsOutput(projects=[])
        project_names = [
            d for d in listdir(run_dir) if path.isdir(path.join(run_dir, d))
        ]
        return mlrun.api.schemas.ProjectsOutput(projects=project_names)

    def get_project(self, name: str) -> mlrun.api.schemas.Project:
        raise NotImplementedError()

    def delete_project(
        self,
        name: str,
        deletion_strategy: mlrun.api.schemas.DeletionStrategy = mlrun.api.schemas.DeletionStrategy.default(),
    ):
        raise NotImplementedError()

    def store_project(
        self, name: str, project: mlrun.api.schemas.Project, use_vault=False
    ) -> mlrun.api.schemas.Project:
        raise NotImplementedError()

    def patch_project(
        self,
        name: str,
        project: dict,
        patch_mode: mlrun.api.schemas.PatchMode = mlrun.api.schemas.PatchMode.replace,
    ) -> mlrun.api.schemas.Project:
        raise NotImplementedError()

    def create_project(
        self, project: mlrun.api.schemas.Project, use_vault=False
    ) -> mlrun.api.schemas.Project:
        raise NotImplementedError()

    @property
    def schedules_dir(self):
        return path.join(self.dirpath, schedules_dir)

    def store_schedule(self, data):
        sched_id = 1 + sum(1 for _ in scandir(self.schedules_dir))
        fname = path.join(self.schedules_dir, "{}{}".format(sched_id, self.format),)
        with open(fname, "w") as out:
            out.write(self._dumps(data))

    def list_schedules(self):
        pattern = "*{}".format(self.format)
        for p in pathlib.Path(self.schedules_dir).glob(pattern):
            with p.open() as fp:
                yield self._loads(fp.read())

        return []

    _encodings = {
        ".yaml": ("to_yaml", dict_to_yaml),
        ".json": ("to_json", dict_to_json),
    }

    def _dumps(self, obj):
        meth_name, enc_fn = self._encodings.get(self.format, (None, None))
        if meth_name is None:
            raise ValueError(f"unsupported format - {self.format}")

        meth = getattr(obj, meth_name, None)
        if meth:
            return meth()

        return enc_fn(obj)

    def _loads(self, data):
        if self.format == ".yaml":
            return yaml.load(data, Loader=yaml.FullLoader)
        else:
            return json.loads(data)

    def _load_list(self, dirpath, mask):
        for p in pathlib.Path(dirpath).glob(mask + self.format):
            if p.is_file():
                if ".ipynb_checkpoints" in p.parts:
                    continue
                data = self._loads(p.read_text())
                if data:
                    yield data, str(p)

    def _safe_del(self, filepath):
        if path.isfile(filepath):
            remove(filepath)
        else:
            raise RunDBError(f"run file is not found or valid ({filepath})")

    def create_feature_set(self, feature_set, project="", versioned=True):
        raise NotImplementedError()

    def get_feature_set(
        self, name: str, project: str = "", tag: str = None, uid: str = None
    ):
        raise NotImplementedError()

    def list_features(
        self,
        project: str,
        name: str = None,
        tag: str = None,
        entities: List[str] = None,
        labels: List[str] = None,
    ):
        raise NotImplementedError()

    def list_entities(
        self, project: str, name: str = None, tag: str = None, labels: List[str] = None,
    ):
        raise NotImplementedError()

    def list_feature_sets(
        self,
        project: str = "",
        name: str = None,
        tag: str = None,
        state: str = None,
        entities: List[str] = None,
        features: List[str] = None,
        labels: List[str] = None,
    ):
        raise NotImplementedError()

    def store_feature_set(
        self, feature_set, name=None, project="", tag=None, uid=None, versioned=True
    ):
        raise NotImplementedError()

    def patch_feature_set(
        self, name, feature_set, project="", tag=None, uid=None, patch_mode="replace",
    ):
        raise NotImplementedError()

    def delete_feature_set(self, name, project=""):
        raise NotImplementedError()

    def create_feature_vector(self, feature_vector, project="", versioned=True) -> dict:
        raise NotImplementedError()

    def get_feature_vector(
        self, name: str, project: str = "", tag: str = None, uid: str = None
    ) -> dict:
        raise NotImplementedError()

    def list_feature_vectors(
        self,
        project: str = "",
        name: str = None,
        tag: str = None,
        state: str = None,
        labels: List[str] = None,
    ) -> List[dict]:
        raise NotImplementedError()

    def store_feature_vector(
        self, feature_vector, name=None, project="", tag=None, uid=None, versioned=True,
    ):
        raise NotImplementedError()

    def patch_feature_vector(
        self,
        name,
        feature_vector_update: dict,
        project="",
        tag=None,
        uid=None,
        patch_mode="replace",
    ):
        raise NotImplementedError()

    def delete_feature_vector(self, name, project=""):
        raise NotImplementedError()

    def list_pipelines(
        self,
        project: str,
        namespace: str = None,
        sort_by: str = "",
        page_token: str = "",
        filter_: str = "",
        format_: Union[
            str, mlrun.api.schemas.Format
        ] = mlrun.api.schemas.Format.metadata_only,
        page_size: int = None,
    ) -> mlrun.api.schemas.PipelinesOutput:
        raise NotImplementedError()

<<<<<<< HEAD
    def create_project_secrets(
        self, project: str, provider: str = "vault", secrets: dict = None
    ):
        raise NotImplementedError()

    def create_user_secrets(
        self, user: str, provider: str = "vault", secrets: dict = None
    ):
=======
    def list_artifact_tags(self, project=None):
>>>>>>> 2a18aee3
        raise NotImplementedError()


def make_time_pred(since, until):
    if not (since or until):
        return lambda artifact: True

    since = since or datetime.min
    until = until or datetime.max

    if since.tzinfo is None:
        since = since.replace(tzinfo=timezone.utc)
    if until.tzinfo is None:
        until = until.replace(tzinfo=timezone.utc)

    def pred(artifact):
        val = artifact.get("updated")
        if not val:
            return True
        t = parse_time(val).replace(tzinfo=timezone.utc)
        return since <= t <= until

    return pred<|MERGE_RESOLUTION|>--- conflicted
+++ resolved
@@ -440,7 +440,7 @@
         raise NotImplementedError()
 
     def store_project(
-        self, name: str, project: mlrun.api.schemas.Project, use_vault=False
+        self, name: str, project: mlrun.api.schemas.Project,
     ) -> mlrun.api.schemas.Project:
         raise NotImplementedError()
 
@@ -453,7 +453,7 @@
         raise NotImplementedError()
 
     def create_project(
-        self, project: mlrun.api.schemas.Project, use_vault=False
+        self, project: mlrun.api.schemas.Project,
     ) -> mlrun.api.schemas.Project:
         raise NotImplementedError()
 
@@ -611,7 +611,6 @@
     ) -> mlrun.api.schemas.PipelinesOutput:
         raise NotImplementedError()
 
-<<<<<<< HEAD
     def create_project_secrets(
         self, project: str, provider: str = "vault", secrets: dict = None
     ):
@@ -620,9 +619,9 @@
     def create_user_secrets(
         self, user: str, provider: str = "vault", secrets: dict = None
     ):
-=======
+        raise NotImplementedError()
+
     def list_artifact_tags(self, project=None):
->>>>>>> 2a18aee3
         raise NotImplementedError()
 
 
