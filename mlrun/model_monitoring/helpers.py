--- conflicted
+++ resolved
@@ -78,23 +78,10 @@
 
     :param secret_provider: An optional secret provider to get the connection string secret.
 
-<<<<<<< HEAD
-def get_connection_string(secret_provider: typing.Callable = None) -> str:
-    """Get endpoint store connection string from the project secret. If wasn't set, take it from the system
-    configurations.
-
-    :param secret_provider: An optional secret provider to get the connection string secret.
-
     :return:                Valid SQL connection string.
 
     """
 
-=======
-    :return:                Valid SQL connection string.
-
-    """
-
->>>>>>> 1eb4d351
     return (
         mlrun.get_secret_or_env(
             key=mlrun.common.schemas.model_monitoring.ProjectSecretKeys.ENDPOINT_STORE_CONNECTION,
