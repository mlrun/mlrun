(sources-targets)=
# Sources and targets

- [Sources](#sources)
- [Targets](#targets)

# Sources

For batch ingestion the feature store supports dataframes and files (i.e. csv & parquet). <br>
The files can reside on S3, NFS, SQL (for example, MYSQL), Azure blob storage, or the Iguazio platform. MLRun also supports Google BigQuery as a data source. 

For real time ingestion the source can be http, Kafka, MySQL, or V3IO stream, etc.
When defining a source, it maps to nuclio event triggers. <br>

You can also create a custom `source` to access various databases or data sources.

| Class name                                                                                       | Description                                                   | storey | spark | pandas |
| --------------------------------------------------                                               | ---------------------------------                              | ---    | ---   | ---    |
| {py:meth}`~mlrun.datastore.BigQuerySource`                                                      | Batch. Reads Google BigQuery query results as input source for a flow.| N      | Y     | Y      |
| SnowFlakeSource                                                                                 | Batch. Reads Snowflake query results as input source for a flow         | N      | Y     | N      |
| [SQLSource](#sql-source)                                                                    | Batch. Reads SQL query results as input source for a flow               | Y      | N     | Y      |
| {py:meth}`~mlrun.datastore.CSVSource`                                                            | Batch. Reads a CSV file as input source for a flow.                   | Y      | Y     | Y      |
| [DataframeSource](https://storey.readthedocs.io/en/latest/api.html#storey.sources.DataframeSource) | Batch. Reads data frame as input source for a flow.                   | Y      | N     | N      |
| {py:meth}`~mlrun.datastore.ParquetSource`                                                      | Batch. Reads the Parquet file/dir as the input source for a flow.     | Y      | Y     | Y      |
| [S3/Azure source](#s3-azure-source)                                                            | Batch.                                                                 |       |      |       |
| {py:meth}`~mlrun.datastore.HttpSource`                                                          |Event-based. Sets the HTTP-endpoint source for the flow.    | Y      | N     | N      |
| [Kafka source](#kafka-source)                                                  |Event-based. Sets a Kafka source for the flow (supports both Apache and Confluence Kafka).| Y      | N     | N      |
| {py:meth}`~mlrun.datastore.StreamSource`                                                       |Event-based. Sets the stream source for the flow. If the stream doesn’t exist it creates it. | Y      | N     | N      |

## Kafka source


```{admonition} Note
Confluent Kafka source is Tech Preview 
```
<<<<<<< HEAD
=======
```{admonition} Limitation
Do not use SQL reserved words as entity names. See more details in [Keywords and Reserved Words](https://dev.mysql.com/doc/refman/8.0/en/keywords.html).
For currently supported versions of SQLAlchemy, see [extra-requirements.txt](https://github.com/mlrun/mlrun/blob/development/extras-requirements.txt).
See more details about [Dialects](https://docs.sqlalchemy.org/en/20/dialects/index.html).
```
{py:meth}`~mlrun.datastore.SQLSource` can be used for both batch ingestion and real time ingestion. It supports storey but does not support Spark. To configure 
either, pass the `db_url` or overwrite the `MLRUN_SQL__URL` env var, in this format:<br> 
`mysql+pymysql://<username>:<password>@<host>:<port>/<db_name>`, for example:
>>>>>>> d93fe041

## Kafka source

```python
profile = DatastoreProfileKafkaSource(name="profile-name",bootstrap_servers="localhost", topic="topic_name")
target = KafkaSource(path="ds://profile-name")
```
<<<<<<< HEAD
=======
source = SQLSource(
    table_name="my_table", 
    db_path="mysql+pymysql://abc:abc@localhost:3306/my_db", 
    key_field="key",
    parse_dates=["timestamp"],
)
 
feature_set = fs.FeatureSet("my_fs", entities=[fs.Entity('key')],)
feature_set.set_targets([])
df = fs.ingest(feature_set, source=source)
```
  
## Apache Kafka source
>>>>>>> d93fe041

`DatastoreProfileKafkaSource` class parameters:
- `name` &mdash; Name of the profile
- `brokers` &mdash; This parameter can either be a single string or a list of strings representing the Kafka brokers. Brokers serve as the contact points for clients to connect to the Kafka cluster.
- `topics` &mdash; A string or list of strings that denote the Kafka topics from which data is sourced or read.
- `group` &mdash; A string representing the consumer group name. Consumer groups are used in Kafka to allow multiple consumers to coordinate and consume messages from topics. The default consumer group is set to `"serving"`.
- `initial_offset` &mdash; A string that defines the starting point for the Kafka consumer. It can be set to `"earliest"` to start consuming from the beginning of the topic, or `"latest"` to start consuming new messages only. The default is `"earliest"`.
- `partitions` &mdash; This can either be a single string or a list of strings representing the specific partitions from which the consumer should read. If not specified, the consumer can read from all partitions.
- `sasl_user` &mdash; A string representing the username for SASL authentication, if required by the Kafka cluster. It's tagged as private for security reasons.
- `sasl_pass` &mdash; A string representing the password for SASL authentication, correlating with the `sasl_user`. It's tagged as private for security considerations.
- `kwargs_public` &mdash; This is a dictionary (`Dict`) that holds a collection of key-value pairs used to represent settings or configurations deemed public. These pairs are subsequently passed as parameters to the underlying `kafka.KafkaProducer()` constructor. It defaults to `None`.
- `kwargs_private` &mdash; This dictionary (`Dict`) is used to store key-value pairs, typically representing configurations that are of a private or sensitive nature. These pairs are subsequently passed as parameters to the underlying `kafka.KafkaProducer()` constructor. It defaults to `None`.

See also {py:meth}`~mlrun.datastore.KafkaSource`.
  
**Example**:

```
from mlrun.datastore.sources import KafkaSource

kafka_source = KafkaSource(
            brokers=['default-tenant.app.vmdev76.lab.iguazeng.com:9092'],
            topics="stocks-topic",
            initial_offset="earliest", 	
            group="my_group",
            attributes={"sasl" : {
                      "enable": True,
                      "password" : "pword",
                      "user" : "user",
                      "handshake" : True,
                      "mechanism" : "SCRAM-SHA-256"},
                    "tls" : {
                      "enable": True,
                      "insecureSkipVerify" : False
                    },            
                   "caCert" : caCert}
	)
        
run_config = fstore.RunConfig(local=False).apply(mlrun.auto_mount())

stocks_set_endpoint = stocks_set.deploy_ingestion_service(source=kafka_source,run_config=run_config)
```


## S3/Azure source

When working with S3/Azure, there are additional requirements. Use: pip install mlrun[s3]; pip install mlrun[azure-blob-storage]; 
or pip install mlrun[google-cloud-storage] to install them. 
- Azure: define the environment variable `AZURE_STORAGE_CONNECTION_STRING`
- S3: define `AWS_ACCESS_KEY_ID`, `AWS_SECRET_ACCESS_KEY` and `AWS_BUCKET`

## SQL source

```{admonition} Note
Tech Preview 
```
```{admonition} Limitation
Do not use SQL reserved words as entity names. See more details in [Keywords and Reserved Words](https://dev.mysql.com/doc/refman/8.0/en/keywords.html).
```
{py:meth}`~mlrun.datastore.SQLSource` can be used for both batch ingestion and real time ingestion. It supports storey but does not support Spark. To configure 
either, pass the `db_uri` or overwrite the `MLRUN_SQL__URL` env var, in this format:<br> 
`mysql+pymysql://<username>:<password>@<host>:<port>/<db_name>`, for example:

```
source = SQLSource(table_name='my_table', 
                     db_path="mysql+pymysql://abc:abc@localhost:3306/my_db", 
                     key_field='key',
                     parse_dates=['timestamp'])
 
 feature_set = fs.FeatureSet("my_fs", entities=[fs.Entity('key')],)
 feature_set.set_targets([])
 df = fs.ingest(feature_set, source=source)
```

# Targets

By default, the feature sets are saved in parquet and the Iguazio NoSQL DB ({py:class}`~mlrun.datastore.NoSqlTarget`). <br>
The Parquet file is ideal for fetching large set of data for training while the key value is ideal for an online application 
since it supports low latency data retrieval based on key access. 

```{admonition} Note
When working with the Iguazio MLOps platform the default feature set storage location is under the "Projects" container: `<project name>/fs/..` folder. 
The default location can be modified in mlrun config or specified per ingest operation. The parquet/csv files can be stored in 
NFS, S3, Azure blob storage, Redis, SQL, and on Iguazio DB/FS.
```


| Class name                                                                                                    | Description                                            | storey | spark | pandas |
| --------------------------------------------------                                                            | -------------------------------------------------------| ---    | ---   | ---    |
| {py:meth}`~mlrun.datastore.CSVTarget`        |Offline. Writes events to a CSV file.                          | Y      | Y     | Y      |
| [Kafka target](#kafka-target)                |Offline. Writes all incoming events into a Kafka stream.        | Y      | N     | N |
| {py:meth}`~mlrun.datastore.StreamSource`     |Offline. Writes all incoming events into a V3IO stream.         | Y      | N     | N      |
| [ParquetTarget](#parquet-target)             |Offline. The Parquet target storage driver, used to materialize feature set/vector data into parquet files.                    | Y      | Y     | Y      |
| {py:meth}`~mlrun.datastore.StreamSource`     |Offline. Writes all incoming events into a V3IO stream.         | Y      | N     | N      |
| [NoSqlTarget](#nosql-target)                 |Online. Persists the data in V3IO table to its associated storage by key .       | Y      | Y     | Y      |
| [RedisNoSqlTarget](#redisnosql-target)       |Online. Persists the data in Redis table to its associated storage by key. | Y      | Y     | N      |
| [SqlTarget](#sql-target)                     |Online. Persists the data in SQL table to its associated storage by key.      | Y      | N     | Y      |


## Kafka target

```python
profile = DatastoreProfileKafkaTarget(name="profile-name",bootstrap_servers="localhost", topic="topic_name")
target = KafkaTarget(path="ds://profile-name")
```

`DatastoreProfileKafkaTarget` class parameters:
- `name` &mdash; Name of the profile
- `bootstrap_servers` &mdash; A string representing the 'bootstrap servers' for Kafka. These are the initial contact points you use to discover the full set of servers in the Kafka cluster, typically provided in the format `host1:port1,host2:port2,...`.
- `topic` &mdash; A string that denotes the Kafka topic to which data is sent or from which data is received.
- `kwargs_public` &mdash; This is a dictionary (`Dict`) meant to hold a collection of key-value pairs that could represent settings or configurations deemed public. These pairs are subsequently passed as parameters to the underlying `kafka.KafkaConsumer()` constructor. The default value for `kwargs_public` is `None`.
- `kwargs_private` &mdash; This dictionary (`Dict`) is designed to store key-value pairs, typically representing configurations that are of a private or sensitive nature. These pairs are also passed as parameters to the underlying `kafka.KafkaConsumer()` constructor. It defaults to `None`.



## Parquet Target

{py:meth}`~mlrun.datastore.ParquetTarget` is the default target for offline data. 
The Parquet file is ideal for fetching large sets of data for training.

### Partitioning

When writing data to a ParquetTarget, you can use partitioning. Partitioning organizes data 
in Parquet files by dividing large data sets into smaller and more manageable pieces. The data is divided
into separate files according to specific criteria, for example: date, time, or specific values in a column.
Partitioning, when configured correctly, improves read performance by reducing the amount of data that needs to be 
processed for any given function, for example, when reading back a limited time range with `get_offline_features()`.

When using the pandas engine for ingestion, pandas incurs a maximum limit of 1024 partitions on each ingestion.
If the data being ingested spans over more than 1024 partitions, the ingestion fails.
Decrease the number of partitions by filtering the time (for example, using start_filter/end_filter of the 
{py:meth}`~mlrun.datastore.ParquetSource`), and/or increasing the `time_partitioning_granularity`.

Storey processes the data row by row (as a streaming engine, it doesn't get all the data up front, so it needs to process row by row). 
These rows are batched together according to the partitions defined, and they are 
written to each partition separately. (Therefore, storey does not have the 1024 partitions limitation.)

Spark does not have the partitions limitation, either.

Configure partitioning with:
- `partitioned` &mdash; Optional. Whether to partition the file. False by default. If True without passing any other partition fields, the data is partitioned by /year/month/day/hour.
- `key_bucketing_number` &mdash; Optional. None by default: does not partition by key. 0 partitions by the key as is. Any other number "X" creates X partitions and hashes the keys to one of them.
- `partition_cols` &mdash; Optional. Name of columns from the data to partition by. 
- `time_partitioning_granularity` &mdash; Optional. The smallest time unit to partition the data by, in the format /year/month/day/hour (default). For example “hour” yields the smallest possible partitions.

For example:
- `ParquetTarget()` partitions by year/month/day/hour/
- `ParquetTarget(partition_cols=[])` writes to a directory without partitioning
- `ParquetTarget(partition_cols=["col1", "col2"])` partitions by col1/col2/
- `ParquetTarget(time_partitioning_granularity="day")` partitions by year/month/day/
- `ParquetTarget(partition_cols=["col1", "col2"], time_partitioning_granularity="day")` partitions by col1/col2/year/month/day/

Disable partitioning with:
- `ParquetTarget(partitioned=False)`

## NoSql target

The {py:meth}`~mlrun.datastore.NoSqlTarget` is a V3IO key-value based target. It is the default target for online (real-time) data. 
It supports low latency data retrieval based on key access, making it ideal for online applications.

The combination of a NoSQL target with the storey engine does not support features of type string with a value containing both quote (') and double-quote (").

## RedisNoSql target 

```{admonition} Note
Tech Preview
```
See also [Redis data store profile](#redis-data-store-profile).

The Redis online target is called, in MLRun, `RedisNoSqlTarget`. The functionality of the `RedisNoSqlTarget` is identical to the `NoSqlTarget` except for:
- The RedisNoSqlTarget accepts the path parameter in the form: `<redis|rediss>://<host>[:port]`
For example: `rediss://localhost:6379` creates a redis target, where:
   - The client/server protocol (rediss) is TLS protected (vs. "redis" if no TLS is established)
   - The server location is localhost port 6379.
- If the path parameter is not set, it tries to fetch it from the MLRUN_REDIS__URL environment variable.
- You cannot pass the username/password as part of the URL. If you want to provide the username/password, use secrets as:
`<prefix_>REDIS_USER <prefix_>REDIS_PASSWORD` where \<prefix> is the optional RedisNoSqlTarget `credentials_prefix` parameter.
- Two types of Redis servers are supported: StandAlone and Cluster (no need to specify the server type in the config).
- A feature set supports one online target only. Therefore `RedisNoSqlTarget` and `NoSqlTarget` cannot be used as two targets of the same feature set.
    
The K8s secrets are not available when executing locally (from the sdk). Therefore, if RedisNoSqlTarget with secret is used, 
You must add the secret as an env-var.

To use the Redis online target store, you can either change the default to be parquet and Redis, or you can specify the Redis target 
explicitly each time with the path parameter, for example:</br>
`RedisNoSqlTarget(path ="redis://1.2.3.4:6379")`

### RedisNoSql data store profile
```python
profile = DatastoreProfileRedis(name="profile-name", endpoint_url="redis://11.22.33.44:6379", username="user", password="password")
RedisNoSqlTarget(path="ds://profile-name/a/b")
```


## SQL target 

```{admonition} Note
Tech Preview 
```
```{admonition} Limitation
Do not use SQL reserved words as entity names. See more details in [Keywords and Reserved Words](https://dev.mysql.com/doc/refman/8.0/en/keywords.html).
For currently supported versions of SQLAlchemy, see [extra-requirements.txt](https://github.com/mlrun/mlrun/blob/development/extras-requirements.txt).
See more details about [Dialects](https://docs.sqlalchemy.org/en/20/dialects/index.html).
```
The {py:meth}`~mlrun.datastore.SQLSource` online target supports storey but does not support Spark. Aggregations are not supported.<br>
To configure, pass the `db_url` or overwrite the `MLRUN_SQL__URL` env var, in this format:<br>
`mysql+pymysql://<username>:<password>@<host>:<port>/<db_name>`

You can pass the schema and the name of the table you want to create or the name of an existing table, for example:

```
target = SQLTarget(
    table_name="my_table",
    schema= {"id": string, "age": int, "time": pd.Timestamp, ...}
    create_table=True,
    primary_key_column="id",
    parse_dates=["time"],
)
feature_set = fs.FeatureSet("my_fs", entities=[fs.Entity('id')],)
fs.ingest(feature_set, source=df, targets=[target])
```<|MERGE_RESOLUTION|>--- conflicted
+++ resolved
@@ -33,17 +33,6 @@
 ```{admonition} Note
 Confluent Kafka source is Tech Preview 
 ```
-<<<<<<< HEAD
-=======
-```{admonition} Limitation
-Do not use SQL reserved words as entity names. See more details in [Keywords and Reserved Words](https://dev.mysql.com/doc/refman/8.0/en/keywords.html).
-For currently supported versions of SQLAlchemy, see [extra-requirements.txt](https://github.com/mlrun/mlrun/blob/development/extras-requirements.txt).
-See more details about [Dialects](https://docs.sqlalchemy.org/en/20/dialects/index.html).
-```
-{py:meth}`~mlrun.datastore.SQLSource` can be used for both batch ingestion and real time ingestion. It supports storey but does not support Spark. To configure 
-either, pass the `db_url` or overwrite the `MLRUN_SQL__URL` env var, in this format:<br> 
-`mysql+pymysql://<username>:<password>@<host>:<port>/<db_name>`, for example:
->>>>>>> d93fe041
 
 ## Kafka source
 
@@ -51,22 +40,6 @@
 profile = DatastoreProfileKafkaSource(name="profile-name",bootstrap_servers="localhost", topic="topic_name")
 target = KafkaSource(path="ds://profile-name")
 ```
-<<<<<<< HEAD
-=======
-source = SQLSource(
-    table_name="my_table", 
-    db_path="mysql+pymysql://abc:abc@localhost:3306/my_db", 
-    key_field="key",
-    parse_dates=["timestamp"],
-)
- 
-feature_set = fs.FeatureSet("my_fs", entities=[fs.Entity('key')],)
-feature_set.set_targets([])
-df = fs.ingest(feature_set, source=source)
-```
-  
-## Apache Kafka source
->>>>>>> d93fe041
 
 `DatastoreProfileKafkaSource` class parameters:
 - `name` &mdash; Name of the profile
@@ -125,20 +98,24 @@
 ```
 ```{admonition} Limitation
 Do not use SQL reserved words as entity names. See more details in [Keywords and Reserved Words](https://dev.mysql.com/doc/refman/8.0/en/keywords.html).
+For currently supported versions of SQLAlchemy, see [extra-requirements.txt](https://github.com/mlrun/mlrun/blob/development/extras-requirements.txt).
+See more details about [Dialects](https://docs.sqlalchemy.org/en/20/dialects/index.html).
 ```
 {py:meth}`~mlrun.datastore.SQLSource` can be used for both batch ingestion and real time ingestion. It supports storey but does not support Spark. To configure 
-either, pass the `db_uri` or overwrite the `MLRUN_SQL__URL` env var, in this format:<br> 
+either, pass the `db_url` or overwrite the `MLRUN_SQL__URL` env var, in this format:<br> 
 `mysql+pymysql://<username>:<password>@<host>:<port>/<db_name>`, for example:
 
 ```
-source = SQLSource(table_name='my_table', 
-                     db_path="mysql+pymysql://abc:abc@localhost:3306/my_db", 
-                     key_field='key',
-                     parse_dates=['timestamp'])
+source = SQLSource(
+    table_name="my_table", 
+    db_path="mysql+pymysql://abc:abc@localhost:3306/my_db", 
+    key_field="key",
+    parse_dates=["timestamp"],
+)
  
- feature_set = fs.FeatureSet("my_fs", entities=[fs.Entity('key')],)
- feature_set.set_targets([])
- df = fs.ingest(feature_set, source=source)
+feature_set = fs.FeatureSet("my_fs", entities=[fs.Entity('key')],)
+feature_set.set_targets([])
+df = fs.ingest(feature_set, source=source)
 ```
 
 # Targets
