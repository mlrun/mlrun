# Copyright 2023 Iguazio
#
# Licensed under the Apache License, Version 2.0 (the "License");
# you may not use this file except in compliance with the License.
# You may obtain a copy of the License at
#
#   http://www.apache.org/licenses/LICENSE-2.0
#
# Unless required by applicable law or agreed to in writing, software
# distributed under the License is distributed on an "AS IS" BASIS,
# WITHOUT WARRANTIES OR CONDITIONS OF ANY KIND, either express or implied.
# See the License for the specific language governing permissions and
# limitations under the License.
#
import asyncio
import collections
import functools
import hashlib
import pathlib
import re
import typing
import urllib.parse
from copy import deepcopy
from datetime import datetime, timedelta, timezone
from typing import Any

import fastapi.concurrency
import mergedeep
import pytz
from sqlalchemy import MetaData, and_, distinct, func, or_, text
from sqlalchemy.exc import SQLAlchemyError
from sqlalchemy.orm import Session, aliased

import mlrun
import mlrun.common.schemas
import mlrun.errors
import mlrun.model
import server.api.db.session
import server.api.utils.helpers
from mlrun.artifacts.base import fill_artifact_object_hash
from mlrun.config import config
from mlrun.errors import err_to_str
from mlrun.lists import ArtifactList, RunList
from mlrun.model import RunObject
from mlrun.utils import (
    fill_function_hash,
    fill_object_hash,
    generate_artifact_uri,
    generate_object_uri,
    get_in,
    is_legacy_artifact,
    logger,
    update_in,
    validate_artifact_key_name,
    validate_tag_name,
)
from server.api.db.base import DBInterface
from server.api.db.sqldb.helpers import (
    generate_query_predicate_for_name,
    label_set,
    run_labels,
    run_start_time,
    run_state,
    update_labels,
)
from server.api.db.sqldb.models import (
    Artifact,
    ArtifactV2,
    BackgroundTask,
    Base,
    DatastoreProfile,
    DataVersion,
    Entity,
    Feature,
    FeatureSet,
    FeatureVector,
    Function,
    HubSource,
    Log,
    PaginationCache,
    Project,
    Run,
    Schedule,
    User,
)
from server.api.db.sqldb.models.common import _labeled, _tagged, _with_notifications

NULL = None  # Avoid flake8 issuing warnings when comparing in filter
unversioned_tagged_object_uid_prefix = "unversioned-"

conflict_messages = [
    "(sqlite3.IntegrityError) UNIQUE constraint failed",
    "(pymysql.err.IntegrityError) (1062",
    "(pymysql.err.IntegrityError) (1586",
]


def retry_on_conflict(function):
    """
    Most of our store_x functions starting from doing get, then if nothing is found creating the object otherwise
    updating attributes on the existing object. On the SQL level this translates to either INSERT or UPDATE queries.
    Sometimes we have a race condition in which two requests do the get, find nothing, create a new object, but only the
    SQL query of the first one will succeed, the second will get a conflict error, in that case, a retry like we're
    doing on the bottom most layer (like the one for the database is locked error) won't help, cause the object does not
    hold a reference to the existing DB object, and therefore will always translate to an INSERT query, therefore, in
    order to make it work, we need to do the get again, and in other words, call the whole store_x function again
    This why we implemented this retry as a decorator that comes "around" the existing functions
    """

    @functools.wraps(function)
    def wrapper(*args, **kwargs):
        def _try_function():
            try:
                return function(*args, **kwargs)
            except Exception as exc:
                if mlrun.utils.helpers.are_strings_in_exception_chain_messages(
                    exc, conflict_messages
                ):
                    logger.warning(
                        "Got conflict error from DB. Retrying", err=err_to_str(exc)
                    )
                    raise mlrun.errors.MLRunRuntimeError(
                        "Got conflict error from DB"
                    ) from exc
                raise mlrun.errors.MLRunFatalFailureError(original_exception=exc)

        if config.httpdb.db.conflict_retry_timeout:
            interval = config.httpdb.db.conflict_retry_interval
            if interval is None:
                interval = mlrun.utils.create_step_backoff([[0.0001, 1], [3, None]])
            return mlrun.utils.helpers.retry_until_successful(
                interval,
                config.httpdb.db.conflict_retry_timeout,
                logger,
                False,
                _try_function,
            )
        else:
            return function(*args, **kwargs)

    return wrapper


class SQLDB(DBInterface):
    def __init__(self, dsn=""):
        self.dsn = dsn
        self._name_with_iter_regex = re.compile("^[0-9]+-.+$")

    def initialize(self, session):
        if self.dsn and self.dsn.startswith("sqlite:///"):
            logger.info("Creating sqlite db file", dsn=self.dsn)
            parsed = urllib.parse.urlparse(self.dsn)
            pathlib.Path(parsed.path[1:]).parent.mkdir(parents=True, exist_ok=True)

    # ---- Logs ----
    def store_log(
        self,
        session,
        uid,
        project="",
        body=b"",
        append=False,
    ):
        raise NotImplementedError("DB should not be used for logs storage")

    def get_log(self, session, uid, project="", offset=0, size=0):
        raise NotImplementedError("DB should not be used for logs storage")

    def delete_log(self, session: Session, project: str, uid: str):
        project = project or config.default_project
        self._delete(session, Log, project=project, uid=uid)

    def _delete_logs(self, session: Session, project: str):
        logger.debug("Removing logs from db", project=project)
        for log in self._list_logs(session, project):
            self.delete_log(session, project, log.uid)

    def _list_logs(self, session: Session, project: str):
        return self._query(session, Log, project=project).all()

    # ---- Runs ----
    @retry_on_conflict
    def store_run(
        self,
        session,
        run_data,
        uid,
        project="",
        iter=0,
    ):
        logger.debug(
            "Storing run to db",
            project=project,
            uid=uid,
            iter=iter,
            run_name=run_data["metadata"]["name"],
        )
        run = self._get_run(session, uid, project, iter, with_for_update=True)
        now = datetime.now(timezone.utc)
        if not run:
            run = Run(
                name=run_data["metadata"]["name"],
                uid=uid,
                project=project,
                iteration=iter,
                state=run_state(run_data),
                start_time=run_start_time(run_data) or now,
                requested_logs=False,
            )
        self._ensure_run_name_on_update(run, run_data)
        labels = run_labels(run_data)
        self._update_run_state(run, run_data)
        update_labels(run, labels)
        # Note that this code basically allowing anyone to override the run's start time after it was already set
        # This is done to enable the context initialization to set the start time to when the user's code actually
        # started running, and not when the run record was initially created (happening when triggering the job)
        # In the future we might want to limit who can actually do that
        start_time = run_start_time(run_data) or SQLDB._add_utc_timezone(run.start_time)
        run_data.setdefault("status", {})["start_time"] = start_time.isoformat()
        run.start_time = start_time
        self._update_run_updated_time(run, run_data, now=now)
        run.struct = run_data
        self._upsert(session, [run], ignore=True)

    def update_run(self, session, updates: dict, uid, project="", iter=0):
        project = project or config.default_project
        run = self._get_run(session, uid, project, iter, with_for_update=True)
        if not run:
            run_uri = RunObject.create_uri(project, uid, iter)
            raise mlrun.errors.MLRunNotFoundError(f"Run {run_uri} not found")
        struct = run.struct
        for key, val in updates.items():
            update_in(struct, key, val)
        self._ensure_run_name_on_update(run, struct)
        self._update_run_state(run, struct)
        start_time = run_start_time(struct)
        if start_time:
            run.start_time = start_time

        # Update the labels only if the run updates contains labels
        if run_labels(updates):
            update_labels(run, run_labels(struct))
        self._update_run_updated_time(run, struct)
        run.struct = struct
        self._upsert(session, [run])
        self._delete_empty_labels(session, Run.Label)
        return run.struct

    def list_distinct_runs_uids(
        self,
        session,
        project: str = None,
        requested_logs_modes: list[bool] = None,
        only_uids=True,
        last_update_time_from: datetime = None,
        states: list[str] = None,
        specific_uids: list[str] = None,
    ) -> typing.Union[list[str], RunList]:
        """
        List all runs uids in the DB
        :param session: DB session
        :param project: Project name, `*` or `None` lists across all projects
        :param requested_logs_modes: If not `None`, will return only runs with the given requested logs modes
        :param only_uids: If True, will return only the uids of the runs as list of strings
                          If False, will return the full run objects as RunList
        :param last_update_time_from: If not `None`, will return only runs updated after this time
        :param states: If not `None`, will return only runs with the given states
        :return: List of runs uids or RunList
        """
        if only_uids:
            # using distinct to avoid duplicates as there could be multiple runs with the same uid(different iterations)
            query = self._query(session, distinct(Run.uid))
        else:
            query = self._query(session, Run)

        if project and project != "*":
            query = query.filter(Run.project == project)

        if states:
            query = query.filter(Run.state.in_(states))

        if last_update_time_from is not None:
            query = query.filter(Run.updated >= last_update_time_from)

        if requested_logs_modes is not None:
            query = query.filter(Run.requested_logs.in_(requested_logs_modes))

        if specific_uids:
            query = query.filter(Run.uid.in_(specific_uids))

        if not only_uids:
            # group_by allows us to have a row per uid with the whole record rather than just the uid (as distinct does)
            # note we cannot promise that the same row will be returned each time per uid as the order is not guaranteed
            query = query.group_by(Run.uid)

            runs = RunList()
            for run in query:
                runs.append(run.struct)

            return runs

        # from each row we expect to get a tuple of (uid,) so we need to extract the uid from the tuple
        return [uid for (uid,) in query.all()]

    def update_runs_requested_logs(
        self, session, uids: list[str], requested_logs: bool = True
    ):
        # note that you should commit right after the synchronize_session=False
        # https://stackoverflow.com/questions/70350298/what-does-synchronize-session-false-do-exactly-in-update-functions-for-sqlalch
        self._query(session, Run).filter(Run.uid.in_(uids)).update(
            {
                Run.requested_logs: requested_logs,
                Run.updated: datetime.now(timezone.utc),
            },
            synchronize_session=False,
        )
        session.commit()

    def read_run(self, session, uid, project=None, iter=0):
        project = project or config.default_project
        run = self._get_run(session, uid, project, iter)
        if not run:
            raise mlrun.errors.MLRunNotFoundError(
                f"Run uid {uid} of project {project} not found"
            )
        return run.struct

    def list_runs(
        self,
        session,
        name: typing.Optional[str] = None,
        uid: typing.Optional[typing.Union[str, list[str]]] = None,
        project: str = "",
        labels: typing.Optional[typing.Union[str, list[str]]] = None,
        states: typing.Optional[list[str]] = None,
        sort: bool = True,
        last: int = 0,
        iter: bool = False,
        start_time_from: datetime = None,
        start_time_to: datetime = None,
        last_update_time_from: datetime = None,
        last_update_time_to: datetime = None,
        partition_by: mlrun.common.schemas.RunPartitionByField = None,
        rows_per_partition: int = 1,
        partition_sort_by: mlrun.common.schemas.SortField = None,
        partition_order: mlrun.common.schemas.OrderType = mlrun.common.schemas.OrderType.desc,
        max_partitions: int = 0,
        requested_logs: bool = None,
        return_as_run_structs: bool = True,
        with_notifications: bool = False,
    ) -> RunList:
        project = project or config.default_project
        query = self._find_runs(session, uid, project, labels)
        if name is not None:
            query = self._add_run_name_query(query, name)
        if states is not None:
            query = query.filter(Run.state.in_(states))
        if start_time_from is not None:
            query = query.filter(Run.start_time >= start_time_from)
        if start_time_to is not None:
            query = query.filter(Run.start_time <= start_time_to)
        if last_update_time_from is not None:
            query = query.filter(Run.updated >= last_update_time_from)
        if last_update_time_to is not None:
            query = query.filter(Run.updated <= last_update_time_to)
        if sort:
            query = query.order_by(Run.start_time.desc())
        if last:
            if not sort:
                raise mlrun.errors.MLRunInvalidArgumentError(
                    "Limiting the number of returned records without sorting will provide non-deterministic results"
                )
            query = query.limit(last)
        if not iter:
            query = query.filter(Run.iteration == 0)
        if requested_logs is not None:
            query = query.filter(Run.requested_logs == requested_logs)
        # Purposefully not using outer join to avoid returning runs without notifications
        if with_notifications:
            query = query.join(Run.Notification)
        if partition_by:
            self._assert_partition_by_parameters(
                mlrun.common.schemas.RunPartitionByField,
                partition_by,
                partition_sort_by,
            )
            query = self._create_partitioned_query(
                session,
                query,
                Run,
                partition_by,
                rows_per_partition,
                partition_sort_by,
                partition_order,
                max_partitions,
            )
        if not return_as_run_structs:
            return query.all()

        runs = RunList()
        for run in query:
            run_struct = run.struct
            if with_notifications:
                run_struct.setdefault("spec", {}).setdefault("notifications", [])
                run_struct.setdefault("status", {}).setdefault("notifications", {})
                for notification in run.notifications:
                    (
                        notification_spec,
                        notification_status,
                    ) = self._transform_notification_record_to_spec_and_status(
                        notification
                    )
                    run_struct["spec"]["notifications"].append(notification_spec)
                    run_struct["status"]["notifications"][notification.name] = (
                        notification_status
                    )
            runs.append(run_struct)

        return runs

    def del_run(self, session, uid, project=None, iter=0):
        project = project or config.default_project
        # We currently delete *all* iterations
        self._delete(session, Run, uid=uid, project=project)

    def del_runs(
        self, session, name=None, project=None, labels=None, state=None, days_ago=0
    ):
        project = project or config.default_project
        query = self._find_runs(session, None, project, labels)
        if days_ago:
            since = datetime.now(timezone.utc) - timedelta(days=days_ago)
            query = query.filter(Run.start_time >= since)
        if name:
            query = self._add_run_name_query(query, name)
        if state:
            query = query.filter(Run.state == state)
        for run in query:  # Can not use query.delete with join
            session.delete(run)
        session.commit()

    def _add_run_name_query(self, query, name):
        exact_name = self._escape_characters_for_like_query(name)
        if name.startswith("~"):
            query = query.filter(Run.name.ilike(f"%{exact_name[1:]}%", escape="\\"))
        else:
            query = query.filter(Run.name == name)
        return query

    @staticmethod
    def _ensure_run_name_on_update(run_record: Run, run_dict: dict):
        body_name = run_dict["metadata"]["name"]
        if body_name != run_record.name:
            raise mlrun.errors.MLRunInvalidArgumentError(
                "Changing name for an existing run is invalid"
            )

    @staticmethod
    def _update_run_updated_time(
        run_record: Run, run_dict: dict, now: typing.Optional[datetime] = None
    ):
        if now is None:
            now = datetime.now(timezone.utc)
        run_record.updated = now
        run_dict.setdefault("status", {})["last_update"] = now.isoformat()

    @staticmethod
    def _update_run_state(run_record: Run, run_dict: dict):
        state = run_state(run_dict)
        run_record.state = state
        run_dict.setdefault("status", {})["state"] = state

    # ---- Artifacts ----
    @retry_on_conflict
    def store_artifact(
        self,
        session,
        key,
        artifact,
        uid=None,
        iter=None,
        tag="",
        project="",
        producer_id="",
        best_iteration=False,
        always_overwrite=False,
    ) -> str:
        project = project or config.default_project
        tag = tag or "latest"

        # handle link artifacts separately
        if artifact.get("kind") == mlrun.common.schemas.ArtifactCategories.link.value:
            return self._mark_best_iteration_artifact(
                session,
                project,
                key,
                artifact,
                uid,
            )

        if tag:
            # fail early if tag is invalid
            validate_tag_name(tag, "artifact.metadata.tag")

        original_uid = uid

        if isinstance(artifact, dict):
            artifact_dict = artifact
        else:
            artifact_dict = artifact.to_dict()

        if not artifact_dict.get("metadata", {}).get("key"):
            artifact_dict.setdefault("metadata", {})["key"] = key
        if not artifact_dict.get("metadata", {}).get("project"):
            artifact_dict.setdefault("metadata", {})["project"] = project

        # calculate uid
        uid = fill_artifact_object_hash(artifact_dict, iter, producer_id)

        # If object was referenced by UID, the request cannot modify it
        if original_uid and uid != original_uid:
            raise mlrun.errors.MLRunInvalidArgumentError(
                "Changing uid for an object referenced by its uid"
            )

        # for easier querying, we mark artifacts without iteration as best iteration
        if not best_iteration and (iter is None or iter == 0):
            best_iteration = True

        # try to get an existing artifact with the same calculated uid
        existing_artifact = self._get_existing_artifact(
            session, project, key, uid, producer_id=producer_id, iteration=iter
        )

        # if the object is not new, we need to check if we need to update it or create a new one
        if existing_artifact:
            if (
                self._should_update_artifact(existing_artifact, uid, iter)
                or always_overwrite
            ):
                logger.debug(
                    "Updating an existing artifact",
                    project=project,
                    key=key,
                    iteration=iter,
                    uid=uid,
                )
                db_artifact = existing_artifact
                self._update_artifact_record_from_dict(
                    db_artifact,
                    artifact_dict,
                    project,
                    key,
                    uid,
                    iter,
                    best_iteration,
                    producer_id,
                )
                self._upsert(session, [db_artifact])
                if tag:
                    self.tag_artifacts(session, tag, [db_artifact], project)
                return uid
            logger.debug(
                "A similar artifact exists, but some values have changed - creating a new artifact",
                project=project,
                key=key,
                iteration=iter,
                producer_id=producer_id,
            )

        return self.create_artifact(
            session,
            project,
            artifact_dict,
            key,
            tag,
            uid,
            iter,
            producer_id,
            best_iteration,
        )

    def create_artifact(
        self,
        session,
        project,
        artifact,
        key,
        tag="",
        uid=None,
        iteration=None,
        producer_id="",
        best_iteration=False,
    ):
        if not uid:
            uid = fill_artifact_object_hash(artifact, iteration, producer_id)

        # check if the object already exists
        query = self._query(session, ArtifactV2, key=key, project=project, uid=uid)
        existing_object = query.one_or_none()
        if existing_object:
            object_uri = generate_object_uri(project, key, tag)
            raise mlrun.errors.MLRunConflictError(
                f"Adding an already-existing {ArtifactV2.__name__} - {object_uri}"
            )

        validate_artifact_key_name(key, "artifact.key")

        db_artifact = ArtifactV2(project=project, key=key)
        self._update_artifact_record_from_dict(
            db_artifact,
            artifact,
            project,
            key,
            uid,
            iteration,
            best_iteration,
            producer_id,
        )

        self._upsert(session, [db_artifact])
        if tag:
            validate_tag_name(tag, "artifact.metadata.tag")
            self.tag_artifacts(
                session,
                tag,
                [db_artifact],
                project,
            )

        # we want to tag the artifact also as "latest" if it's the first time we store it
        if tag != "latest":
            self.tag_artifacts(session, "latest", [db_artifact], project)

        return uid

    def list_artifacts(
        self,
        session,
        name=None,
        project=None,
        tag=None,
        labels=None,
        since=None,
        until=None,
        kind=None,
        category: mlrun.common.schemas.ArtifactCategories = None,
        iter: int = None,
        best_iteration: bool = False,
        as_records: bool = False,
        uid=None,
        producer_id=None,
    ):
        project = project or config.default_project

        if best_iteration and iter is not None:
            raise mlrun.errors.MLRunInvalidArgumentError(
                "Best iteration cannot be used when iter is specified"
            )

        artifact_records = self._find_artifacts(
            session,
            project,
            tag=tag,
            labels=labels,
            since=since,
            until=until,
            name=name,
            kind=kind,
            category=category,
            iter=iter,
            uid=uid,
            producer_id=producer_id,
            best_iteration=best_iteration,
        )
        if as_records:
            return artifact_records

        artifacts = ArtifactList()
        for artifact in artifact_records:
            artifact_struct = artifact.full_object

            # set the tags in the artifact struct
            artifacts_with_tag = self._add_tags_to_artifact_struct(
                session, artifact_struct, artifact.id, cls=ArtifactV2, tag=tag
            )
            artifacts.extend(artifacts_with_tag)

        return artifacts

    def read_artifact(
        self,
        session,
        key: str,
        tag: str = None,
        iter: int = None,
        project: str = None,
        producer_id: str = None,
        uid: str = None,
        raise_on_not_found: bool = True,
    ):
        query = self._query(session, ArtifactV2, key=key, project=project)

        computed_tag = tag or "latest"
        artifact_tag_uid = None
        if tag and not uid:
            artifact_tag_uid = self._resolve_class_tag_uid(
                session, ArtifactV2, project, key, computed_tag
            )
            if not artifact_tag_uid:
                artifact_uri = generate_artifact_uri(project, key, tag, iter)
                raise mlrun.errors.MLRunNotFoundError(
                    f"Artifact {artifact_uri} not found"
                )
            uid = artifact_tag_uid

        if uid:
            query = query.filter(ArtifactV2.uid == uid)
        if producer_id:
            query = query.filter(ArtifactV2.producer_id == producer_id)

        # keep the query without the iteration filter for later error handling
        query_without_iter = query
        if iter:
            query = query.filter(ArtifactV2.iteration == iter)

        db_artifact = query.one_or_none()

        if not db_artifact:
            # if the artifact was not found and iter==0, we might be looking for a link artifact
            # in this case, we need to look for the artifact with the best iteration
            fail = True
            if iter == 0:
                query_without_iter = query_without_iter.filter(
                    ArtifactV2.best_iteration
                )
                db_artifact = query_without_iter.one_or_none()
                if db_artifact is not None:
                    # we found something, so we can continue
                    fail = False

            if fail:
                if raise_on_not_found:
                    artifact_uri = generate_artifact_uri(project, key, tag, iter)
                    raise mlrun.errors.MLRunNotFoundError(
                        f"Artifact {artifact_uri} not found"
                    )
                return None

        artifact = db_artifact.full_object

        # If connected to a tag add it to metadata
        if artifact_tag_uid:
            self._set_tag_in_artifact_struct(artifact, computed_tag)
        return artifact

    def del_artifact(
        self, session, key, tag="", project="", uid=None, producer_id=None
    ):
        project = project or config.default_project
        self._delete_tagged_object(
            session,
            ArtifactV2,
            project=project,
            tag=tag,
            uid=uid,
            key=key,
            producer_id=producer_id,
        )

    def del_artifacts(
        self,
        session,
        name="",
        project="",
        tag="*",
        labels=None,
        ids=None,
        producer_id=None,
    ):
        project = project or config.default_project
        distinct_keys = {
            artifact.key
            for artifact in self._find_artifacts(
                session, project, ids, tag, labels, name=name
            )
        }
        failed_to_delete_keys = []
        for key in distinct_keys:
            artifact_column_identifier, column_value = self._delete_tagged_object(
                session,
                ArtifactV2,
                project=project,
                tag=tag,
                key=key,
                commit=False,
                producer_id=producer_id,
            )
            if artifact_column_identifier is None:
                # record was not found
                continue

            # we do a best effort deletion
            try:
                if artifact_column_identifier == "id":
                    # deleting tags, because in sqlite the relationships aren't necessarily cascading
                    self._delete(session, ArtifactV2.Tag, obj_id=column_value)
                    self._delete(session, ArtifactV2, id=column_value)
                else:
                    # it's the artifact's key
                    # deleting tags, because in sqlite the relationships aren't necessarily cascading
                    self._delete(
                        session, ArtifactV2.Tag, project=project, obj_name=column_value
                    )
                    self._delete(session, ArtifactV2, project=project, key=column_value)
            except Exception as exc:
                logger.warning(f"Failed to delete artifact {key}", exc_info=str(exc))
                failed_to_delete_keys.append(key)

        if failed_to_delete_keys:
            raise mlrun.errors.MLRunInternalServerError(
                f"Failed to delete artifacts: {failed_to_delete_keys}"
            )

    def list_artifact_tags(
        self, session, project, category: mlrun.common.schemas.ArtifactCategories = None
    ) -> list[tuple[str, str, str]]:
        """
        :return: a list of Tuple of (project, artifact.key, tag)
        """
        artifacts = self.list_artifacts(session, project=project, category=category)
        results = []
        for artifact in artifacts:
            # we want to return only artifacts that have tags when listing tags
            if artifact["metadata"].get("tag"):
                results.append(
                    (
                        project,
                        artifact["spec"].get("db_key"),
                        artifact["metadata"].get("tag"),
                    )
                )

        return results

    @retry_on_conflict
    def overwrite_artifacts_with_tag(
        self,
        session: Session,
        project: str,
        tag: str,
        identifiers: list[mlrun.common.schemas.ArtifactIdentifier],
    ):
        # query all artifacts which match the identifiers
        artifacts = []
        for identifier in identifiers:
            artifacts += self._list_artifacts_for_tagging(
                session,
                project_name=project,
                identifier=identifier,
            )

        # TODO: remove duplicates artifacts entries

        # delete related tags from artifacts identifiers
        # not committing the session here because we want to do it atomic with the next query
        self._delete_artifacts_tags(session, project, artifacts, commit=False)

        # tag artifacts with tag
        self.tag_artifacts(session, tag, artifacts, project)

    @retry_on_conflict
    def append_tag_to_artifacts(
        self,
        session: Session,
        project: str,
        tag: str,
        identifiers: list[mlrun.common.schemas.ArtifactIdentifier],
    ):
        # query all artifacts which match the identifiers
        artifacts = []
        for identifier in identifiers:
            artifacts += self._list_artifacts_for_tagging(
                session,
                project_name=project,
                identifier=identifier,
            )
        self.tag_artifacts(session, tag, artifacts, project)

    def delete_tag_from_artifacts(
        self,
        session: Session,
        project: str,
        tag: str,
        identifiers: list[mlrun.common.schemas.ArtifactIdentifier],
    ):
        # query all artifacts which match the identifiers
        artifacts = []
        for identifier in identifiers:
            artifacts += self._list_artifacts_for_tagging(
                session,
                project_name=project,
                identifier=identifier,
            )
        self._delete_artifacts_tags(session, project, artifacts, tags=[tag])

    def tag_artifacts(
        self,
        session,
        tag_name: str,
        artifacts,
        project: str,
    ):
        artifacts_keys = [artifact.key for artifact in artifacts]
        logger.debug(
            "Locking artifacts in db before tagging artifacts",
            project=project,
            tag=tag_name,
            artifacts_keys=artifacts_keys,
        )

        # to avoid multiple runs trying to tag the same artifacts simultaneously,
        # lock the artifacts with the same keys for the entire transaction (using with_for_update).
        self._query(
            session,
            ArtifactV2,
            project=project,
        ).filter(
            ArtifactV2.key.in_(artifacts_keys),
        ).order_by(ArtifactV2.id.asc()).populate_existing().with_for_update().all()

        logger.debug(
            "Acquired artifacts db lock",
            project=project,
            tag=tag_name,
            artifacts_keys=artifacts_keys,
        )

        objects = []
        for artifact in artifacts:
            # remove the tags of the same name that point to artifacts with the same key
            # and a different producer id
            query = (
                self._query(
                    session,
                    artifact.Tag,
                    name=tag_name,
                    project=project,
                    obj_name=artifact.key,
                )
                .join(
                    ArtifactV2,
                )
                .filter(
                    ArtifactV2.producer_id != artifact.producer_id,
                )
            )

            # delete the tags
            for old_tag in query:
                objects.append(old_tag)
                session.delete(old_tag)

            def _get_tag(_session):
                # search for an existing tag with the same name, and points to artifacts with the same key, producer id,
                # and iteration. this means that the same producer created this artifact,
                # and we can update the existing tag
                tag_query = (
                    self._query(
                        _session,
                        artifact.Tag,
                        name=tag_name,
                        project=project,
                        obj_name=artifact.key,
                    )
                    .join(
                        ArtifactV2,
                    )
                    .filter(
                        ArtifactV2.producer_id == artifact.producer_id,
                        ArtifactV2.iteration == artifact.iteration,
                    )
                )

                return tag_query.one_or_none()

            # to make sure we can list tags that were created during this session in parallel by different processes,
            # we need to use a new session. if there is an existing tag, we'll definitely get it, so we can update it
            # instead of creating a new tag.
            tag = server.api.db.session.run_function_with_new_db_session(_get_tag)
            if not tag:
                # create the new tag
                tag = artifact.Tag(
                    project=project,
                    name=tag_name,
                    obj_name=artifact.key,
                )
            tag.obj_id = artifact.id

            objects.append(tag)
            session.add(tag)

        # commit the changes, including the deletion of the old tags and the creation of the new tags
        # this will also release the locks on the artifacts' rows
        self._commit(session, objects)

        logger.debug(
            "Released artifacts db lock after tagging artifacts",
            project=project,
            tag=tag_name,
            artifacts_keys=artifacts_keys,
        )

    def _mark_best_iteration_artifact(
        self,
        session,
        project,
        key,
        link_artifact,
        uid=None,
    ):
        # get the artifact record from the db
        link_iteration = link_artifact.get("spec", {}).get("link_iteration")
        link_tree = link_artifact.get("spec", {}).get("link_tree") or link_artifact.get(
            "metadata", {}
        ).get("tree")
        link_key = link_artifact.get("spec", {}).get("link_key")
        if link_key:
            key = link_key
        query = self._query(session, ArtifactV2).filter(
            ArtifactV2.project == project,
            ArtifactV2.key == key,
            ArtifactV2.iteration == link_iteration,
        )
        if link_tree:
            query = query.filter(ArtifactV2.producer_id == link_tree)
        if uid:
            query = query.filter(ArtifactV2.uid == uid)

        artifact_record = query.one_or_none()
        if not artifact_record:
            raise mlrun.errors.MLRunNotFoundError(
                f"Best iteration artifact not found - {project}/{key}:{link_iteration}",
            )

        # update the artifact record with best iteration
        artifact_record.best_iteration = True

        artifacts_to_commit = [artifact_record]

        # remove the best iteration flag from the previous best iteration artifact
        query = self._query(session, ArtifactV2).filter(
            ArtifactV2.project == project,
            ArtifactV2.key == key,
            ArtifactV2.best_iteration,
            ArtifactV2.iteration != link_iteration,
        )
        if link_tree:
            query = query.filter(ArtifactV2.producer_id == link_tree)

        previous_best_iteration_artifacts = query.one_or_none()
        if previous_best_iteration_artifacts:
            previous_best_iteration_artifacts.best_iteration = False
            artifacts_to_commit.append(previous_best_iteration_artifacts)

        self._upsert(session, artifacts_to_commit)

        return artifact_record.uid

    def _update_artifact_record_from_dict(
        self,
        artifact_record,
        artifact_dict: dict,
        project: str,
        key: str,
        uid: str,
        iter: int = None,
        best_iteration: bool = False,
        producer_id: str = None,
    ):
        artifact_record.project = project
        kind = artifact_dict.get("kind") or "artifact"
        artifact_record.kind = kind
        artifact_record.producer_id = producer_id or artifact_dict["metadata"].get(
            "tree"
        )
        updated_datetime = datetime.now(timezone.utc)
        artifact_record.updated = updated_datetime
        created = (
            str(artifact_record.created)
            if artifact_record.created
            else artifact_dict["metadata"].pop("created", None)
        )
        # make sure we have a datetime object with timezone both in the artifact record and in the artifact dict
        created_datetime = mlrun.utils.enrich_datetime_with_tz_info(
            created
        ) or datetime.now(timezone.utc)
        artifact_record.created = created_datetime

        # if iteration is not given, we assume it is a single iteration artifact, and thus we set the iteration to 0
        artifact_record.iteration = iter or 0
        if best_iteration or iter == 0:
            artifact_record.best_iteration = True

        artifact_record.uid = uid

        artifact_dict["metadata"]["updated"] = str(updated_datetime)
        artifact_dict["metadata"]["created"] = str(created_datetime)
        artifact_dict["kind"] = kind

        db_key = artifact_dict.get("spec", {}).get("db_key")
        if not db_key:
            artifact_dict.setdefault("spec", {})["db_key"] = key

        # remove the tag from the metadata, as it is stored in a separate table
        artifact_dict["metadata"].pop("tag", None)

        artifact_record.full_object = artifact_dict

        # labels are stored in a separate table
        labels = artifact_dict["metadata"].pop("labels", {}) or {}
        update_labels(artifact_record, labels)

    def _list_artifacts_for_tagging(
        self,
        session: Session,
        project_name: str,
        identifier: mlrun.common.schemas.ArtifactIdentifier,
    ):
        artifacts = self.list_artifacts(
            session,
            project=project_name,
            name=identifier.key,
            kind=identifier.kind,
            iter=identifier.iter,
            uid=identifier.uid,
            producer_id=identifier.producer_id,
            as_records=True,
        )

        # in earlier versions, the uid actually stored the producer id of the artifacts, so in case we didn't find
        # any artifacts we should try to look for artifacts with the given uid as producer id
        if not artifacts and identifier.uid and not identifier.producer_id:
            artifacts = self.list_artifacts(
                session,
                project=project_name,
                name=identifier.key,
                kind=identifier.kind,
                iter=identifier.iter,
                producer_id=identifier.uid,
                as_records=True,
            )

        return artifacts

    def _add_tags_to_artifact_struct(
        self, session, artifact_struct, artifact_id, cls=Artifact, tag=None
    ):
        artifacts = []
        if tag and tag != "*":
            self._set_tag_in_artifact_struct(artifact_struct, tag)
            artifacts.append(artifact_struct)
        else:
            tag_results = self._query(session, cls.Tag, obj_id=artifact_id).all()
            if not tag_results:
                return [artifact_struct]
            for tag_object in tag_results:
                artifact_with_tag = deepcopy(artifact_struct)
                self._set_tag_in_artifact_struct(artifact_with_tag, tag_object.name)
                artifacts.append(artifact_with_tag)
        return artifacts

    @staticmethod
    def _set_tag_in_artifact_struct(artifact, tag):
        if is_legacy_artifact(artifact):
            artifact["tag"] = tag
        else:
            artifact["metadata"]["tag"] = tag

    def _get_link_artifacts_by_keys_and_uids(self, session, project, identifiers):
        # identifiers are tuples of (key, uid)
        if not identifiers:
            return []
        predicates = [
            and_(Artifact.key == key, Artifact.uid == uid) for (key, uid) in identifiers
        ]
        return (
            self._query(session, Artifact, project=project)
            .filter(or_(*predicates))
            .all()
        )

    def _delete_artifacts_tags(
        self,
        session,
        project: str,
        artifacts: list[ArtifactV2],
        tags: list[str] = None,
        commit: bool = True,
    ):
        artifacts_ids = [artifact.id for artifact in artifacts]
        query = session.query(ArtifactV2.Tag).filter(
            ArtifactV2.Tag.project == project,
            ArtifactV2.Tag.obj_id.in_(artifacts_ids),
        )
        if tags:
            query = query.filter(ArtifactV2.Tag.name.in_(tags))
        for tag in query:
            session.delete(tag)
        if commit:
            session.commit()

    def _add_artifact_name_query(self, query, name=None):
        if not name:
            return query

        if name.startswith("~"):
            # Escape special chars (_,%) since we still need to do a like query.
            exact_name = self._escape_characters_for_like_query(name)
            # Use Like query to find substring matches
            return query.filter(
                ArtifactV2.key.ilike(f"%{exact_name[1:]}%", escape="\\")
            )

        return query.filter(ArtifactV2.key == name)

    def _find_artifacts(
        self,
        session,
        project,
        ids=None,
        tag=None,
        labels=None,
        since=None,
        until=None,
        name=None,
        kind=None,
        category: mlrun.common.schemas.ArtifactCategories = None,
        iter=None,
        uid=None,
        producer_id=None,
        best_iteration=False,
        most_recent=False,
    ):
        if category and kind:
            message = "Category and Kind filters can't be given together"
            logger.warning(message, kind=kind, category=category)
            raise ValueError(message)

        query = self._query(session, ArtifactV2, project=project)

        if ids and ids != "*":
            query = query.filter(ArtifactV2.id.in_(ids))
        if tag and tag != "*":
            obj_name = name or None
            object_tag_uids = self._resolve_class_tag_uids(
                session, ArtifactV2, project, tag, obj_name
            )
            if not object_tag_uids:
                return []
            query = query.filter(ArtifactV2.uid.in_(object_tag_uids))
        if uid:
            query = query.filter(ArtifactV2.uid == uid)
        if name:
            query = self._add_artifact_name_query(query, name)
        if iter is not None:
            query = query.filter(ArtifactV2.iteration == iter)
        if best_iteration:
            query = query.filter(ArtifactV2.best_iteration == best_iteration)
        if producer_id:
            query = query.filter(ArtifactV2.producer_id == producer_id)
        if labels:
            labels = label_set(labels)
            query = self._add_labels_filter(session, query, ArtifactV2, labels)
        if since or until:
            since = since or datetime.min
            until = until or datetime.max
            query = query.filter(
                and_(ArtifactV2.updated >= since, ArtifactV2.updated <= until)
            )
        if kind:
            query = query.filter(ArtifactV2.kind == kind)
        elif category:
            kinds, exclude = category.to_kinds_filter()
            if exclude:
                query = query.filter(ArtifactV2.kind.notin_(kinds))
            else:
                query = query.filter(ArtifactV2.kind.in_(kinds))
        if most_recent:
            query = self._attach_most_recent_artifact_query(session, query)

        return query.all()

    def _get_existing_artifact(
        self,
        session,
        project: str,
        key: str,
        uid: str = None,
        producer_id: str = None,
        iteration: int = None,
    ):
        query = self._query(session, ArtifactV2, key=key, project=project)
        if uid:
            query = query.filter(ArtifactV2.uid == uid)
        if producer_id:
            query = query.filter(ArtifactV2.producer_id == producer_id)
        if iteration is not None:
            query = query.filter(ArtifactV2.iteration == iteration)
        return query.one_or_none()

    def _should_update_artifact(
        self,
        existing_artifact: ArtifactV2,
        uid=None,
        iteration=None,
    ):
        # we should create a new artifact if we got a new iteration or the calculated uid is different.
        # otherwise we should update the existing artifact
        if uid is not None and existing_artifact.uid != uid:
            return False
        if iteration is not None and existing_artifact.iteration != iteration:
            return False
        return True

    def store_artifact_v1(
        self,
        session,
        key,
        artifact,
        uid,
        iter=None,
        tag="",
        project="",
        tag_artifact=True,
    ):
        """
        Store artifact v1 in the DB, this is the deprecated legacy artifact format
        and is only left for testing purposes
        """

        def _get_artifact(uid_, project_, key_):
            try:
                resp = self._query(
                    session, Artifact, uid=uid_, project=project_, key=key_
                ).one_or_none()
                return resp
            finally:
                pass

        project = project or config.default_project
        artifact = deepcopy(artifact)
        if is_legacy_artifact(artifact):
            updated, key, labels = self._process_legacy_artifact_v1_dict_to_store(
                artifact, key, iter
            )
        else:
            updated, key, labels = self._process_artifact_v1_dict_to_store(
                artifact, key, iter
            )
        existed = True
        art = _get_artifact(uid, project, key)
        if not art:
            # for backwards compatibility only validating key name on new artifacts
            validate_artifact_key_name(key, "artifact.key")
            art = Artifact(key=key, uid=uid, updated=updated, project=project)
            existed = False

        update_labels(art, labels)

        art.struct = artifact
        self._upsert(session, [art])
        if tag_artifact:
            tag = tag or "latest"

            # we want to ensure that the tag is valid before storing,
            # if it isn't, MLRunInvalidArgumentError will be raised
            validate_tag_name(tag, "artifact.metadata.tag")
            self._tag_artifacts_v1(session, [art], project, tag)
            # we want to tag the artifact also as "latest" if it's the first time we store it, reason is that there are
            # updates we are doing to the metadata of the artifact (like updating the labels) and we don't want those
            # changes to be reflected in the "latest" tag, as this in not actual the "latest" version of the artifact
            # which was produced by the user
            if not existed and tag != "latest":
                self._tag_artifacts_v1(session, [art], project, "latest")

    def read_artifact_v1(self, session, key, tag="", iter=None, project=""):
        """
        Read artifact v1 from the DB, this is the deprecated legacy artifact format
        """

        def _resolve_tag(cls, project_, name):
            ids = []
            for tag in self._query(session, cls.Tag, project=project_, name=name):
                ids.append(tag.obj_id)
            if not ids:
                return name  # Not found, return original uid
            return ids

        project = project or config.default_project
        ids = _resolve_tag(Artifact, project, tag)
        if iter:
            key = f"{iter}-{key}"

        query = self._query(session, Artifact, key=key, project=project)

        # This will hold the real tag of the object (if exists). Will be placed in the artifact structure.
        db_tag = None

        # TODO: refactor this
        # tag has 2 meanings:
        # 1. tag - in this case _resolve_tag will find the relevant uids and will return a list
        # 2. uid - in this case _resolve_tag won't find anything and simply return what was given to it, which actually
        # represents the uid
        if isinstance(ids, list) and ids:
            query = query.filter(Artifact.id.in_(ids))
            db_tag = tag
        elif isinstance(ids, str) and ids:
            query = query.filter(Artifact.uid == ids)
        else:
            # Select by last updated
            max_updated = session.query(func.max(Artifact.updated)).filter(
                Artifact.project == project, Artifact.key == key
            )
            query = query.filter(Artifact.updated.in_(max_updated))

        art = query.one_or_none()
        if not art:
            artifact_uri = generate_artifact_uri(project, key, tag, iter)
            raise mlrun.errors.MLRunNotFoundError(f"Artifact {artifact_uri} not found")

        artifact_struct = art.struct
        # We only set a tag in the object if the user asked specifically for this tag.
        if db_tag:
            self._set_tag_in_artifact_struct(artifact_struct, db_tag)
        return artifact_struct

    def _tag_artifacts_v1(self, session, artifacts, project: str, name: str):
        # found a bug in here, which is being exposed for when have multi-param execution.
        # each artifact key is being concatenated with the key and the iteration, this is problematic in this query
        # because we are filtering by the key+iteration and not just the key ( which would require some regex )
        # it would be fixed as part of the refactoring of the new artifact table structure where we would have
        # column for iteration as well.
        for artifact in artifacts:
            query = (
                self._query(
                    session,
                    artifact.Tag,
                    project=project,
                    name=name,
                )
                .join(Artifact)
                .filter(Artifact.key == artifact.key)
            )
            tag = query.one_or_none()
            if not tag:
                # To maintain backwards compatibility,
                # we validate the tag name only if it does not already exist on the artifact,
                # we don't want to fail on old tags that were created before the validation was added.
                validate_tag_name(tag_name=name, field_name="artifact.metadata.tag")
                tag = artifact.Tag(project=project, name=name)
            tag.obj_id = artifact.id
            self._upsert(session, [tag], ignore=True)

    @staticmethod
    def _process_artifact_v1_dict_to_store(artifact, key, iter=None):
        """
        This function is the deprecated is only left for testing purposes
        """
        updated = artifact["metadata"].get("updated")
        if not updated:
            updated = artifact["metadata"]["updated"] = datetime.now(timezone.utc)
        db_key = artifact["spec"].get("db_key")
        if db_key and db_key != key:
            raise mlrun.errors.MLRunInvalidArgumentError(
                "Conflict between requested key and key in artifact body"
            )
        if not db_key:
            artifact["spec"]["db_key"] = key
        if iter:
            key = f"{iter}-{key}"
        labels = artifact["metadata"].get("labels", {})

        # Ensure there is no "tag" field in the object, to avoid inconsistent situations between
        # body and tag parameter provided.
        artifact["metadata"].pop("tag", None)
        return updated, key, labels

    @staticmethod
    def _process_legacy_artifact_v1_dict_to_store(artifact, key, iter=None):
        """
        This function is the deprecated is only left for testing purposes
        """
        updated = artifact.get("updated")
        if not updated:
            updated = artifact["updated"] = datetime.now(timezone.utc)
        db_key = artifact.get("db_key")
        if db_key and db_key != key:
            raise mlrun.errors.MLRunInvalidArgumentError(
                "Conflict between requested key and key in artifact body"
            )
        if not db_key:
            artifact["db_key"] = key
        if iter:
            key = f"{iter}-{key}"
        labels = artifact.get("labels", {})

        # Ensure there is no "tag" field in the object, to avoid inconsistent situations between
        # body and tag parameter provided.
        artifact.pop("tag", None)
        return updated, key, labels

    # ---- Functions ----
    @retry_on_conflict
    def store_function(
        self,
        session,
        function,
        name,
        project="",
        tag="",
        versioned=False,
    ) -> str:
        logger.debug(
            "Storing function to DB",
            name=name,
            project=project,
            tag=tag,
            versioned=versioned,
            function=function,
        )
        function = deepcopy(function)
        project = project or config.default_project
        tag = tag or get_in(function, "metadata.tag") or "latest"
        hash_key = fill_function_hash(function, tag)

        # clear tag from object in case another function will "take" that tag
        update_in(function, "metadata.tag", "")

        # versioned means whether we want to version this function object so that it will queryable by its hash key
        # to enable that we set the uid to the hash key so it will have a unique record (Unique constraint of function
        # is the set (project, name, uid))
        # when it's not enabled it means we want to have one unique function object for the set (project, name, tag)
        # that will be reused on every store function (cause we don't want to version each version e.g. create a new
        # record) so we set the uid to be unversioned-{tag}
        if versioned:
            uid = hash_key
        else:
            uid = f"{unversioned_tagged_object_uid_prefix}{tag}"

        updated = datetime.now(timezone.utc)
        update_in(function, "metadata.updated", updated)
        body_name = function.get("metadata", {}).get("name")
        if body_name and body_name != name:
            raise mlrun.errors.MLRunInvalidArgumentError(
                f"Conflict between requested name and name in function body, function name is {name} while body_name is"
                f" {body_name}"
            )
        if not body_name:
            function.setdefault("metadata", {})["name"] = name
        fn = self._get_class_instance_by_uid(session, Function, name, project, uid)
        if not fn:
            fn = Function(
                name=name,
                project=project,
                uid=uid,
            )
        fn.updated = updated
        labels = get_in(function, "metadata.labels", {})
        update_labels(fn, labels)
        fn.struct = function
        self._upsert(session, [fn])
        self.tag_objects_v2(session, [fn], project, tag)
        return hash_key

    def list_functions(
        self,
        session: Session,
        name: str = None,
        project: str = None,
        tag: str = None,
        labels: list[str] = None,
        hash_key: str = None,
    ) -> list[dict]:
        project = project or config.default_project
        uids = None
        if tag:
            uids = self._resolve_class_tag_uids(session, Function, project, tag, name)
            if hash_key:
                uids = [uid for uid in uids if uid == hash_key] or None
        if not tag and hash_key:
            uids = [hash_key]
        functions = []
        for function in self._find_functions(session, name, project, uids, labels):
            function_dict = function.struct
            if not tag:
                function_tags = self._list_function_tags(session, project, function.id)
                if len(function_tags) == 0:
                    # function status should be added only to tagged functions
                    function_dict["status"] = None

                    # the unversioned uid is only a place holder for tagged instance that are is versioned
                    # if another instance "took" the tag, we're left with an unversioned untagged instance
                    # don't list it
                    if function.uid.startswith(unversioned_tagged_object_uid_prefix):
                        continue

                    functions.append(function_dict)
                elif len(function_tags) == 1:
                    function_dict["metadata"]["tag"] = function_tags[0]
                    functions.append(function_dict)
                else:
                    for function_tag in function_tags:
                        function_dict_copy = deepcopy(function_dict)
                        function_dict_copy["metadata"]["tag"] = function_tag
                        functions.append(function_dict_copy)
            else:
                function_dict["metadata"]["tag"] = tag
                functions.append(function_dict)
        return functions

    def get_function(self, session, name, project="", tag="", hash_key="") -> dict:
        """
        In version 1.4.0 we added a normalization to the function name before storing.
        To be backwards compatible and allow users to query old non-normalized functions,
        we're providing a fallback to get_function:
        normalize the requested name and try to retrieve it from the database.
        If no answer is received, we will check to see if the original name contained underscores,
        if so, the retrieval will be repeated and the result (if it exists) returned.
        """
        normalized_function_name = mlrun.utils.normalize_name(name)
        try:
            return self._get_function(
                session, normalized_function_name, project, tag, hash_key
            )
        except mlrun.errors.MLRunNotFoundError as exc:
            if "_" in name:
                logger.warning(
                    "Failed to get underscore-named function, trying without normalization",
                    function_name=name,
                )
                return self._get_function(session, name, project, tag, hash_key)
            else:
                raise exc

    def delete_function(self, session: Session, project: str, name: str):
        logger.debug("Removing function from db", project=project, name=name)

        # deleting tags and labels, because in sqlite the relationships aren't necessarily cascading
        self._delete_function_tags(session, project, name, commit=False)
        self._delete_class_labels(
            session, Function, project=project, name=name, commit=False
        )
        self._delete(session, Function, project=project, name=name)

    def _get_function(self, session, name, project="", tag="", hash_key=""):
        project = project or config.default_project
        query = self._query(session, Function, name=name, project=project)
        computed_tag = tag or "latest"
        tag_function_uid = None
        if not tag and hash_key:
            uid = hash_key
        else:
            tag_function_uid = self._resolve_class_tag_uid(
                session, Function, project, name, computed_tag
            )
            if tag_function_uid is None:
                function_uri = generate_object_uri(project, name, tag)
                raise mlrun.errors.MLRunNotFoundError(
                    f"Function tag not found {function_uri}"
                )
            uid = tag_function_uid
        if uid:
            query = query.filter(Function.uid == uid)
        obj = query.one_or_none()
        if obj:
            function = obj.struct

            # If queried by hash key and nuclio/serving function remove status
            is_nuclio = (
                function.get("kind", "")
                in mlrun.runtimes.RuntimeKinds.nuclio_runtimes()
            )
            if hash_key and is_nuclio:
                function["status"] = None

            # If connected to a tag add it to metadata
            if tag_function_uid:
                function["metadata"]["tag"] = computed_tag
            return function
        else:
            function_uri = generate_object_uri(project, name, tag, hash_key)
            raise mlrun.errors.MLRunNotFoundError(f"Function not found {function_uri}")

    def _delete_functions(self, session: Session, project: str):
        for function_name in self._list_project_function_names(session, project):
            self.delete_function(session, project, function_name)

    def _list_project_function_names(self, session: Session, project: str) -> list[str]:
        return [
            name
            for (name,) in self._query(
                session, distinct(Function.name), project=project
            ).all()
        ]

    def _delete_resources_tags(self, session: Session, project: str):
        for tagged_class in _tagged:
            self._delete(session, tagged_class, project=project)

    def _delete_resources_labels(self, session: Session, project: str):
        for labeled_class in _labeled:
            if hasattr(labeled_class, "project"):
                self._delete(session, labeled_class, project=project)

    def _delete_function_tags(self, session, project, function_name, commit=True):
        query = session.query(Function.Tag).filter(
            Function.Tag.project == project, Function.Tag.obj_name == function_name
        )
        for obj in query:
            session.delete(obj)
        if commit:
            session.commit()

    def _list_function_tags(self, session, project, function_id):
        query = (
            session.query(Function.Tag.name)
            .filter(Function.Tag.project == project, Function.Tag.obj_id == function_id)
            .distinct()
        )
        return [row[0] for row in query]

    # ---- Schedules ----
    @retry_on_conflict
    def store_schedule(
        self,
        session: Session,
        project: str,
        name: str,
        kind: mlrun.common.schemas.ScheduleKinds = None,
        scheduled_object: Any = None,
        cron_trigger: mlrun.common.schemas.ScheduleCronTrigger = None,
        labels: dict = None,
        last_run_uri: str = None,
        concurrency_limit: int = None,
        next_run_time: datetime = None,
    ) -> tuple[mlrun.common.schemas.ScheduleRecord, bool]:
        schedule = self._get_schedule_record(
            session=session, project=project, name=name, raise_on_not_found=False
        )
        is_update = schedule is not None

        if not is_update:
            schedule = self._create_schedule_db_record(
                project=project,
                name=name,
                kind=kind,
                scheduled_object=scheduled_object,
                cron_trigger=cron_trigger,
                concurrency_limit=concurrency_limit,
                labels=labels,
                next_run_time=next_run_time,
            )

        self._update_schedule_body(
            schedule=schedule,
            scheduled_object=scheduled_object,
            cron_trigger=cron_trigger,
            labels=labels,
            last_run_uri=last_run_uri,
            concurrency_limit=concurrency_limit,
            next_run_time=next_run_time,
        )

        logger.debug(
            "Storing schedule to db",
            project=schedule.project,
            name=schedule.name,
            kind=schedule.kind,
            cron_trigger=schedule.cron_trigger,
            labels=schedule.labels,
            concurrency_limit=schedule.concurrency_limit,
            scheduled_object=schedule.scheduled_object,
        )

        self._upsert(session, [schedule])

        schedule = self._transform_schedule_record_to_scheme(schedule)
        return schedule, is_update

    def create_schedule(
        self,
        session: Session,
        project: str,
        name: str,
        kind: mlrun.common.schemas.ScheduleKinds,
        scheduled_object: Any,
        cron_trigger: mlrun.common.schemas.ScheduleCronTrigger,
        concurrency_limit: int,
        labels: dict = None,
        next_run_time: datetime = None,
    ) -> mlrun.common.schemas.ScheduleRecord:
        schedule_record = self._create_schedule_db_record(
            project=project,
            name=name,
            kind=kind,
            scheduled_object=scheduled_object,
            cron_trigger=cron_trigger,
            concurrency_limit=concurrency_limit,
            labels=labels,
            next_run_time=next_run_time,
        )

        logger.debug(
            "Saving schedule to db",
            project=schedule_record.project,
            name=schedule_record.name,
            kind=schedule_record.kind,
            cron_trigger=schedule_record.cron_trigger,
            concurrency_limit=schedule_record.concurrency_limit,
            next_run_time=schedule_record.next_run_time,
        )
        self._upsert(session, [schedule_record])

        schedule = self._transform_schedule_record_to_scheme(schedule_record)
        return schedule

    @staticmethod
    def _create_schedule_db_record(
        project: str,
        name: str,
        kind: mlrun.common.schemas.ScheduleKinds,
        scheduled_object: Any,
        cron_trigger: mlrun.common.schemas.ScheduleCronTrigger,
        concurrency_limit: int,
        labels: dict = None,
        next_run_time: datetime = None,
    ) -> Schedule:
        if concurrency_limit is None:
            concurrency_limit = config.httpdb.scheduling.default_concurrency_limit
        if next_run_time is not None:
            # We receive the next_run_time with localized timezone info (e.g +03:00). All the timestamps should be
            # saved in the DB in UTC timezone, therefore we transform next_run_time to UTC as well.
            next_run_time = next_run_time.astimezone(pytz.utc)

        schedule = Schedule(
            project=project,
            name=name,
            kind=kind.value,
            creation_time=datetime.now(timezone.utc),
            concurrency_limit=concurrency_limit,
            next_run_time=next_run_time,
            # these are properties of the object that map manually (using getters and setters) to other column of the
            # table and therefore Pycharm yells that they're unexpected
            scheduled_object=scheduled_object,
            cron_trigger=cron_trigger,
        )

        update_labels(schedule, labels or {})
        return schedule

    def update_schedule(
        self,
        session: Session,
        project: str,
        name: str,
        scheduled_object: Any = None,
        cron_trigger: mlrun.common.schemas.ScheduleCronTrigger = None,
        labels: dict = None,
        last_run_uri: str = None,
        concurrency_limit: int = None,
        next_run_time: datetime = None,
    ):
        schedule = self._get_schedule_record(session, project, name)

        self._update_schedule_body(
            schedule=schedule,
            scheduled_object=scheduled_object,
            cron_trigger=cron_trigger,
            labels=labels,
            last_run_uri=last_run_uri,
            concurrency_limit=concurrency_limit,
            next_run_time=next_run_time,
        )

        logger.debug(
            "Updating schedule in db",
            project=project,
            name=name,
            cron_trigger=cron_trigger,
            labels=labels,
            concurrency_limit=concurrency_limit,
            next_run_time=next_run_time,
        )
        self._upsert(session, [schedule])

    @staticmethod
    def _update_schedule_body(
        schedule: Schedule,
        scheduled_object: Any = None,
        cron_trigger: mlrun.common.schemas.ScheduleCronTrigger = None,
        labels: dict = None,
        last_run_uri: str = None,
        concurrency_limit: int = None,
        next_run_time: datetime = None,
    ):
        # explicitly ensure the updated fields are not None, as they can be empty strings/dictionaries etc.
        if scheduled_object is not None:
            schedule.scheduled_object = scheduled_object

        if cron_trigger is not None:
            schedule.cron_trigger = cron_trigger

        if labels is not None:
            update_labels(schedule, labels)

        if last_run_uri is not None:
            schedule.last_run_uri = last_run_uri

        if concurrency_limit is not None:
            schedule.concurrency_limit = concurrency_limit

        if next_run_time is not None:
            # We receive the next_run_time with localized timezone info (e.g +03:00). All the timestamps should be
            # saved in the DB in UTC timezone, therefore we transform next_run_time to UTC as well.
            schedule.next_run_time = next_run_time.astimezone(pytz.utc)

    def list_schedules(
        self,
        session: Session,
        project: str = None,
        name: str = None,
        labels: str = None,
        kind: mlrun.common.schemas.ScheduleKinds = None,
    ) -> list[mlrun.common.schemas.ScheduleRecord]:
        logger.debug("Getting schedules from db", project=project, name=name, kind=kind)
        query = self._query(session, Schedule, kind=kind)
        if project and project != "*":
            query = query.filter(Schedule.project == project)
        if name is not None:
            query = query.filter(generate_query_predicate_for_name(Schedule.name, name))
        labels = label_set(labels)
        query = self._add_labels_filter(session, query, Schedule, labels)

        schedules = [
            self._transform_schedule_record_to_scheme(db_schedule)
            for db_schedule in query
        ]
        return schedules

    def get_schedule(
        self, session: Session, project: str, name: str, raise_on_not_found: bool = True
    ) -> typing.Optional[mlrun.common.schemas.ScheduleRecord]:
        logger.debug("Getting schedule from db", project=project, name=name)
        schedule_record = self._get_schedule_record(
            session, project, name, raise_on_not_found
        )
        if not schedule_record:
            return
        schedule = self._transform_schedule_record_to_scheme(schedule_record)
        return schedule

    def delete_schedule(self, session: Session, project: str, name: str):
        logger.debug("Removing schedule from db", project=project, name=name)
        self._delete_class_labels(
            session, Schedule, project=project, name=name, commit=False
        )
        self._delete(session, Schedule, project=project, name=name)

    def delete_schedules(self, session: Session, project: str):
        logger.debug("Removing schedules from db", project=project)
        for schedule in self.list_schedules(session, project=project):
            self.delete_schedule(session, project, schedule.name)

    def _get_schedule_record(
        self, session: Session, project: str, name: str, raise_on_not_found: bool = True
    ) -> Schedule:
        query = self._query(session, Schedule, project=project, name=name)
        schedule_record = query.one_or_none()
        if not schedule_record and raise_on_not_found:
            raise mlrun.errors.MLRunNotFoundError(
                f"Schedule not found: project={project}, name={name}"
            )
        return schedule_record

    def _delete_feature_vectors(self, session: Session, project: str):
        logger.debug("Removing feature-vectors from db", project=project)
        for feature_vector_name in self._list_project_feature_vector_names(
            session, project
        ):
            self.delete_feature_vector(session, project, feature_vector_name)

    def _list_project_feature_vector_names(
        self, session: Session, project: str
    ) -> list[str]:
        return [
            name
            for (name,) in self._query(
                session, distinct(FeatureVector.name), project=project
            ).all()
        ]

    def tag_objects_v2(
        self,
        session,
        objs,
        project: str,
        name: str,
        obj_name_attribute: str = "name",
    ):
        tags = []
        for obj in objs:
            query = self._query(
                session,
                obj.Tag,
                name=name,
                project=project,
                obj_name=getattr(obj, obj_name_attribute),
            )

            tag = query.one_or_none()
            if not tag:
                tag = obj.Tag(
                    project=project,
                    name=name,
                    obj_name=getattr(obj, obj_name_attribute),
                )
            tag.obj_id = obj.id
            tags.append(tag)
        self._upsert(session, tags)

    # ---- Projects ----
    def create_project(self, session: Session, project: mlrun.common.schemas.Project):
        logger.debug("Creating project in DB", project_name=project.metadata.name)
        created = datetime.utcnow()
        project.metadata.created = created
        # TODO: handle taking out the functions/workflows/artifacts out of the project and save them separately
        project_record = Project(
            name=project.metadata.name,
            description=project.spec.description,
            source=project.spec.source,
            state=project.status.state,
            created=created,
            owner=project.spec.owner,
            default_function_node_selector=project.spec.default_function_node_selector,
            full_object=project.dict(),
        )
        labels = project.metadata.labels or {}
        update_labels(project_record, labels)
        self._upsert(session, [project_record])

    @retry_on_conflict
    def store_project(
        self, session: Session, name: str, project: mlrun.common.schemas.Project
    ):
        logger.debug(
            "Storing project in DB",
            name=name,
            project_metadata=project.metadata,
            project_owner=project.spec.owner,
            project_desired_state=project.spec.desired_state,
            default_function_node_selector=project.spec.default_function_node_selector,
            project_status=project.status,
        )
        self._normalize_project_parameters(project)

        project_record = self._get_project_record(
            session, name, raise_on_not_found=False
        )
        if not project_record:
            self.create_project(session, project)
        else:
            self._update_project_record_from_project(session, project_record, project)

    @staticmethod
    def _normalize_project_parameters(project: mlrun.common.schemas.Project):
        # remove leading & trailing whitespaces from the project parameters keys and values to prevent duplications
        if project.spec.params:
            project.spec.params = {
                str(key).strip(): value.strip() if isinstance(value, str) else value
                for key, value in project.spec.params.items()
            }

    def patch_project(
        self,
        session: Session,
        name: str,
        project: dict,
        patch_mode: mlrun.common.schemas.PatchMode = mlrun.common.schemas.PatchMode.replace,
    ):
        logger.debug("Patching project in DB", name=name, patch_mode=patch_mode)
        project_record = self._get_project_record(session, name)
        self._patch_project_record_from_project(
            session, name, project_record, project, patch_mode
        )

    def get_project(
        self,
        session: Session,
        name: str = None,
        project_id: int = None,
    ) -> mlrun.common.schemas.Project:
        project_record = self._get_project_record(session, name, project_id)

        return self._transform_project_record_to_schema(session, project_record)

    def delete_project(
        self,
        session: Session,
        name: str,
        deletion_strategy: mlrun.common.schemas.DeletionStrategy = mlrun.common.schemas.DeletionStrategy.default(),
    ):
        logger.debug(
            "Deleting project from DB", name=name, deletion_strategy=deletion_strategy
        )
        self._delete(session, Project, name=name)

    def list_projects(
        self,
        session: Session,
        owner: str = None,
        format_: mlrun.common.schemas.ProjectsFormat = mlrun.common.schemas.ProjectsFormat.full,
        labels: list[str] = None,
        state: mlrun.common.schemas.ProjectState = None,
        names: typing.Optional[list[str]] = None,
    ) -> mlrun.common.schemas.ProjectsOutput:
        query = self._query(session, Project, owner=owner, state=state)

        # if format is name_only, we don't need to query the full project object, we can just query the name
        # and return it as a list of strings
        if format_ == mlrun.common.schemas.ProjectsFormat.name_only:
            query = self._query(session, Project.name, owner=owner, state=state)

        # attach filters to the query
        if labels:
            query = self._add_labels_filter(session, query, Project, labels)
        if names is not None:
            query = query.filter(Project.name.in_(names))

        project_records = query.all()

        # format the projects according to the requested format
        projects = []
        for project_record in project_records:
            if format_ == mlrun.common.schemas.ProjectsFormat.name_only:
                projects.append(project_record.name)

            elif format_ == mlrun.common.schemas.ProjectsFormat.minimal:
                projects.append(
                    server.api.utils.helpers.minimize_project_schema(
                        self._transform_project_record_to_schema(
                            session, project_record
                        )
                    )
                )

            # leader format is only for follower mode which will format the projects returned from here
            elif format_ in [
                mlrun.common.schemas.ProjectsFormat.full,
                mlrun.common.schemas.ProjectsFormat.leader,
            ]:
                projects.append(
                    self._transform_project_record_to_schema(session, project_record)
                )
            else:
                raise NotImplementedError(
                    f"Provided format is not supported. format={format_}"
                )
        return mlrun.common.schemas.ProjectsOutput(projects=projects)

    async def get_project_resources_counters(
        self,
    ) -> tuple[
        dict[str, int],
        dict[str, int],
        dict[str, int],
        dict[str, int],
        dict[str, int],
        dict[str, int],
    ]:
        results = await asyncio.gather(
            fastapi.concurrency.run_in_threadpool(
                server.api.db.session.run_function_with_new_db_session,
                self._calculate_files_counters,
            ),
            fastapi.concurrency.run_in_threadpool(
                server.api.db.session.run_function_with_new_db_session,
                self._calculate_schedules_counters,
            ),
            fastapi.concurrency.run_in_threadpool(
                server.api.db.session.run_function_with_new_db_session,
                self._calculate_feature_sets_counters,
            ),
            fastapi.concurrency.run_in_threadpool(
                server.api.db.session.run_function_with_new_db_session,
                self._calculate_models_counters,
            ),
            fastapi.concurrency.run_in_threadpool(
                server.api.db.session.run_function_with_new_db_session,
                self._calculate_runs_counters,
            ),
        )
        (
            project_to_files_count,
            project_to_schedule_count,
            project_to_feature_set_count,
            project_to_models_count,
            (
                project_to_recent_failed_runs_count,
                project_to_running_runs_count,
            ),
        ) = results
        return (
            project_to_files_count,
            project_to_schedule_count,
            project_to_feature_set_count,
            project_to_models_count,
            project_to_recent_failed_runs_count,
            project_to_running_runs_count,
        )

    def _calculate_functions_counters(self, session) -> dict[str, int]:
        functions_count_per_project = (
            session.query(Function.project, func.count(distinct(Function.name)))
            .group_by(Function.project)
            .all()
        )
        project_to_function_count = {
            result[0]: result[1] for result in functions_count_per_project
        }
        return project_to_function_count

    def _calculate_schedules_counters(self, session) -> dict[str, int]:
        schedules_count_per_project = (
            session.query(Schedule.project, func.count(distinct(Schedule.name)))
            .group_by(Schedule.project)
            .all()
        )
        project_to_schedule_count = {
            result[0]: result[1] for result in schedules_count_per_project
        }
        return project_to_schedule_count

    def _calculate_feature_sets_counters(self, session) -> dict[str, int]:
        feature_sets_count_per_project = (
            session.query(FeatureSet.project, func.count(distinct(FeatureSet.name)))
            .group_by(FeatureSet.project)
            .all()
        )
        project_to_feature_set_count = {
            result[0]: result[1] for result in feature_sets_count_per_project
        }
        return project_to_feature_set_count

    def _calculate_models_counters(self, session) -> dict[str, int]:
        import mlrun.artifacts

        # The kind filter is applied post the query to the DB (manually in python code), so counting should be that
        # way as well, therefore we're doing it here, and can't do it with sql as the above
        # We're using the "most_recent" which gives us only one version of each artifact key, which is what we want to
        # count (artifact count, not artifact versions count)
        model_artifacts = self._find_artifacts(
            session,
            None,
            kind=mlrun.artifacts.model.ModelArtifact.kind,
            most_recent=True,
        )
        project_to_models_count = collections.defaultdict(int)
        for model_artifact in model_artifacts:
            project_to_models_count[model_artifact.project] += 1
        return project_to_models_count

    def _calculate_files_counters(self, session) -> dict[str, int]:
        # The category filter is applied post the query to the DB (manually in python code), so counting should be that
        # way as well, therefore we're doing it here, and can't do it with sql as the above
        # We're using the "most_recent" flag which gives us only one version of each artifact key, which is what we
        # want to count (artifact count, not artifact versions count)
        file_artifacts = self._find_artifacts(
            session,
            None,
            category=mlrun.common.schemas.ArtifactCategories.other,
            most_recent=True,
        )
        project_to_files_count = collections.defaultdict(int)
        for file_artifact in file_artifacts:
            project_to_files_count[file_artifact.project] += 1
        return project_to_files_count

    def _calculate_runs_counters(
        self, session
    ) -> tuple[dict[str, int], dict[str, int]]:
        running_runs_count_per_project = (
            session.query(Run.project, func.count(distinct(Run.name)))
            .filter(
                Run.state.in_(mlrun.runtimes.constants.RunStates.non_terminal_states())
            )
            .group_by(Run.project)
            .all()
        )
        project_to_running_runs_count = {
            result[0]: result[1] for result in running_runs_count_per_project
        }

        one_day_ago = datetime.now() - timedelta(hours=24)
        recent_failed_runs_count_per_project = (
            session.query(Run.project, func.count(distinct(Run.name)))
            .filter(
                Run.state.in_(
                    [
                        mlrun.runtimes.constants.RunStates.error,
                        mlrun.runtimes.constants.RunStates.aborted,
                    ]
                )
            )
            .filter(Run.start_time >= one_day_ago)
            .group_by(Run.project)
            .all()
        )
        project_to_recent_failed_runs_count = {
            result[0]: result[1] for result in recent_failed_runs_count_per_project
        }
        return project_to_recent_failed_runs_count, project_to_running_runs_count

    async def generate_projects_summaries(
        self, session: Session, projects: list[str]
    ) -> list[mlrun.common.schemas.ProjectSummary]:
        (
            project_to_function_count,
            project_to_schedule_count,
            project_to_feature_set_count,
            project_to_models_count,
            project_to_recent_failed_runs_count,
            project_to_running_runs_count,
        ) = await self._get_project_resources_counters(session)
        project_summaries = []
        for project in projects:
            project_summaries.append(
                mlrun.common.schemas.ProjectSummary(
                    name=project,
                    functions_count=project_to_function_count.get(project, 0),
                    schedules_count=project_to_schedule_count.get(project, 0),
                    feature_sets_count=project_to_feature_set_count.get(project, 0),
                    models_count=project_to_models_count.get(project, 0),
                    runs_failed_recent_count=project_to_recent_failed_runs_count.get(
                        project, 0
                    ),
                    runs_running_count=project_to_running_runs_count.get(project, 0),
                    # This is a mandatory field - filling here with 0, it will be filled with the real number in the
                    # crud layer
                    pipelines_running_count=0,
                )
            )
        return project_summaries

    def _update_project_record_from_project(
        self,
        session: Session,
        project_record: Project,
        project: mlrun.common.schemas.Project,
    ):
        project.metadata.created = project_record.created
        project_dict = project.dict()
        # TODO: handle taking out the functions/workflows/artifacts out of the project and save them separately
        project_record.full_object = project_dict
        project_record.description = project.spec.description
        project_record.source = project.spec.source
        project_record.owner = project.spec.owner
        project_record.state = project.status.state
        labels = project.metadata.labels or {}
        update_labels(project_record, labels)
        self._upsert(session, [project_record])

    def _patch_project_record_from_project(
        self,
        session: Session,
        name: str,
        project_record: Project,
        project: dict,
        patch_mode: mlrun.common.schemas.PatchMode,
    ):
        project.setdefault("metadata", {})["created"] = project_record.created
        strategy = patch_mode.to_mergedeep_strategy()
        project_record_full_object = project_record.full_object
        mergedeep.merge(project_record_full_object, project, strategy=strategy)

        # If a bad kind value was passed, it will fail here (return 422 to caller)
        project = mlrun.common.schemas.Project(**project_record_full_object)
        self.store_project(
            session,
            name,
            project,
        )

        project_record.full_object = project_record_full_object
        self._upsert(session, [project_record])

    def is_project_exists(self, session: Session, name: str):
        project_record = self._get_project_record(
            session, name, raise_on_not_found=False
        )
        if not project_record:
            return False
        return True

    def _get_project_record(
        self,
        session: Session,
        name: str = None,
        project_id: int = None,
        raise_on_not_found: bool = True,
    ) -> typing.Optional[Project]:
        if not any([project_id, name]):
            raise mlrun.errors.MLRunInvalidArgumentError(
                "One of 'name' or 'project_id' must be provided"
            )
        project_record = self._query(
            session, Project, name=name, id=project_id
        ).one_or_none()
        if not project_record:
            if not raise_on_not_found:
                return None
            raise mlrun.errors.MLRunNotFoundError(
                f"Project not found: name={name}, project_id={project_id}"
            )

        return project_record

    def verify_project_has_no_related_resources(self, session: Session, name: str):
        artifacts = self._find_artifacts(session, name, "*")
        self._verify_empty_list_of_project_related_resources(
            name, artifacts, "artifacts"
        )
        logs = self._list_logs(session, name)
        self._verify_empty_list_of_project_related_resources(name, logs, "logs")
        runs = self._find_runs(session, None, name, []).all()
        self._verify_empty_list_of_project_related_resources(name, runs, "runs")
        notifications = []
        for cls in _with_notifications:
            notifications.extend(self._get_db_notifications(session, cls, project=name))
        self._verify_empty_list_of_project_related_resources(
            name, notifications, "notifications"
        )
        schedules = self.list_schedules(session, project=name)
        self._verify_empty_list_of_project_related_resources(
            name, schedules, "schedules"
        )
        functions = self._list_project_function_names(session, name)
        self._verify_empty_list_of_project_related_resources(
            name, functions, "functions"
        )
        feature_sets = self._list_project_feature_set_names(session, name)
        self._verify_empty_list_of_project_related_resources(
            name, feature_sets, "feature_sets"
        )
        feature_vectors = self._list_project_feature_vector_names(session, name)
        self._verify_empty_list_of_project_related_resources(
            name, feature_vectors, "feature_vectors"
        )

    def delete_project_related_resources(self, session: Session, name: str):
        self.del_artifacts(session, project=name)
        self._delete_logs(session, name)
        self.delete_run_notifications(session, project=name)
        self.del_runs(session, project=name)
        self.delete_schedules(session, name)
        self._delete_functions(session, name)
        self._delete_feature_sets(session, name)
        self._delete_feature_vectors(session, name)
        self._delete_background_tasks(session, project=name)
        self.delete_datastore_profiles(session, project=name)

        # resources deletion should remove their tags and labels as well, but doing another try in case there are
        # orphan resources
        self._delete_resources_tags(session, name)
        self._delete_resources_labels(session, name)

    @staticmethod
    def _verify_empty_list_of_project_related_resources(
        project: str, resources: list, resource_name: str
    ):
        if resources:
            raise mlrun.errors.MLRunPreconditionFailedError(
                f"Project {project} can not be deleted since related resources found: {resource_name}"
            )

    def _get_record_by_name_tag_and_uid(
        self,
        session,
        cls,
        project: str,
        name: str,
        tag: str = None,
        uid: str = None,
        obj_name_attribute="name",
    ):
        kwargs = {obj_name_attribute: name, "project": project}
        query = self._query(session, cls, **kwargs)
        computed_tag = tag or "latest"
        object_tag_uid = None
        if tag or not uid:
            object_tag_uid = self._resolve_class_tag_uid(
                session, cls, project, name, computed_tag
            )
            if object_tag_uid is None:
                return None, None, None
            uid = object_tag_uid
        if uid:
            query = query.filter(cls.uid == uid)
        return computed_tag, object_tag_uid, query.one_or_none()

    # ---- Feature sets ----
    def create_feature_set(
        self,
        session,
        project,
        feature_set: mlrun.common.schemas.FeatureSet,
        versioned=True,
    ) -> str:
        (
            uid,
            tag,
            feature_set_dict,
        ) = self._validate_and_enrich_record_for_creation(
            session, feature_set, FeatureSet, project, versioned
        )

        db_feature_set = FeatureSet(project=project)
        self._update_db_record_from_object_dict(db_feature_set, feature_set_dict, uid)
        self._update_feature_set_spec(db_feature_set, feature_set_dict)

        self._upsert(session, [db_feature_set])
        self.tag_objects_v2(session, [db_feature_set], project, tag)

        return uid

    def patch_feature_set(
        self,
        session,
        project,
        name,
        feature_set_patch: dict,
        tag=None,
        uid=None,
        patch_mode: mlrun.common.schemas.PatchMode = mlrun.common.schemas.PatchMode.replace,
    ) -> str:
        feature_set_record = self._get_feature_set(session, project, name, tag, uid)
        if not feature_set_record:
            feature_set_uri = generate_object_uri(project, name, tag)
            raise mlrun.errors.MLRunNotFoundError(
                f"Feature-set not found {feature_set_uri}"
            )

        feature_set_struct = feature_set_record.dict(exclude_none=True)
        # using mergedeep for merging the patch content into the existing dictionary
        strategy = patch_mode.to_mergedeep_strategy()
        mergedeep.merge(feature_set_struct, feature_set_patch, strategy=strategy)

        versioned = feature_set_record.metadata.uid is not None

        # If a bad kind value was passed, it will fail here (return 422 to caller)
        feature_set = mlrun.common.schemas.FeatureSet(**feature_set_struct)
        return self.store_feature_set(
            session,
            project,
            name,
            feature_set,
            feature_set.metadata.tag,
            uid,
            versioned,
            always_overwrite=True,
        )

    def get_feature_set(
        self,
        session,
        project: str,
        name: str,
        tag: str = None,
        uid: str = None,
    ) -> mlrun.common.schemas.FeatureSet:
        feature_set = self._get_feature_set(session, project, name, tag, uid)
        if not feature_set:
            feature_set_uri = generate_object_uri(project, name, tag)
            raise mlrun.errors.MLRunNotFoundError(
                f"Feature-set not found {feature_set_uri}"
            )

        return feature_set

    def _get_feature_set(
        self,
        session,
        project: str,
        name: str,
        tag: str = None,
        uid: str = None,
    ):
        (
            computed_tag,
            feature_set_tag_uid,
            db_feature_set,
        ) = self._get_record_by_name_tag_and_uid(
            session, FeatureSet, project, name, tag, uid
        )
        if db_feature_set:
            feature_set = self._transform_feature_set_model_to_schema(db_feature_set)

            # If connected to a tag add it to metadata
            if feature_set_tag_uid:
                feature_set.metadata.tag = computed_tag
            return feature_set
        else:
            return None

    def _get_records_to_tags_map(self, session, cls, project, tag, name=None):
        # Find object IDs by tag, project and object-name (which is a like query)
        tag_query = self._query(session, cls.Tag, project=project, name=tag)
        if name:
            tag_query = tag_query.filter(
                generate_query_predicate_for_name(cls.Tag.obj_name, name)
            )

        # Generate a mapping from each object id (note: not uid, it's the DB ID) to its associated tags.
        obj_id_tags = {}
        for row in tag_query:
            if row.obj_id in obj_id_tags:
                obj_id_tags[row.obj_id].append(row.name)
            else:
                obj_id_tags[row.obj_id] = [row.name]
        return obj_id_tags

    def _generate_records_with_tags_assigned(
        self, object_record, transform_fn, obj_id_tags, default_tag=None
    ):
        # Using a similar mechanism here to assign tags to feature sets as is used in list_functions. Please refer
        # there for some comments explaining the logic.
        results = []
        if default_tag:
            results.append(transform_fn(object_record, default_tag))
        else:
            object_tags = obj_id_tags.get(object_record.id, [])
            if len(object_tags) == 0 and not object_record.uid.startswith(
                unversioned_tagged_object_uid_prefix
            ):
                new_object = transform_fn(object_record)
                results.append(new_object)
            else:
                for object_tag in object_tags:
                    results.append(transform_fn(object_record, object_tag))
        return results

    @staticmethod
    def _generate_feature_set_digest(feature_set: mlrun.common.schemas.FeatureSet):
        return mlrun.common.schemas.FeatureSetDigestOutput(
            metadata=feature_set.metadata,
            spec=mlrun.common.schemas.FeatureSetDigestSpec(
                entities=feature_set.spec.entities,
                features=feature_set.spec.features,
            ),
        )

    def _generate_feature_or_entity_list_query(
        self,
        session,
        query_class,
        project: str,
        feature_set_keys,
        name: str = None,
        tag: str = None,
        labels: list[str] = None,
    ):
        # Query the actual objects to be returned
        query = (
            session.query(FeatureSet, query_class)
            .filter_by(project=project)
            .join(query_class)
        )

        if name:
            query = query.filter(
                generate_query_predicate_for_name(query_class.name, name)
            )
        if labels:
            query = self._add_labels_filter(session, query, query_class, labels)
        if tag:
            query = query.filter(FeatureSet.id.in_(feature_set_keys))

        return query

    def list_features(
        self,
        session,
        project: str,
        name: str = None,
        tag: str = None,
        entities: list[str] = None,
        labels: list[str] = None,
    ) -> mlrun.common.schemas.FeaturesOutput:
        # We don't filter by feature-set name here, as the name parameter refers to features
        feature_set_id_tags = self._get_records_to_tags_map(
            session, FeatureSet, project, tag, name=None
        )

        query = self._generate_feature_or_entity_list_query(
            session, Feature, project, feature_set_id_tags.keys(), name, tag, labels
        )

        if entities:
            query = query.join(FeatureSet.entities).filter(Entity.name.in_(entities))

        features_results = []
        for row in query:
            feature_record = mlrun.common.schemas.FeatureRecord.from_orm(row.Feature)
            feature_name = feature_record.name

            feature_sets = self._generate_records_with_tags_assigned(
                row.FeatureSet,
                self._transform_feature_set_model_to_schema,
                feature_set_id_tags,
                tag,
            )

            for feature_set in feature_sets:
                # Get the feature from the feature-set full structure, as it may contain extra fields (which are not
                # in the DB)
                feature = next(
                    (
                        feature
                        for feature in feature_set.spec.features
                        if feature.name == feature_name
                    ),
                    None,
                )
                if not feature:
                    raise mlrun.errors.MLRunInternalServerError(
                        "Inconsistent data in DB - features in DB not in feature-set document"
                    )

                features_results.append(
                    mlrun.common.schemas.FeatureListOutput(
                        feature=feature,
                        feature_set_digest=self._generate_feature_set_digest(
                            feature_set
                        ),
                    )
                )
        return mlrun.common.schemas.FeaturesOutput(features=features_results)

    def list_entities(
        self,
        session,
        project: str,
        name: str = None,
        tag: str = None,
        labels: list[str] = None,
    ) -> mlrun.common.schemas.EntitiesOutput:
        feature_set_id_tags = self._get_records_to_tags_map(
            session, FeatureSet, project, tag, name=None
        )

        query = self._generate_feature_or_entity_list_query(
            session, Entity, project, feature_set_id_tags.keys(), name, tag, labels
        )

        entities_results = []
        for row in query:
            entity_record = mlrun.common.schemas.FeatureRecord.from_orm(row.Entity)
            entity_name = entity_record.name

            feature_sets = self._generate_records_with_tags_assigned(
                row.FeatureSet,
                self._transform_feature_set_model_to_schema,
                feature_set_id_tags,
                tag,
            )

            for feature_set in feature_sets:
                # Get the feature from the feature-set full structure, as it may contain extra fields (which are not
                # in the DB)
                entity = next(
                    (
                        entity
                        for entity in feature_set.spec.entities
                        if entity.name == entity_name
                    ),
                    None,
                )
                if not entity:
                    raise mlrun.errors.MLRunInternalServerError(
                        "Inconsistent data in DB - entities in DB not in feature-set document"
                    )

                entities_results.append(
                    mlrun.common.schemas.EntityListOutput(
                        entity=entity,
                        feature_set_digest=self._generate_feature_set_digest(
                            feature_set
                        ),
                    )
                )
        return mlrun.common.schemas.EntitiesOutput(entities=entities_results)

    @staticmethod
    def _assert_partition_by_parameters(partition_by_enum_cls, partition_by, sort):
        if sort is None:
            raise mlrun.errors.MLRunInvalidArgumentError(
                "sort parameter must be provided when partition_by is used."
            )
        # For now, name is the only supported value. Remove once more fields are added.
        if partition_by not in partition_by_enum_cls:
            valid_enum_values = [
                enum_value.value for enum_value in partition_by_enum_cls
            ]
            raise mlrun.errors.MLRunInvalidArgumentError(
                f"Invalid partition_by given: '{partition_by.value}'. Must be one of {valid_enum_values}"
            )

    @staticmethod
    def _create_partitioned_query(
        session,
        query,
        cls,
        partition_by: typing.Union[
            mlrun.common.schemas.FeatureStorePartitionByField,
            mlrun.common.schemas.RunPartitionByField,
        ],
        rows_per_partition: int,
        partition_sort_by: mlrun.common.schemas.SortField,
        partition_order: mlrun.common.schemas.OrderType,
        max_partitions: int = 0,
    ):
        partition_field = partition_by.to_partition_by_db_field(cls)
        sort_by_field = partition_sort_by.to_db_field(cls)

        row_number_column = (
            func.row_number()
            .over(
                partition_by=partition_field,
                order_by=partition_order.to_order_by_predicate(sort_by_field),
            )
            .label("row_number")
        )
        if max_partitions > 0:
            max_partition_value = (
                func.max(sort_by_field)
                .over(
                    partition_by=partition_field,
                )
                .label("max_partition_value")
            )
            query = query.add_column(max_partition_value)

        # Need to generate a subquery so we can filter based on the row_number, since it
        # is a window function using over().
        subquery = query.add_column(row_number_column).subquery()

        if max_partitions == 0:
            # If we don't query on max-partitions, we end here. Need to alias the subquery so that the ORM will
            # be able to properly map it to objects.
            result_query = session.query(aliased(cls, subquery)).filter(
                subquery.c.row_number <= rows_per_partition
            )
            return result_query

        # Otherwise no need for an alias, as this is an internal query and will be wrapped by another one where
        # alias will apply. We just apply the filter here.
        result_query = session.query(subquery).filter(
            subquery.c.row_number <= rows_per_partition
        )

        # We query on max-partitions, so need to do another sub-query and order per the latest updated time of
        # a run in the partition.
        partition_rank = (
            func.dense_rank()
            .over(order_by=subquery.c.max_partition_value.desc())
            .label("partition_rank")
        )
        result_query = result_query.add_column(partition_rank).subquery()
        result_query = session.query(aliased(cls, result_query)).filter(
            result_query.c.partition_rank <= max_partitions
        )
        return result_query

    def list_feature_sets(
        self,
        session,
        project: str,
        name: str = None,
        tag: str = None,
        state: str = None,
        entities: list[str] = None,
        features: list[str] = None,
        labels: list[str] = None,
        partition_by: mlrun.common.schemas.FeatureStorePartitionByField = None,
        rows_per_partition: int = 1,
        partition_sort_by: mlrun.common.schemas.SortField = None,
        partition_order: mlrun.common.schemas.OrderType = mlrun.common.schemas.OrderType.desc,
    ) -> mlrun.common.schemas.FeatureSetsOutput:
        obj_id_tags = self._get_records_to_tags_map(
            session, FeatureSet, project, tag, name
        )

        # Query the actual objects to be returned
        query = self._query(session, FeatureSet, project=project, state=state)

        if name is not None:
            query = query.filter(
                generate_query_predicate_for_name(FeatureSet.name, name)
            )
        if tag:
            query = query.filter(FeatureSet.id.in_(obj_id_tags.keys()))
        if entities:
            query = query.join(FeatureSet.entities).filter(Entity.name.in_(entities))
        if features:
            query = query.join(FeatureSet.features).filter(Feature.name.in_(features))
        if labels:
            query = self._add_labels_filter(session, query, FeatureSet, labels)

        if partition_by:
            self._assert_partition_by_parameters(
                mlrun.common.schemas.FeatureStorePartitionByField,
                partition_by,
                partition_sort_by,
            )
            query = self._create_partitioned_query(
                session,
                query,
                FeatureSet,
                partition_by,
                rows_per_partition,
                partition_sort_by,
                partition_order,
            )

        feature_sets = []
        for feature_set_record in query:
            feature_sets.extend(
                self._generate_records_with_tags_assigned(
                    feature_set_record,
                    self._transform_feature_set_model_to_schema,
                    obj_id_tags,
                    tag,
                )
            )
        return mlrun.common.schemas.FeatureSetsOutput(feature_sets=feature_sets)

    def list_feature_sets_tags(
        self,
        session,
        project: str,
    ):
        query = (
            session.query(FeatureSet.name, FeatureSet.Tag.name)
            .filter(FeatureSet.Tag.project == project)
            .join(FeatureSet, FeatureSet.Tag.obj_id == FeatureSet.id)
            .distinct()
        )
        return [(project, row[0], row[1]) for row in query]

    @staticmethod
    def _update_feature_set_features(
        feature_set: FeatureSet, feature_dicts: list[dict]
    ):
        new_features = set(feature_dict["name"] for feature_dict in feature_dicts)
        current_features = set(feature.name for feature in feature_set.features)

        features_to_remove = current_features.difference(new_features)
        features_to_add = new_features.difference(current_features)

        feature_set.features = [
            feature
            for feature in feature_set.features
            if feature.name not in features_to_remove
        ]

        for feature_dict in feature_dicts:
            feature_name = feature_dict["name"]
            if feature_name in features_to_add:
                labels = feature_dict.get("labels") or {}
                feature = Feature(
                    name=feature_dict["name"],
                    value_type=feature_dict["value_type"],
                    labels=[],
                )
                update_labels(feature, labels)
                feature_set.features.append(feature)
            elif feature_name not in features_to_remove:
                # get the existing feature from the feature set
                feature = next(
                    (
                        feature
                        for feature in feature_set.features
                        if feature.name == feature_name
                    ),
                    None,
                )
                if feature:
                    # update it with the new labels in case they were changed
                    labels = feature_dict.get("labels") or {}
                    update_labels(feature, labels)

    @staticmethod
    def _update_feature_set_entities(feature_set: FeatureSet, entity_dicts: list[dict]):
        new_entities = set(entity_dict["name"] for entity_dict in entity_dicts)
        current_entities = set(entity.name for entity in feature_set.entities)

        entities_to_remove = current_entities.difference(new_entities)
        entities_to_add = new_entities.difference(current_entities)

        feature_set.entities = [
            entity
            for entity in feature_set.entities
            if entity.name not in entities_to_remove
        ]

        for entity_dict in entity_dicts:
            if entity_dict["name"] in entities_to_add:
                labels = entity_dict.get("labels") or {}
                entity = Entity(
                    name=entity_dict["name"],
                    value_type=entity_dict["value_type"],
                    labels=[],
                )
                update_labels(entity, labels)
                feature_set.entities.append(entity)

    def _update_feature_set_spec(
        self, feature_set: FeatureSet, new_feature_set_dict: dict
    ):
        feature_set_spec = new_feature_set_dict.get("spec")
        features = feature_set_spec.pop("features", [])
        entities = feature_set_spec.pop("entities", [])
        self._update_feature_set_features(feature_set, features)
        self._update_feature_set_entities(feature_set, entities)

    @staticmethod
    def _common_object_validate_and_perform_uid_change(
        object_dict: dict,
        tag,
        versioned,
        existing_uid=None,
    ):
        uid = fill_object_hash(object_dict, "uid", tag)
        if not versioned:
            uid = f"{unversioned_tagged_object_uid_prefix}{tag}"
            object_dict["metadata"]["uid"] = uid

        # If object was referenced by UID, the request cannot modify it
        if existing_uid and uid != existing_uid:
            raise mlrun.errors.MLRunInvalidArgumentError(
                "Changing uid for an object referenced by its uid"
            )
        return uid

    @staticmethod
    def _update_db_record_from_object_dict(
        db_object,
        common_object_dict: dict,
        uid,
    ):
        db_object.name = common_object_dict["metadata"]["name"]
        updated_datetime = datetime.now(timezone.utc)
        db_object.updated = updated_datetime
        if not db_object.created:
            db_object.created = common_object_dict["metadata"].pop(
                "created", None
            ) or datetime.now(timezone.utc)
        db_object.state = common_object_dict.get("status", {}).get("state")
        db_object.uid = uid

        common_object_dict["metadata"]["updated"] = str(updated_datetime)
        common_object_dict["metadata"]["created"] = str(db_object.created)

        # In case of an unversioned object, we don't want to return uid to user queries. However,
        # the uid DB field has to be set, since it's used for uniqueness in the DB.
        if uid.startswith(unversioned_tagged_object_uid_prefix):
            common_object_dict["metadata"].pop("uid", None)

        db_object.full_object = common_object_dict

        # labels are stored in a separate table
        labels = common_object_dict["metadata"].pop("labels", {}) or {}
        update_labels(db_object, labels)

    @retry_on_conflict
    def store_feature_set(
        self,
        session,
        project,
        name,
        feature_set: mlrun.common.schemas.FeatureSet,
        tag=None,
        uid=None,
        versioned=True,
        always_overwrite=False,
    ) -> str:
        return self._store_tagged_object(
            session,
            FeatureSet,
            project,
            name,
            feature_set,
            tag=tag,
            uid=uid,
            versioned=versioned,
            always_overwrite=always_overwrite,
        )

    def _store_tagged_object(
        self,
        session,
        cls,
        project,
        name,
        tagged_object: typing.Union[
            mlrun.common.schemas.FeatureVector,
            mlrun.common.schemas.FeatureSet,
        ],
        tag=None,
        uid=None,
        versioned=True,
        always_overwrite=False,
    ):
        original_uid = uid

        # record with the given tag/uid
        _, _, existing_tagged_object = self._get_record_by_name_tag_and_uid(
            session, cls, project, name, tag, uid
        )

        tagged_object_dict = tagged_object.dict(exclude_none=True)

        # get the computed uid
        uid = self._common_object_validate_and_perform_uid_change(
            tagged_object_dict, tag, versioned, original_uid
        )

        if existing_tagged_object:
            if uid == existing_tagged_object.uid or always_overwrite:
                db_tagged_object = existing_tagged_object
            else:
                # In case an object with the given tag (or 'latest' which is the default) and name, but different uid
                # was found - Check If an object with the same computed uid but different tag already exists
                # and re-tag it.
                if self._re_tag_existing_object(session, cls, project, name, tag, uid):
                    return uid

                db_tagged_object = cls(project=project)

            self._update_db_record_from_object_dict(
                db_tagged_object, tagged_object_dict, uid
            )

            if cls == FeatureSet:
                self._update_feature_set_spec(db_tagged_object, tagged_object_dict)
            self._upsert(session, [db_tagged_object])
            if tag:
                self.tag_objects_v2(session, [db_tagged_object], project, tag)
            return uid

        # Object with the given tag/uid doesn't exist
        # Check if this is a re-tag of existing object - search by uid only
        if self._re_tag_existing_object(session, cls, project, name, tag, uid):
            return uid

        tagged_object.metadata.tag = tag
        return self._create_tagged_object(
            session, project, cls, tagged_object, versioned
        )

    def _create_tagged_object(
        self,
        session,
        project,
        cls,
        tagged_object: typing.Union[
            mlrun.common.schemas.FeatureVector,
            mlrun.common.schemas.FeatureSet,
            dict,
        ],
        versioned=True,
    ):
        uid, tag, tagged_object_dict = self._validate_and_enrich_record_for_creation(
            session, tagged_object, cls, project, versioned
        )

        db_tagged_object = cls(project=project)

        self._update_db_record_from_object_dict(
            db_tagged_object, tagged_object_dict, uid
        )
        if cls == FeatureSet:
            self._update_feature_set_spec(db_tagged_object, tagged_object_dict)

        self._upsert(session, [db_tagged_object])
        self.tag_objects_v2(session, [db_tagged_object], project, tag)

        return uid

    def _re_tag_existing_object(
        self,
        session,
        cls,
        project,
        name,
        tag,
        uid,
        obj_name_attribute: str = "name",
    ):
        _, _, existing_object = self._get_record_by_name_tag_and_uid(
            session,
            cls,
            project,
            name,
            None,
            uid,
            obj_name_attribute=obj_name_attribute,
        )
        if existing_object:
            self.tag_objects_v2(
                session,
                [existing_object],
                project,
                tag,
                obj_name_attribute=obj_name_attribute,
            )
            return existing_object

        return None

    def _validate_and_enrich_record_for_creation(
        self,
        session,
        new_object,
        db_class,
        project,
        versioned,
    ):
        object_type = new_object.__class__.__name__

        object_dict = new_object.dict(exclude_none=True)
        hash_key = fill_object_hash(object_dict, "uid", new_object.metadata.tag)

        if versioned:
            uid = hash_key
        else:
            uid = f"{unversioned_tagged_object_uid_prefix}{new_object.metadata.tag}"
            object_dict["metadata"]["uid"] = uid

        existing_object = self._get_class_instance_by_uid(
            session, db_class, new_object.metadata.name, project, uid
        )
        if existing_object:
            object_uri = generate_object_uri(
                project, new_object.metadata.name, new_object.metadata.tag
            )
            raise mlrun.errors.MLRunConflictError(
                f"Adding an already-existing {object_type} - {object_uri}"
            )

        return uid, new_object.metadata.tag, object_dict

    def _delete_feature_sets(self, session: Session, project: str):
        logger.debug("Removing feature-sets from db", project=project)
        for feature_set_name in self._list_project_feature_set_names(session, project):
            self.delete_feature_set(session, project, feature_set_name)

    def _list_project_feature_set_names(
        self, session: Session, project: str
    ) -> list[str]:
        return [
            name
            for (name,) in self._query(
                session, distinct(FeatureSet.name), project=project
            ).all()
        ]

    def delete_feature_set(self, session, project, name, tag=None, uid=None):
        self._delete_tagged_object(
            session,
            FeatureSet,
            project=project,
            tag=tag,
            uid=uid,
            name=name,
        )

    # ---- Feature Vectors ----
    def create_feature_vector(
        self,
        session,
        project,
        feature_vector: mlrun.common.schemas.FeatureVector,
        versioned=True,
    ) -> str:
        (
            uid,
            tag,
            feature_vector_dict,
        ) = self._validate_and_enrich_record_for_creation(
            session, feature_vector, FeatureVector, project, versioned
        )

        db_feature_vector = FeatureVector(project=project)

        self._update_db_record_from_object_dict(
            db_feature_vector, feature_vector_dict, uid
        )

        self._upsert(session, [db_feature_vector])
        self.tag_objects_v2(session, [db_feature_vector], project, tag)

        return uid

    def get_feature_vector(
        self, session, project: str, name: str, tag: str = None, uid: str = None
    ) -> mlrun.common.schemas.FeatureVector:
        feature_vector = self._get_feature_vector(session, project, name, tag, uid)
        if not feature_vector:
            feature_vector_uri = generate_object_uri(project, name, tag)
            raise mlrun.errors.MLRunNotFoundError(
                f"Feature-vector not found {feature_vector_uri}"
            )

        return feature_vector

    def _get_feature_vector(
        self,
        session,
        project: str,
        name: str,
        tag: str = None,
        uid: str = None,
    ):
        (
            computed_tag,
            feature_vector_tag_uid,
            db_feature_vector,
        ) = self._get_record_by_name_tag_and_uid(
            session, FeatureVector, project, name, tag, uid
        )
        if db_feature_vector:
            feature_vector = self._transform_feature_vector_model_to_schema(
                db_feature_vector
            )

            # If connected to a tag add it to metadata
            if feature_vector_tag_uid:
                feature_vector.metadata.tag = computed_tag
            return feature_vector
        else:
            return None

    def list_feature_vectors(
        self,
        session,
        project: str,
        name: str = None,
        tag: str = None,
        state: str = None,
        labels: list[str] = None,
        partition_by: mlrun.common.schemas.FeatureStorePartitionByField = None,
        rows_per_partition: int = 1,
        partition_sort_by: mlrun.common.schemas.SortField = None,
        partition_order: mlrun.common.schemas.OrderType = mlrun.common.schemas.OrderType.desc,
    ) -> mlrun.common.schemas.FeatureVectorsOutput:
        obj_id_tags = self._get_records_to_tags_map(
            session, FeatureVector, project, tag, name
        )

        # Query the actual objects to be returned
        query = self._query(session, FeatureVector, project=project, state=state)

        if name is not None:
            query = query.filter(
                generate_query_predicate_for_name(FeatureVector.name, name)
            )
        if tag:
            query = query.filter(FeatureVector.id.in_(obj_id_tags.keys()))
        if labels:
            query = self._add_labels_filter(session, query, FeatureVector, labels)

        if partition_by:
            self._assert_partition_by_parameters(
                mlrun.common.schemas.FeatureStorePartitionByField,
                partition_by,
                partition_sort_by,
            )
            query = self._create_partitioned_query(
                session,
                query,
                FeatureVector,
                partition_by,
                rows_per_partition,
                partition_sort_by,
                partition_order,
            )

        feature_vectors = []
        for feature_vector_record in query:
            feature_vectors.extend(
                self._generate_records_with_tags_assigned(
                    feature_vector_record,
                    self._transform_feature_vector_model_to_schema,
                    obj_id_tags,
                    tag,
                )
            )
        return mlrun.common.schemas.FeatureVectorsOutput(
            feature_vectors=feature_vectors
        )

    def list_feature_vectors_tags(
        self,
        session,
        project: str,
    ):
        query = (
            session.query(FeatureVector.name, FeatureVector.Tag.name)
            .filter(FeatureVector.Tag.project == project)
            .join(FeatureVector, FeatureVector.Tag.obj_id == FeatureVector.id)
            .distinct()
        )
        return [(project, row[0], row[1]) for row in query]

    @retry_on_conflict
    def store_feature_vector(
        self,
        session,
        project,
        name,
        feature_vector: mlrun.common.schemas.FeatureVector,
        tag=None,
        uid=None,
        versioned=True,
        always_overwrite=False,
    ) -> str:
        return self._store_tagged_object(
            session,
            FeatureVector,
            project,
            name,
            feature_vector,
            tag=tag,
            uid=uid,
            versioned=versioned,
            always_overwrite=always_overwrite,
        )

    def patch_feature_vector(
        self,
        session,
        project,
        name,
        feature_vector_update: dict,
        tag=None,
        uid=None,
        patch_mode: mlrun.common.schemas.PatchMode = mlrun.common.schemas.PatchMode.replace,
    ) -> str:
        feature_vector_record = self._get_feature_vector(
            session, project, name, tag, uid
        )
        if not feature_vector_record:
            feature_vector_uri = generate_object_uri(project, name, tag)
            raise mlrun.errors.MLRunNotFoundError(
                f"Feature-vector not found {feature_vector_uri}"
            )

        feature_vector_struct = feature_vector_record.dict(exclude_none=True)
        # using mergedeep for merging the patch content into the existing dictionary
        strategy = patch_mode.to_mergedeep_strategy()
        mergedeep.merge(feature_vector_struct, feature_vector_update, strategy=strategy)

        versioned = feature_vector_record.metadata.uid is not None

        feature_vector = mlrun.common.schemas.FeatureVector(**feature_vector_struct)
        return self.store_feature_vector(
            session,
            project,
            name,
            feature_vector,
            feature_vector.metadata.tag,
            uid,
            versioned,
            always_overwrite=True,
        )

    def delete_feature_vector(self, session, project, name, tag=None, uid=None):
        self._delete_tagged_object(
            session,
            FeatureVector,
            project=project,
            tag=tag,
            uid=uid,
            name=name,
        )

    def _delete_tagged_object(
        self,
        session,
        cls,
        project,
        tag=None,
        uid=None,
        name=None,
        key=None,
        commit=True,
        **kwargs,
    ):
        if tag and uid:
            raise mlrun.errors.MLRunInvalidArgumentError(
                "Both uid and tag specified when deleting an object."
            )

        # "key" is only used for artifact objects, and "name" is used for all other tagged objects.
        # thus only one should be passed
        if name and key:
            raise mlrun.errors.MLRunInvalidArgumentError(
                "Both name and key specified when deleting an object."
            )
        if not name and not key:
            raise mlrun.errors.MLRunInvalidArgumentError(
                "Neither name nor key specified when deleting an object."
            )

        object_id = None
        obj_name = name or key
        if uid:
            object_record = self._query(
                session,
                cls,
                project=project,
                uid=uid,
                name=name,
                key=key,
                **kwargs,
            ).one_or_none()
            if object_record is None:
                return None, None
            object_id = object_record.id
        elif tag and tag != "*":
            tag_record = self._query(
                session, cls.Tag, project=project, name=tag, obj_name=obj_name
            ).one_or_none()
            if tag_record is None:
                return None, None
            object_id = tag_record.obj_id

        if object_id:
            if not commit:
                return "id", object_id
            # deleting tags, because in sqlite the relationships aren't necessarily cascading
            self._delete(session, cls.Tag, obj_id=object_id)
            self._delete(session, cls, id=object_id)
        else:
            if not commit:
                if name:
                    return "name", obj_name
                return "key", obj_name
            # If we got here, neither tag nor uid were provided - delete all references by name.
            # deleting tags, because in sqlite the relationships aren't necessarily cascading
            identifier = {"name": obj_name} if name else {"key": obj_name}
            self._delete(session, cls.Tag, project=project, obj_name=obj_name)
            self._delete(session, cls, project=project, **identifier)

    def _resolve_class_tag_uid(self, session, cls, project, obj_name, tag_name):
        for tag in self._query(
            session, cls.Tag, project=project, obj_name=obj_name, name=tag_name
        ):
            return self._query(session, cls).get(tag.obj_id).uid
        return None

    def _resolve_class_tag_uids(
        self, session, cls, project, tag_name, obj_name=None
    ) -> list[str]:
        uids = []

        query = self._query(session, cls.Tag, project=project, name=tag_name)
        if obj_name:
            query = query.filter(
                generate_query_predicate_for_name(cls.Tag.obj_name, obj_name)
            )

        for tag in query:
            # TODO: query db in a single call
            obj = self._query(session, cls).get(tag.obj_id)
            if obj:
                uids.append(obj.uid)
        return uids

    def _attach_most_recent_artifact_query(self, session, query):
        # Create a sub query of latest uid (by updated) per (project,key)
        subq = (
            session.query(
                ArtifactV2.project,
                ArtifactV2.key,
                func.max(ArtifactV2.updated).label("max_updated"),
            )
            .group_by(
                ArtifactV2.project,
                ArtifactV2.key,
            )
            .subquery()
        )

        # Join current query with sub query on (project, key)
        return query.join(
            subq,
            and_(
                ArtifactV2.project == subq.c.project,
                ArtifactV2.key == subq.c.key,
                ArtifactV2.updated == subq.c.max_updated,
            ),
        )

    def _query(self, session, cls, **kw):
        kw = {k: v for k, v in kw.items() if v is not None}
        return session.query(cls).filter_by(**kw)

    def _find_or_create_users(self, session, user_names):
        users = list(self._query(session, User).filter(User.name.in_(user_names)))
        new = set(user_names) - {user.name for user in users}
        if new:
            for name in new:
                user = User(name=name)
                session.add(user)
                users.append(user)
            try:
                session.commit()
            except SQLAlchemyError as err:
                session.rollback()
                raise mlrun.errors.MLRunConflictError(
                    f"Failed to add user: {err_to_str(err)}"
                ) from err
        return users

    def _get_class_instance_by_uid(self, session, cls, name, project, uid):
        query = self._query(session, cls, name=name, project=project, uid=uid)
        return query.one_or_none()

    def _get_run(self, session, uid, project, iteration, with_for_update=False):
        query = self._query(session, Run, uid=uid, project=project, iteration=iteration)
        if with_for_update:
            query = query.populate_existing().with_for_update()

        return query.one_or_none()

    def _delete_empty_labels(self, session, cls):
        session.query(cls).filter(cls.parent == NULL).delete()
        session.commit()

    def _upsert(self, session, objects, ignore=False):
        if not objects:
            return
        for object_ in objects:
            session.add(object_)
        self._commit(session, objects, ignore)

    def _commit(self, session, objects, ignore=False):
        def _try_commit_obj():
            try:
                session.commit()
            except SQLAlchemyError as sql_err:
                session.rollback()
                classes = list(set([object_.__class__.__name__ for object_ in objects]))

                # if the database is locked, we raise a retryable error
                if "database is locked" in str(sql_err):
                    logger.warning(
                        "Database is locked. Retrying",
                        classes_to_commit=classes,
                        err=str(sql_err),
                    )
                    raise mlrun.errors.MLRunRuntimeError(
                        "Failed committing changes, database is locked"
                    ) from sql_err

                # the error is not retryable, so we try to identify weather there was a conflict or not
                # either way - we wrap the error with a fatal error so the retry mechanism will stop
                logger.warning(
                    "Failed committing changes to DB",
                    classes=classes,
                    err=err_to_str(sql_err),
                )
                if not ignore:
                    # get the identifiers of the objects that failed to commit, for logging purposes
                    identifiers = ",".join(
                        object_.get_identifier_string() for object_ in objects
                    )

                    mlrun_error = mlrun.errors.MLRunRuntimeError(
                        f"Failed committing changes to DB. classes={classes} objects={identifiers}"
                    )

                    # check if the error is a conflict error
                    if any([message in str(sql_err) for message in conflict_messages]):
                        mlrun_error = mlrun.errors.MLRunConflictError(
                            f"Conflict - at least one of the objects already exists: {identifiers}"
                        )

                    # we want to keep the exception stack trace, but we also want the retry mechanism to stop
                    # so, we raise a new indicative exception from the original sql exception (this keeps
                    # the stack trace intact), and then wrap it with a fatal error (which stops the retry mechanism).
                    # Note - this way, the exception is raised from this code section, and not from the retry function.
                    try:
                        raise mlrun_error from sql_err
                    except (
                        mlrun.errors.MLRunRuntimeError,
                        mlrun.errors.MLRunConflictError,
                    ) as exc:
                        raise mlrun.errors.MLRunFatalFailureError(
                            original_exception=exc
                        )

        if config.httpdb.db.commit_retry_timeout:
            mlrun.utils.helpers.retry_until_successful(
                config.httpdb.db.commit_retry_interval,
                config.httpdb.db.commit_retry_timeout,
                logger,
                False,
                _try_commit_obj,
            )

    def _find_runs(self, session, uid, project, labels):
        labels = label_set(labels)
        if project == "*":
            project = None
        query = self._query(session, Run, project=project)
        if uid:
            # uid may be either a single uid (string) or a list of uids
            uid = mlrun.utils.helpers.as_list(uid)
            query = query.filter(Run.uid.in_(uid))
        return self._add_labels_filter(session, query, Run, labels)

    def _get_db_notifications(
        self, session, cls, name: str = None, parent_id: str = None, project: str = None
    ):
        return self._query(
            session, cls.Notification, name=name, parent_id=parent_id, project=project
        ).all()

    @staticmethod
    def _escape_characters_for_like_query(value: str) -> str:
        return (
            value.translate(value.maketrans({"_": r"\_", "%": r"\%"})) if value else ""
        )

    def _find_functions(self, session, name, project, uids=None, labels=None):
        query = self._query(session, Function, project=project)
        if name:
            query = query.filter(generate_query_predicate_for_name(Function.name, name))
        if uids is not None:
            query = query.filter(Function.uid.in_(uids))

        labels = label_set(labels)
        return self._add_labels_filter(session, query, Function, labels)

    def _delete(self, session, cls, **kw):
        query = session.query(cls).filter_by(**kw)
        for obj in query:
            session.delete(obj)
        session.commit()

    def _find_lables(self, session, cls, label_cls, labels):
        return session.query(cls).join(label_cls).filter(label_cls.name.in_(labels))

    def _add_labels_filter(self, session, query, cls, labels):
        if not labels:
            return query

        preds = []
        # Some specific handling is needed for the case of a query like "label=x&label=x=value". In this case
        # of course it should be reduced to "label=x=value". That's why we need to keep the labels that are queried
        # with values, and then remove it from the list of labels queried without value.
        label_names_with_values = set()
        label_names_no_values = set()

        for lbl in labels:
            if "=" in lbl:
                name, value = (v.strip() for v in lbl.split("=", 1))
                cond = and_(
                    generate_query_predicate_for_name(cls.Label.name, name),
                    generate_query_predicate_for_name(cls.Label.value, value),
                )
                preds.append(cond)
                label_names_with_values.add(name)
            else:
                label_names_no_values.add(lbl.strip())

        for name in label_names_no_values.difference(label_names_with_values):
            preds.append(generate_query_predicate_for_name(cls.Label.name, name))

        if len(preds) == 1:
            # A single label predicate is a common case, and there's no need to burden the DB with
            # a more complex query for that case.
            subq = session.query(cls.Label).filter(*preds).subquery("labels")
        else:
            # Basically do an "or" query on the predicates, and count how many rows each parent object has -
            # if it has as much rows as predicates, then it means it answers all the conditions.
            subq = (
                session.query(cls.Label)
                .filter(or_(*preds))
                .group_by(cls.Label.parent)
                .having(func.count(cls.Label.parent) == len(preds))
                .subquery("labels")
            )

        return query.join(subq)

    def _delete_class_labels(
        self,
        session: Session,
        cls: Any,
        project: str = "",
        name: str = "",
        key: str = "",
        commit: bool = True,
    ):
        filters = []
        if project:
            filters.append(cls.project == project)
        if name:
            filters.append(cls.name == name)
        if key:
            filters.append(cls.key == key)
        query = session.query(cls.Label).join(cls).filter(*filters)

        for label in query:
            session.delete(label)
        if commit:
            session.commit()

    def _transform_schedule_record_to_scheme(
        self,
        schedule_record: Schedule,
    ) -> mlrun.common.schemas.ScheduleRecord:
        schedule = mlrun.common.schemas.ScheduleRecord.from_orm(schedule_record)
        schedule.creation_time = self._add_utc_timezone(schedule.creation_time)
        schedule.next_run_time = self._add_utc_timezone(schedule.next_run_time)
        return schedule

    @staticmethod
    def _add_utc_timezone(time_value: typing.Optional[datetime]):
        """
        sqlalchemy losing timezone information with sqlite so we're returning it
        https://stackoverflow.com/questions/6991457/sqlalchemy-losing-timezone-information-with-sqlite
        """
        if time_value:
            if time_value.tzinfo is None:
                return pytz.utc.localize(time_value)
        return time_value

    @staticmethod
    def _transform_feature_set_model_to_schema(
        feature_set_record: FeatureSet,
        tag=None,
    ) -> mlrun.common.schemas.FeatureSet:
        feature_set_full_dict = feature_set_record.full_object
        feature_set_resp = mlrun.common.schemas.FeatureSet(**feature_set_full_dict)

        feature_set_resp.metadata.tag = tag
        return feature_set_resp

    @staticmethod
    def _transform_feature_vector_model_to_schema(
        feature_vector_record: FeatureVector,
        tag=None,
    ) -> mlrun.common.schemas.FeatureVector:
        feature_vector_full_dict = feature_vector_record.full_object
        feature_vector_resp = mlrun.common.schemas.FeatureVector(
            **feature_vector_full_dict
        )

        feature_vector_resp.metadata.tag = tag
        feature_vector_resp.metadata.created = feature_vector_record.created
        return feature_vector_resp

    def _transform_project_record_to_schema(
        self, session: Session, project_record: Project
    ) -> mlrun.common.schemas.Project:
        # in projects that was created before 0.6.0 the full object wasn't created properly - fix that, and return
        if not project_record.full_object:
            project = mlrun.common.schemas.Project(
                metadata=mlrun.common.schemas.ProjectMetadata(
                    name=project_record.name,
                    created=project_record.created,
                ),
                spec=mlrun.common.schemas.ProjectSpec(
                    description=project_record.description,
                    source=project_record.source,
                ),
                status=mlrun.common.schemas.ObjectStatus(
                    state=project_record.state,
                ),
            )
            self.store_project(session, project_record.name, project)
            return project
        # TODO: handle transforming the functions/workflows/artifacts references to real objects
        return mlrun.common.schemas.Project(**project_record.full_object)

    def _transform_notification_record_to_spec_and_status(
        self,
        notification_record,
    ) -> tuple[dict, dict]:
        notification_spec = self._transform_notification_record_to_schema(
            notification_record
        ).to_dict()
        notification_status = {
            "status": notification_spec.pop("status", None),
            "sent_time": notification_spec.pop("sent_time", None),
            "reason": notification_spec.pop("reason", None),
        }
        return notification_spec, notification_status

    @staticmethod
    def _transform_notification_record_to_schema(
        notification_record,
    ) -> mlrun.model.Notification:
        return mlrun.model.Notification(
            kind=notification_record.kind,
            name=notification_record.name,
            message=notification_record.message,
            severity=notification_record.severity,
            when=notification_record.when.split(","),
            condition=notification_record.condition,
            secret_params=notification_record.secret_params,
            params=notification_record.params,
            status=notification_record.status,
            sent_time=notification_record.sent_time,
            reason=notification_record.reason,
        )

    def _move_and_reorder_table_items(
        self, session, moved_object, move_to=None, move_from=None
    ):
        # If move_to is None - delete object. If move_from is None - insert a new object
        moved_object.index = move_to

        if move_from == move_to:
            # It's just modifying the same object - update and exit.
            # using merge since primary key is changing
            session.merge(moved_object)
            session.commit()
            return

        modifier = 1
        if move_from is None:
            start, end = move_to, None
        elif move_to is None:
            start, end = move_from + 1, None
            modifier = -1
        else:
            if move_from < move_to:
                start, end = move_from + 1, move_to
                modifier = -1
            else:
                start, end = move_to, move_from - 1

        query = session.query(HubSource).filter(HubSource.index >= start)
        if end:
            query = query.filter(HubSource.index <= end)

        for source_record in query:
            source_record.index = source_record.index + modifier
            # using merge since primary key is changing
            session.merge(source_record)

        if move_to:
            # using merge since primary key is changing
            session.merge(moved_object)
        else:
            session.delete(moved_object)
        session.commit()

    @staticmethod
    def _transform_hub_source_record_to_schema(
        hub_source_record: HubSource,
    ) -> mlrun.common.schemas.IndexedHubSource:
        source_full_dict = hub_source_record.full_object
        hub_source = mlrun.common.schemas.HubSource(**source_full_dict)
        return mlrun.common.schemas.IndexedHubSource(
            index=hub_source_record.index, source=hub_source
        )

    @staticmethod
    def _transform_hub_source_schema_to_record(
        hub_source_schema: mlrun.common.schemas.IndexedHubSource,
        current_object: HubSource = None,
    ):
        now = datetime.now(timezone.utc)
        if current_object:
            if current_object.name != hub_source_schema.source.metadata.name:
                raise mlrun.errors.MLRunInternalServerError(
                    "Attempt to update object while replacing its name"
                )
            created_timestamp = current_object.created
        else:
            created_timestamp = hub_source_schema.source.metadata.created or now
        updated_timestamp = hub_source_schema.source.metadata.updated or now

        hub_source_record = HubSource(
            id=current_object.id if current_object else None,
            name=hub_source_schema.source.metadata.name,
            index=hub_source_schema.index,
            created=created_timestamp,
            updated=updated_timestamp,
        )
        full_object = hub_source_schema.source.dict()
        full_object["metadata"]["created"] = str(created_timestamp)
        full_object["metadata"]["updated"] = str(updated_timestamp)
        # Make sure we don't keep any credentials in the DB. These are handled in the hub crud object.
        full_object["spec"].pop("credentials", None)

        hub_source_record.full_object = full_object
        return hub_source_record

    @staticmethod
    def _validate_and_adjust_hub_order(session, order):
        max_order = session.query(func.max(HubSource.index)).scalar()
        if not max_order or max_order < 0:
            max_order = 0

        if order == mlrun.common.schemas.hub.last_source_index:
            order = max_order + 1

        if order > max_order + 1:
            raise mlrun.errors.MLRunInvalidArgumentError(
                f"Order must not exceed the current maximal order + 1. max_order = {max_order}, order = {order}"
            )
        if order < 1:
            raise mlrun.errors.MLRunInvalidArgumentError(
                "Order of inserted source must be greater than 0 or "
                + f"{mlrun.common.schemas.hub.last_source_index} (for last). order = {order}"
            )
        return order

    # ---- Hub Sources ----
    def create_hub_source(
        self, session, ordered_source: mlrun.common.schemas.IndexedHubSource
    ):
        logger.debug(
            "Creating hub source in DB",
            index=ordered_source.index,
            name=ordered_source.source.metadata.name,
        )

        order = self._validate_and_adjust_hub_order(session, ordered_source.index)
        name = ordered_source.source.metadata.name
        source_record = self._query(session, HubSource, name=name).one_or_none()
        if source_record:
            raise mlrun.errors.MLRunConflictError(
                f"Hub source name already exists. name = {name}"
            )
        source_record = self._transform_hub_source_schema_to_record(ordered_source)

        self._move_and_reorder_table_items(
            session, source_record, move_to=order, move_from=None
        )

    @retry_on_conflict
    def store_hub_source(
        self,
        session,
        name,
        ordered_source: mlrun.common.schemas.IndexedHubSource,
    ):
        logger.debug("Storing hub source in DB", index=ordered_source.index, name=name)

        if name != ordered_source.source.metadata.name:
            raise mlrun.errors.MLRunInvalidArgumentError(
                "Conflict between resource name and metadata.name in the stored object"
            )
        order = self._validate_and_adjust_hub_order(session, ordered_source.index)

        source_record = self._query(session, HubSource, name=name).one_or_none()
        current_order = source_record.index if source_record else None
        if current_order == mlrun.common.schemas.hub.last_source_index:
            raise mlrun.errors.MLRunInvalidArgumentError(
                "Attempting to modify the global hub source."
            )
        source_record = self._transform_hub_source_schema_to_record(
            ordered_source, source_record
        )

        self._move_and_reorder_table_items(
            session, source_record, move_to=order, move_from=current_order
        )

    def list_hub_sources(self, session) -> list[mlrun.common.schemas.IndexedHubSource]:
        results = []
        query = self._query(session, HubSource).order_by(HubSource.index.desc())
        for record in query:
            ordered_source = self._transform_hub_source_record_to_schema(record)
            # Need this to make the list return such that the default source is last in the response.
            if ordered_source.index != mlrun.common.schemas.last_source_index:
                results.insert(0, ordered_source)
            else:
                results.append(ordered_source)
        return results

    def _list_hub_sources_without_transform(self, session) -> list[HubSource]:
        return self._query(session, HubSource).all()

    def delete_hub_source(self, session, name):
        logger.debug("Deleting hub source from DB", name=name)

        source_record = self._query(session, HubSource, name=name).one_or_none()
        if not source_record:
            return

        current_order = source_record.index
        if current_order == mlrun.common.schemas.hub.last_source_index:
            raise mlrun.errors.MLRunInvalidArgumentError(
                "Attempting to delete the global hub source."
            )

        self._move_and_reorder_table_items(
            session, source_record, move_to=None, move_from=current_order
        )

    def get_hub_source(
        self, session, name=None, index=None, raise_on_not_found=True
    ) -> typing.Optional[mlrun.common.schemas.IndexedHubSource]:
        source_record = self._query(
            session, HubSource, name=name, index=index
        ).one_or_none()
        if not source_record:
            log_method = logger.warning if raise_on_not_found else logger.debug
            message = f"Hub source not found. name = {name}"
            log_method(message)
            if raise_on_not_found:
                raise mlrun.errors.MLRunNotFoundError(message)

            return None

        return self._transform_hub_source_record_to_schema(source_record)

    # ---- Data Versions ----
    def get_current_data_version(
        self, session, raise_on_not_found=True
    ) -> typing.Optional[str]:
        current_data_version_record = (
            self._query(session, DataVersion)
            .order_by(DataVersion.created.desc())
            .limit(1)
            .one_or_none()
        )
        if not current_data_version_record:
            log_method = logger.warning if raise_on_not_found else logger.debug
            message = "No data version found"
            log_method(message)
            if raise_on_not_found:
                raise mlrun.errors.MLRunNotFoundError(message)
        if current_data_version_record:
            return current_data_version_record.version
        else:
            return None

    def create_data_version(self, session, version):
        logger.debug(
            "Creating data version in DB",
            version=version,
        )

        now = datetime.now(timezone.utc)
        data_version_record = DataVersion(version=version, created=now)
        self._upsert(session, [data_version_record])

    # ---- Background Tasks ----
    @retry_on_conflict
    def store_background_task(
        self,
        session,
        name: str,
        project: str,
        state: str = mlrun.common.schemas.BackgroundTaskState.running,
        timeout: int = None,
        error: str = None,
    ):
        error = server.api.db.sqldb.helpers.ensure_max_length(error)
        background_task_record = self._query(
            session,
            BackgroundTask,
            name=name,
            project=project,
        ).one_or_none()
        now = mlrun.utils.now_date()
        if background_task_record:
            # we don't want to be able to change state after it reached terminal state
            if (
                background_task_record.state
                in mlrun.common.schemas.BackgroundTaskState.terminal_states()
                and state != background_task_record.state
            ):
                raise mlrun.errors.MLRunRuntimeError(
                    "Background task already reached terminal state, can not change to another state. Failing"
                )

            if timeout and mlrun.mlconf.background_tasks.timeout_mode == "enabled":
                background_task_record.timeout = int(timeout)
            background_task_record.state = state
            background_task_record.error = error
            background_task_record.updated = now
        else:
            if mlrun.mlconf.background_tasks.timeout_mode == "disabled":
                timeout = None

            background_task_record = BackgroundTask(
                name=name,
                project=project,
                state=state,
                created=now,
                updated=now,
                timeout=int(timeout) if timeout else None,
                error=error,
            )
        self._upsert(session, [background_task_record])

    def get_background_task(
        self,
        session: Session,
        name: str,
        project: str,
        background_task_exceeded_timeout_func,
    ) -> mlrun.common.schemas.BackgroundTask:
        background_task_record = self._get_background_task_record(
            session, name, project
        )
        background_task_record = self._apply_background_task_timeout(
            session,
            background_task_exceeded_timeout_func,
            background_task_record,
        )

        return self._transform_background_task_record_to_schema(background_task_record)

    def list_background_tasks(
        self,
        session,
        project: str,
        background_task_exceeded_timeout_func,
        states: typing.Optional[list[str]] = None,
        created_from: datetime = None,
        created_to: datetime = None,
        last_update_time_from: datetime = None,
        last_update_time_to: datetime = None,
    ) -> list[mlrun.common.schemas.BackgroundTask]:
        background_tasks = []
        query = self._list_project_background_tasks(session, project)
        if states is not None:
            query = query.filter(BackgroundTask.state.in_(states))
        if created_from is not None:
            query = query.filter(BackgroundTask.created >= created_from)
        if created_to is not None:
            query = query.filter(BackgroundTask.created <= created_to)
        if last_update_time_from is not None:
            query = query.filter(BackgroundTask.updated >= last_update_time_from)
        if last_update_time_to is not None:
            query = query.filter(BackgroundTask.updated <= last_update_time_to)

        background_task_records = query.all()
        for background_task_record in background_task_records:
            background_task_record = self._apply_background_task_timeout(
                session,
                background_task_exceeded_timeout_func,
                background_task_record,
            )

            # retest state after applying timeout
            if states and background_task_record.state not in states:
                continue

            background_tasks.append(
                self._transform_background_task_record_to_schema(background_task_record)
            )

        return background_tasks

    def delete_background_task(self, session: Session, name: str, project: str):
        self._delete(session, BackgroundTask, name=name, project=project)

    def _apply_background_task_timeout(
        self,
        session: Session,
        background_task_exceeded_timeout_func: typing.Callable,
        background_task_record: BackgroundTask,
    ):
        if (
            background_task_exceeded_timeout_func
            and background_task_exceeded_timeout_func(
                background_task_record.updated,
                background_task_record.timeout,
                background_task_record.state,
            )
        ):
            # lazy update of state, only if get background task was requested and the timeout for the update passed
            # and the task still in progress then we change to failed
            self.store_background_task(
                session,
                background_task_record.name,
                background_task_record.project,
                mlrun.common.schemas.background_task.BackgroundTaskState.failed,
            )
            background_task_record = self._get_background_task_record(
                session, background_task_record.name, background_task_record.project
            )
        return background_task_record

    @staticmethod
    def _transform_background_task_record_to_schema(
        background_task_record: BackgroundTask,
    ) -> mlrun.common.schemas.BackgroundTask:
        return mlrun.common.schemas.BackgroundTask(
            metadata=mlrun.common.schemas.BackgroundTaskMetadata(
                name=background_task_record.name,
                project=background_task_record.project,
                created=background_task_record.created,
                updated=background_task_record.updated,
                timeout=background_task_record.timeout,
            ),
            spec=mlrun.common.schemas.BackgroundTaskSpec(),
            status=mlrun.common.schemas.BackgroundTaskStatus(
                state=background_task_record.state,
                error=background_task_record.error,
            ),
        )

    def _list_project_background_task_names(
        self, session: Session, project: str
    ) -> list[str]:
        return [
            name
            for (name,) in self._query(
                session, distinct(BackgroundTask.name), project=project
            ).all()
        ]

    def _list_project_background_tasks(self, session: Session, project: str):
        return self._query(session, BackgroundTask, project=project)

    def _delete_background_tasks(self, session: Session, project: str):
        logger.debug("Removing background tasks from db", project=project)
        for background_task_name in self._list_project_background_task_names(
            session, project
        ):
            self.delete_background_task(session, background_task_name, project)

    def _get_background_task_record(
        self,
        session: Session,
        name: str,
        project: str,
        raise_on_not_found: bool = True,
    ) -> typing.Optional[BackgroundTask]:
        background_task_record = self._query(
            session, BackgroundTask, name=name, project=project
        ).one_or_none()
        if not background_task_record:
            if not raise_on_not_found:
                return None
            raise mlrun.errors.MLRunNotFoundError(
                f"Background task not found: name={name}, project={project}"
            )
        return background_task_record

    # ---- Run Notifications ----
    def store_run_notifications(
        self,
        session,
        notification_objects: list[mlrun.model.Notification],
        run_uid: str,
        project: str,
    ):
        # iteration is 0, as we don't support multiple notifications per hyper param run, only for the whole run
        run = self._get_run(session, run_uid, project, 0)
        if not run:
            raise mlrun.errors.MLRunNotFoundError(
                f"Run not found: uid={run_uid}, project={project}"
            )

        self._store_notifications(session, Run, notification_objects, run.id, project)

    def _store_notifications(
        self,
        session,
        cls,
        notification_objects: list[mlrun.model.Notification],
        parent_id: str,
        project: str,
    ):
        db_notifications = {
            notification.name: notification
            for notification in self._get_db_notifications(
                session, cls, parent_id=parent_id
            )
        }
        notifications = []
        logger.debug(
            "Storing notifications",
            notifications_length=len(notification_objects),
            parent_id=parent_id,
            project=project,
        )
        for notification_model in notification_objects:
            new_notification = False
            notification = db_notifications.get(notification_model.name, None)
            if not notification:
                new_notification = True
                notification = cls.Notification(
                    name=notification_model.name, parent_id=parent_id, project=project
                )

            notification.kind = notification_model.kind
            notification.message = notification_model.message
            notification.severity = notification_model.severity
            notification.when = ",".join(notification_model.when)
            notification.condition = notification_model.condition
            notification.secret_params = notification_model.secret_params
            notification.params = notification_model.params
            notification.status = (
                notification_model.status
                or mlrun.common.schemas.NotificationStatus.PENDING
            )
            notification.sent_time = notification_model.sent_time
            notification.reason = notification_model.reason

            logger.debug(
                f"Storing {'new' if new_notification else 'existing'} notification",
                notification_name=notification.name,
                notification_status=notification.status,
                parent_id=parent_id,
                project=project,
            )
            notifications.append(notification)

        self._upsert(session, notifications)

    def list_run_notifications(
        self,
        session,
        run_uid: str,
        project: str = "",
    ) -> list[mlrun.model.Notification]:
        # iteration is 0, as we don't support multiple notifications per hyper param run, only for the whole run
        run = self._get_run(session, run_uid, project, 0)
        if not run:
            return []

        return [
            self._transform_notification_record_to_schema(notification)
            for notification in self._query(
                session, Run.Notification, parent_id=run.id
            ).all()
        ]

    def delete_run_notifications(
        self,
        session,
        name: str = None,
        run_uid: str = None,
        project: str = None,
        commit: bool = True,
    ):
        run_id = None
        if run_uid:
            # iteration is 0, as we don't support multiple notifications per hyper param run, only for the whole run
            run = self._get_run(session, run_uid, project, 0)
            if not run:
                raise mlrun.errors.MLRunNotFoundError(
                    f"Run not found: uid={run_uid}, project={project}"
                )
            run_id = run.id

        project = project or config.default_project
        if project == "*":
            project = None

        query = self._get_db_notifications(session, Run, name, run_id, project)
        for notification in query:
            session.delete(notification)

        if commit:
            session.commit()

    def set_run_notifications(
        self,
        session: Session,
        project: str,
        notifications: list[mlrun.model.Notification],
        identifier: mlrun.common.schemas.RunIdentifier,
        **kwargs,
    ):
        """
        Set notifications for a run. This will replace any existing notifications.
        :param session: SQLAlchemy session
        :param project: Project name
        :param notifications: List of notifications to set
        :param identifier: Run identifier
        :param kwargs: Ignored additional arguments (for interfacing purposes)
        """
        run = self._get_run(session, identifier.uid, project, None)
        if not run:
            raise mlrun.errors.MLRunNotFoundError(
                f"Run not found: project={project}, uid={identifier.uid}"
            )

        run.struct.setdefault("spec", {})["notifications"] = [
            notification.to_dict() for notification in notifications
        ]

        # update run, delete and store notifications all in one transaction.
        # using session.add instead of upsert, so we don't commit the run.
        # the commit will happen at the end (in store_run_notifications, or manually at the end).
        session.add(run)
        self.delete_run_notifications(
            session, run_uid=run.uid, project=project, commit=False
        )
        if notifications:
            self.store_run_notifications(
                session,
                notification_objects=notifications,
                run_uid=run.uid,
                project=project,
            )
        self._commit(session, [run], ignore=True)

    # ---- Data Store ----
    def store_datastore_profile(
        self, session, info: mlrun.common.schemas.DatastoreProfile
    ):
        """
        Create or replace a datastore profile.
        :param session: SQLAlchemy session
        :param info: datastore profile
        :returns: None
        """
        info.project = info.project or config.default_project
        profile = self._query(
            session, DatastoreProfile, name=info.name, project=info.project
        ).one_or_none()
        if profile:
            profile.type = info.type
            profile.full_object = info.object
            self._commit(session, [profile])
        else:
            profile = DatastoreProfile(
                name=info.name,
                type=info.type,
                project=info.project,
                full_object=info.object,
            )
            self._upsert(session, [profile])

    def get_datastore_profile(
        self,
        session,
        profile: str,
        project: str,
    ):
        """
        get a datastore profile.
        :param session: SQLAlchemy session
        :param profile: name of the profile
        :param project: Name of the project
        :returns: None
        """
        project = project or config.default_project
        res = self._query(session, DatastoreProfile, name=profile, project=project)
        if res.first():
            return self._transform_datastore_profile_model_to_schema(res.first())
        else:
            raise mlrun.errors.MLRunNotFoundError(
                f"Datastore profile '{profile}' not found in project '{project}'"
            )

    def delete_datastore_profile(
        self,
        session,
        profile: str,
        project: str,
    ):
        project = project or config.default_project
        res = self._query(session, DatastoreProfile, name=profile, project=project)
        if res.first():
            session.delete(res.first())
            session.commit()
        else:
            raise mlrun.errors.MLRunNotFoundError(
                f"Datastore profile '{profile}' not found in project '{project}'"
            )

    def list_datastore_profiles(
        self,
        session,
        project: str,
    ):
        """
        list all datastore profiles for a project.
        :param session: SQLAlchemy session
        :param project: Name of the project
        :returns: List of DatatoreProfile objects (only the public portion of it)
        """
        project = project or config.default_project
        datastore_records = self._query(session, DatastoreProfile, project=project)
        return [
            self._transform_datastore_profile_model_to_schema(datastore_record)
            for datastore_record in datastore_records
        ]

    def delete_datastore_profiles(
        self,
        session,
        project: str,
    ):
        """
        Delete all datastore profiles.
        :param session: SQLAlchemy session
        :param project: Name of the project
        :returns: None
        """
        project = project or config.default_project
        query_results = self._query(session, DatastoreProfile, project=project)
        for profile in query_results:
            session.delete(profile)
        session.commit()

    @staticmethod
    def _transform_datastore_profile_model_to_schema(
        db_object,
    ) -> mlrun.common.schemas.DatastoreProfile:
        return mlrun.common.schemas.DatastoreProfile(
            name=db_object.name,
            type=db_object.type,
            object=db_object.full_object,
            project=db_object.project,
        )

    # --- Pagination ---
    def store_paginated_query_cache_record(
        self,
        session,
        user: str,
        function: str,
        current_page: int,
        kwargs: dict,
    ):
        # generate key hash from user, function, current_page and kwargs
<<<<<<< HEAD
        key = hashlib.md5(
=======
        key = hashlib.sha256(
>>>>>>> ce7e4b44
            f"{user}/{function}/{current_page}/{kwargs}".encode()
        ).hexdigest()
        param_record = PaginationCache(
            key=key,
            user=user,
            function=function,
            current_page=current_page,
            kwargs=kwargs,
            last_accessed=datetime.now(timezone.utc),
        )
        self._upsert(session, [param_record])

    def get_paginated_query_cache_record(
        self,
        session,
        key: str,
    ):
        return self._query(session, PaginationCache, key=key).one_or_none()

    def list_paginated_query_cache_record(
        self,
        session,
        key: str = None,
        user: str = None,
        function: str = None,
        last_accessed_before: datetime = None,
        order_by_desc: bool = True,
    ):
        query = self._query(session, PaginationCache)
        if key:
            query = query.filter(PaginationCache.key == key)
        if user:
            query = query.filter(PaginationCache.user == user)
        if function:
            query = query.filter(PaginationCache.function == function)
        if last_accessed_before:
            query = query.filter(PaginationCache.last_accessed < last_accessed_before)

        return query.order_by(
            PaginationCache.last_accessed.desc()
            if order_by_desc
            else PaginationCache.last_accessed.asc()
        ).all()

    def delete_paginated_query_cache_record(
        self,
        session,
        key: str,
    ):
        self._delete(session, PaginationCache, key=key)

    # ---- Utils ----
    def delete_table_records(
        self,
        session: Session,
        table: type[Base],
        raise_on_not_exists=True,
    ):
        """Delete all records from a table

        :param session: SQLAlchemy session
        :param table: the table class
        :param raise_on_not_exists: raise an error if the table does not exist
        """
        return self.delete_table_records_by_name(
            session, table.__tablename__, raise_on_not_exists
        )

    def delete_table_records_by_name(
        self,
        session: Session,
        table_name: str,
        raise_on_not_exists=True,
    ):
        """
        Delete a table by its name

        :param session: SQLAlchemy session
        :param table_name: table name
        :param raise_on_not_exists: raise an error if the table does not exist
        """

        # sanitize table name to prevent SQL injection, by removing all non-alphanumeric characters or underscores
        sanitized_table_name = re.sub(r"[^a-zA-Z0-9_]", "", table_name)

        # checking if the table exists can also help prevent SQL injection
        if self._is_table_exists(session, sanitized_table_name):
            truncate_statement = text(f"DELETE FROM {sanitized_table_name}")
            session.execute(truncate_statement)
            session.commit()
            return

        if raise_on_not_exists:
            raise mlrun.errors.MLRunNotFoundError(
                f"Table not found: {sanitized_table_name}"
            )
        logger.warning(
            "Table not found, skipping delete",
            table_name=sanitized_table_name,
        )

    @staticmethod
    def _is_table_exists(session: Session, table_name: str) -> bool:
        """
        Check if a table exists

        :param table_name: table name
        :return: True if the table exists, False otherwise
        """
        metadata = MetaData(bind=session.bind)
        metadata.reflect()
        return table_name in metadata.tables.keys()<|MERGE_RESOLUTION|>--- conflicted
+++ resolved
@@ -4645,11 +4645,7 @@
         kwargs: dict,
     ):
         # generate key hash from user, function, current_page and kwargs
-<<<<<<< HEAD
-        key = hashlib.md5(
-=======
         key = hashlib.sha256(
->>>>>>> ce7e4b44
             f"{user}/{function}/{current_page}/{kwargs}".encode()
         ).hexdigest()
         param_record = PaginationCache(
