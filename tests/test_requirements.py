--- conflicted
+++ resolved
@@ -146,11 +146,7 @@
         "aioresponses": {"~=0.7"},
         # conda requirements since conda does not support ~= operator
         "lightgbm": {">=3.0"},
-<<<<<<< HEAD
-        "azure-storage-blob": {">=12.13, !=12.18.0"},
-=======
         "azure-storage-blob": {">=12.13, <12.18"},
->>>>>>> 347fe0e0
     }
 
     for (
