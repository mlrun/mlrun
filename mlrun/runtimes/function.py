# Copyright 2018 Iguazio
#
# Licensed under the Apache License, Version 2.0 (the "License");
# you may not use this file except in compliance with the License.
# You may obtain a copy of the License at
#
#   http://www.apache.org/licenses/LICENSE-2.0
#
# Unless required by applicable law or agreed to in writing, software
# distributed under the License is distributed on an "AS IS" BASIS,
# WITHOUT WARRANTIES OR CONDITIONS OF ANY KIND, either express or implied.
# See the License for the specific language governing permissions and
# limitations under the License.

import asyncio
import json
import typing
from datetime import datetime
from os import getenv
from time import sleep

import nuclio
import requests
import semver
from aiohttp.client import ClientSession
from kubernetes import client
from nuclio.deploy import find_dashboard_url, get_deploy_status
from nuclio.triggers import V3IOStreamTrigger

import mlrun.errors
from mlrun.datastore import parse_s3_bucket_and_key
from mlrun.db import RunDBError

from ..api.schemas import AuthInfo
from ..config import config as mlconf
from ..k8s_utils import get_k8s_helper
from ..kfpops import deploy_op
from ..lists import RunList
from ..model import RunObject
from ..platforms.iguazio import mount_v3io, parse_v3io_path, split_path, v3io_cred
from ..utils import enrich_image_url, get_in, logger, update_in
from .base import FunctionStatus, RunError
from .constants import NuclioIngressAddTemplatedIngressModes
from .pod import KubeResource, KubeResourceSpec
from .utils import get_item_name, log_std

default_max_replicas = 4


def validate_nuclio_version_compatibility(*min_versions):
    """
    :param min_versions: Valid minimum version(s) required, assuming no 2 versions has equal major and minor.
    """
    parsed_min_versions = [
        semver.VersionInfo.parse(min_version) for min_version in min_versions
    ]
    try:
        parsed_current_version = semver.VersionInfo.parse(mlconf.nuclio_version)
    except ValueError:
        logger.warning(
            "Unable to parse nuclio version, assuming compatibility",
            nuclio_version=mlconf.nuclio_version,
            min_versions=min_versions,
        )
        return True

    parsed_min_versions.sort(reverse=True)
    for parsed_min_version in parsed_min_versions:
        if (
            parsed_current_version.major == parsed_min_version.major
            and parsed_current_version.minor == parsed_min_version.minor
            and parsed_current_version.patch < parsed_min_version.patch
        ):
            return False

        if parsed_current_version >= parsed_min_version:
            return True
    return False


def min_nuclio_versions(*versions):
    def decorator(function):
        def wrapper(*args, **kwargs):
            if validate_nuclio_version_compatibility(*versions):
                return function(*args, **kwargs)

            message = (
                f"{function.__name__} is supported since nuclio {' or '.join(versions)}, currently using "
                f"nuclio {mlconf.nuclio_version}, please upgrade."
            )
            raise mlrun.errors.MLRunIncompatibleVersionError(message)

        return wrapper

    return decorator


class NuclioSpec(KubeResourceSpec):
    def __init__(
        self,
        command=None,
        args=None,
        image=None,
        mode=None,
        entry_points=None,
        description=None,
        replicas=None,
        min_replicas=None,
        max_replicas=None,
        volumes=None,
        volume_mounts=None,
        env=None,
        resources=None,
        config=None,
        base_spec=None,
        no_cache=None,
        source=None,
        image_pull_policy=None,
        function_kind=None,
        build=None,
        service_account=None,
        readiness_timeout=None,
        default_handler=None,
        node_name=None,
        node_selector=None,
        affinity=None,
<<<<<<< HEAD
        disable_auto_mount=False,
=======
        mount_applied=False,
        priority_class_name=None,
>>>>>>> 2eff5be6
    ):

        super().__init__(
            command=command,
            args=args,
            image=image,
            mode=mode,
            volumes=volumes,
            volume_mounts=volume_mounts,
            env=env,
            resources=resources,
            replicas=replicas,
            image_pull_policy=image_pull_policy,
            service_account=service_account,
            build=build,
            entry_points=entry_points,
            description=description,
            default_handler=default_handler,
            node_name=node_name,
            node_selector=node_selector,
            affinity=affinity,
<<<<<<< HEAD
            disable_auto_mount=disable_auto_mount,
=======
            mount_applied=mount_applied,
            priority_class_name=priority_class_name,
>>>>>>> 2eff5be6
        )

        self.base_spec = base_spec or ""
        self.function_kind = function_kind
        self.source = source or ""
        self.config = config or {}
        self.function_handler = ""
        self.no_cache = no_cache
        self.replicas = replicas
        self.readiness_timeout = readiness_timeout

        # TODO: we would prefer to default to 0, but invoking a scaled to zero function requires to either add the
        #  x-nuclio-target header or to create the function with http trigger and invoke the function through it - so
        #  we need to do one of the two
        self.min_replicas = min_replicas or 1
        self.max_replicas = max_replicas or default_max_replicas

    def generate_nuclio_volumes(self):
        nuclio_volumes = []
        volume_with_volume_mounts_names = set()
        for volume_mount in self._volume_mounts.values():
            volume_name = get_item_name(volume_mount, "name")
            if volume_name not in self._volumes:
                raise ValueError(
                    f"Found volume mount without a volume. name={volume_name}"
                )
            volume_with_volume_mounts_names.add(volume_name)
            nuclio_volumes.append(
                {"volume": self._volumes[volume_name], "volumeMount": volume_mount}
            )

        volumes_without_volume_mounts = volume_with_volume_mounts_names.symmetric_difference(
            self._volumes.keys()
        )
        if volumes_without_volume_mounts:
            raise ValueError(
                f"Found volumes without volume mounts. names={volumes_without_volume_mounts}"
            )

        return nuclio_volumes


class NuclioStatus(FunctionStatus):
    def __init__(
        self,
        state=None,
        nuclio_name=None,
        address=None,
        internal_invocation_urls=None,
        external_invocation_urls=None,
    ):
        super().__init__(state)

        self.nuclio_name = nuclio_name

        # exists on nuclio >= 1.6.x
        # infers the function invocation urls
        self.internal_invocation_urls = internal_invocation_urls or []
        self.external_invocation_urls = external_invocation_urls or []

        # still exists for backwards compatability reasons.
        # on latest Nuclio (>= 1.6.x) versions, use external_invocation_urls / internal_invocation_urls instead
        self.address = address


class RemoteRuntime(KubeResource):
    kind = "remote"

    @property
    def spec(self) -> NuclioSpec:
        return self._spec

    @spec.setter
    def spec(self, spec):
        self._spec = self._verify_dict(spec, "spec", NuclioSpec)

    @property
    def status(self) -> NuclioStatus:
        return self._status

    @status.setter
    def status(self, status):
        self._status = self._verify_dict(status, "status", NuclioStatus)

    def set_config(self, key, value):
        self.spec.config[key] = value
        return self

    def add_volume(self, local, remote, name="fs", access_key="", user=""):
        raise Exception("deprecated, use .apply(mount_v3io())")

    def add_trigger(self, name, spec):
        if hasattr(spec, "to_dict"):
            spec = spec.to_dict()
        self.spec.config[f"spec.triggers.{name}"] = spec
        return self

    def with_source_archive(
        self, source, handler="", runtime="", secrets=None,
    ):
        """Load nuclio function from remote source
        :param source: a full path to the nuclio function source (code entry) to load the function from
        :param handler: a path to the function's handler, including path inside archive/git repo
        :param runtime: (optional) the runtime of the function (defaults to python:3.7)
        :param secrets: a dictionary of secrets to be used to fetch the function from the source.
               (can also be passed using env vars). options:
               ["V3IO_ACCESS_KEY",
               "GIT_USERNAME",
               "GIT_PASSWORD",
               "AWS_ACCESS_KEY_ID",
               "AWS_SECRET_ACCESS_KEY",
               "AWS_SESSION_TOKEN"]

        Examples::
            git:
                ("git://github.com/org/repo#my-branch",
                 handler="path/inside/repo#main:handler",
                 secrets={"GIT_PASSWORD": "my-access-token"})
            s3:
                ("s3://my-bucket/path/in/bucket/my-functions-archive",
                 handler="path/inside/functions/archive#main:Handler",
                 runtime="golang",
                 secrets={"AWS_ACCESS_KEY_ID": "some-id", "AWS_SECRET_ACCESS_KEY": "some-secret"})
        """
        code_entry_type = self._resolve_code_entry_type(source)
        if code_entry_type == "":
            raise mlrun.errors.MLRunInvalidArgumentError(
                "Couldn't resolve code entry type from source"
            )

        code_entry_attributes = {}

        # resolve work_dir and handler
        work_dir, handler = self._resolve_work_dir_and_handler(handler)
        if work_dir != "":
            code_entry_attributes["workDir"] = work_dir

        if secrets is None:
            secrets = {}

        # set default runtime if not specified otherwise
        if runtime == "":
            runtime = mlrun.config.config.default_nuclio_runtime

        # archive
        if code_entry_type == "archive":
            if source.startswith("v3io"):
                source = f"http{source[len('v3io'):]}"

            v3io_access_key = secrets.get(
                "V3IO_ACCESS_KEY", getenv("V3IO_ACCESS_KEY", "")
            )
            if v3io_access_key:
                code_entry_attributes["headers"] = {
                    "headers": {"X-V3io-Session-Key": v3io_access_key}
                }

        # s3
        if code_entry_type == "s3":
            bucket, item_key = parse_s3_bucket_and_key(source)

            code_entry_attributes["s3Bucket"] = bucket
            code_entry_attributes["s3ItemKey"] = item_key

            code_entry_attributes["s3AccessKeyId"] = secrets.get(
                "AWS_ACCESS_KEY_ID", getenv("AWS_ACCESS_KEY_ID", "")
            )
            code_entry_attributes["s3SecretAccessKey"] = secrets.get(
                "AWS_SECRET_ACCESS_KEY", getenv("AWS_SECRET_ACCESS_KEY", "")
            )
            code_entry_attributes["s3SessionToken"] = secrets.get(
                "AWS_SESSION_TOKEN", getenv("AWS_SESSION_TOKEN", "")
            )

        # git
        if code_entry_type == "git":

            # change git:// to https:// as nuclio expects it to be
            if source.startswith("git://"):
                source = source.replace("git://", "https://")

            source, reference = self._resolve_git_reference_from_source(source)
            if reference:
                code_entry_attributes["reference"] = reference

            code_entry_attributes["username"] = secrets.get("GIT_USERNAME", "")
            code_entry_attributes["password"] = secrets.get(
                "GIT_PASSWORD", getenv("GITHUB_TOKEN", "")
            )

        # update handler in function_handler
        self.spec.function_handler = handler

        # populate spec with relevant fields
        config = nuclio.config.new_config()
        update_in(config, "spec.handler", handler)
        update_in(config, "spec.runtime", runtime)
        update_in(config, "spec.build.path", source)
        update_in(config, "spec.build.codeEntryType", code_entry_type)
        update_in(config, "spec.build.codeEntryAttributes", code_entry_attributes)
        self.spec.base_spec = config

        return self

    def with_v3io(self, local="", remote=""):
        if local and remote:
            self.apply(mount_v3io(remote=remote, mount_path=local))
        else:
            self.apply(v3io_cred())
        return self

    def with_http(
        self, workers=8, port=0, host=None, paths=None, canary=None, secret=None
    ):
        self.add_trigger(
            "http",
            nuclio.HttpTrigger(
                workers, port=port, host=host, paths=paths, canary=canary, secret=secret
            ),
        )
        return self

    def add_model(self, name, model_path, **kw):
        if model_path.startswith("v3io://"):
            model = "/User/" + "/".join(model_path.split("/")[5:])
        else:
            model = model_path
        self.set_env(f"SERVING_MODEL_{name}", model)
        return self

    def from_image(self, image):
        config = nuclio.config.new_config()
        update_in(
            config, "spec.handler", self.spec.function_handler or "main:handler",
        )
        update_in(config, "spec.image", image)
        update_in(config, "spec.build.codeEntryType", "image")
        self.spec.base_spec = config

    def serving(
        self,
        models: dict = None,
        model_class="",
        protocol="",
        image="",
        endpoint="",
        explainer=False,
        workers=8,
        canary=None,
    ):

        if models:
            for k, v in models.items():
                self.set_env(f"SERVING_MODEL_{k}", v)

        if protocol:
            self.set_env("TRANSPORT_PROTOCOL", protocol)
        if model_class:
            self.set_env("MODEL_CLASS", model_class)
        self.set_env("ENABLE_EXPLAINER", str(explainer))
        self.with_http(workers, host=endpoint, canary=canary)
        self.spec.function_kind = "serving"

        if image:
            self.from_image(image)

        return self

    def add_v3io_stream_trigger(
        self, stream_path, name="stream", group="serving", seek_to="earliest", shards=1,
    ):
        """add v3io stream trigger to the function"""
        endpoint = None
        if "://" in stream_path:
            endpoint, stream_path = parse_v3io_path(stream_path, suffix="")
        container, path = split_path(stream_path)
        shards = shards or 1
        self.add_trigger(
            name,
            V3IOStreamTrigger(
                name=name,
                container=container,
                path=path[1:],
                consumerGroup=group,
                seekTo=seek_to,
                webapi=endpoint or "http://v3io-webapi:8081",
            ),
        )
        self.spec.min_replicas = shards
        self.spec.max_replicas = shards

    def add_secrets_config_to_spec(self):
        # Currently secrets are only handled in Serving runtime.
        pass

    def deploy(
        self,
        dashboard="",
        project="",
        tag="",
        verbose=False,
        auth_info: AuthInfo = None,
    ):
        # todo: verify that the function name is normalized

        verbose = verbose or self.verbose
        if verbose:
            self.set_env("MLRUN_LOG_LEVEL", "DEBUG")
        if project:
            self.metadata.project = project
        if tag:
            self.metadata.tag = tag

        save_record = False
        if not dashboard:
            # Attempt auto-mounting, before sending to remote build
            self.try_auto_mount_based_on_config()
            db = self._get_db()
            logger.info("Starting remote function deploy")
            data = db.remote_builder(self, False)
            self.status = data["data"].get("status")
            self._wait_for_function_deployment(db, verbose=verbose)

            # NOTE: on older mlrun versions & nuclio versions, function are exposed via NodePort
            #       now, functions can be not exposed (using service type ClusterIP) and hence
            #       for BC we first try to populate the external invocation url, and then
            #       if not exists, take the internal invocation url
            if self.status.external_invocation_urls:
                self.spec.command = f"http://{self.status.external_invocation_urls[0]}"
                save_record = True
            elif self.status.internal_invocation_urls:
                self.spec.command = f"http://{self.status.internal_invocation_urls[0]}"
                save_record = True
            elif self.status.address:
                self.spec.command = f"http://{self.status.address}"
                save_record = True

        else:
            self.save(versioned=False)
            self._ensure_run_db()
            internal_invocation_urls, external_invocation_urls = deploy_nuclio_function(
                self, dashboard=dashboard, watch=True, auth_info=auth_info,
            )
            self.status.internal_invocation_urls = internal_invocation_urls
            self.status.external_invocation_urls = external_invocation_urls

            # save the (first) function external invocation url
            # this is made for backwards compatability because the user, at this point, may
            # work remotely and need the external invocation url on the spec.command
            # TODO: when using `ClusterIP`, this block might not fulfilled
            #       as long as function doesnt have ingresses
            if self.status.external_invocation_urls:
                address = self.status.external_invocation_urls[0]
                self.spec.command = f"http://{address}"
                self.status.state = "ready"
                self.status.address = address
                save_record = True

        logger.info(
            "successfully deployed function",
            internal_invocation_urls=self.status.internal_invocation_urls,
            external_invocation_urls=self.status.external_invocation_urls,
        )

        if save_record:
            self.save(versioned=False)

        return self.spec.command

    def _wait_for_function_deployment(self, db, verbose=False):
        text = ""
        state = ""
        last_log_timestamp = 1
        while state not in ["ready", "error", "unhealthy"]:
            sleep(1)
            try:
                text, last_log_timestamp = db.get_builder_status(
                    self, last_log_timestamp=last_log_timestamp, verbose=verbose
                )
            except RunDBError:
                raise ValueError("function or deploy process not found")
            state = self.status.state
            if text:
                print(text)

        if state != "ready":
            logger.error("Nuclio function failed to deploy", function_state=state)
            raise RunError(f"function {self.metadata.name} deployment failed")

    @min_nuclio_versions("1.5.20", "1.6.10")
    def with_node_selection(
        self,
        node_name: typing.Optional[str] = None,
        node_selector: typing.Optional[typing.Dict[str, str]] = None,
        affinity: typing.Optional[client.V1Affinity] = None,
    ):
        super().with_node_selection(node_name, node_selector, affinity)

    @min_nuclio_versions("1.6.18")
    def with_priority_class(
        self, name: str = mlconf.default_function_priority_class_name
    ):
        super().with_priority_class(name)

    def _get_state(
        self,
        dashboard="",
        last_log_timestamp=0,
        verbose=False,
        raise_on_exception=True,
        resolve_address=True,
        auth_info: AuthInfo = None,
    ) -> typing.Tuple[str, str, typing.Optional[float]]:
        if dashboard:
            (
                state,
                address,
                name,
                last_log_timestamp,
                text,
                function_status,
            ) = get_nuclio_deploy_status(
                self.metadata.name,
                self.metadata.project,
                self.metadata.tag,
                dashboard,
                last_log_timestamp=last_log_timestamp,
                verbose=verbose,
                resolve_address=resolve_address,
                auth_info=auth_info,
            )
            self.status.internal_invocation_urls = function_status.get(
                "internalInvocationUrls", []
            )
            self.status.external_invocation_urls = function_status.get(
                "externalInvocationUrls", []
            )
            self.status.state = state
            self.status.nuclio_name = name
            if address:
                self.status.address = address
                self.spec.command = f"http://{address}"
            return state, text, last_log_timestamp

        try:
            text, last_log_timestamp = self._get_db().get_builder_status(
                self, last_log_timestamp=last_log_timestamp, verbose=verbose
            )
        except RunDBError:
            if raise_on_exception:
                return "", "", None
            raise ValueError("function or deploy process not found")
        return self.status.state, text, last_log_timestamp

    @staticmethod
    def _resolve_git_reference_from_source(source):
        split_source = source.split("#")

        # no reference was passed
        if len(split_source) != 2:
            return source

        reference = split_source[1]
        if reference.startswith("refs"):
            return split_source, reference

        return split_source[0], f"refs/heads/{reference}"

    def _resolve_work_dir_and_handler(self, handler):
        """
        Resolves a nuclio function working dir and handler inside an archive/git repo
        :param handler: a path describing working dir and handler of a nuclio function
        :return: (working_dir, handler) tuple, as nuclio expects to get it

        Example: ("a/b/c#main:Handler) -> ("a/b/c", "main:Handler")
        """
        if handler == "":
            return "", self.spec.function_handler or "main:handler"

        split_handler = handler.split("#")
        if len(split_handler) == 1:
            return "", handler

        return "/".join(split_handler[:-1]), split_handler[-1]

    @staticmethod
    def _resolve_code_entry_type(source):
        if source.startswith("s3://"):
            return "s3"
        if source.startswith("git://"):
            return "git"

        for archive_prefix in ["http://", "https://", "v3io://", "v3ios://"]:
            if source.startswith(archive_prefix):
                return "archive"
        return ""

    def _get_runtime_env(self):
        # for runtime specific env var enrichment (before deploy)
        runtime_env = {
            "MLRUN_DEFAULT_PROJECT": self.metadata.project or mlconf.default_project,
        }
        if self.spec.rundb or mlconf.httpdb.api_url:
            runtime_env["MLRUN_DBPATH"] = self.spec.rundb or mlconf.httpdb.api_url
        if mlconf.namespace:
            runtime_env["MLRUN_NAMESPACE"] = mlconf.namespace
        return runtime_env

    def deploy_step(
        self,
        dashboard="",
        project="",
        models=None,
        env=None,
        tag=None,
        verbose=None,
        use_function_from_db=True,
    ):
        models = {} if models is None else models
        function_name = self.metadata.name or "function"
        name = f"deploy_{function_name}"
        project = project or self.metadata.project
        if models and isinstance(models, dict):
            models = [{"key": k, "model_path": v} for k, v in models.items()]

        if use_function_from_db:
            url = self.save(versioned=True, refresh=True)
        else:
            url = None

        return deploy_op(
            name,
            self,
            func_url=url,
            dashboard=dashboard,
            project=project,
            models=models,
            env=env,
            tag=tag,
            verbose=verbose,
        )

    def invoke(
        self,
        path,
        body=None,
        method=None,
        headers=None,
        dashboard="",
        force_external_address=False,
        auth_info: AuthInfo = None,
    ):
        if not method:
            method = "POST" if body else "GET"
        if "://" not in path:
            if not self.status.address:
                state, _, _ = self._get_state(dashboard, auth_info=auth_info)
                if state != "ready" or not self.status.address:
                    raise ValueError(
                        "no function address or not ready, first run .deploy()"
                    )

            path = self._resolve_invocation_url(path, force_external_address)

        if headers is None:
            headers = {}

        # if function is scaled to zero, let the DLX know we want to wake it up
        full_function_name = get_fullname(
            self.metadata.name, self.metadata.project, self.metadata.tag
        )
        headers.setdefault("x-nuclio-target", full_function_name)
        kwargs = {}
        if body:
            if isinstance(body, (str, bytes)):
                kwargs["data"] = body
            else:
                kwargs["json"] = body
        try:
            logger.info("invoking function", method=method, path=path)
            resp = requests.request(method, path, headers=headers, **kwargs)
        except OSError as err:
            raise OSError(f"error: cannot run function at url {path}, {err}")
        if not resp.ok:
            raise RuntimeError(f"bad function response {resp.text}")

        data = resp.content
        if resp.headers["content-type"] == "application/json":
            data = json.loads(data)
        return data

    def _pre_run_validations(self):
        if self.spec.function_kind != "mlrun":
            raise RunError(
                '.run() can only be execute on "mlrun" kind'
                ', recreate with function kind "mlrun"'
            )

        state = self.status.state
        if state != "ready":
            if state:
                raise RunError(f"cannot run, function in state {state}")
            state, _, _ = self._get_state(raise_on_exception=True)
            if state != "ready":
                logger.info("starting nuclio build!")
                self.deploy()

    def _run(self, runobj: RunObject, execution):
        self._pre_run_validations()
        self.store_run(runobj)
        if self._secrets:
            runobj.spec.secret_sources = self._secrets.to_serial()
        log_level = execution.log_level
        command = self.spec.command
        if runobj.spec.handler:
            command = f"{command}/{runobj.spec.handler_name}"
        headers = {"x-nuclio-log-level": log_level}
        try:
            resp = requests.put(command, json=runobj.to_dict(), headers=headers)
        except OSError as err:
            logger.error(f"error invoking function: {err}")
            raise OSError(f"error: cannot run function at url {command}")

        if not resp.ok:
            logger.error(f"bad function resp!!\n{resp.text}")
            raise RunError("bad function response")

        logs = resp.headers.get("X-Nuclio-Logs")
        if logs:
            log_std(self._db_conn, runobj, parse_logs(logs))

        return self._update_state(resp.json())

    def _run_many(self, generator, execution, runobj: RunObject):
        self._pre_run_validations()
        tasks = generator.generate(runobj)
        secrets = self._secrets.to_serial() if self._secrets else None
        log_level = execution.log_level
        headers = {"x-nuclio-log-level": log_level}

        command = self.spec.command
        if runobj.spec.handler:
            command = f"{command}/{runobj.spec.handler_name}"
        loop = asyncio.get_event_loop()
        future = asyncio.ensure_future(
            self._invoke_async(tasks, command, headers, secrets)
        )

        loop.run_until_complete(future)
        return future.result()

    def _update_state(self, rundict: dict):
        last_state = get_in(rundict, "status.state", "")
        if last_state != "error":
            update_in(rundict, "status.state", "completed")
        self._store_run_dict(rundict)
        return rundict

    async def _invoke_async(self, runs, url, headers, secrets):
        results = RunList()
        tasks = []

        async with ClientSession() as session:
            for run in runs:
                self.store_run(run)
                run.spec.secret_sources = secrets or []
                tasks.append(asyncio.ensure_future(submit(session, url, run, headers),))

            for status, resp, logs, run in await asyncio.gather(*tasks):

                if status != 200:
                    logger.error(f"failed to access {url} - {resp}")
                else:
                    results.append(self._update_state(json.loads(resp)))

                if logs:
                    log_std(self._db_conn, run, parse_logs(logs))

        return results

    def _resolve_invocation_url(self, path, force_external_address):

        if path.startswith("/"):
            path = path[1:]

        # internal / external invocation urls is a nuclio >= 1.6.x feature
        # try to infer the invocation url from the internal and if not exists, use external.
        # $$$$ we do not want to use the external invocation url (e.g.: ingress, nodePort, etc)
        if (
            not force_external_address
            and self.status.internal_invocation_urls
            and get_k8s_helper(
                silent=True, log=False
            ).is_running_inside_kubernetes_cluster()
        ):
            return f"http://{self.status.internal_invocation_urls[0]}/{path}"

        if self.status.external_invocation_urls:
            return f"http://{self.status.external_invocation_urls[0]}/{path}"
        else:
            return f"http://{self.status.address}/{path}"


def parse_logs(logs):
    logs = json.loads(logs)
    lines = ""
    for line in logs:
        extra = []
        for key, value in line.items():
            if key not in ["time", "level", "name", "message"]:
                extra.append(f"{key}={value}")
        extra = ", ".join(extra)
        time = datetime.fromtimestamp(float(line["time"]) / 1000).strftime(
            "%Y-%m-%d %H:%M:%S.%f"
        )
        lines += f"{time}  {line['level']:<6} {line['message']}  {extra}\n"

    return lines


async def submit(session, url, run, headers=None):
    async with session.put(url, json=run.to_dict(), headers=headers) as response:
        text = await response.text()
        logs = response.headers.get("X-Nuclio-Logs", None)
        return response.status, text, logs, run


def fake_nuclio_context(body, headers=None):
    return nuclio.Context(), nuclio.Event(body=body, headers=headers)


def _fullname(project, name):
    if project:
        return f"{project}-{name}"
    return name


def get_fullname(name, project, tag):
    if project:
        name = f"{project}-{name}"
    if tag:
        name = f"{name}-{tag}"
    return name


def deploy_nuclio_function(
    function: RemoteRuntime, dashboard="", watch=False, auth_info: AuthInfo = None
):
    dashboard = dashboard or mlconf.nuclio_dashboard_url
    function_name, project_name, function_config = compile_function_config(function)

    # if mode allows it, enrich function http trigger with an ingress
    enrich_function_with_ingress(
        function_config,
        mlconf.httpdb.nuclio.add_templated_ingress_host_mode,
        mlconf.httpdb.nuclio.default_service_type,
    )

    return nuclio.deploy.deploy_config(
        function_config,
        dashboard_url=dashboard,
        name=function_name,
        project=project_name,
        tag=function.metadata.tag,
        verbose=function.verbose,
        create_new=True,
        watch=watch,
        return_address_mode=nuclio.deploy.ReturnAddressModes.all,
        auth_info=auth_info.to_nuclio_auth_info() if auth_info else None,
    )


def resolve_function_ingresses(function_spec):
    http_trigger = resolve_function_http_trigger(function_spec)
    if not http_trigger:
        return []

    ingresses = []
    for _, ingress_config in (
        http_trigger.get("attributes", {}).get("ingresses", {}).items()
    ):
        ingresses.append(ingress_config)
    return ingresses


def resolve_function_http_trigger(function_spec):
    for trigger_name, trigger_config in function_spec.get("triggers", {}).items():
        if trigger_config.get("kind") != "http":
            continue
        return trigger_config


def compile_function_config(function: RemoteRuntime):
    function.set_config("metadata.labels.mlrun/class", function.kind)

    # Add vault configurations to function's pod spec, if vault secret source was added.
    # Needs to be here, since it adds env params, which are handled in the next lines.
    function.add_secrets_config_to_spec()

    env_dict = {get_item_name(v): get_item_name(v, "value") for v in function.spec.env}
    for key, value in function._get_runtime_env().items():
        env_dict[key] = value
    spec = nuclio.ConfigSpec(env=env_dict, config=function.spec.config)
    spec.cmd = function.spec.build.commands or []
    project = function.metadata.project or "default"
    tag = function.metadata.tag
    handler = function.spec.function_handler

    # In Nuclio >= 1.6.x default serviceType has changed to "ClusterIP".
    spec.set_config("spec.serviceType", mlconf.httpdb.nuclio.default_service_type)
    if function.spec.readiness_timeout:
        spec.set_config("spec.readinessTimeoutSeconds", function.spec.readiness_timeout)
    if function.spec.resources:
        spec.set_config("spec.resources", function.spec.resources)
    if function.spec.no_cache:
        spec.set_config("spec.build.noCache", True)
    if function.spec.build.functionSourceCode:
        spec.set_config(
            "spec.build.functionSourceCode", function.spec.build.functionSourceCode
        )
    # don't send node selections if nuclio is not compatible
    if validate_nuclio_version_compatibility("1.5.20", "1.6.10"):
        if function.spec.node_selector:
            spec.set_config("spec.nodeSelector", function.spec.node_selector)
        if function.spec.node_name:
            spec.set_config("spec.nodeName", function.spec.node_name)
        if function.spec.affinity:
            spec.set_config("spec.affinity", function.spec._get_sanitized_affinity())
    # don't send default or any priority class name if nuclio is not compatible
    if (
        function.spec.priority_class_name
        and validate_nuclio_version_compatibility("1.6.18")
        and len(mlconf.get_valid_function_priority_class_names())
    ):
        spec.set_config("spec.priorityClassName", function.spec.priority_class_name)

    if function.spec.replicas:
        spec.set_config("spec.minReplicas", function.spec.replicas)
        spec.set_config("spec.maxReplicas", function.spec.replicas)
    else:
        spec.set_config("spec.minReplicas", function.spec.min_replicas)
        spec.set_config("spec.maxReplicas", function.spec.max_replicas)

    if function.spec.base_spec or function.spec.build.functionSourceCode:
        config = function.spec.base_spec
        if not config:
            # if base_spec was not set (when not using code_to_function) and we have base64 code
            # we create the base spec with essential attributes
            config = nuclio.config.new_config()
            update_in(config, "spec.handler", handler or "main:handler")

        config = nuclio.config.extend_config(
            config, spec, tag, function.spec.build.code_origin
        )
        update_in(config, "metadata.name", function.metadata.name)
        update_in(config, "spec.volumes", function.spec.generate_nuclio_volumes())
        base_image = get_in(config, "spec.build.baseImage") or function.spec.image
        if base_image:
            update_in(config, "spec.build.baseImage", enrich_image_url(base_image))

        logger.info("deploy started")
        name = get_fullname(function.metadata.name, project, tag)
        function.status.nuclio_name = name
        update_in(config, "metadata.name", name)
    else:

        name, config, code = nuclio.build_file(
            function.spec.source,
            name=function.metadata.name,
            project=project,
            handler=handler,
            tag=tag,
            spec=spec,
            kind=function.spec.function_kind,
            verbose=function.verbose,
        )

        update_in(config, "spec.volumes", function.spec.generate_nuclio_volumes())
        if function.spec.image:
            update_in(
                config, "spec.build.baseImage", enrich_image_url(function.spec.image)
            )
        name = get_fullname(name, project, tag)
        function.status.nuclio_name = name

        update_in(config, "metadata.name", name)

    return name, project, config


def enrich_function_with_ingress(config, mode, service_type):

    # do not enrich with an ingress
    if mode == NuclioIngressAddTemplatedIngressModes.never:
        return

    ingresses = resolve_function_ingresses(config["spec"])

    # function has ingresses already, nothing to add / enrich
    if ingresses:
        return

    # if exists, get the http trigger the function has
    # we would enrich it with an ingress
    http_trigger = resolve_function_http_trigger(config["spec"])
    if not http_trigger:

        # function has an HTTP trigger without an ingress
        # TODO: read from nuclio-api frontend-spec
        http_trigger = {
            "kind": "http",
            "name": "http",
            "maxWorkers": 1,
            "workerAvailabilityTimeoutMilliseconds": 10000,  # 10 seconds
            "attributes": {},
        }

    def enrich():
        http_trigger.setdefault("attributes", {}).setdefault("ingresses", {})["0"] = {
            "paths": ["/"],
            # this would tell Nuclio to use its default ingress host template
            # and would auto assign a host for the ingress
            "hostTemplate": "@nuclio.fromDefault",
        }
        http_trigger["attributes"]["serviceType"] = service_type
        config["spec"].setdefault("triggers", {})[http_trigger["name"]] = http_trigger

    if mode == NuclioIngressAddTemplatedIngressModes.always:
        enrich()
    elif mode == NuclioIngressAddTemplatedIngressModes.on_cluster_ip:

        # service type is not cluster ip, bail out
        if service_type and service_type.lower() != "clusterip":
            return

        enrich()


def get_nuclio_deploy_status(
    name,
    project,
    tag,
    dashboard="",
    last_log_timestamp=0,
    verbose=False,
    resolve_address=True,
    auth_info: AuthInfo = None,
):
    api_address = find_dashboard_url(dashboard or mlconf.nuclio_dashboard_url)
    name = get_fullname(name, project, tag)

    state, address, last_log_timestamp, outputs, function_status = get_deploy_status(
        api_address,
        name,
        last_log_timestamp,
        verbose,
        resolve_address,
        return_function_status=True,
        auth_info=auth_info.to_nuclio_auth_info() if auth_info else None,
    )

    text = "\n".join(outputs) if outputs else ""
    return state, address, name, last_log_timestamp, text, function_status<|MERGE_RESOLUTION|>--- conflicted
+++ resolved
@@ -124,12 +124,8 @@
         node_name=None,
         node_selector=None,
         affinity=None,
-<<<<<<< HEAD
         disable_auto_mount=False,
-=======
-        mount_applied=False,
         priority_class_name=None,
->>>>>>> 2eff5be6
     ):
 
         super().__init__(
@@ -151,12 +147,8 @@
             node_name=node_name,
             node_selector=node_selector,
             affinity=affinity,
-<<<<<<< HEAD
             disable_auto_mount=disable_auto_mount,
-=======
-            mount_applied=mount_applied,
             priority_class_name=priority_class_name,
->>>>>>> 2eff5be6
         )
 
         self.base_spec = base_spec or ""
