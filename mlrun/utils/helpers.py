--- conflicted
+++ resolved
@@ -45,11 +45,8 @@
 
 
 class StorePrefix:
-<<<<<<< HEAD
-=======
     """map mlrun store objects to prefixes"""
 
->>>>>>> a2075971
     FeatureSet = "feature-sets"
     FeatureVector = "feature-vectors"
     Artifact = "artifacts"
@@ -76,8 +73,6 @@
         ]
 
 
-<<<<<<< HEAD
-=======
 def get_artifact_target(item: dict, project=None):
     kind = item.get("kind")
     if kind in ["dataset", "model"] and item.get("db_key"):
@@ -91,7 +86,6 @@
     return item.get("target_path")
 
 
->>>>>>> a2075971
 logger = create_logger(config.log_level, config.log_formatter, "mlrun", sys.stdout)
 missing = object()
 
@@ -518,41 +512,6 @@
         )
 
 
-<<<<<<< HEAD
-def is_store_uri(url):
-    return url.startswith(DB_SCHEMA + "://")
-
-
-def parse_store_uri(url):
-    if not is_store_uri(url):
-        return None, ""
-    uri = url[len(DB_SCHEMA) + len("://") :]
-    split = uri.strip("/").split("/", 1)
-    if len(split) == 0:
-        raise ValueError(f"url {url} has no path")
-    if split and StorePrefix.is_prefix(split[0]):
-        return split[0], split[1]
-    return StorePrefix.Artifact, uri
-
-
-def get_store_uri(kind, uri):
-    return f"{DB_SCHEMA}://{kind}/{uri}"
-
-
-def get_artifact_target(item: dict, project=None):
-    kind = item.get("kind")
-    if kind in ["dataset", "model"] and item.get("db_key"):
-        return "{}://{}/{}#{}".format(
-            DB_SCHEMA,
-            project or item.get("project"),
-            item.get("db_key"),
-            item.get("tree"),
-        )
-    return item.get("target_path")
-
-
-=======
->>>>>>> a2075971
 def pr_comment(repo: str, issue: int, message: str, token=None):
     token = token or environ.get("GITHUB_TOKEN")
     headers = {
