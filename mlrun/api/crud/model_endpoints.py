import json
from dataclasses import dataclass
from typing import Any, Dict, List, Optional

import pandas as pd
from fastapi import Request
from v3io.dataplane import RaiseForStatus

from mlrun.api.schemas import (
<<<<<<< HEAD
    ModelEndpoint,
    ModelEndpointState,
    Features,
    Metric,
=======
    Features,
    Metric,
    ModelEndpoint,
    ModelEndpointMetadata,
    ModelEndpointSpec,
    ModelEndpointState,
    ObjectStatus,
>>>>>>> 93e4157d
)
from mlrun.artifacts import get_model
from mlrun.config import config
from mlrun.errors import (
<<<<<<< HEAD
    MLRunNotFoundError,
=======
    MLRunBadRequestError,
    MLRunConflictError,
>>>>>>> 93e4157d
    MLRunInvalidArgumentError,
    MLRunNotFoundError,
)
from mlrun.utils.helpers import logger
from mlrun.utils.v3io_clients import get_frames_client, get_v3io_client

ENDPOINTS_TABLE_PATH = "model-endpoints/endpoints"
ENDPOINT_EVENTS_TABLE_PATH = "model-endpoints/events"
ENDPOINT_TABLE_ATTRIBUTES = [
    "project",
    "model",
    "function",
    "tag",
    "model_class",
    "labels",
    "first_request",
    "last_request",
    "error_count",
    "drift_status",
    "base_stats",
    "current_stats",
    "drift_measurements",
]


@dataclass
class TimeMetric:
    tsdb_column: str
    metric_name: str
    headers: List[str]

    def transform_df_to_metric(self, data: pd.DataFrame) -> Optional[Metric]:
        if data.empty or self.tsdb_column not in data.columns:
            return None

        values = data[self.tsdb_column].reset_index().to_numpy()
        describe = data[self.tsdb_column].describe().to_dict()

        return Metric(
            name=self.metric_name,
            start_timestamp=str(data.index[0]),
            end_timestamp=str(data.index[-1]),
            headers=self.headers,
            values=[(str(timestamp), float(value)) for timestamp, value in values],
            min=describe["min"],
            avg=describe["mean"],
            max=describe["max"],
        )

    @classmethod
    def from_string(cls, name: str) -> "TimeMetric":
        if name in {"microsec", "latency"}:
            return cls(
                tsdb_column="latency_avg_1s",
                metric_name="average_latency",
                headers=["timestamp", "average"],
            )
        elif name in {"preds", "predictions"}:
            return cls(
                tsdb_column="predictions_per_second_count_1s",
                metric_name="predictions_per_second",
                headers=["timestamp", "count"],
            )
        else:
            raise NotImplementedError(f"Unsupported metric '{name}'")


class ModelEndpoints:
    @staticmethod
    def register_endpoint(
        access_key: str,
        project: str,
        model: str,
        function: str,
        tag: str = "latest",
        model_class: Optional[str] = None,
        labels: Optional[dict] = None,
        model_artifact: Optional[str] = None,
        feature_stats: Optional[dict] = None,
        feature_names: Optional[List[str]] = None,
        monitor_configuration: Optional[dict] = None,
        stream_path: Optional[str] = None,
        active: bool = True,
    ):
        """
        Writes endpoint data to KV, a prerequisite for initializing the monitoring process for a specific endpoint.
        This method exposes a functionality for storing endpoint meta data that is crucial for the endpoint monitoring
        system.

        :param access_key: V3IO access key for managing user permissions

        Parameters for ModelEndpointMetadata
        :param project: The name of the project of which this endpoint belongs to (used for creating endpoint.id)
        :param tag: The tag/version of the model/function (used for creating endpoint.id)
        :param labels: key value pairs of user defined labels
        :param model_artifact: The path to the model artifact containing metadata about the features of the model
        :param feature_stats: The actual metadata about the features of the model
        :param feature_names: A list of feature names, if provided along side `model_artifact` or `feature_stats`, will
        override the feature names that can be found in the metadata
        :param monitor_configuration: A monitoring related key value configuration
        :param stream_path: The path to the output stream of the model server

        Parameters for ModelEndpointSpec
        :param model: The name of the model that is used in the serving function (used for creating endpoint.id)
        :param function: The name of the function that servers the model (used for creating endpoint.id)
        :param model_class: The class of the model

        Parameters for ModelEndpointStatus
        :param active: The "activation" status of the endpoint - True for active / False for not active (default True)
        """

        if model_artifact or feature_stats:
            logger.info(
                "Getting feature metadata",
                project=project,
                model=model,
                function=function,
                tag=tag,
                model_artifact=model_artifact,
            )

        # If model artifact was supplied but `feature_stats` was not, grab model artifact and get `feature_stats`
        if model_artifact and not feature_stats:
            if model_artifact:
                model_obj = get_model(model_artifact)
                feature_stats = model_obj[1].feature_stats

        # If `feature_stats` was either populated by `model_artifact`or by manual input, make sure to keep the names
        # of the features. If `feature_names` was supplied, replace the names set in `feature_stats`, otherwise - make
        # sure to keep a clean version of the names
        if feature_stats:
            if feature_names:
                if len(feature_stats) != len(feature_names):
                    raise MLRunInvalidArgumentError(
                        f"`feature_stats` and `feature_names` have a different number of names, while expected to match"
                        f"feature_stats({len(feature_stats)}), feature_names({len(feature_names)})"
                    )
            clean_feature_stats = {}
            clean_feature_names = []
            for i, (feature, stats) in enumerate(feature_stats.items()):
                if feature_names:
                    clean_name = _clean_feature_name(feature_names[i])
                else:
                    clean_name = _clean_feature_name(feature)
                clean_feature_stats[clean_name] = stats
                clean_feature_names.append(clean_name)
            feature_stats = clean_feature_stats
            feature_names = clean_feature_names

        # If none of the above was supplied, feature names will be assigned on first contact with the model monitoring
        # system

        endpoint = ModelEndpoint.new(
            project=project,
            model=model,
            function=function,
            tag=tag,
            model_class=model_class,
            labels=labels,
            model_artifact=model_artifact,
            stream_path=stream_path,
            feature_stats=feature_stats,
            feature_names=feature_names,
            monitor_configuration=monitor_configuration,
            active=active,
            state="registered",
        )

        logger.info("Registering model endpoint", endpoint_id=endpoint.id)

        serialize_endpoint_to_kv(access_key, endpoint)

        logger.info("Model endpoint registered", endpoint_id=endpoint.id)

        return endpoint

    @staticmethod
    def update_endpoint_record(
        access_key: str,
        project: str,
        endpoint_id: str,
        payload: dict,
        check_existence: bool = True,
    ):
        """
        Updates the KV data of a given model endpoint

        :param access_key: V3IO access key for managing user permissions
        :param project: The name of the project
        :param endpoint_id: The id of the endpoint
        :param payload: The parameters that should be updated
        :param check_existence: Check if the endpoint already exists, if it doesn't, don't create the record and raise
        MLRunInvalidArgumentError
        """

        if not payload:
            raise MLRunInvalidArgumentError(
                "Update payload must contain at least one field to update"
            )

        logger.info("Updating model endpoint table", endpoint_id=endpoint_id)
        client = get_v3io_client(endpoint=config.v3io_api)

        if check_existence:
            try:
                client.kv.get(
                    container=config.model_endpoint_monitoring.container,
                    table_path=f"{project}/{ENDPOINTS_TABLE_PATH}",
                    key=endpoint_id,
                    access_key=access_key,
                )
            except RuntimeError:
                raise MLRunInvalidArgumentError(f"Endpoint: {endpoint_id} not found")

        client.kv.update(
            container=config.model_endpoint_monitoring.container,
            table_path=f"{project}/{ENDPOINTS_TABLE_PATH}",
            key=endpoint_id,
            access_key=access_key,
            attributes=payload,
        )
        logger.info("Model endpoint table updated", endpoint_id=endpoint_id)

    @staticmethod
    def clear_endpoint_record(access_key: str, endpoint_id: str):
        """
        Clears the KV data of a given model endpoint

        :param access_key: V3IO access key for managing user permissions
        :param endpoint_id: The id of the endpoint
        """
        project = _get_project_name(endpoint_id)

        logger.info("Clearing model endpoint table", endpoint_id=endpoint_id)
        client = get_v3io_client(endpoint=config.v3io_api)
        client.kv.delete(
            container=config.model_endpoint_monitoring.container,
            table_path=f"{project}/{ENDPOINTS_TABLE_PATH}",
            key=endpoint_id,
            access_key=access_key,
        )

        logger.info("Model endpoint table cleared", endpoint_id=endpoint_id)

    @staticmethod
    def list_endpoints(
        access_key: str,
        project: str,
        model: Optional[str] = None,
        function: Optional[str] = None,
        tag: Optional[str] = None,
        labels: Optional[List[str]] = None,
        metrics: Optional[List[str]] = None,
        start: str = "now-1h",
        end: str = "now",
    ) -> List[ModelEndpointState]:
        """
        Returns a list of `ModelEndpointState` objects. Each object represents the current state of a model endpoint.
        This functions supports filtering by the following parameters:
        1) model
        2) function
        3) tag
        4) labels
        By default, when no filters are applied, all available endpoints for the given project will be listed.

        In addition, this functions provides a facade for listing endpoint related metrics. This facade is time-based
        and depends on the 'start' and 'end' parameters. By default, when the metrics parameter is None, no metrics are
        added to the output of this function.

        :param access_key: V3IO access key for managing user permissions
        :param project: The name of the project
        :param model: The name of the model to filter by
        :param function: The name of the function to filter by
        :param tag: A tag to filter by
        :param labels: A list of labels to filter by. Label filters work by either filtering a specific value of a label
        (i.e. list("key==value")) or by looking for the existence of a given key (i.e. "key")
        :param metrics: A list of metrics to return for each endpoint, read more in 'TimeMetric'
        :param start: The start time of the metrics
        :param end: The end time of the metrics
        """

        logger.info(
            "Listing endpoints",
            project=project,
            model=model,
            function=function,
            tag=tag,
            labels=labels,
            metrics=metrics,
            start=start,
            end=end,
        )

        client = get_v3io_client(endpoint=config.v3io_api)
        cursor = client.kv.new_cursor(
            container=config.model_endpoint_monitoring.container,
            table_path=f"{project}/{ENDPOINTS_TABLE_PATH}",
            access_key=access_key,
            filter_expression=_build_kv_cursor_filter_expression(
                project, function, model, tag, labels
            ),
        )
        endpoints = cursor.all()

        endpoint_state_list = []
        for endpoint in endpoints:
            endpoint_metrics = {}
            if metrics:
                endpoint_metrics = _get_endpoint_metrics(
                    access_key=access_key,
                    project=project,
                    endpoint_id=endpoint.get("id"),
                    name=metrics,
                    start=start,
                    end=end,
                )

            # Collect labels (by convention labels are labeled with underscore '_'), ignore builtin '__name' field
            state = ModelEndpointState(
                endpoint=ModelEndpoint.new(
                    project=endpoint.get("project"),
                    model=endpoint.get("model"),
                    function=endpoint.get("function"),
                    tag=endpoint.get("tag"),
                    model_class=endpoint.get("model_class"),
                    labels=json.loads(endpoint.get("labels")),
                    model_artifact=endpoint.get("model_artifact"),
                    stream_path=endpoint.get("stream_path"),
                    feature_stats=json.loads(endpoint.get("feature_stats")),
                    state=endpoint.get("state"),
                    active=endpoint.get("active"),
                ),
                first_request=endpoint.get("first_request"),
                last_request=endpoint.get("last_request"),
                error_count=endpoint.get("error_count"),
                drift_status=endpoint.get("drift_status"),
                metrics=endpoint_metrics,
            )
            endpoint_state_list.append(state)

        return endpoint_state_list

    @staticmethod
    def get_endpoint(
        access_key: str,
        project: str,
        endpoint_id: str,
        metrics: Optional[List[str]] = None,
        start: str = "now-1h",
        end: str = "now",
        features: bool = False,
    ) -> ModelEndpointState:
        """
        Returns the current state of an endpoint.


        :param access_key: V3IO access key for managing user permissions
        :param project: The name of the project
        :param endpoint_id: The id of the model endpoint
        :param metrics: A list of metrics to return for each endpoint, read more in 'TimeMetric'
        :param start: The start time of the metrics
        :param end: The end time of the metrics
        """
        endpoint = deserialize_endpoint_state_from_kv(
            access_key=access_key, project=project, endpoint_id=endpoint_id
        )

        if not endpoint:
            url = f"/projects/{project}/model-endpoints/{endpoint_id}"
            raise MLRunNotFoundError(f"Endpoint {endpoint_id} not found - {url}")

        if metrics:
            endpoint_metrics = _get_endpoint_metrics(
                access_key=access_key,
                project=project,
                endpoint_id=endpoint_id,
                start=start,
                end=end,
                name=metrics,
            )
            endpoint.metrics = endpoint_metrics

        return endpoint


def serialize_endpoint_to_kv(
    access_key: str, endpoint: ModelEndpoint, update: bool = True
):
    """
    Writes endpoint data to KV, a prerequisite for initializing the monitoring process

    :param access_key: V3IO access key for managing user permissions
    :param endpoint: ModelEndpoint object
    :param update: When True, use `client.kv.update`, otherwise use `client.kv.put`
    """

    labels = endpoint.metadata.labels or {}
    searchable_labels = {f"_{k}": v for k, v in labels.items()} if labels else {}

    feature_stats = endpoint.metadata.feature_stats or {}
    feature_names = endpoint.metadata.feature_names or []
    monitor_configuration = endpoint.metadata.monitor_configuration or {}

    client = get_v3io_client(endpoint=config.v3io_api)
    function = client.kv.update if update else client.kv.put
    function(
        container=config.model_endpoint_monitoring.container,
        table_path=f"{endpoint.metadata.project}/{ENDPOINTS_TABLE_PATH}",
        key=endpoint.id,
        access_key=access_key,
        attributes={
            "endpoint_id": endpoint.id,
            "project": endpoint.metadata.project,
            "model": endpoint.spec.model,
            "function": endpoint.spec.function,
            "tag": endpoint.metadata.tag,
            "model_class": endpoint.spec.model_class or "",
            "labels": json.dumps(labels),
            "model_artifact": endpoint.metadata.model_artifact or "",
            "stream_path": endpoint.metadata.stream_path or "",
            "active": endpoint.status.active,
            "state": endpoint.status.state or "",
            "feature_stats": json.dumps(feature_stats),
            "feature_names": json.dumps(feature_names),
            "monitor_configuration": json.dumps(monitor_configuration),
            **searchable_labels,
        },
    )

    return endpoint


def deserialize_endpoint_from_kv(
    access_key: str, project: str, endpoint_id: str
) -> ModelEndpoint:

    logger.info(
        "Getting model endpoint record from kv", endpoint_id=endpoint_id,
    )

    client = get_v3io_client(endpoint=config.v3io_api)

    endpoint = client.kv.get(
        container=config.model_endpoint_monitoring.container,
        table_path=f"{project}/{ENDPOINTS_TABLE_PATH}",
        key=endpoint_id,
        access_key=access_key,
        raise_for_status=RaiseForStatus.never,
    ).output.item

    labels = endpoint.get("labels")
    feature_stats = endpoint.get("feature_stats")
    feature_names = endpoint.get("feature_names")
    monitor_configuration = endpoint.get("monitor_configuration")

    return ModelEndpoint.new(
        project=endpoint.get("project"),
        model=endpoint.get("model"),
        function=endpoint.get("function"),
        tag=endpoint.get("tag"),
        model_class=endpoint.get("model_class"),
        labels=_json_loads_if_not_none(labels),
        model_artifact=endpoint.get("model_artifact"),
        stream_path=endpoint.get("stream_path"),
        feature_stats=_json_loads_if_not_none(feature_stats),
        feature_names=_json_loads_if_not_none(feature_names),
        monitor_configuration=_json_loads_if_not_none(monitor_configuration),
        state=endpoint.get("state"),
        active=endpoint.get("active"),
    )


def deserialize_endpoint_state_from_kv(
    access_key: str, project: str, endpoint_id: str
) -> ModelEndpointState:

    logger.info(
        "Getting model endpoint record from kv", endpoint_id=endpoint_id,
    )

    client = get_v3io_client(endpoint=config.v3io_api)

    endpoint = client.kv.get(
        container=config.model_endpoint_monitoring.container,
        table_path=f"{project}/{ENDPOINTS_TABLE_PATH}",
        key=endpoint_id,
        access_key=access_key,
        raise_for_status=RaiseForStatus.never,
    ).output.item

    labels = endpoint.get("labels")
    feature_stats = endpoint.get("feature_stats")
    feature_names = endpoint.get("feature_names")
    monitor_configuration = endpoint.get("monitor_configuration")

    drift_measures = endpoint.get("drift_measures")
    current_stats = endpoint.get("current_stats")

    return ModelEndpointState.new(
        endpoint=ModelEndpoint.new(
            project=endpoint.get("project"),
            model=endpoint.get("model"),
            function=endpoint.get("function"),
            tag=endpoint.get("tag"),
            model_class=endpoint.get("model_class"),
            labels=_json_loads_if_not_none(labels),
            model_artifact=endpoint.get("model_artifact"),
            stream_path=endpoint.get("stream_path"),
            feature_stats=_json_loads_if_not_none(feature_stats),
            feature_names=_json_loads_if_not_none(feature_names),
            monitor_configuration=_json_loads_if_not_none(monitor_configuration),
            state=endpoint.get("state"),
            active=endpoint.get("active"),
        ),
        first_request=endpoint.get("first_request"),
        last_request=endpoint.get("last_request"),
        accuracy=endpoint.get("accuracy"),
        error_count=endpoint.get("error_count"),
        drift_status=endpoint.get("drift_status"),
        drift_measures=_json_loads_if_not_none(drift_measures),
        current_stats=_json_loads_if_not_none(current_stats),
        # metrics -> Computed from TSDB
        # features -> Computed from TSDB
    )


def _json_loads_if_not_none(field: Any):
    if field is None:
        return None
    return json.loads(field)


def _clean_feature_name(feature_name):
    return feature_name.replace(" ", "_").replace("(", "").replace(")", "")


def _get_endpoint_metrics(
    access_key: str,
    project: str,
    endpoint_id: str,
    name: List[str],
    start: str = "now-1h",
    end: str = "now",
) -> Dict[str, Metric]:

    if not name:
        raise MLRunInvalidArgumentError("Metric names must be provided")

    try:
        metrics = [TimeMetric.from_string(n) for n in name]
    except NotImplementedError as e:
        raise MLRunInvalidArgumentError(str(e))

    # Columns must have at least an endpoint_id attribute for frames' filter expression
    columns = ["endpoint_id"]

    for metric in metrics:
        columns.append(metric.tsdb_column)

    client = get_frames_client(
        token=access_key,
        address=config.v3io_framesd,
        container=config.model_endpoint_monitoring.container,
    )

    data = client.read(
        backend="tsdb",
        table=f"{project}/{ENDPOINT_EVENTS_TABLE_PATH}",
        columns=columns,
        filter=f"endpoint_id=='{endpoint_id}'",
        start=start,
        end=end,
    )

    metrics = [time_metric.transform_df_to_metric(data) for time_metric in metrics]
    metrics = [metric for metric in metrics if metric is not None]
    metrics = {metric.name: metric for metric in metrics}
    return metrics


def _get_endpoint_features(
    project: str, endpoint_id: str, features: Optional[str]
) -> List[Features]:
    if not features:
        url = f"projects/{project}/model-endpoints/{endpoint_id}/features"
        raise MLRunNotFoundError(f"Endpoint features not found' - {url}")

    parsed_features: List[dict] = json.loads(features) if features is not None else []
    feature_objects = [Features(**feature) for feature in parsed_features]
    return feature_objects


def _build_kv_cursor_filter_expression(
    project: str,
    function: Optional[str],
    model: Optional[str],
    tag: Optional[str],
    labels: Optional[List[str]],
):
    filter_expression = [f"project=='{project}'"]

    if function:
        filter_expression.append(f"function=='{function}'")
    if model:
        filter_expression.append(f"model=='{model}'")
    if tag:
        filter_expression.append(f"tag=='{tag}'")
    if labels:
        for label in labels:

            if not label.startswith("_"):
                label = f"_{label}"

            if "=" in label:
                lbl, value = list(map(lambda x: x.strip(), label.split("=")))
                filter_expression.append(f"{lbl}=='{value}'")
            else:
                filter_expression.append(f"exists({label})")

    return " AND ".join(filter_expression)


def _get_project_name(endpoint_id: str):
    return endpoint_id.split(".")[0]


def get_access_key(request: Request):
    access_key = request.headers.get("X-V3io-Session-Key")
    if not access_key:
        raise MLRunBadRequestError(
            "Request header missing 'X-V3io-Session-Key' parameter."
        )
    return access_key<|MERGE_RESOLUTION|>--- conflicted
+++ resolved
@@ -6,31 +6,11 @@
 from fastapi import Request
 from v3io.dataplane import RaiseForStatus
 
-from mlrun.api.schemas import (
-<<<<<<< HEAD
-    ModelEndpoint,
-    ModelEndpointState,
-    Features,
-    Metric,
-=======
-    Features,
-    Metric,
-    ModelEndpoint,
-    ModelEndpointMetadata,
-    ModelEndpointSpec,
-    ModelEndpointState,
-    ObjectStatus,
->>>>>>> 93e4157d
-)
+from mlrun.api.schemas import Features, Metric, ModelEndpoint, ModelEndpointState
 from mlrun.artifacts import get_model
 from mlrun.config import config
 from mlrun.errors import (
-<<<<<<< HEAD
-    MLRunNotFoundError,
-=======
     MLRunBadRequestError,
-    MLRunConflictError,
->>>>>>> 93e4157d
     MLRunInvalidArgumentError,
     MLRunNotFoundError,
 )
