--- conflicted
+++ resolved
@@ -12,11 +12,8 @@
 # See the License for the specific language governing permissions and
 # limitations under the License.
 """mlrun database HTTP server"""
-<<<<<<< HEAD
+from argparse import ArgumentParser
 import ast
-=======
-from argparse import ArgumentParser
->>>>>>> 45056f78
 import mimetypes
 import tempfile
 from base64 import b64decode
@@ -661,7 +658,7 @@
 
 
 # curl http://localhost:8080/artifact/p1/tags
-@app.route('/api/artifact/<project>/tags', methods=['GET'])
+@app.route('/api/projects/<project>/artifact-tags', methods=['GET'])
 @catch_err
 def list_artifact_tags(project):
     return jsonify(
