# Copyright 2018 Iguazio
#
# Licensed under the Apache License, Version 2.0 (the "License");
# you may not use this file except in compliance with the License.
# You may obtain a copy of the License at
#
#     http://www.apache.org/licenses/LICENSE-2.0
#
# Unless required by applicable law or agreed to in writing, software
# distributed under the License is distributed on an "AS IS" BASIS,
# WITHOUT WARRANTIES OR CONDITIONS OF ANY KIND, either express or implied.
# See the License for the specific language governing permissions and
# limitations under the License.

try:
    from setuptools import setup
except ImportError:
    from distutils.core import setup
import json
import logging

logging.basicConfig(level=logging.INFO)
logger = logging.getLogger("mlrun-setup")


def version():
    try:
        with open("mlrun/utils/version/version.json") as version_file:
            version_metadata = json.load(version_file)
            return version_metadata["version"]
    except (ValueError, KeyError, FileNotFoundError):
        # When installing un-released version (e.g. by doing
        # pip install git+https://github.com/mlrun/mlrun@development)
        # it won't have a version file, so adding some sane default
        logger.warning("Failed resolving version. Ignoring and using unstable")
        return "unstable"


def is_ignored(line):
    line = line.strip()
    return (not line) or (line[0] == "#")


def load_deps(path):
    """Load dependencies from requirements file"""
    with open(path) as fp:
        deps = []
        for line in fp:
            if is_ignored(line):
                continue
            line = line.strip()

            # e.g.: git+https://github.com/nuclio/nuclio-jupyter.git@some-branch#egg=nuclio-jupyter
            if "#egg=" in line:
                _, package = line.split("#egg=")
                deps.append(f"{package} @ {line}")
                continue

            # append package
            deps.append(line)
        return deps


with open("README.md") as fp:
    long_desc = fp.read()

install_requires = list(load_deps("requirements.txt"))
tests_require = list(load_deps("dev-requirements.txt"))
api_deps = list(load_deps("dockerfiles/mlrun-api/requirements.txt"))

# NOTE:
#     - These are tested in `automation/package_test/test.py`. If you modify these, make sure to change the
#       corresponding line there.
#     - We have a copy of these in extras-requirements.txt. If you modify these, make sure to change it there as well
extras_require = {
    # from 1.17.50 it requires botocore>=1.20.50,<1.21.0 which conflicts with s3fs 0.5.2 that has aiobotocore>=1.0.1
    # which until 1.3.1 has botocore>=1.20.49,<1.20.50
    # boto3 1.17.49 has botocore<1.21.0,>=1.20.49, so we must add botocore explicitly
    # we can move forward to aiobotocore 1.3.2 which will require bumping botocore and boto3, but those 3 release pretty
    # often, causing conflicts so anyway we'll need to lock on something, so locking (aiobotocore) on what is currently
    # existing (as of writing this)
    "s3": [
        "boto3~=1.9, <1.17.50",
        "botocore>=1.20.49,<1.20.50",
        "aiobotocore<=1.3.1",
        "s3fs>=0.5.0, <=0.6.0",
    ],
    # <12.7.0 from adlfs 0.6.3
    "azure-blob-storage": ["azure-storage-blob~=12.0, <12.7.0", "adlfs~=0.7.1"],
    "azure-key-vault": ["azure-identity~=1.5", "azure-keyvault-secrets~=4.2"],
    # mlrun.frameworks requirements per framework:  # TODO: should be added in a later PR
    "bokeh": ["bokeh~=2.3"],
}
extras_require["complete"] = sorted(
    {
        requirement
        for requirement_list in extras_require.values()
        for requirement in requirement_list
    }
)
extras_require["api"] = api_deps
complete_api_deps = set(api_deps)
complete_api_deps.update(extras_require["complete"])
extras_require["complete-api"] = sorted(complete_api_deps)


setup(
    name="mlrun",
    version=version(),
    description="Tracking and config of machine learning runs",
    long_description=long_desc,
    long_description_content_type="text/markdown",
    author="Yaron Haviv",
    author_email="yaronh@iguazio.com",
    license="MIT",
    url="https://github.com/mlrun/mlrun",
    packages=[
        "mlrun",
        "mlrun.api",
        "mlrun.api.api",
        "mlrun.api.api.endpoints",
        "mlrun.api.crud",
        "mlrun.api.db",
        "mlrun.api.db.sqldb",
<<<<<<< HEAD
        "mlrun.api.migrations",
        "mlrun.api.migrations.versions",
=======
        "mlrun.api.db.filedb",
        "mlrun.api.migrations_sqlite",
        "mlrun.api.migrations_sqlite.versions",
        "mlrun.api.migrations_mysql",
        "mlrun.api.migrations_mysql.versions",
>>>>>>> 422a2f3d
        "mlrun.api.schemas",
        "mlrun.api.utils",
        "mlrun.api.utils.auth",
        "mlrun.api.utils.auth.providers",
        "mlrun.api.utils.clients",
        "mlrun.api.utils.projects",
        "mlrun.api.utils.projects.remotes",
        "mlrun.api.utils.singletons",
        "mlrun.artifacts",
        "mlrun.data_types",
        "mlrun.datastore",
        "mlrun.db",
        "mlrun.feature_store",
        "mlrun.feature_store.retrieval",
        "mlrun.frameworks",
        "mlrun.frameworks._common",
        "mlrun.frameworks._common.loggers",
        "mlrun.frameworks.pytorch",
        "mlrun.frameworks.pytorch.callbacks",
        "mlrun.frameworks.keras",
        "mlrun.frameworks.keras.callbacks",
        "mlrun.frameworks.mlbase",
        "mlrun.frameworks.sklearn",
        "mlrun.frameworks.xgboost",
        "mlrun.mlutils",
        "mlrun.model_monitoring",
        "mlrun.platforms",
        "mlrun.projects",
        "mlrun.runtimes",
        "mlrun.runtimes.mpijob",
        "mlrun.runtimes.sparkjob",
        "mlrun.serving",
        "mlrun.utils",
        "mlrun.utils.version",
    ],
    install_requires=install_requires,
    extras_require=extras_require,
    classifiers=[
        "Development Status :: 4 - Beta",
        "Intended Audience :: Developers",
        "License :: OSI Approved :: Apache Software License",
        "Operating System :: POSIX :: Linux",
        "Operating System :: Microsoft :: Windows",
        "Operating System :: MacOS",
        "Programming Language :: Python :: 3",
        "Programming Language :: Python :: 3.6",
        "Programming Language :: Python :: 3.7",
        "Programming Language :: Python",
        "Topic :: Software Development :: Libraries :: Python Modules",
        "Topic :: Software Development :: Libraries",
    ],
    tests_require=tests_require,
    zip_safe=False,
    include_package_data=True,
    entry_points={"console_scripts": ["mlrun=mlrun.__main__:main"]},
)<|MERGE_RESOLUTION|>--- conflicted
+++ resolved
@@ -122,16 +122,10 @@
         "mlrun.api.crud",
         "mlrun.api.db",
         "mlrun.api.db.sqldb",
-<<<<<<< HEAD
-        "mlrun.api.migrations",
-        "mlrun.api.migrations.versions",
-=======
-        "mlrun.api.db.filedb",
         "mlrun.api.migrations_sqlite",
         "mlrun.api.migrations_sqlite.versions",
         "mlrun.api.migrations_mysql",
         "mlrun.api.migrations_mysql.versions",
->>>>>>> 422a2f3d
         "mlrun.api.schemas",
         "mlrun.api.utils",
         "mlrun.api.utils.auth",
