--- conflicted
+++ resolved
@@ -88,19 +88,16 @@
 class FunctionsDict:
     """Virtual dictionary hosting the project functions, cached or in the DB"""
 
-    def __init__(self, project, decorator=None, disable_auto_mount=False):
+    def __init__(self, project, decorator=None):
         self.project = project
         self._decorator = decorator
-        self._disable_auto_mount = disable_auto_mount
 
     @property
     def _functions(self):
         return self.project.spec._function_objects
 
     def _enrich(self, function):
-        return enrich_function_object(
-            self.project, function, self._decorator, self._disable_auto_mount
-        )
+        return enrich_function_object(self.project, function, self._decorator)
 
     def load_or_set_function(self, key, default=None) -> mlrun.runtimes.BaseRuntime:
         try:
@@ -181,7 +178,7 @@
 
 
 def enrich_function_object(
-    project, function, decorator=None, disable_auto_mount=False
+    project, function, decorator=None
 ) -> mlrun.runtimes.BaseRuntime:
     if hasattr(function, "_enriched"):
         return function
@@ -202,8 +199,7 @@
         else:
             f.spec.build.source = project.spec.source
             f.spec.build.load_source_on_run = project.spec.load_source_on_run
-    if not disable_auto_mount:
-        f.try_auto_mount_based_on_config()
+    f.try_auto_mount_based_on_config()
     if decorator:
         decorator(f)
     return f
@@ -306,17 +302,6 @@
         artifact_path=None,
         namespace=None,
     ) -> _PipelineRunStatus:
-<<<<<<< HEAD
-        workflow_file = workflow_spec.get_source_file(project.spec.context)
-        disable_auto_mount = (
-            workflow_spec.args.pop("disable_auto_mount", False)
-            if workflow_spec.args
-            else False
-        )
-        functions = FunctionsDict(project, disable_auto_mount=disable_auto_mount)
-        pipeline_context.set(project, functions, workflow_spec)
-        kfpipeline = create_pipeline(project, workflow_file, functions, secrets)
-=======
         pipeline_context.set(project, workflow_spec)
         if not workflow_handler or not callable(workflow_handler):
             workflow_file = workflow_spec.get_source_file(project.spec.context)
@@ -329,7 +314,6 @@
             )
         else:
             builtins.funcs = pipeline_context.functions
->>>>>>> e0d1d9a9
 
         namespace = namespace or config.namespace
         id = run_pipeline(
