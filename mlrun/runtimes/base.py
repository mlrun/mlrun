--- conflicted
+++ resolved
@@ -252,15 +252,10 @@
                 return self._wrap_result(result, runspec, err=err)
             return self._wrap_result(resp, runspec)
 
-<<<<<<< HEAD
-        elif self._is_remote and not self._is_api_server:
+        elif self._is_remote and not self._is_api_server and not self.kfp:
             logger.warning(
-                'warning!, Api url not set, trying to exec remote '
-                'runtime locally')
-=======
-        elif self._is_remote and not self._is_api_server and not self.kfp:
-            logger.warning('warning!, Api url not set, trying to exec remote runtime locally')
->>>>>>> 9ff5201f
+                'warning!, Api url not set, '
+                'trying to exec remote runtime locally')
 
         execution = MLClientCtx.from_dict(runspec.to_dict(),
                                           db, autocommit=False)
