# Copyright 2023 MLRun Authors
#
# Licensed under the Apache License, Version 2.0 (the "License");
# you may not use this file except in compliance with the License.
# You may obtain a copy of the License at
#
#     http://www.apache.org/licenses/LICENSE-2.0
#
# Unless required by applicable law or agreed to in writing, software
# distributed under the License is distributed on an "AS IS" BASIS,
# WITHOUT WARRANTIES OR CONDITIONS OF ANY KIND, either express or implied.
# See the License for the specific language governing permissions and
# limitations under the License.
import os
import typing


def base_requirements() -> typing.List[str]:
    return list(_load_dependencies_from_file("requirements.txt"))


def dev_requirements() -> typing.List[str]:
    return list(_load_dependencies_from_file("dev-requirements.txt"))


def extra_requirements() -> typing.Dict[str, typing.List[str]]:

    # NOTE:
    #     - These are tested in `automation/package_test/test.py`. If you modify these, make sure to change the
    #       corresponding line there.
    #     - We have a copy of these in extras-requirements.txt. If you modify these, make sure to change it
    #       there as well
    extras_require = {
        "s3": [
            "boto3~=1.26.161",
            "aiobotocore~=2.5.2",
            "s3fs~=2023.6.0",
        ],
        "azure-blob-storage": [
            "msrest~=0.6.21",
            "azure-core~=1.24",
            "azure-storage-blob~=12.13",
            "adlfs~=2023.4.0",
            "pyopenssl>=23",
        ],
        "azure-key-vault": [
            "azure-identity~=1.5",
            "azure-keyvault-secrets~=4.2",
            "pyopenssl>=23",
        ],
        "bokeh": [
            # >=2.4.2 to force having a security fix done in 2.4.2
            "bokeh~=2.4, >=2.4.2",
        ],
        # plotly artifact body in 5.12.0 may contain chars that are not encodable in 'latin-1' encoding
        # so, it cannot be logged as artifact (raised UnicodeEncode error - ML-3255)
        "plotly": ["plotly~=5.4, <5.12.0"],
        # used to generate visualization nuclio/serving graph steps
        "graphviz": ["graphviz~=0.20.0"],
        # google-cloud is mainly used for QA, that is why we are not including it in complete
        "google-cloud": [
            # because of kfp 1.8.13 requiring google-cloud-storage<2.0.0, >=1.20.0
            "google-cloud-storage~=1.20",
            "google-cloud-bigquery[pandas, bqstorage]~=3.2",
            "google-cloud~=0.34",
        ],
        "google-cloud-storage": ["gcsfs~=2023.6.0"],
        "google-cloud-bigquery": ["google-cloud-bigquery[pandas, bqstorage]~=3.2"],
        "kafka": [
            "kafka-python~=2.0",
            # because confluent kafka supports avro format by default
            "avro~=1.11",
        ],
        "redis": ["redis~=4.3"],
<<<<<<< HEAD
        "mlflow": ["mlflow~=2.5"],
=======
        "databricks-sdk": ["databricks-sdk~=0.3.0"],
>>>>>>> b31c569b
    }

    # see above why we are excluding google-cloud
    exclude_from_complete = ["bokeh", "google-cloud"]
    api_deps = list(
        _load_dependencies_from_file("dockerfiles/mlrun-api/requirements.txt")
    )
    extras_require.update(
        {
            "api": api_deps,
            "all": _get_extra_dependencies(extras_require=extras_require),
            "complete": _get_extra_dependencies(
                exclude=exclude_from_complete,
                extras_require=extras_require,
            ),
            "complete-api": _get_extra_dependencies(
                exclude=exclude_from_complete,
                base_deps=api_deps,
                extras_require=extras_require,
            ),
        }
    )
    return extras_require


def _is_ignored(line: str) -> bool:
    line = line.strip()
    return (not line) or (line[0] == "#") or line.startswith("git+")


def _extract_package_from_egg(line: str) -> str:
    """Extract egg name from line"""
    if "#egg=" in line:
        _, package = line.split("#egg=")
        return f"{package} @ {line}"
    return line


def _load_dependencies_from_file(path: str, parent_dir: str = None) -> typing.List[str]:
    """Load dependencies from requirements file"""
    parent_dir = parent_dir or os.path.dirname(__file__)
    with open(f"{parent_dir}/{path}") as fp:
        return [
            _extract_package_from_egg(line.strip())
            for line in fp
            if not _is_ignored(line)
        ]


def _get_extra_dependencies(
    include: typing.List[str] = None,
    exclude: typing.List[str] = None,
    base_deps: typing.List[str] = None,
    extras_require: typing.Dict[str, typing.List[str]] = None,
) -> typing.List[str]:
    """Get list of dependencies for given extras categories

    :param include: list of extras categories to include
    :param exclude: list of extras categories to exclude
    :param base_deps: list of base dependencies to include
    :return: list of dependencies
    """
    include = include or []
    exclude = exclude or []
    base_deps = base_deps or []
    extras_require = extras_require or {}
    extra_deps = set(base_deps)
    for extra_key, requirement_list in extras_require.items():
        if extra_key not in exclude and (not include or extra_key in include):
            extra_deps.update(requirement_list)
    return list(sorted(extra_deps))<|MERGE_RESOLUTION|>--- conflicted
+++ resolved
@@ -72,11 +72,8 @@
             "avro~=1.11",
         ],
         "redis": ["redis~=4.3"],
-<<<<<<< HEAD
         "mlflow": ["mlflow~=2.5"],
-=======
         "databricks-sdk": ["databricks-sdk~=0.3.0"],
->>>>>>> b31c569b
     }
 
     # see above why we are excluding google-cloud
