--- conflicted
+++ resolved
@@ -1507,11 +1507,7 @@
     return {line_terminator_parameter: "\n"}
 
 
-<<<<<<< HEAD
-def time_string_to_seconds(time_str: str):
-=======
 def time_string_to_seconds(time_str: str) -> Optional[int]:
->>>>>>> 51b025d6
     if not time_str:
         return None
 
