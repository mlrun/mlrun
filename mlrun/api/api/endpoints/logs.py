--- conflicted
+++ resolved
@@ -22,21 +22,12 @@
 # curl http://localhost:8080/log/prj/7
 @router.get("/log/{project}/{uid}")
 def get_log(
-<<<<<<< HEAD
     project: str,
     uid: str,
     size: int = -1,
     offset: int = 0,
-    tag: str = "",
     db_session: Session = Depends(deps.get_db_session),
 ):
-=======
-        project: str,
-        uid: str,
-        size: int = -1,
-        offset: int = 0,
-        db_session: Session = Depends(deps.get_db_session)):
->>>>>>> 2a6319b4
     out, status = crud.Logs.get_log(db_session, project, uid, size, offset)
     return Response(
         content=out, media_type="text/plain", headers={"pod_status": status}
