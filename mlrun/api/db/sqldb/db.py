--- conflicted
+++ resolved
@@ -467,11 +467,7 @@
     # ---- Artifacts ----
     # TODO: remove this method once the endpoints are updated to use the v2 method
     @retry_on_conflict
-<<<<<<< HEAD
     def store_artifact_v1(
-=======
-    def store_artifact(
->>>>>>> cb3a1f28
         self,
         session,
         key,
@@ -492,11 +488,7 @@
         )
 
     @retry_on_conflict
-<<<<<<< HEAD
     def store_artifact(
-=======
-    def store_artifact_v2(
->>>>>>> cb3a1f28
         self,
         session,
         key,
@@ -505,24 +497,10 @@
         iter=None,
         tag="",
         project="",
-<<<<<<< HEAD
-        tree=None,
         best_iteration=False,
         always_overwrite=False,
     ) -> str:
         project = project or config.default_project
-        project = project or config.default_project
-        artifact = deepcopy(artifact)
-        if is_legacy_artifact(artifact):
-            artifact = mlrun.artifacts.base.convert_legacy_artifact_to_new_format(
-                artifact
-            ).to_dict()
-=======
-        best_iteration=False,
-        always_overwrite=False,
-    ) -> str:
-        project = project or config.default_project
->>>>>>> cb3a1f28
         tag = tag or "latest"
 
         # handle link artifacts separately
@@ -533,10 +511,6 @@
                 key,
                 artifact,
                 uid,
-<<<<<<< HEAD
-                tree,
-=======
->>>>>>> cb3a1f28
             )
 
         original_uid = uid
@@ -582,28 +556,18 @@
             self._upsert(session, [db_artifact])
             if tag:
                 self.tag_objects_v2(
-<<<<<<< HEAD
-                    session, [db_artifact], project, tag, obj_name_attribute="key"
-=======
                     session,
                     [db_artifact],
                     project,
                     tag,
                     obj_name_attribute="key",
->>>>>>> cb3a1f28
                 )
             return uid
 
         # Object with the given tag/uid doesn't exist
-<<<<<<< HEAD
-        # Check if this is a re-tag of existing object - search by uid only
-        if self._re_tag_existing_object(
-            session, ArtifactV2, project, key, tag, uid, tree, obj_name_attribute="key"
-=======
         # Check if this is a re-tag of existing object - search by the resolved uid only
         if self._re_tag_existing_object(
             session, ArtifactV2, project, key, tag, uid, obj_name_attribute="key"
->>>>>>> cb3a1f28
         ):
             return uid
 
@@ -612,11 +576,7 @@
         )
 
     # TODO: remove this method once the endpoints are updated to use the v2 method
-<<<<<<< HEAD
     def list_artifacts_v1(
-=======
-    def list_artifacts(
->>>>>>> cb3a1f28
         self,
         session,
         name=None,
@@ -739,11 +699,7 @@
 
         return artifacts
 
-<<<<<<< HEAD
     def list_artifacts(
-=======
-    def list_artifacts_v2(
->>>>>>> cb3a1f28
         self,
         session,
         name=None,
@@ -759,10 +715,6 @@
         as_records: bool = False,
         use_tag_as_uid: bool = None,
         uid=None,
-<<<<<<< HEAD
-        producer_id=None,
-=======
->>>>>>> cb3a1f28
     ):
         project = project or config.default_project
 
@@ -771,29 +723,6 @@
                 "best-iteration cannot be used when iter is specified"
             )
 
-<<<<<<< HEAD
-        artifact_records = self._find_artifacts(
-            session,
-            project,
-            None,  # id is None because we are in "list" mode
-            tag,
-            labels,
-            since,
-            until,
-            name,
-            kind,
-            category,
-            iter,
-            uid,
-            producer_id,
-            best_iteration=best_iteration,
-        )
-        if as_records:
-            if best_iteration:
-                raise mlrun.errors.MLRunInvalidArgumentError(
-                    "as_records is not supported with best_iteration=True"
-                )
-=======
         artifact_records = self._find_artifacts_v2(
             session,
             project,
@@ -810,11 +739,7 @@
             best_iteration=best_iteration,
         )
         if as_records:
->>>>>>> cb3a1f28
             return artifact_records
-
-        # TODO: get the missing link artifacts if best iteration is true
-        # if best_iteration:
 
         artifacts = ArtifactList()
         for artifact in artifact_records:
@@ -838,11 +763,7 @@
         return artifacts
 
     # TODO: remove this method once the endpoints are updated to use the v2 method
-<<<<<<< HEAD
     def read_artifact_v1(self, session, key, tag="", iter=None, project=""):
-=======
-    def read_artifact(self, session, key, tag="", iter=None, project=""):
->>>>>>> cb3a1f28
         project = project or config.default_project
         ids = self._resolve_tag(session, Artifact, project, tag)
         if iter:
@@ -881,11 +802,7 @@
             self._set_tag_in_artifact_struct(artifact_struct, db_tag)
         return artifact_struct
 
-<<<<<<< HEAD
     def read_artifact(
-=======
-    def read_artifact_v2(
->>>>>>> cb3a1f28
         self,
         session,
         key: str,
@@ -931,13 +848,8 @@
                 query_without_iter = query_without_iter.filter(
                     ArtifactV2.best_iteration
                 )
-<<<<<<< HEAD
-                db_artifact = query_without_iter.all()
-                if len(db_artifact) != 0:
-=======
                 db_artifact = query_without_iter.one_or_none()
                 if db_artifact is not None:
->>>>>>> cb3a1f28
                     # we found something, so we can continue
                     fail = False
 
@@ -957,11 +869,7 @@
         return artifact
 
     # TODO: remove this method once the endpoints are updated to use the v2 method
-<<<<<<< HEAD
     def del_artifact_v1(self, session, key, tag="", project=""):
-=======
-    def del_artifact(self, session, key, tag="", project=""):
->>>>>>> cb3a1f28
         project = project or config.default_project
 
         query = session.query(Artifact).filter(
@@ -969,7 +877,6 @@
         )
         if tag:
             query = query.join(Artifact.Tag).filter(Artifact.Tag.name == tag)
-<<<<<<< HEAD
 
         # Cannot delete yet, because tag and label deletion queries join with the artifacts table, so the objects
         # still need to be there.
@@ -989,8 +896,15 @@
     def del_artifact(
         self, session, key, tag=None, project=None, uid=None, producer_id=None
     ):
+        project = project or config.default_project
         self._delete_tagged_object(
-            session, ArtifactV2, project, key, tag, uid, producer_id
+            session,
+            ArtifactV2,
+            project=project,
+            tag=tag,
+            uid=uid,
+            key=key,
+            producer_id=producer_id,
         )
 
     # TODO: remove this method once the endpoints are updated to use the v2 method
@@ -1009,7 +923,7 @@
             self.del_artifact(session, key, "", project)
 
     def del_artifacts(
-        self, session, name="", project="", tag=None, labels=None, ids=None
+        self, session, name="", project="", tag="*", labels=None, ids=None, tree=None
     ):
         project = project or config.default_project
         distinct_keys = {
@@ -1018,8 +932,42 @@
                 session, project, ids, tag, labels, name=name
             )
         }
+        failed_to_delete_keys = []
         for key in distinct_keys:
-            self.del_artifact(session, key, tag, project)
+            artifact_column_identifier, column_value = self._delete_tagged_object(
+                session,
+                ArtifactV2,
+                project=project,
+                tag=tag,
+                key=key,
+                commit=False,
+                producer_id=tree,
+            )
+            if artifact_column_identifier is None:
+                # record was not found
+                continue
+
+            # we do a best effort deletion
+            try:
+                if artifact_column_identifier == "id":
+                    # deleting tags, because in sqlite the relationships aren't necessarily cascading
+                    self._delete(session, ArtifactV2.Tag, obj_id=column_value)
+                    self._delete(session, ArtifactV2, id=column_value)
+                else:
+                    # it's the artifact's key
+                    # deleting tags, because in sqlite the relationships aren't necessarily cascading
+                    self._delete(
+                        session, ArtifactV2.Tag, project=project, obj_name=column_value
+                    )
+                    self._delete(session, ArtifactV2, project=project, key=column_value)
+            except Exception as exc:
+                logger.warning(f"Failed to delete artifact {key}", exc_info=str(exc))
+                failed_to_delete_keys.append(key)
+
+        if failed_to_delete_keys:
+            raise mlrun.errors.MLRunInternalServerError(
+                f"Failed to delete artifacts: {failed_to_delete_keys}"
+            )
 
     def tag_artifacts(self, session, artifacts, project: str, name: str):
         # found a bug in here, which is being exposed for when have multi-param execution.
@@ -1085,22 +1033,19 @@
         artifacts = self.list_artifacts(session, project=project, category=category)
         results = []
         for artifact in artifacts:
-            if is_legacy_artifact(artifact):
-                results.append((project, artifact.get("db_key"), artifact.get("tag")))
-            else:
-                results.append(
-                    (
-                        project,
-                        artifact["spec"].get("db_key"),
-                        artifact["metadata"].get("tag"),
-                    )
+            results.append(
+                (
+                    project,
+                    artifact["spec"].get("db_key"),
+                    artifact["metadata"].get("tag"),
                 )
+            )
 
         return results
 
     # TODO: remove this method once the endpoints are updated to use the v2 method
     @retry_on_conflict
-    def overwrite_artifacts_with_tag_v1(
+    def overwrite_artifacts_with_tag(
         self,
         session: Session,
         project: str,
@@ -1110,7 +1055,7 @@
         # query all artifacts which match the identifiers
         artifacts = []
         for identifier in identifiers:
-            artifacts += self._list_artifacts_for_tagging_v1(
+            artifacts += self._list_artifacts_for_tagging(
                 session,
                 project_name=project,
                 identifier=identifier,
@@ -1118,12 +1063,12 @@
         # TODO remove duplicates artifacts entries
         # delete related tags from artifacts identifiers
         # not committing the session here because we want to do it atomic with the next query
-        self._delete_artifacts_tags_v1(session, project, artifacts, commit=False)
+        self._delete_artifacts_tags(session, project, artifacts, commit=False)
         # tag artifacts with tag
         self.tag_artifacts(session, artifacts, project, name=tag)
 
     @retry_on_conflict
-    def overwrite_artifacts_with_tag(
+    def overwrite_artifacts_with_tag_v2(
         self,
         session: Session,
         project: str,
@@ -1133,8 +1078,10 @@
         # query all artifacts which match the identifiers
         artifacts = []
         for identifier in identifiers:
-            artifacts += self._list_artifacts_for_tagging(
-                session, project_name=project, identifier=identifier
+            artifacts += self._list_artifacts_for_tagging_v2(
+                session,
+                project_name=project,
+                identifier=identifier,
             )
 
         # TODO: remove duplicates artifacts entries
@@ -1147,7 +1094,7 @@
         self.tag_objects_v2(session, artifacts, project, name=tag)
 
     @retry_on_conflict
-    def append_tag_to_artifacts_v1(
+    def append_tag_to_artifacts(
         self,
         session: Session,
         project: str,
@@ -1157,7 +1104,7 @@
         # query all artifacts which match the identifiers
         artifacts = []
         for identifier in identifiers:
-            artifacts += self._list_artifacts_for_tagging_v1(
+            artifacts += self._list_artifacts_for_tagging(
                 session,
                 project_name=project,
                 identifier=identifier,
@@ -1165,7 +1112,7 @@
         self.tag_artifacts(session, artifacts, project, name=tag)
 
     @retry_on_conflict
-    def append_tag_to_artifacts(
+    def append_tag_to_artifacts_v2(
         self,
         session: Session,
         project: str,
@@ -1175,8 +1122,10 @@
         # query all artifacts which match the identifiers
         artifacts = []
         for identifier in identifiers:
-            artifacts += self._list_artifacts_for_tagging(
-                session, project_name=project, identifier=identifier
+            artifacts += self._list_artifacts_for_tagging_v2(
+                session,
+                project_name=project,
+                identifier=identifier,
             )
         self.tag_objects_v2(session, artifacts, project, tag, obj_name_attribute="key")
 
@@ -1251,15 +1200,12 @@
         key,
         link_artifact,
         uid=None,
-        tree=None,
     ):
         # get the artifact record from the db
         link_iteration = link_artifact.get("spec", {}).get("link_iteration")
-        link_tree = (
-            tree
-            or link_artifact.get("spec", {}).get("link_tree", None)
-            or link_artifact.get("metadata", {}).get("tree", None)
-        )
+        link_tree = link_artifact.get("spec", {}).get("link_tree") or link_artifact.get(
+            "metadata", {}
+        ).get("tree")
         link_key = link_artifact.get("spec", {}).get("link_key")
         if link_key:
             key = link_key
@@ -1282,19 +1228,22 @@
         # update the artifact record with best iteration
         artifact_record.best_iteration = True
 
-        # remove the best iteration flag from all other artifacts
+        artifacts_to_commit = [artifact_record]
+
+        # remove the best iteration flag from the previous best iteration artifact
         query = self._query(session, ArtifactV2).filter(
             ArtifactV2.project == project,
             ArtifactV2.key == key,
+            ArtifactV2.best_iteration,
             ArtifactV2.iteration != link_iteration,
         )
         if link_tree:
             query = query.filter(ArtifactV2.producer_id == link_tree)
 
-        artifacts_to_commit = [artifact_record]
-        for artifact in query:
-            artifact.best_iteration = False
-            artifacts_to_commit.append(artifact)
+        previous_best_iteration_artifacts = query.one_or_none()
+        if previous_best_iteration_artifacts:
+            previous_best_iteration_artifacts.best_iteration = False
+            artifacts_to_commit.append(previous_best_iteration_artifacts)
 
         self._upsert(session, artifacts_to_commit)
 
@@ -1307,13 +1256,12 @@
         iter: int = None,
         best_iteration: bool = False,
         tag: str = None,
-        tree: str = None,
     ):
         artifact_record.project = project
         artifact_record.iteration = iter
         kind = artifact_dict.get("kind") or "artifact"
         artifact_record.kind = kind
-        artifact_record.producer_id = tree or artifact_dict["metadata"].get("tree")
+        artifact_record.producer_id = artifact_dict["metadata"].get("tree")
         updated_datetime = datetime.now(timezone.utc)
         artifact_record.updated = updated_datetime
         if not artifact_record.created:
@@ -1349,12 +1297,20 @@
         tag="",
         uid=None,
         iteration=None,
-        tree=None,
         best_iteration=False,
     ):
+        # check if the object already exists
+        query = self._query(session, ArtifactV2, key=key, project=project, uid=uid)
+        existing_object = query.one_or_none()
+        if existing_object:
+            object_uri = generate_object_uri(project, key, tag)
+            raise mlrun.errors.MLRunConflictError(
+                f"Adding an already-existing {ArtifactV2.__name__} - {object_uri}"
+            )
+
         db_artifact = ArtifactV2(project=project, key=key)
         self._update_artifact_record_from_dict(
-            db_artifact, artifact, project, uid, iteration, best_iteration, tag, tree
+            db_artifact, artifact, project, uid, iteration, best_iteration, tag
         )
 
         self._upsert(session, [db_artifact])
@@ -1556,7 +1512,7 @@
         if commit:
             session.commit()
 
-    def _delete_artifact_tags(
+    def _delete_artifact_tags_v1(
         self, session, project, artifact_key, tag_name="", commit=True
     ):
         query = (
@@ -1576,7 +1532,7 @@
             return query
 
         if name.startswith("~"):
-            # Escape special chars (_,%) since we still need to do a like query because of the iter.
+            # Escape special chars (_,%) since we still need to do a like query.
             exact_name = self._escape_characters_for_like_query(name)
             # Use Like query to find substring matches
             return query.filter(
@@ -1792,879 +1748,6 @@
             else:
                 link_artifacts.append(artifact)
 
-=======
-
-        # Cannot delete yet, because tag and label deletion queries join with the artifacts table, so the objects
-        # still need to be there.
-        artifacts = query.all()
-        if not artifacts:
-            return
-
-        # deleting tags and labels, because in sqlite the relationships aren't necessarily cascading
-        self._delete_artifact_tags(session, project, key, tag, commit=False)
-        self._delete_class_labels(
-            session, Artifact, project=project, key=key, commit=False
-        )
-        for artifact in artifacts:
-            session.delete(artifact)
-        session.commit()
-
-    def del_artifact_v2(
-        self, session, key, tag=None, project=None, uid=None, producer_id=None
-    ):
-        project = project or config.default_project
-        self._delete_tagged_object(
-            session,
-            ArtifactV2,
-            project=project,
-            tag=tag,
-            uid=uid,
-            key=key,
-            producer_id=producer_id,
-        )
-
-    # TODO: remove this method once the endpoints are updated to use the v2 method
-    def del_artifacts(self, session, name="", project="", tag="*", labels=None):
-        project = project or config.default_project
-        ids = "*"
-        if tag and tag != "*":
-            ids = self._resolve_tag(session, Artifact, project, tag)
-        distinct_keys = {
-            artifact.key
-            for artifact in self._find_artifacts(
-                session, project, ids, labels, name=name
-            )
-        }
-        for key in distinct_keys:
-            self.del_artifact(session, key, "", project)
-
-    def del_artifacts_v2(
-        self, session, name="", project="", tag="*", labels=None, ids=None, tree=None
-    ):
-        project = project or config.default_project
-        distinct_keys = {
-            artifact.key
-            for artifact in self._find_artifacts_v2(
-                session, project, ids, tag, labels, name=name
-            )
-        }
-        failed_to_delete_keys = []
-        for key in distinct_keys:
-            artifact_column_identifier, column_value = self._delete_tagged_object(
-                session,
-                ArtifactV2,
-                project=project,
-                tag=tag,
-                key=key,
-                commit=False,
-                producer_id=tree,
-            )
-            if artifact_column_identifier is None:
-                # record was not found
-                continue
-
-            # we do a best effort
-            try:
-                if artifact_column_identifier == "id":
-                    # deleting tags, because in sqlite the relationships aren't necessarily cascading
-                    self._delete(session, ArtifactV2.Tag, obj_id=column_value)
-                    self._delete(session, ArtifactV2, id=column_value)
-                else:
-                    # it's the artifact's key
-                    # deleting tags, because in sqlite the relationships aren't necessarily cascading
-                    self._delete(
-                        session, ArtifactV2.Tag, project=project, obj_name=column_value
-                    )
-                    self._delete(session, ArtifactV2, project=project, key=column_value)
-            except Exception as exc:
-                logger.warning(f"Failed to delete artifact {key}", exc_info=str(exc))
-                failed_to_delete_keys.append(key)
-
-        if failed_to_delete_keys:
-            raise mlrun.errors.MLRunInternalServerError(
-                f"Failed to delete artifacts: {failed_to_delete_keys}"
-            )
-
-    def tag_artifacts(self, session, artifacts, project: str, name: str):
-        # found a bug in here, which is being exposed for when have multi-param execution.
-        # each artifact key is being concatenated with the key and the iteration, this is problematic in this query
-        # because we are filtering by the key+iteration and not just the key ( which would require some regex )
-        # it would be fixed as part of the refactoring of the new artifact table structure where we would have
-        # column for iteration as well.
-        for artifact in artifacts:
-            query = (
-                self._query(
-                    session,
-                    artifact.Tag,
-                    project=project,
-                    name=name,
-                )
-                .join(Artifact)
-                .filter(Artifact.key == artifact.key)
-            )
-            tag = query.one_or_none()
-            if not tag:
-                # To maintain backwards compatibility,
-                # we validate the tag name only if it does not already exist on the artifact,
-                # we don't want to fail on old tags that were created before the validation was added.
-                validate_tag_name(tag_name=name, field_name="artifact.metadata.tag")
-                tag = artifact.Tag(project=project, name=name)
-            tag.obj_id = artifact.id
-            self._upsert(session, [tag], ignore=True)
-
-    # TODO: remove this method once the endpoints are updated to use the v2 method
-    def list_artifact_tags(
-        self, session, project, category: mlrun.common.schemas.ArtifactCategories = None
-    ) -> typing.List[typing.Tuple[str, str, str]]:
-        """
-        :return: a list of Tuple of (project, artifact.key, tag)
-        """
-        # TODO - refactor once we have the artifact kind as a field in the DB, the filtering on category can be done
-        # as a simple SQL query, and don't need to use the extra processing of listing tags etc.
-
-        artifacts = self.list_artifacts(
-            session, project=project, tag="*", category=category
-        )
-        results = []
-        for artifact in artifacts:
-            if is_legacy_artifact(artifact):
-                results.append((project, artifact.get("db_key"), artifact.get("tag")))
-            else:
-                results.append(
-                    (
-                        project,
-                        artifact["spec"].get("db_key"),
-                        artifact["metadata"].get("tag"),
-                    )
-                )
-
-        return results
-
-    def list_artifact_tags_v2(
-        self, session, project, category: mlrun.common.schemas.ArtifactCategories = None
-    ) -> typing.List[typing.Tuple[str, str, str]]:
-        """
-        :return: a list of Tuple of (project, artifact.key, tag)
-        """
-        artifacts = self.list_artifacts_v2(session, project=project, category=category)
-        results = []
-        for artifact in artifacts:
-            results.append(
-                (
-                    project,
-                    artifact["spec"].get("db_key"),
-                    artifact["metadata"].get("tag"),
-                )
-            )
-
-        return results
-
-    # TODO: remove this method once the endpoints are updated to use the v2 method
-    @retry_on_conflict
-    def overwrite_artifacts_with_tag(
-        self,
-        session: Session,
-        project: str,
-        tag: str,
-        identifiers: typing.List[mlrun.common.schemas.ArtifactIdentifier],
-    ):
-        # query all artifacts which match the identifiers
-        artifacts = []
-        for identifier in identifiers:
-            artifacts += self._list_artifacts_for_tagging(
-                session,
-                project_name=project,
-                identifier=identifier,
-            )
-        # TODO remove duplicates artifacts entries
-        # delete related tags from artifacts identifiers
-        # not committing the session here because we want to do it atomic with the next query
-        self._delete_artifacts_tags(session, project, artifacts, commit=False)
-        # tag artifacts with tag
-        self.tag_artifacts(session, artifacts, project, name=tag)
-
-    @retry_on_conflict
-    def overwrite_artifacts_with_tag_v2(
-        self,
-        session: Session,
-        project: str,
-        tag: str,
-        identifiers: typing.List[mlrun.common.schemas.ArtifactIdentifier],
-    ):
-        # query all artifacts which match the identifiers
-        artifacts = []
-        for identifier in identifiers:
-            artifacts += self._list_artifacts_for_tagging_v2(
-                session,
-                project_name=project,
-                identifier=identifier,
-            )
-
-        # TODO: remove duplicates artifacts entries
-
-        # delete related tags from artifacts identifiers
-        # not committing the session here because we want to do it atomic with the next query
-        self._delete_artifacts_tags_v2(session, project, artifacts, commit=False)
-
-        # tag artifacts with tag
-        self.tag_objects_v2(session, artifacts, project, name=tag)
-
-    @retry_on_conflict
-    def append_tag_to_artifacts(
-        self,
-        session: Session,
-        project: str,
-        tag: str,
-        identifiers: typing.List[mlrun.common.schemas.ArtifactIdentifier],
-    ):
-        # query all artifacts which match the identifiers
-        artifacts = []
-        for identifier in identifiers:
-            artifacts += self._list_artifacts_for_tagging(
-                session,
-                project_name=project,
-                identifier=identifier,
-            )
-        self.tag_artifacts(session, artifacts, project, name=tag)
-
-    @retry_on_conflict
-    def append_tag_to_artifacts_v2(
-        self,
-        session: Session,
-        project: str,
-        tag: str,
-        identifiers: typing.List[mlrun.common.schemas.ArtifactIdentifier],
-    ):
-        # query all artifacts which match the identifiers
-        artifacts = []
-        for identifier in identifiers:
-            artifacts += self._list_artifacts_for_tagging_v2(
-                session,
-                project_name=project,
-                identifier=identifier,
-            )
-        self.tag_objects_v2(session, artifacts, project, tag, obj_name_attribute="key")
-
-    def delete_tag_from_artifacts(
-        self,
-        session: Session,
-        project: str,
-        tag: str,
-        identifiers: typing.List[mlrun.common.schemas.ArtifactIdentifier],
-    ):
-        # query all artifacts which match the identifiers
-        artifacts = []
-        for identifier in identifiers:
-            artifacts += self._list_artifacts_for_tagging(
-                session,
-                project_name=project,
-                identifier=identifier,
-            )
-        self._delete_artifacts_tags(session, project, artifacts, tags=[tag])
-
-    def _store_artifact(
-        self,
-        session,
-        key,
-        artifact,
-        uid,
-        iter=None,
-        tag="",
-        project="",
-        tag_artifact=True,
-    ):
-        project = project or config.default_project
-        artifact = deepcopy(artifact)
-        if is_legacy_artifact(artifact):
-            updated, key, labels = self._process_legacy_artifact_dict_to_store(
-                artifact, key, iter
-            )
-        else:
-            updated, key, labels = self._process_artifact_dict_to_store(
-                artifact, key, iter
-            )
-        existed = True
-        art = self._get_artifact(session, uid, project, key)
-        if not art:
-            # for backwards compatibility only validating key name on new artifacts
-            validate_artifact_key_name(key, "artifact.key")
-            art = Artifact(key=key, uid=uid, updated=updated, project=project)
-            existed = False
-
-        update_labels(art, labels)
-
-        art.struct = artifact
-        self._upsert(session, [art])
-        if tag_artifact:
-            tag = tag or "latest"
-
-            # we want to ensure that the tag is valid before storing,
-            # if it isn't, MLRunInvalidArgumentError will be raised
-            validate_tag_name(tag, "artifact.metadata.tag")
-            self.tag_artifacts(session, [art], project, tag)
-            # we want to tag the artifact also as "latest" if it's the first time we store it, reason is that there are
-            # updates we are doing to the metadata of the artifact (like updating the labels) and we don't want those
-            # changes to be reflected in the "latest" tag, as this in not actual the "latest" version of the artifact
-            # which was produced by the user
-            if not existed and tag != "latest":
-                self.tag_artifacts(session, [art], project, "latest")
-
-    def _mark_best_iteration_artifact(
-        self,
-        session,
-        project,
-        key,
-        link_artifact,
-        uid=None,
-    ):
-        # get the artifact record from the db
-        link_iteration = link_artifact.get("spec", {}).get("link_iteration")
-        link_tree = link_artifact.get("spec", {}).get("link_tree") or link_artifact.get(
-            "metadata", {}
-        ).get("tree")
-        link_key = link_artifact.get("spec", {}).get("link_key")
-        if link_key:
-            key = link_key
-        query = self._query(session, ArtifactV2).filter(
-            ArtifactV2.project == project,
-            ArtifactV2.key == key,
-            ArtifactV2.iteration == link_iteration,
-        )
-        if link_tree:
-            query = query.filter(ArtifactV2.producer_id == link_tree)
-        if uid:
-            query = query.filter(ArtifactV2.uid == uid)
-
-        artifact_record = query.one_or_none()
-        if not artifact_record:
-            raise mlrun.errors.MLRunNotFoundError(
-                f"Best iteration artifact not found - {project}/{key}:{link_iteration}",
-            )
-
-        # update the artifact record with best iteration
-        artifact_record.best_iteration = True
-
-        artifacts_to_commit = [artifact_record]
-
-        # remove the best iteration flag from the previous best iteration artifact
-        query = self._query(session, ArtifactV2).filter(
-            ArtifactV2.project == project,
-            ArtifactV2.key == key,
-            ArtifactV2.best_iteration,
-            ArtifactV2.iteration != link_iteration,
-        )
-        if link_tree:
-            query = query.filter(ArtifactV2.producer_id == link_tree)
-
-        previous_best_iteration_artifacts = query.one_or_none()
-        if previous_best_iteration_artifacts:
-            previous_best_iteration_artifacts.best_iteration = False
-            artifacts_to_commit.append(previous_best_iteration_artifacts)
-
-        self._upsert(session, artifacts_to_commit)
-
-    def _update_artifact_record_from_dict(
-        self,
-        artifact_record,
-        artifact_dict: dict,
-        project: str,
-        uid: str,
-        iter: int = None,
-        best_iteration: bool = False,
-        tag: str = None,
-    ):
-        artifact_record.project = project
-        artifact_record.iteration = iter
-        kind = artifact_dict.get("kind") or "artifact"
-        artifact_record.kind = kind
-        artifact_record.producer_id = artifact_dict["metadata"].get("tree")
-        updated_datetime = datetime.now(timezone.utc)
-        artifact_record.updated = updated_datetime
-        if not artifact_record.created:
-            created = artifact_dict["metadata"].pop("created", None)
-            artifact_record.created = (
-                datetime.strptime(created, "%Y-%m-%d %H:%M:%S.%f%z")
-                if created
-                else datetime.now(timezone.utc)
-            )
-        if best_iteration:
-            artifact_record.best_iteration = True
-
-        artifact_record.uid = uid
-
-        artifact_dict["metadata"]["updated"] = str(updated_datetime)
-        artifact_dict["metadata"]["created"] = str(artifact_record.created)
-        artifact_dict["kind"] = kind
-        if tag:
-            artifact_dict["metadata"]["tag"] = tag
-
-        artifact_record.full_object = artifact_dict
-
-        # labels are stored in a separate table
-        labels = artifact_dict["metadata"].pop("labels", {}) or {}
-        update_labels(artifact_record, labels)
-
-    def _create_artifact(
-        self,
-        session,
-        project,
-        artifact,
-        key,
-        tag="",
-        uid=None,
-        iteration=None,
-        best_iteration=False,
-    ):
-        # check if the object already exists
-        query = self._query(session, ArtifactV2, key=key, project=project, uid=uid)
-        existing_object = query.one_or_none()
-        if existing_object:
-            object_uri = generate_object_uri(project, key, tag)
-            raise mlrun.errors.MLRunConflictError(
-                f"Adding an already-existing {ArtifactV2.__name__} - {object_uri}"
-            )
-
-        db_artifact = ArtifactV2(project=project, key=key)
-        self._update_artifact_record_from_dict(
-            db_artifact, artifact, project, uid, iteration, best_iteration, tag
-        )
-
-        self._upsert(session, [db_artifact])
-        if tag:
-            self.tag_objects_v2(
-                session, [db_artifact], project, tag, obj_name_attribute="key"
-            )
-
-            # we want to tag the artifact also as "latest" if it's the first time we store it
-            if tag != "latest":
-                self.tag_objects_v2(
-                    session, [db_artifact], project, "latest", obj_name_attribute="key"
-                )
-
-        return uid
-
-    def _list_artifacts_for_tagging(
-        self,
-        session: Session,
-        project_name: str,
-        identifier: mlrun.common.schemas.ArtifactIdentifier,
-    ):
-        return self.list_artifacts(
-            session,
-            project=project_name,
-            name=identifier.key,
-            kind=identifier.kind,
-            iter=identifier.iter,
-            # 1. will be changed to uid, after refactoring the code, currently to list artifacts by uid
-            # we are passing it into the tag param and resolve whether it's a uid or a tag in the
-            # list_artifacts method (_resolve_tag)
-            # 2. if the identifier.uid is None, we want to list all artifacts, so we pass "*"
-            tag=identifier.uid or "*",
-            as_records=True,
-            # 1. because of backwards compatible that list_artifacts is keeping, we want to pass the function
-            # indication that the tag which is passed is uid
-            # 2. if uid wasn't passed as part of the identifiers then
-            # we will ask for tag "*" and in that case we don't want to use the tag as uid
-            use_tag_as_uid=bool(identifier.uid),
-        )
-
-    def _list_artifacts_for_tagging_v2(
-        self,
-        session: Session,
-        project_name: str,
-        identifier: mlrun.common.schemas.ArtifactIdentifier,
-    ):
-        return self.list_artifacts_v2(
-            session,
-            project=project_name,
-            name=identifier.key,
-            kind=identifier.kind,
-            iter=identifier.iter,
-            uid=identifier.uid,
-            as_records=True,
-        )
-
-    @staticmethod
-    def _process_artifact_dict_to_store(artifact, key, iter=None):
-        updated = artifact["metadata"].get("updated")
-        if not updated:
-            updated = artifact["metadata"]["updated"] = datetime.now(timezone.utc)
-        db_key = artifact["spec"].get("db_key")
-        if db_key and db_key != key:
-            raise mlrun.errors.MLRunInvalidArgumentError(
-                "Conflict between requested key and key in artifact body"
-            )
-        if not db_key:
-            artifact["spec"]["db_key"] = key
-        if iter:
-            key = f"{iter}-{key}"
-        labels = artifact["metadata"].get("labels", {})
-
-        # Ensure there is no "tag" field in the object, to avoid inconsistent situations between
-        # body and tag parameter provided.
-        artifact["metadata"].pop("tag", None)
-        return updated, key, labels
-
-    @staticmethod
-    def _process_legacy_artifact_dict_to_store(artifact, key, iter=None):
-        updated = artifact.get("updated")
-        if not updated:
-            updated = artifact["updated"] = datetime.now(timezone.utc)
-        db_key = artifact.get("db_key")
-        if db_key and db_key != key:
-            raise mlrun.errors.MLRunInvalidArgumentError(
-                "Conflict between requested key and key in artifact body"
-            )
-        if not db_key:
-            artifact["db_key"] = key
-        if iter:
-            key = f"{iter}-{key}"
-        labels = artifact.get("labels", {})
-
-        # Ensure there is no "tag" field in the object, to avoid inconsistent situations between
-        # body and tag parameter provided.
-        artifact.pop("tag", None)
-        return updated, key, labels
-
-    @staticmethod
-    def _set_tag_in_artifact_struct(artifact, tag):
-        if is_legacy_artifact(artifact):
-            artifact["tag"] = tag
-        else:
-            artifact["metadata"]["tag"] = tag
-
-    def _add_tags_to_artifact_struct(
-        self, session, artifact_struct, artifact_id, tag=None
-    ):
-        artifacts = []
-        if tag and tag != "*":
-            self._set_tag_in_artifact_struct(artifact_struct, tag)
-            artifacts.append(artifact_struct)
-        else:
-            tag_results = self._query(session, Artifact.Tag, obj_id=artifact_id).all()
-            if not tag_results:
-                return [artifact_struct]
-            for tag_object in tag_results:
-                artifact_with_tag = deepcopy(artifact_struct)
-                self._set_tag_in_artifact_struct(artifact_with_tag, tag_object.name)
-                artifacts.append(artifact_with_tag)
-        return artifacts
-
-    def _add_tags_to_artifact_struct_v2(
-        self, session, artifact_struct, artifact_id, cls=Artifact, tag=None
-    ):
-        artifacts = []
-        if tag and tag != "*":
-            self._set_tag_in_artifact_struct(artifact_struct, tag)
-            artifacts.append(artifact_struct)
-        else:
-            tag_results = self._query(session, cls.Tag, obj_id=artifact_id).all()
-            if not tag_results:
-                return [artifact_struct]
-            for tag_object in tag_results:
-                artifact_with_tag = deepcopy(artifact_struct)
-                self._set_tag_in_artifact_struct(artifact_with_tag, tag_object.name)
-                artifacts.append(artifact_with_tag)
-        return artifacts
-
-    def _get_link_artifacts_by_keys_and_uids(self, session, project, identifiers):
-        # identifiers are tuples of (key, uid)
-        if not identifiers:
-            return []
-        predicates = [
-            and_(Artifact.key == key, Artifact.uid == uid) for (key, uid) in identifiers
-        ]
-        return (
-            self._query(session, Artifact, project=project)
-            .filter(or_(*predicates))
-            .all()
-        )
-
-    def _delete_artifacts_tags(
-        self,
-        session,
-        project: str,
-        artifacts: typing.List[Artifact],
-        tags: typing.List[str] = None,
-        commit: bool = True,
-    ):
-        artifacts_keys = [str(artifact.key) for artifact in artifacts]
-        query = (
-            session.query(Artifact.Tag)
-            .join(Artifact)
-            .filter(
-                Artifact.project == project,
-                Artifact.key.in_(artifacts_keys),
-            )
-        )
-        if tags:
-            query = query.filter(Artifact.Tag.name.in_(tags))
-        for tag in query:
-            session.delete(tag)
-        if commit:
-            session.commit()
-
-    def _delete_artifacts_tags_v2(
-        self,
-        session,
-        project: str,
-        artifacts: typing.List[ArtifactV2],
-        tags: typing.List[str] = None,
-        commit: bool = True,
-    ):
-        artifacts_keys = [str(artifact.key) for artifact in artifacts]
-        query = (
-            session.query(ArtifactV2.Tag)
-            .join(ArtifactV2)
-            .filter(
-                ArtifactV2.project == project,
-                ArtifactV2.key.in_(artifacts_keys),
-            )
-        )
-        if tags:
-            query = query.filter(ArtifactV2.Tag.name.in_(tags))
-        for tag in query:
-            session.delete(tag)
-        if commit:
-            session.commit()
-
-    def _delete_artifact_tags(
-        self, session, project, artifact_key, tag_name="", commit=True
-    ):
-        query = (
-            session.query(Artifact.Tag)
-            .join(Artifact)
-            .filter(Artifact.project == project, Artifact.key == artifact_key)
-        )
-        if tag_name:
-            query = query.filter(Artifact.Tag.name == tag_name)
-        for tag in query:
-            session.delete(tag)
-        if commit:
-            session.commit()
-
-    def _add_artifact_name_query(self, query, name=None):
-        if not name:
-            return query
-
-        if name.startswith("~"):
-            # Escape special chars (_,%) since we still need to do a like query.
-            exact_name = self._escape_characters_for_like_query(name)
-            # Use Like query to find substring matches
-            return query.filter(
-                ArtifactV2.key.ilike(f"%{exact_name[1:]}%", escape="\\")
-            )
-
-        return query.filter(ArtifactV2.key == name)
-
-    def _add_artifact_name_and_iter_query(self, query, name=None, iter=None):
-        if not name and not iter:
-            return query
-
-        # Escape special chars (_,%) since we still need to do a like query because of the iter.
-        # Also limit length to len(str) + 3, assuming iter is < 100 (two iter digits + hyphen)
-        # this helps filter the situations where we match a suffix by mistake due to the like query.
-        exact_name = self._escape_characters_for_like_query(name)
-
-        if name and name.startswith("~"):
-            # Like query
-            iter_prefix = f"{iter}-" if iter else ""
-            return query.filter(
-                Artifact.key.ilike(f"{iter_prefix}%{exact_name[1:]}%", escape="\\")
-            )
-
-        # From here on, it's either exact name match or no name
-        if iter:
-            if name:
-                return query.filter(Artifact.key == f"{iter}-{name}")
-            return query.filter(Artifact.key.ilike(f"{iter}-%"))
-
-        # Exact match, no iter specified
-        return query.filter(
-            or_(
-                Artifact.key == name,
-                and_(
-                    Artifact.key.like(f"%-{exact_name}", escape="\\"),
-                    func.length(Artifact.key) < len(name) + 4,
-                ),
-            )
-        )
-
-    def _find_artifacts(
-        self,
-        session,
-        project,
-        ids,
-        labels=None,
-        since=None,
-        until=None,
-        name=None,
-        kind=None,
-        category: mlrun.common.schemas.ArtifactCategories = None,
-        iter=None,
-        use_tag_as_uid: bool = None,
-    ):
-        """
-        TODO: refactor this method
-        basically ids should be list of strings (representing ids), but we also handle 3 special cases (mainly for
-        BC until we refactor the whole artifacts API):
-        1. ids == "*" - in which we don't care about ids we just don't add any filter for this column
-        2. ids == "latest":
-        use_tag_as_uid==(None or False) we find the relevant uid by finding the latest artifact using the updated column
-        use_tag_as_uid==True we are treating the ids as uid (for backwards compatibility where we have artifacts which
-        were created with uid==latest when created using the project.log_artifact() method)
-        3. ids is a string (different than "latest") - in which the meaning is actually a uid, so we add this filter
-        """
-        if category and kind:
-            message = "Category and Kind filters can't be given together"
-            logger.warning(message, kind=kind, category=category)
-            raise ValueError(message)
-        labels = label_set(labels)
-        query = self._query(session, Artifact, project=project)
-        if ids != "*":
-            if ids == "latest" and not use_tag_as_uid:
-                query = self._latest_uid_filter(session, query)
-            elif isinstance(ids, str):
-                query = query.filter(Artifact.uid == ids)
-            else:
-                query = query.filter(Artifact.id.in_(ids))
-        query = self._add_labels_filter(session, query, Artifact, labels)
-
-        if since or until:
-            since = since or datetime.min
-            until = until or datetime.max
-            query = query.filter(
-                and_(Artifact.updated >= since, Artifact.updated <= until)
-            )
-
-        query = self._add_artifact_name_and_iter_query(query, name, iter)
-
-        if kind:
-            return self._filter_artifacts_by_kinds(query, [kind])
-
-        elif category:
-            filtered_artifacts = self._filter_artifacts_by_category(query, category)
-            # TODO - this is a hack needed since link artifacts will be returned even for artifacts of
-            #        the wrong category. Remove this when we refactor this area.
-            return self._filter_out_extra_link_artifacts(filtered_artifacts)
-        else:
-            return query.all()
-
-    def _find_artifacts_v2(
-        self,
-        session,
-        project,
-        ids=None,
-        tag=None,
-        labels=None,
-        since=None,
-        until=None,
-        name=None,
-        kind=None,
-        category: mlrun.common.schemas.ArtifactCategories = None,
-        iter=None,
-        uid=None,
-        producer_id=None,
-        best_iteration=False,
-    ):
-        if category and kind:
-            message = "Category and Kind filters can't be given together"
-            logger.warning(message, kind=kind, category=category)
-            raise ValueError(message)
-
-        query = self._query(session, ArtifactV2, project=project)
-
-        if ids:
-            query = query.filter(ArtifactV2.id.in_(ids))
-        if tag and tag != "*":
-            obj_name = name or None
-            object_tag_uids = self._resolve_class_tag_uids(
-                session, ArtifactV2, project, tag, obj_name
-            )
-            if not object_tag_uids:
-                return []
-            query = query.filter(ArtifactV2.uid.in_(object_tag_uids))
-        if uid:
-            query = query.filter(ArtifactV2.uid == uid)
-        if name:
-            query = self._add_artifact_name_query(query, name)
-        if iter is not None:
-            query = query.filter(ArtifactV2.iteration == iter)
-        if best_iteration:
-            query = query.filter(ArtifactV2.best_iteration == best_iteration)
-        if producer_id:
-            query = query.filter(ArtifactV2.producer_id == producer_id)
-        if labels:
-            labels = label_set(labels)
-            query = self._add_labels_filter(session, query, ArtifactV2, labels)
-        if since or until:
-            since = since or datetime.min
-            until = until or datetime.max
-            query = query.filter(
-                and_(ArtifactV2.updated >= since, ArtifactV2.updated <= until)
-            )
-        if kind:
-            query = query.filter(ArtifactV2.kind == kind)
-        elif category:
-            kinds, exclude = category.to_kinds_filter()
-            if exclude:
-                query = query.filter(ArtifactV2.kind.notin_(kinds))
-            else:
-                query = query.filter(ArtifactV2.kind.in_(kinds))
-
-        return query.all()
-
-    def _filter_artifacts_by_category(
-        self, artifacts, category: mlrun.common.schemas.ArtifactCategories
-    ):
-        kinds, exclude = category.to_kinds_filter()
-        return self._filter_artifacts_by_kinds(artifacts, kinds, exclude)
-
-    def _filter_artifacts_by_kinds(
-        self, artifacts, kinds: List[str], exclude: bool = False
-    ):
-        """
-        :param kinds - list of kinds to filter by
-        :param exclude - if true then the filter will be "all except" - get all artifacts excluding the ones who have
-         any of the given kinds
-        """
-        # see docstring of _post_query_runs_filter for why we're filtering it manually
-        filtered_artifacts = []
-        for artifact in artifacts:
-            artifact_json = artifact.struct
-            if (
-                artifact_json
-                and isinstance(artifact_json, dict)
-                and (
-                    (
-                        not exclude
-                        and any([kind == artifact_json.get("kind") for kind in kinds])
-                    )
-                    or (
-                        exclude
-                        and all([kind != artifact_json.get("kind") for kind in kinds])
-                    )
-                )
-            ):
-                filtered_artifacts.append(artifact)
-        return filtered_artifacts
-
-    # TODO - this is a hack needed since link artifacts will be returned even for artifacts of
-    #        the wrong category. Remove this when we refactor this area.
-    @staticmethod
-    def _filter_out_extra_link_artifacts(artifacts):
-        # Only keep link artifacts that point at "real" artifacts that already exist in the results
-        existing_keys = set()
-        link_artifacts = []
-        filtered_artifacts = []
-        for artifact in artifacts:
-            if artifact.struct.get("kind") != "link":
-                existing_keys.add(artifact.key)
-                filtered_artifacts.append(artifact)
-            else:
-                link_artifacts.append(artifact)
-
->>>>>>> cb3a1f28
         for link_artifact in link_artifacts:
             if "spec" in link_artifact.struct:
                 link_iteration = link_artifact.struct["spec"].get("link_iteration")
@@ -2694,10 +1777,7 @@
         name: str,
         tag: str = None,
         uid: str = None,
-<<<<<<< HEAD
         tree: str = None,
-=======
->>>>>>> cb3a1f28
     ):
         query = self._query(session, ArtifactV2, key=name, project=project)
         computed_tag = tag or "latest"
@@ -2711,11 +1791,8 @@
             uid = object_tag_uid
         if uid:
             query = query.filter(ArtifactV2.uid == uid)
-<<<<<<< HEAD
         if tree:
             query = query.filter(ArtifactV2.producer_id == tree)
-=======
->>>>>>> cb3a1f28
         return computed_tag, object_tag_uid, query.one_or_none()
 
     def _should_update_artifact(
@@ -2969,10 +2046,7 @@
         return [row[0] for row in query]
 
     # ---- Schedules ----
-<<<<<<< HEAD
-=======
     @retry_on_conflict
->>>>>>> cb3a1f28
     def store_schedule(
         self,
         session: Session,
@@ -3241,16 +2315,12 @@
         ]
 
     def tag_objects_v2(
-<<<<<<< HEAD
-        self, session, objs, project: str, name: str, obj_name_attribute: str = "name"
-=======
         self,
         session,
         objs,
         project: str,
         name: str,
         obj_name_attribute: str = "name",
->>>>>>> cb3a1f28
     ):
         tags = []
         for obj in objs:
@@ -3735,7 +2805,6 @@
 
     # ---- Feature sets ----
     def create_feature_set(
-<<<<<<< HEAD
         self,
         session,
         project,
@@ -3810,84 +2879,6 @@
         return feature_set
 
     def _get_feature_set(
-=======
->>>>>>> cb3a1f28
-        self,
-        session,
-        project,
-        feature_set: mlrun.common.schemas.FeatureSet,
-        versioned=True,
-    ) -> str:
-        (uid, tag, feature_set_dict,) = self._validate_and_enrich_record_for_creation(
-            session, feature_set, FeatureSet, project, versioned
-        )
-
-        db_feature_set = FeatureSet(project=project)
-        self._update_db_record_from_object_dict(db_feature_set, feature_set_dict, uid)
-        self._update_feature_set_spec(db_feature_set, feature_set_dict)
-
-        self._upsert(session, [db_feature_set])
-        self.tag_objects_v2(session, [db_feature_set], project, tag)
-
-        return uid
-
-    def patch_feature_set(
-        self,
-        session,
-        project,
-        name,
-        feature_set_patch: dict,
-        tag=None,
-        uid=None,
-        patch_mode: mlrun.common.schemas.PatchMode = mlrun.common.schemas.PatchMode.replace,
-    ) -> str:
-        feature_set_record = self._get_feature_set(session, project, name, tag, uid)
-        if not feature_set_record:
-            feature_set_uri = generate_object_uri(project, name, tag)
-            raise mlrun.errors.MLRunNotFoundError(
-                f"Feature-set not found {feature_set_uri}"
-            )
-
-        feature_set_struct = feature_set_record.dict(exclude_none=True)
-        # using mergedeep for merging the patch content into the existing dictionary
-        strategy = patch_mode.to_mergedeep_strategy()
-        mergedeep.merge(feature_set_struct, feature_set_patch, strategy=strategy)
-
-        versioned = feature_set_record.metadata.uid is not None
-
-        # If a bad kind value was passed, it will fail here (return 422 to caller)
-        feature_set = mlrun.common.schemas.FeatureSet(**feature_set_struct)
-        return self.store_feature_set(
-            session,
-            project,
-            name,
-            feature_set,
-            feature_set.metadata.tag,
-            uid,
-            versioned,
-            always_overwrite=True,
-        )
-
-<<<<<<< HEAD
-=======
-    def get_feature_set(
-        self,
-        session,
-        project: str,
-        name: str,
-        tag: str = None,
-        uid: str = None,
-    ) -> mlrun.common.schemas.FeatureSet:
-        feature_set = self._get_feature_set(session, project, name, tag, uid)
-        if not feature_set:
-            feature_set_uri = generate_object_uri(project, name, tag)
-            raise mlrun.errors.MLRunNotFoundError(
-                f"Feature-set not found {feature_set_uri}"
-            )
-
-        return feature_set
-
-    def _get_feature_set(
         self,
         session,
         project: str,
@@ -3912,7 +2903,6 @@
         else:
             return None
 
->>>>>>> cb3a1f28
     def _get_records_to_tags_map(self, session, cls, project, tag, name=None):
         # Find object IDs by tag, project and object-name (which is a like query)
         tag_query = self._query(session, cls.Tag, project=project, name=tag)
@@ -4468,11 +3458,7 @@
         ],
         versioned=True,
     ):
-<<<<<<< HEAD
-        (uid, tag, tagged_object_dict,) = self._validate_and_enrich_record_for_creation(
-=======
         uid, tag, tagged_object_dict = self._validate_and_enrich_record_for_creation(
->>>>>>> cb3a1f28
             session, tagged_object, cls, project, versioned
         )
 
@@ -4497,10 +3483,6 @@
         name,
         tag,
         uid,
-<<<<<<< HEAD
-        tree=None,
-=======
->>>>>>> cb3a1f28
         obj_name_attribute: str = "name",
     ):
         if cls == ArtifactV2:
@@ -4513,15 +3495,11 @@
             )
         if existing_object:
             self.tag_objects_v2(
-<<<<<<< HEAD
-                session, [existing_object], project, tag, obj_name_attribute
-=======
                 session,
                 [existing_object],
                 project,
                 tag,
                 obj_name_attribute=obj_name_attribute,
->>>>>>> cb3a1f28
             )
             return existing_object
 
@@ -4573,61 +3551,6 @@
                 session, distinct(FeatureSet.name), project=project
             ).all()
         ]
-<<<<<<< HEAD
-
-    def _delete_tagged_object(
-        self, session, cls, project, name, tag, uid, producer_id=None
-    ):
-        if tag and uid:
-            raise mlrun.errors.MLRunInvalidArgumentError(
-                "Both uid and tag specified when deleting an object."
-            )
-
-        object_id = None
-        if uid:
-            if cls == ArtifactV2:
-                object_record = self._query(
-                    session,
-                    cls,
-                    project=project,
-                    key=name,
-                    uid=uid,
-                    producer_id=producer_id,
-                ).one_or_none()
-            else:
-                object_record = self._query(
-                    session, cls, project=project, name=name, uid=uid
-                ).one_or_none()
-            if object_record is None:
-                return
-            object_id = object_record.id
-        elif tag:
-            obj_name = name or None
-            tag_record = self._query(
-                session, cls.Tag, project=project, name=tag, obj_name=obj_name
-            ).one_or_none()
-            if tag_record is None:
-                return
-            object_id = tag_record.obj_id
-
-        if object_id:
-            # deleting tags, because in sqlite the relationships aren't necessarily cascading
-            self._delete(session, cls.Tag, obj_id=object_id)
-            self._delete(session, cls, id=object_id)
-        else:
-            # If we got here, neither tag nor uid were provided - delete all references by name.
-            # deleting tags, because in sqlite the relationships aren't necessarily cascading
-            self._delete(session, cls.Tag, project=project, obj_name=name)
-            # TODO: TOMER - Delete this when we pull the db layer changes
-            if cls == ArtifactV2:
-                self._delete(session, cls, project=project, key=name)
-            else:
-                self._delete(session, cls, project=project, name=name)
-
-    def delete_feature_set(self, session, project, name, tag=None, uid=None):
-        self._delete_tagged_object(session, FeatureSet, project, name, tag, uid)
-
-=======
 
     def delete_feature_set(self, session, project, name, tag=None, uid=None):
         self._delete_tagged_object(
@@ -4639,7 +3562,6 @@
             name=name,
         )
 
->>>>>>> cb3a1f28
     # ---- Feature Vectors ----
     def create_feature_vector(
         self,
@@ -4901,10 +3823,6 @@
                 return None, None
             object_id = tag_record.obj_id
 
-<<<<<<< HEAD
-    def delete_feature_vector(self, session, project, name, tag=None, uid=None):
-        self._delete_tagged_object(session, FeatureVector, project, name, tag, uid)
-=======
         if object_id:
             if not commit:
                 return "id", object_id
@@ -4919,7 +3837,6 @@
             identifier = {"name": obj_name} if name else {"key": obj_name}
             self._delete(session, cls.Tag, project=project, obj_name=obj_name)
             self._delete(session, cls, project=project, **identifier)
->>>>>>> cb3a1f28
 
     def _resolve_tag(self, session, cls, project, name):
         ids = []
@@ -5518,11 +4435,7 @@
         data_version_record = DataVersion(version=version, created=now)
         self._upsert(session, [data_version_record])
 
-<<<<<<< HEAD
-    # Background Tasks
-=======
     # ---- Background Tasks ----
->>>>>>> cb3a1f28
     @retry_on_conflict
     def store_background_task(
         self,
@@ -5823,8 +4736,6 @@
             )
         self._commit(session, [run], ignore=True)
 
-<<<<<<< HEAD
-=======
     def store_datastore_profile(
         self, session, info: mlrun.common.schemas.DatastoreProfile
     ):
@@ -5926,7 +4837,6 @@
             session.delete(profile)
         session.commit()
 
->>>>>>> cb3a1f28
     # ---- Utils ----
     def delete_table_records(
         self,
