--- conflicted
+++ resolved
@@ -290,10 +290,7 @@
     ):
         self.functionSourceCode = functionSourceCode  #: functionSourceCode
         self.codeEntryType = ""  #: codeEntryType
-<<<<<<< HEAD
         self.codeEntryAttributes = ""  #: codeEntryAttributes
-=======
->>>>>>> 673ff5a2
         self.source = source  #: source
         self.code_origin = code_origin  #: code_origin
         self.image = image  #: image
