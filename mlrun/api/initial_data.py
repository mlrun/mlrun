--- conflicted
+++ resolved
@@ -505,25 +505,14 @@
         hub_marketplace_source = None
 
     if not hub_marketplace_source:
-<<<<<<< HEAD
-        hub_source = mlrun.common.schemas.MarketplaceSource.generate_default_source()
-        # hub_source will be None if the configuration has marketplace.default_source.create=False
-        if hub_source:
-            logger.info("Adding default marketplace source")
-            # Not using db.store_marketplace_source() since it doesn't allow changing the default marketplace source.
-            hub_record = db._transform_marketplace_source_schema_to_record(
-                mlrun.common.schemas.IndexedMarketplaceSource(
-                    index=mlrun.common.schemas.marketplace.last_source_index,
-=======
-        hub_source = mlrun.api.schemas.HubSource.generate_default_source()
+        hub_source = mlrun.common.schemas.HubSource.generate_default_source()
         # hub_source will be None if the configuration has hub.default_source.create=False
         if hub_source:
             logger.info("Adding default hub source")
             # Not using db.store_marketplace_source() since it doesn't allow changing the default hub source.
             hub_record = db._transform_hub_source_schema_to_record(
-                mlrun.api.schemas.IndexedHubSource(
-                    index=mlrun.api.schemas.hub.last_source_index,
->>>>>>> f1d4a543
+                mlrun.common.schemas.IndexedHubSource(
+                    index=mlrun.common.schemas.hub.last_source_index,
                     source=hub_source,
                 )
             )
