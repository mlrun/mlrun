# Copyright 2018 Iguazio
#
# Licensed under the Apache License, Version 2.0 (the "License");
# you may not use this file except in compliance with the License.
# You may obtain a copy of the License at
#
#   http://www.apache.org/licenses/LICENSE-2.0
#
# Unless required by applicable law or agreed to in writing, software
# distributed under the License is distributed on an "AS IS" BASIS,
# WITHOUT WARRANTIES OR CONDITIONS OF ANY KIND, either express or implied.
# See the License for the specific language governing permissions and
# limitations under the License.
import enum
import http
import tempfile
import time
import traceback
import typing
import warnings
from datetime import datetime
from os import path, remove
from typing import Dict, List, Optional, Union

import kfp
import requests
import semver

import mlrun
import mlrun.api.utils.helpers
import mlrun.common.schemas
import mlrun.model_monitoring.model_endpoint
import mlrun.projects
from mlrun.errors import MLRunInvalidArgumentError, err_to_str

from ..artifacts import Artifact
from ..config import config
from ..feature_store import FeatureSet, FeatureVector
from ..lists import ArtifactList, RunList
from ..runtimes import BaseRuntime
from ..utils import (
    datetime_to_iso,
    dict_to_json,
    logger,
    new_pipe_metadata,
    normalize_name,
    version,
)
from .base import RunDBError, RunDBInterface

_artifact_keys = [
    "format",
    "inline",
    "key",
    "src_path",
    "target_path",
    "viewer",
]


def bool2str(val):
    return "yes" if val else "no"


class HTTPRunDB(RunDBInterface):
    """Interface for accessing and manipulating the :py:mod:`mlrun` persistent store, maintaining the full state
    and catalog of objects that MLRun uses. The :py:class:`HTTPRunDB` class serves as a client-side proxy to the MLRun
    API service which maintains the actual data-store, accesses the server through REST APIs.

    The class provides functions for accessing and modifying the various objects that are used by MLRun in its
    operation. The functions provided follow some standard guidelines, which are:

    - Every object in MLRun exists in the context of a project (except projects themselves). When referencing an object
      through any API, a project name must be provided. The default for most APIs is for an empty project name, which
      will be replaced by the name of the default project (usually ``default``). Therefore, if performing an API to
      list functions, for example, and not providing a project name - the result will not be functions from all
      projects but rather from the ``default`` project.
    - Many objects can be assigned labels, and listed/queried by label. The label parameter for query APIs allows for
      listing objects that:

      - Have a specific label, by asking for ``label="<label_name>"``. In this case the actual value of the label
        doesn't matter and every object with that label will be returned
      - Have a label with a specific value. This is done by specifying ``label="<label_name>=<label_value>"``. In this
        case only objects whose label matches the value will be returned

    - Most objects have a ``create`` method as well as a ``store`` method. Create can only be called when such an
      does not exist yet, while store allows for either creating a new object or overwriting an existing object.
    - Some objects have a ``versioned`` option, in which case overwriting the same object with a different version of
      it does not delete the previous version, but rather creates a new version of the object and keeps both versions.
      Versioned objects usually have a ``uid`` property which is based on their content and allows to reference a
      specific version of an object (other than tagging objects, which also allows for easy referencing).
    - Many objects have both a ``store`` function and a ``patch`` function. These are used in the same way as the
      corresponding REST verbs - a ``store`` is passed a full object and will basically perform a PUT operation,
      replacing the full object (if it exists) while ``patch`` receives just a dictionary containing the differences to
      be applied to the object, and will merge those changes to the existing object. The ``patch``
      operation also has a strategy assigned to it which determines how the merge logic should behave.
      The strategy can be either ``replace`` or ``additive``. For further details on those strategies, refer
      to https://pypi.org/project/mergedeep/
    """

    kind = "http"

    def __init__(self, base_url, user="", password="", token=""):
        self.base_url = base_url
        self.user = user
        self.password = password
        self.token = token
        self.server_version = ""
        self.session = None
        self._wait_for_project_terminal_state_retry_interval = 3
        self._wait_for_background_task_terminal_state_retry_interval = 3
        self._wait_for_project_deletion_interval = 3
        self.client_version = version.Version().get()["version"]
        self.python_version = str(version.Version().get_python_version())

    def __repr__(self):
        cls = self.__class__.__name__
        return f"{cls}({self.base_url!r})"

    @staticmethod
    def get_api_path_prefix(version: str = None) -> str:
        """
        :param version: API version to use, None (the default) will mean to use the default value from mlconf,
         for un-versioned api set an empty string.
        """
        if version is not None:
            return f"api/{version}" if version else "api"

        api_version_path = (
            f"api/{config.api_base_version}" if config.api_base_version else "api"
        )
        return api_version_path

    def get_base_api_url(self, path: str, version: str = None) -> str:
        path_prefix = self.get_api_path_prefix(version)
        url = f"{self.base_url}/{path_prefix}/{path}"
        return url

    def api_call(
        self,
        method,
        path,
        error=None,
        params=None,
        body=None,
        json=None,
        headers=None,
        timeout=45,
        version=None,
    ):
        """Perform a direct REST API call on the :py:mod:`mlrun` API server.

        Caution:
            For advanced usage - prefer using the various APIs exposed through this class, rather than
            directly invoking REST calls.

        :param method: REST method (POST, GET, PUT...)
        :param path: Path to endpoint executed, for example ``"projects"``
        :param error: Error to return if API invocation fails
        :param params: Rest parameters, passed as a dictionary: ``{"<param-name>": <"param-value">}``
        :param body: Payload to be passed in the call. If using JSON objects, prefer using the ``json`` param
        :param json: JSON payload to be passed in the call
        :param headers: REST headers, passed as a dictionary: ``{"<header-name>": "<header-value>"}``
        :param timeout: API call timeout
        :param version: API version to use, None (the default) will mean to use the default value from config,
         for un-versioned api set an empty string.

        :return: Python HTTP response object
        """
        url = self.get_base_api_url(path, version)
        kw = {
            key: value
            for key, value in (
                ("params", params),
                ("data", body),
                ("json", json),
                ("headers", headers),
            )
            if value is not None
        }

        if self.user:
            kw["auth"] = (self.user, self.password)
        elif self.token:
            # Iguazio auth doesn't support passing token through bearer, so use cookie instead
            if mlrun.platforms.iguazio.is_iguazio_session(self.token):
                session_cookie = f'j:{{"sid": "{self.token}"}}'
                cookies = {
                    "session": session_cookie,
                }
                kw["cookies"] = cookies
            else:
                if "Authorization" not in kw.setdefault("headers", {}):
                    kw["headers"].update({"Authorization": "Bearer " + self.token})

        if mlrun.common.schemas.HeaderNames.client_version not in kw.setdefault(
            "headers", {}
        ):
            kw["headers"].update(
                {
                    mlrun.common.schemas.HeaderNames.client_version: self.client_version,
                    mlrun.common.schemas.HeaderNames.python_version: self.python_version,
                }
            )

        # requests no longer supports header values to be enum (https://github.com/psf/requests/pull/6154)
        # convert to strings. Do the same for params for niceness
        for dict_ in [headers, params]:
            if dict_ is not None:
                for key in dict_.keys():
                    if isinstance(dict_[key], enum.Enum):
                        dict_[key] = dict_[key].value

        if not self.session:
            self.session = self._init_session()

        try:
            response = self.session.request(
                method, url, timeout=timeout, verify=False, **kw
            )
        except requests.RequestException as exc:
            error = f"{err_to_str(exc)}: {error}" if error else err_to_str(exc)
            raise mlrun.errors.MLRunRuntimeError(error) from exc

        if not response.ok:
            if response.content:
                try:
                    data = response.json()
                    error_details = data.get("detail", {})
                    if not error_details:
                        logger.warning("Failed parsing error response body", data=data)
                except Exception:
                    error_details = ""
                if error_details:
                    error_details = f"details: {error_details}"
                    error = f"{error} {error_details}" if error else error_details
                    mlrun.errors.raise_for_status(response, error)

            mlrun.errors.raise_for_status(response, error)

        return response

    def _init_session(self):
        return mlrun.utils.HTTPSessionWithRetry(
            retry_on_exception=config.httpdb.retry_api_call_on_exception
            == mlrun.common.schemas.HTTPSessionRetryMode.enabled.value
        )

    def _path_of(self, prefix, project, uid):
        project = project or config.default_project
        return f"{prefix}/{project}/{uid}"

    def connect(self, secrets=None):
        """Connect to the MLRun API server. Must be called prior to executing any other method.
        The code utilizes the URL for the API server from the configuration - ``mlconf.dbpath``.

        For example::

            mlconf.dbpath = mlconf.dbpath or 'http://mlrun-api:8080'
            db = get_run_db().connect()
        """
        # hack to allow unit tests to instantiate HTTPRunDB without a real server behind
        if "mock-server" in self.base_url:
            return
        resp = self.api_call("GET", "client-spec", timeout=5)
        try:
            server_cfg = resp.json()
            self.server_version = server_cfg["version"]
            self._validate_version_compatibility(self.server_version, config.version)
            config.namespace = config.namespace or server_cfg.get("namespace")
            if (
                "namespace" in server_cfg
                and server_cfg["namespace"] != config.namespace
            ):
                logger.warning(
                    f"warning!, server ({server_cfg['namespace']}) and client ({config.namespace})"
                    " namespace don't match"
                )
            if config.ce.mode and config.ce.mode != server_cfg.get("ce_mode", ""):
                logger.warning(
                    f"warning!, server ({server_cfg['ce_mode']}) and client ({config.ce.mode})"
                    " CE mode don't match"
                )
            config.ce = server_cfg.get("ce") or config.ce

            # get defaults from remote server
            config.remote_host = config.remote_host or server_cfg.get("remote_host")
            config.mpijob_crd_version = config.mpijob_crd_version or server_cfg.get(
                "mpijob_crd_version"
            )
            config.ui.url = config.resolve_ui_url() or server_cfg.get("ui_url")
            config.artifact_path = config.artifact_path or server_cfg.get(
                "artifact_path"
            )
            config.feature_store.data_prefixes = (
                config.feature_store.data_prefixes
                or server_cfg.get("feature_store_data_prefixes")
            )
            config.spark_app_image = config.spark_app_image or server_cfg.get(
                "spark_app_image"
            )
            config.spark_app_image_tag = config.spark_app_image_tag or server_cfg.get(
                "spark_app_image_tag"
            )
            config.spark_history_server_path = (
                config.spark_history_server_path
                or server_cfg.get("spark_history_server_path")
            )
            config.httpdb.builder.docker_registry = (
                config.httpdb.builder.docker_registry
                or server_cfg.get("docker_registry")
            )
            config.httpdb.api_url = config.httpdb.api_url or server_cfg.get("api_url")
            config.nuclio_version = config.nuclio_version or server_cfg.get(
                "nuclio_version"
            )
            config.default_function_priority_class_name = (
                config.default_function_priority_class_name
                or server_cfg.get("default_function_priority_class_name")
            )
            config.valid_function_priority_class_names = (
                config.valid_function_priority_class_names
                or server_cfg.get("valid_function_priority_class_names")
            )
            config.artifacts.calculate_hash = (
                config.artifacts.calculate_hash
                if config.artifacts.calculate_hash is not None
                else server_cfg.get("calculate_artifact_hash")
            )
            config.artifacts.generate_target_path_from_artifact_hash = (
                config.artifacts.generate_target_path_from_artifact_hash
                if config.artifacts.generate_target_path_from_artifact_hash is not None
                else server_cfg.get("generate_artifact_target_path_from_artifact_hash")
            )

            config.redis.url = config.redis.url or server_cfg.get("redis_url")
            # allow client to set the default partial WA for lack of support of per-target auxiliary options
            config.redis.type = config.redis.type or server_cfg.get("redis_type")

            config.sql.url = config.sql.url or server_cfg.get("sql_url")
            # These have a default value, therefore local config will always have a value, prioritize the
            # API value first
            config.ui.projects_prefix = (
                server_cfg.get("ui_projects_prefix") or config.ui.projects_prefix
            )
            config.kfp_image = server_cfg.get("kfp_image") or config.kfp_image
            config.kfp_url = server_cfg.get("kfp_url") or config.kfp_url
            config.dask_kfp_image = (
                server_cfg.get("dask_kfp_image") or config.dask_kfp_image
            )
            config.scrape_metrics = (
                server_cfg.get("scrape_metrics")
                if server_cfg.get("scrape_metrics") is not None
                else config.scrape_metrics
            )
            config.hub_url = server_cfg.get("hub_url") or config.hub_url
            config.default_function_node_selector = (
                server_cfg.get("default_function_node_selector")
                or config.default_function_node_selector
            )
            config.igz_version = server_cfg.get("igz_version") or config.igz_version
            config.storage.auto_mount_type = (
                server_cfg.get("auto_mount_type") or config.storage.auto_mount_type
            )
            config.storage.auto_mount_params = (
                server_cfg.get("auto_mount_params") or config.storage.auto_mount_params
            )
            config.spark_operator_version = (
                server_cfg.get("spark_operator_version")
                or config.spark_operator_version
            )
            config.default_tensorboard_logs_path = (
                server_cfg.get("default_tensorboard_logs_path")
                or config.default_tensorboard_logs_path
            )
            config.default_function_pod_resources = (
                server_cfg.get("default_function_pod_resources")
                or config.default_function_pod_resources
            )
            config.function_defaults.preemption_mode = (
                server_cfg.get("default_preemption_mode")
                or config.function_defaults.preemption_mode
            )
            config.preemptible_nodes.node_selector = (
                server_cfg.get("preemptible_nodes_node_selector")
                or config.preemptible_nodes.node_selector
            )
            config.preemptible_nodes.tolerations = (
                server_cfg.get("preemptible_nodes_tolerations")
                or config.preemptible_nodes.tolerations
            )
            config.force_run_local = (
                server_cfg.get("force_run_local") or config.force_run_local
            )
            config.function = server_cfg.get("function") or config.function
            config.httpdb.logs = server_cfg.get("logs") or config.httpdb.logs

        except Exception as exc:
            logger.warning(
                "Failed syncing config from server",
                exc=err_to_str(exc),
                traceback=traceback.format_exc(),
            )
        return self

    def store_log(self, uid, project="", body=None, append=False):
        """Save a log persistently.

        :param uid: Log unique ID
        :param project: Project name for which this log belongs
        :param body: The actual log to store
        :param append: Whether to append the log provided in ``body`` to an existing log with the same ``uid`` or to
            create a new log. If set to ``False``, an existing log with same ``uid`` will be overwritten
        """

        if not body:
            return

        path = self._path_of("log", project, uid)
        params = {"append": bool2str(append)}
        error = f"store log {project}/{uid}"
        self.api_call("POST", path, error, params, body)

    def get_log(self, uid, project="", offset=0, size=-1):
        """Retrieve a log.

        :param uid: Log unique ID
        :param project: Project name for which the log belongs
        :param offset: Retrieve partial log, get up to ``size`` bytes starting at offset ``offset``
            from beginning of log
        :param size: See ``offset``. If set to ``-1`` (the default) will retrieve all data to end of log.
        :returns: The following objects:

            - state - The state of the runtime object which generates this log, if it exists. In case no known state
              exists, this will be ``unknown``.
            - content - The actual log content.
        """

        params = {"offset": offset, "size": size}
        path = self._path_of("log", project, uid)
        error = f"get log {project}/{uid}"
        resp = self.api_call("GET", path, error, params=params)
        if resp.headers:
            state = resp.headers.get("x-mlrun-run-state", "")
            return state.lower(), resp.content

        return "unknown", resp.content

    def watch_log(self, uid, project="", watch=True, offset=0):
        """Retrieve logs of a running process, and watch the progress of the execution until it completes. This
        method will print out the logs and continue to periodically poll for, and print, new logs as long as the
        state of the runtime which generates this log is either ``pending`` or ``running``.

        :param uid: The uid of the log object to watch.
        :param project: Project that the log belongs to.
        :param watch: If set to ``True`` will continue tracking the log as described above. Otherwise this function
            is practically equivalent to the :py:func:`~get_log` function.
        :param offset: Minimal offset in the log to watch.
        :returns: The final state of the log being watched.
        """

        state, text = self.get_log(uid, project, offset=offset)
        if text:
            print(text.decode(errors=mlrun.mlconf.httpdb.logs.decode.errors))
        if watch:
            nil_resp = 0
            while state in ["pending", "running"]:
                offset += len(text)
                # if we get 3 nil responses in a row, increase the sleep time to 10 seconds
                # TODO: refactor this to use a conditional backoff mechanism
                if nil_resp < 3:
                    time.sleep(int(mlrun.mlconf.httpdb.logs.pull_logs_default_interval))
                else:
                    time.sleep(
                        int(
                            mlrun.mlconf.httpdb.logs.pull_logs_backoff_no_logs_default_interval
                        )
                    )
                state, text = self.get_log(uid, project, offset=offset)
                if text:
                    nil_resp = 0
                    print(
                        text.decode(errors=mlrun.mlconf.httpdb.logs.decode.errors),
                        end="",
                    )
                else:
                    nil_resp += 1
        else:
            offset += len(text)

        return state, offset

    def store_run(self, struct, uid, project="", iter=0):
        """Store run details in the DB. This method is usually called from within other :py:mod:`mlrun` flows
        and not called directly by the user."""

        path = self._path_of("run", project, uid)
        params = {"iter": iter}
        error = f"store run {project}/{uid}"
        body = _as_json(struct)
        self.api_call("POST", path, error, params=params, body=body)

    def update_run(self, updates: dict, uid, project="", iter=0, timeout=45):
        """Update the details of a stored run in the DB."""

        path = self._path_of("run", project, uid)
        params = {"iter": iter}
        error = f"update run {project}/{uid}"
        body = _as_json(updates)
        self.api_call("PATCH", path, error, params=params, body=body, timeout=timeout)

    def abort_run(self, uid, project="", iter=0, timeout=45):
        """
        Abort a running run - will remove the run's runtime resources and mark its state as aborted
        """
        self.update_run(
            {"status.state": mlrun.runtimes.constants.RunStates.aborted},
            uid,
            project,
            iter,
            timeout,
        )

    def read_run(self, uid, project="", iter=0):
        """Read the details of a stored run from the DB.

        :param uid: The run's unique ID.
        :param project: Project name.
        :param iter: Iteration within a specific execution.
        """

        path = self._path_of("run", project, uid)
        params = {"iter": iter}
        error = f"get run {project}/{uid}"
        resp = self.api_call("GET", path, error, params=params)
        return resp.json()["data"]

    def del_run(self, uid, project="", iter=0):
        """Delete details of a specific run from DB.

        :param uid: Unique ID for the specific run to delete.
        :param project: Project that the run belongs to.
        :param iter: Iteration within a specific task.
        """

        path = self._path_of("run", project, uid)
        params = {"iter": iter}
        error = f"del run {project}/{uid}"
        self.api_call("DELETE", path, error, params=params)

    def list_runs(
        self,
        name: Optional[str] = None,
        uid: Optional[Union[str, List[str]]] = None,
        project: Optional[str] = None,
        labels: Optional[Union[str, List[str]]] = None,
        state: Optional[str] = None,
        sort: bool = True,
        last: int = 0,
        iter: bool = False,
        start_time_from: Optional[datetime] = None,
        start_time_to: Optional[datetime] = None,
        last_update_time_from: Optional[datetime] = None,
        last_update_time_to: Optional[datetime] = None,
        partition_by: Optional[
            Union[mlrun.common.schemas.RunPartitionByField, str]
        ] = None,
        rows_per_partition: int = 1,
        partition_sort_by: Optional[Union[mlrun.common.schemas.SortField, str]] = None,
        partition_order: Union[
            mlrun.common.schemas.OrderType, str
        ] = mlrun.common.schemas.OrderType.desc,
        max_partitions: int = 0,
        with_notifications: bool = False,
    ) -> RunList:
        """Retrieve a list of runs, filtered by various options.
        Example::

            runs = db.list_runs(name='download', project='iris', labels=['owner=admin', 'kind=job'])
            # If running in Jupyter, can use the .show() function to display the results
            db.list_runs(name='', project=project_name).show()


        :param name: Name of the run to retrieve.
        :param uid: Unique ID of the run, or a list of run UIDs.
        :param project: Project that the runs belongs to.
        :param labels: List runs that have specific labels assigned. a single or multi label filter can be
            applied.
        :param state: List only runs whose state is specified.
        :param sort: Whether to sort the result according to their start time. Otherwise, results will be
            returned by their internal order in the DB (order will not be guaranteed).
        :param last: Deprecated - currently not used.
        :param iter: If ``True`` return runs from all iterations. Otherwise, return only runs whose ``iter`` is 0.
        :param start_time_from: Filter by run start time in ``[start_time_from, start_time_to]``.
        :param start_time_to: Filter by run start time in ``[start_time_from, start_time_to]``.
        :param last_update_time_from: Filter by run last update time in ``(last_update_time_from,
            last_update_time_to)``.
        :param last_update_time_to: Filter by run last update time in ``(last_update_time_from, last_update_time_to)``.
        :param partition_by: Field to group results by. Only allowed value is `name`. When `partition_by` is specified,
            the `partition_sort_by` parameter must be provided as well.
        :param rows_per_partition: How many top rows (per sorting defined by `partition_sort_by` and `partition_order`)
            to return per group. Default value is 1.
        :param partition_sort_by: What field to sort the results by, within each partition defined by `partition_by`.
            Currently the only allowed values are `created` and `updated`.
        :param partition_order: Order of sorting within partitions - `asc` or `desc`. Default is `desc`.
        :param max_partitions: Maximal number of partitions to include in the result. Default is `0` which means no
            limit.
        :param with_notifications: Return runs with notifications, and join them to the response. Default is `False`.
        """

        project = project or config.default_project
        params = {
            "name": name,
            "uid": uid,
            "project": project,
            "label": labels or [],
            "state": state,
            "sort": bool2str(sort),
            "iter": bool2str(iter),
            "start_time_from": datetime_to_iso(start_time_from),
            "start_time_to": datetime_to_iso(start_time_to),
            "last_update_time_from": datetime_to_iso(last_update_time_from),
            "last_update_time_to": datetime_to_iso(last_update_time_to),
            "with-notifications": with_notifications,
        }

        if partition_by:
            params.update(
                self._generate_partition_by_params(
                    mlrun.common.schemas.RunPartitionByField,
                    partition_by,
                    rows_per_partition,
                    partition_sort_by,
                    partition_order,
                    max_partitions,
                )
            )
        error = "list runs"
        resp = self.api_call("GET", "runs", error, params=params)
        return RunList(resp.json()["runs"])

    def del_runs(self, name=None, project=None, labels=None, state=None, days_ago=0):
        """Delete a group of runs identified by the parameters of the function.

        Example::

            db.del_runs(state='completed')

        :param name: Name of the task which the runs belong to.
        :param project: Project to which the runs belong.
        :param labels: Filter runs that are labeled using these specific label values.
        :param state: Filter only runs which are in this state.
        :param days_ago: Filter runs whose start time is newer than this parameter.
        """

        project = project or config.default_project
        params = {
            "name": name,
            "project": project,
            "label": labels or [],
            "state": state,
            "days_ago": str(days_ago),
        }
        error = "del runs"
        self.api_call("DELETE", "runs", error, params=params)

    def store_artifact(self, key, artifact, uid, iter=None, tag=None, project=""):
        """Store an artifact in the DB.

        :param key: Identifying key of the artifact.
        :param artifact: The actual artifact to store.
        :param uid: A unique ID for this specific version of the artifact.
        :param iter: The task iteration which generated this artifact. If ``iter`` is not ``None`` the iteration will
            be added to the key provided to generate a unique key for the artifact of the specific iteration.
        :param tag: Tag of the artifact.
        :param project: Project that the artifact belongs to.
        """

        endpoint_path = f"projects/{project}/artifacts/{uid}/{key}"
        params = {
            "tag": tag,
        }
        if iter:
            params["iter"] = str(iter)

        error = f"store artifact {project}/{uid}/{key}"

        body = _as_json(artifact)
        self.api_call("POST", endpoint_path, error, params=params, body=body)

    def read_artifact(self, key, tag=None, iter=None, project=""):
        """Read an artifact, identified by its key, tag and iteration."""

        project = project or config.default_project
        tag = tag or "latest"
        endpoint_path = f"projects/{project}/artifacts/{key}?tag={tag}"
        error = f"read artifact {project}/{key}"
        # explicitly set artifacts format to 'full' since old servers may default to 'legacy'
        params = {"format": mlrun.common.schemas.ArtifactsFormat.full.value}
        if iter:
            params["iter"] = str(iter)
        resp = self.api_call("GET", endpoint_path, error, params=params)
        return resp.json()["data"]

    def del_artifact(self, key, tag=None, project=""):
        """Delete an artifact."""

        endpoint_path = f"projects/{project}/artifacts/{key}"
        params = {
            "key": key,
            "tag": tag,
        }
        error = f"del artifact {project}/{key}"
        self.api_call("DELETE", endpoint_path, error, params=params)

    def list_artifacts(
        self,
        name=None,
        project=None,
        tag=None,
        labels: Optional[Union[Dict[str, str], List[str]]] = None,
        since=None,
        until=None,
        iter: int = None,
        best_iteration: bool = False,
        kind: str = None,
        category: Union[str, mlrun.common.schemas.ArtifactCategories] = None,
    ) -> ArtifactList:
        """List artifacts filtered by various parameters.

        Examples::

            # Show latest version of all artifacts in project
            latest_artifacts = db.list_artifacts('', tag='latest', project='iris')
            # check different artifact versions for a specific artifact
            result_versions = db.list_artifacts('results', tag='*', project='iris')
            # Show artifacts with label filters - both uploaded and of binary type
            result_labels = db.list_artifacts('results', tag='*', project='iris', labels=['uploaded', 'type=binary'])

        :param name: Name of artifacts to retrieve. Name is used as a like query, and is not case-sensitive. This means
            that querying for ``name`` may return artifacts named ``my_Name_1`` or ``surname``.
        :param project: Project name.
        :param tag: Return artifacts assigned this tag.
        :param labels: Return artifacts that have these labels. Labels can either be a dictionary {"label": "value"} or
            a list of "label=value" (match label key and value) or "label" (match just label key) strings.
        :param since: Not in use in :py:class:`HTTPRunDB`.
        :param until: Not in use in :py:class:`HTTPRunDB`.
        :param iter: Return artifacts from a specific iteration (where ``iter=0`` means the root iteration). If
            ``None`` (default) return artifacts from all iterations.
        :param best_iteration: Returns the artifact which belongs to the best iteration of a given run, in the case of
            artifacts generated from a hyper-param run. If only a single iteration exists, will return the artifact
            from that iteration. If using ``best_iter``, the ``iter`` parameter must not be used.
        :param kind: Return artifacts of the requested kind.
        :param category: Return artifacts of the requested category.
        """

        project = project or config.default_project

        labels = labels or []
        if isinstance(labels, dict):
            labels = [f"{key}={value}" for key, value in labels.items()]

        params = {
            "name": name,
            "tag": tag,
            "label": labels,
            "iter": iter,
            "best-iteration": best_iteration,
            "kind": kind,
            "category": category,
            "format": mlrun.common.schemas.ArtifactsFormat.full.value,
        }
        error = "list artifacts"
        endpoint_path = f"projects/{project}/artifacts"
        resp = self.api_call("GET", endpoint_path, error, params=params)
        values = ArtifactList(resp.json()["artifacts"])
        values.tag = tag
        return values

    def del_artifacts(self, name=None, project=None, tag=None, labels=None, days_ago=0):
        """Delete artifacts referenced by the parameters.

        :param name: Name of artifacts to delete. Note that this is a like query, and is case-insensitive. See
            :py:func:`~list_artifacts` for more details.
        :param project: Project that artifacts belong to.
        :param tag: Choose artifacts who are assigned this tag.
        :param labels: Choose artifacts which are labeled.
        :param days_ago: This parameter is deprecated and not used.
        """
        project = project or config.default_project
        params = {
            "name": name,
            "tag": tag,
            "label": labels or [],
            "days_ago": str(days_ago),
        }
        error = "del artifacts"
        endpoint_path = f"projects/{project}/artifacts"
        self.api_call("DELETE", endpoint_path, error, params=params)

    def list_artifact_tags(
        self,
        project=None,
        category: Union[str, mlrun.common.schemas.ArtifactCategories] = None,
    ) -> List[str]:
        """Return a list of all the tags assigned to artifacts in the scope of the given project."""

        project = project or config.default_project
        error_message = f"Failed listing artifact tags. project={project}"
        params = {"category": category} if category else {}

        response = self.api_call(
            "GET", f"projects/{project}/artifact-tags", error_message, params=params
        )
        return response.json()["tags"]

    def store_function(
        self,
        function: typing.Union[mlrun.runtimes.BaseRuntime, dict],
        name,
        project="",
        tag=None,
        versioned=False,
    ):
        """Store a function object. Function is identified by its name and tag, and can be versioned."""
        name = mlrun.utils.normalize_name(name)
        if hasattr(function, "to_dict"):
            function = function.to_dict()

        params = {"tag": tag, "versioned": versioned}
        project = project or config.default_project
        path = f"projects/{project}/functions/{name}"

        error = f"store function {project}/{name}"
        resp = self.api_call(
            "POST", path, error, params=params, body=dict_to_json(function)
        )

        # hash key optional to be backwards compatible to API v<0.4.10 in which it wasn't in the response
        return resp.json().get("hash_key")

    def get_function(self, name, project="", tag=None, hash_key=""):
        """Retrieve details of a specific function, identified by its name and potentially a tag or function hash."""

        params = {"tag": tag, "hash_key": hash_key}
        project = project or config.default_project
        path = f"projects/{project}/functions/{name}"
        error = f"get function {project}/{name}"
        resp = self.api_call("GET", path, error, params=params)
        return resp.json()["func"]

    def delete_function(self, name: str, project: str = ""):
        """Delete a function belonging to a specific project."""

        project = project or config.default_project
        path = f"projects/{project}/functions/{name}"
        error_message = f"Failed deleting function {project}/{name}"
        self.api_call("DELETE", path, error_message)

    def list_functions(self, name=None, project=None, tag=None, labels=None):
        """Retrieve a list of functions, filtered by specific criteria.

        :param name: Return only functions with a specific name.
        :param project: Return functions belonging to this project. If not specified, the default project is used.
        :param tag: Return function versions with specific tags.
        :param labels: Return functions that have specific labels assigned to them.
        :returns: List of function objects (as dictionary).
        """
        project = project or config.default_project
        params = {
            "name": name,
            "tag": tag,
            "label": labels or [],
        }
        error = "list functions"
        path = f"projects/{project}/functions"
        resp = self.api_call("GET", path, error, params=params)
        return resp.json()["funcs"]

    def list_runtime_resources(
        self,
        project: Optional[str] = None,
        label_selector: Optional[str] = None,
        kind: Optional[str] = None,
        object_id: Optional[str] = None,
        group_by: Optional[
            mlrun.common.schemas.ListRuntimeResourcesGroupByField
        ] = None,
    ) -> Union[
        mlrun.common.schemas.RuntimeResourcesOutput,
        mlrun.common.schemas.GroupedByJobRuntimeResourcesOutput,
        mlrun.common.schemas.GroupedByProjectRuntimeResourcesOutput,
    ]:
        """List current runtime resources, which are usually (but not limited to) Kubernetes pods or CRDs.
        Function applies for runs of type `['dask', 'job', 'spark', 'remote-spark', 'mpijob']`, and will return per
        runtime kind a list of the runtime resources (which may have already completed their execution).

        :param project: Get only runtime resources of a specific project, by default None, which will return only the
            projects you're authorized to see.
        :param label_selector: A label filter that will be passed to Kubernetes for filtering the results according
            to their labels.
        :param kind: The kind of runtime to query. May be one of `['dask', 'job', 'spark', 'remote-spark', 'mpijob']`
        :param object_id: The identifier of the mlrun object to query its runtime resources. for most function runtimes,
            runtime resources are per Run, for which the identifier is the Run's UID. For dask runtime, the runtime
            resources are per Function, for which the identifier is the Function's name.
        :param group_by: Object to group results by. Allowed values are `job` and `project`.
        """
        params = {
            "label_selector": label_selector,
            "group-by": group_by,
            "kind": kind,
            "object-id": object_id,
        }
        project_path = project if project else "*"
        error = "Failed listing runtime resources"
        response = self.api_call(
            "GET", f"projects/{project_path}/runtime-resources", error, params=params
        )
        if group_by is None:
            structured_list = [
                mlrun.common.schemas.KindRuntimeResources(**kind_runtime_resources)
                for kind_runtime_resources in response.json()
            ]
            return structured_list
        elif group_by == mlrun.common.schemas.ListRuntimeResourcesGroupByField.job:
            structured_dict = {}
            for project, job_runtime_resources_map in response.json().items():
                for job_id, runtime_resources in job_runtime_resources_map.items():
                    structured_dict.setdefault(project, {})[
                        job_id
                    ] = mlrun.common.schemas.RuntimeResources(**runtime_resources)
            return structured_dict
        elif group_by == mlrun.common.schemas.ListRuntimeResourcesGroupByField.project:
            structured_dict = {}
            for project, kind_runtime_resources_map in response.json().items():
                for kind, runtime_resources in kind_runtime_resources_map.items():
                    structured_dict.setdefault(project, {})[
                        kind
                    ] = mlrun.common.schemas.RuntimeResources(**runtime_resources)
            return structured_dict
        else:
            raise NotImplementedError(
                f"Provided group by field is not supported. group_by={group_by}"
            )

    def delete_runtime_resources(
        self,
        project: Optional[str] = None,
        label_selector: Optional[str] = None,
        kind: Optional[str] = None,
        object_id: Optional[str] = None,
        force: bool = False,
        grace_period: int = None,
    ) -> mlrun.common.schemas.GroupedByProjectRuntimeResourcesOutput:
        """Delete all runtime resources which are in terminal state.

        :param project: Delete only runtime resources of a specific project, by default None, which will delete only
            from the projects you're authorized to delete from.
        :param label_selector: Delete only runtime resources matching the label selector.
        :param kind: The kind of runtime to delete. May be one of `['dask', 'job', 'spark', 'remote-spark', 'mpijob']`
        :param object_id: The identifier of the mlrun object to delete its runtime resources. for most function
            runtimes, runtime resources are per Run, for which the identifier is the Run's UID. For dask runtime, the
            runtime resources are per Function, for which the identifier is the Function's name.
        :param force: Force deletion - delete the runtime resource even if it's not in terminal state or if the grace
            period didn't pass.
        :param grace_period: Grace period given to the runtime resource before they are actually removed, counted from
            the moment they moved to terminal state (defaults to mlrun.mlconf.runtime_resources_deletion_grace_period).

        :returns: :py:class:`~mlrun.common.schemas.GroupedByProjectRuntimeResourcesOutput` listing the runtime resources
            that were removed.
        """
        if grace_period is None:
            grace_period = config.runtime_resources_deletion_grace_period
            logger.info(
                "Using default grace period for runtime resources deletion",
                grace_period=grace_period,
            )

        params = {
            "label-selector": label_selector,
            "kind": kind,
            "object-id": object_id,
            "force": force,
            "grace-period": grace_period,
        }
        error = "Failed deleting runtime resources"
        project_path = project if project else "*"
        response = self.api_call(
            "DELETE",
            f"projects/{project_path}/runtime-resources",
            error,
            params=params,
        )
        structured_dict = {}
        for project, kind_runtime_resources_map in response.json().items():
            for kind, runtime_resources in kind_runtime_resources_map.items():
                structured_dict.setdefault(project, {})[
                    kind
                ] = mlrun.common.schemas.RuntimeResources(**runtime_resources)
        return structured_dict

    def create_schedule(
        self, project: str, schedule: mlrun.common.schemas.ScheduleInput
    ):
        """Create a new schedule on the given project. The details on the actual object to schedule as well as the
        schedule itself are within the schedule object provided.
        The :py:class:`~ScheduleCronTrigger` follows the guidelines in
        https://apscheduler.readthedocs.io/en/3.x/modules/triggers/cron.html.
        It also supports a :py:func:`~ScheduleCronTrigger.from_crontab` function that accepts a
        crontab-formatted string (see https://en.wikipedia.org/wiki/Cron for more information on the format and
        note that the 0 weekday is always monday).


        Example::

            from mlrun.common import schemas

            # Execute the get_data_func function every Tuesday at 15:30
            schedule = schemas.ScheduleInput(
                name="run_func_on_tuesdays",
                kind="job",
                scheduled_object=get_data_func,
                cron_trigger=schemas.ScheduleCronTrigger(day_of_week='tue', hour=15, minute=30),
            )
            db.create_schedule(project_name, schedule)
        """

        project = project or config.default_project
        path = f"projects/{project}/schedules"

        error_message = f"Failed creating schedule {project}/{schedule.name}"
        self.api_call("POST", path, error_message, body=dict_to_json(schedule.dict()))

    def update_schedule(
        self, project: str, name: str, schedule: mlrun.common.schemas.ScheduleUpdate
    ):
        """Update an existing schedule, replace it with the details contained in the schedule object."""

        project = project or config.default_project
        path = f"projects/{project}/schedules/{name}"

        error_message = f"Failed updating schedule {project}/{name}"
        self.api_call("PUT", path, error_message, body=dict_to_json(schedule.dict()))

    def get_schedule(
        self, project: str, name: str, include_last_run: bool = False
    ) -> mlrun.common.schemas.ScheduleOutput:
        """Retrieve details of the schedule in question. Besides returning the details of the schedule object itself,
        this function also returns the next scheduled run for this specific schedule, as well as potentially the
        results of the last run executed through this schedule.

        :param project: Project name.
        :param name: Name of the schedule object to query.
        :param include_last_run: Whether to include the results of the schedule's last run in the response.
        """

        project = project or config.default_project
        path = f"projects/{project}/schedules/{name}"
        error_message = f"Failed getting schedule for {project}/{name}"
        resp = self.api_call(
            "GET", path, error_message, params={"include_last_run": include_last_run}
        )
        return mlrun.common.schemas.ScheduleOutput(**resp.json())

    def list_schedules(
        self,
        project: str,
        name: str = None,
        kind: mlrun.common.schemas.ScheduleKinds = None,
        include_last_run: bool = False,
    ) -> mlrun.common.schemas.SchedulesOutput:
        """Retrieve list of schedules of specific name or kind.

        :param project: Project name.
        :param name: Name of schedule to retrieve. Can be omitted to list all schedules.
        :param kind: Kind of schedule objects to retrieve, can be either ``job`` or ``pipeline``.
        :param include_last_run: Whether to return for each schedule returned also the results of the last run of
            that schedule.
        """

        project = project or config.default_project
        params = {"kind": kind, "name": name, "include_last_run": include_last_run}
        path = f"projects/{project}/schedules"
        error_message = f"Failed listing schedules for {project} ? {kind} {name}"
        resp = self.api_call("GET", path, error_message, params=params)
        return mlrun.common.schemas.SchedulesOutput(**resp.json())

    def delete_schedule(self, project: str, name: str):
        """Delete a specific schedule by name."""

        project = project or config.default_project
        path = f"projects/{project}/schedules/{name}"
        error_message = f"Failed deleting schedule {project}/{name}"
        self.api_call("DELETE", path, error_message)

    def invoke_schedule(self, project: str, name: str):
        """Execute the object referenced by the schedule immediately."""

        project = project or config.default_project
        path = f"projects/{project}/schedules/{name}/invoke"
        error_message = f"Failed invoking schedule {project}/{name}"
        self.api_call("POST", path, error_message)

    def remote_builder(
        self,
        func,
        with_mlrun,
        mlrun_version_specifier=None,
        skip_deployed=False,
        builder_env=None,
    ):
        """Build the pod image for a function, for execution on a remote cluster. This is executed by the MLRun
        API server, and creates a Docker image out of the function provided and any specific build
        instructions provided within. This is a pre-requisite for remotely executing a function, unless using
        a pre-deployed image.

        :param func: Function to build.
        :param with_mlrun: Whether to add MLRun package to the built package. This is not required if using a base
            image that already has MLRun in it.
        :param mlrun_version_specifier: Version of MLRun to include in the built image.
        :param skip_deployed: Skip the build if we already have an image for the function.
        :param builder_env:   Kaniko builder pod env vars dict (for config/credentials)
        """

        try:
            req = {
                "function": func.to_dict(),
                "with_mlrun": bool2str(with_mlrun),
                "skip_deployed": skip_deployed,
            }
            if mlrun_version_specifier:
                req["mlrun_version_specifier"] = mlrun_version_specifier
            if builder_env:
                req["builder_env"] = builder_env
            resp = self.api_call("POST", "build/function", json=req)
        except OSError as err:
            logger.error(f"error submitting build task: {err_to_str(err)}")
            raise OSError(f"error: cannot submit build, {err_to_str(err)}")

        if not resp.ok:
            logger.error(f"bad resp!!\n{resp.text}")
            raise ValueError("bad function run response")

        return resp.json()

    def get_builder_status(
        self,
        func: BaseRuntime,
        offset: int = 0,
        logs: bool = True,
        last_log_timestamp: float = 0.0,
        verbose: bool = False,
    ):
        """Retrieve the status of a build operation currently in progress.

        :param func:                Function object that is being built.
        :param offset:              Offset into the build logs to retrieve logs from.
        :param logs:                Should build logs be retrieved.
        :param last_log_timestamp:  Last timestamp of logs that were already retrieved. Function will return only logs
                                    later than this parameter.
        :param verbose:             Add verbose logs into the output.

        :returns: The following parameters:

            - Text of builder logs.
            - Timestamp of last log retrieved, to be used in subsequent calls to this function.

            The function also updates internal members of the ``func`` object to reflect build process info.
        """

        try:
            params = {
                "name": normalize_name(func.metadata.name),
                "project": func.metadata.project,
                "tag": func.metadata.tag,
                "logs": bool2str(logs),
                "offset": str(offset),
                "last_log_timestamp": str(last_log_timestamp),
                "verbose": bool2str(verbose),
            }
            resp = self.api_call("GET", "build/status", params=params)
        except OSError as err:
            logger.error(f"error getting build status: {err_to_str(err)}")
            raise OSError(f"error: cannot get build status, {err_to_str(err)}")

        if not resp.ok:
            logger.warning(f"failed resp, {resp.text}")
            raise RunDBError("bad function build response")

        if resp.headers:
            func.status.state = resp.headers.get("x-mlrun-function-status", "")
            last_log_timestamp = float(
                resp.headers.get("x-mlrun-last-timestamp", "0.0")
            )
            if func.kind in mlrun.runtimes.RuntimeKinds.nuclio_runtimes():
                func.status.address = resp.headers.get("x-mlrun-address", "")
                func.status.nuclio_name = resp.headers.get("x-mlrun-name", "")
                func.status.internal_invocation_urls = resp.headers.get(
                    "x-mlrun-internal-invocation-urls", ""
                ).split(",")
                func.status.external_invocation_urls = resp.headers.get(
                    "x-mlrun-external-invocation-urls", ""
                ).split(",")
                func.status.container_image = resp.headers.get(
                    "x-mlrun-container-image", ""
                )
            else:
                func.status.build_pod = resp.headers.get("builder_pod", "")
                func.spec.image = resp.headers.get("function_image", "")

        text = ""
        if resp.content:
            text = resp.content.decode()
        return text, last_log_timestamp

    def remote_start(self, func_url) -> mlrun.common.schemas.BackgroundTask:
        """Execute a function remotely, Used for ``dask`` functions.

        :param func_url: URL to the function to be executed.
        :returns: A BackgroundTask object, with details on execution process and its status.
        """

        try:
            req = {"functionUrl": func_url}
            resp = self.api_call(
                "POST",
                "start/function",
                json=req,
                timeout=int(config.submit_timeout) or 60,
            )
        except OSError as err:
            logger.error(f"error starting function: {err_to_str(err)}")
            raise OSError(f"error: cannot start function, {err_to_str(err)}")

        if not resp.ok:
            logger.error(f"bad resp!!\n{resp.text}")
            raise ValueError("bad function start response")

        return mlrun.common.schemas.BackgroundTask(**resp.json())

    def get_project_background_task(
        self,
        project: str,
        name: str,
    ) -> mlrun.common.schemas.BackgroundTask:
        """Retrieve updated information on a project background task being executed."""

        project = project or config.default_project
        path = f"projects/{project}/background-tasks/{name}"
        error_message = (
            f"Failed getting project background task. project={project}, name={name}"
        )
        response = self.api_call("GET", path, error_message)
        return mlrun.common.schemas.BackgroundTask(**response.json())

    def get_background_task(self, name: str) -> mlrun.common.schemas.BackgroundTask:
        """Retrieve updated information on a background task being executed."""

        path = f"background-tasks/{name}"
        error_message = f"Failed getting background task. name={name}"
        response = self.api_call("GET", path, error_message)
        return mlrun.common.schemas.BackgroundTask(**response.json())

    def remote_status(self, project, name, kind, selector):
        """Retrieve status of a function being executed remotely (relevant to ``dask`` functions).

        :param project: The project of the function
        :param name: The name of the function
        :param kind: The kind of the function, currently ``dask`` is supported.
        :param selector: Selector clause to be applied to the Kubernetes status query to filter the results.
        """

        try:
            req = {"kind": kind, "selector": selector, "project": project, "name": name}
            resp = self.api_call("POST", "status/function", json=req)
        except OSError as err:
            logger.error(f"error starting function: {err_to_str(err)}")
            raise OSError(f"error: cannot start function, {err_to_str(err)}")

        if not resp.ok:
            logger.error(f"bad resp!!\n{resp.text}")
            raise ValueError("bad function status response")

        return resp.json()["data"]

    def submit_job(
        self,
        runspec,
        schedule: Union[str, mlrun.common.schemas.ScheduleCronTrigger] = None,
    ):
        """Submit a job for remote execution.

        :param runspec: The runtime object spec (Task) to execute.
        :param schedule: Whether to schedule this job using a Cron trigger. If not specified, the job will be submitted
            immediately.
        """

        try:
            req = {"task": runspec.to_dict()}
            if schedule:
                if isinstance(schedule, mlrun.common.schemas.ScheduleCronTrigger):
                    schedule = schedule.dict()
                req["schedule"] = schedule
            timeout = (int(config.submit_timeout) or 120) + 20
            resp = self.api_call("POST", "submit_job", json=req, timeout=timeout)

        except requests.HTTPError as err:
            logger.error(f"error submitting task: {err_to_str(err)}")
            # not creating a new exception here, in order to keep the response and status code in the exception
            raise

        except OSError as err:
            logger.error(f"error submitting task: {err_to_str(err)}")
            raise OSError("error: cannot submit task") from err

        if not resp.ok:
            logger.error(f"bad resp!!\n{resp.text}")
            raise ValueError(f"bad function run response, {resp.text}")

        resp = resp.json()
        return resp["data"]

    def submit_pipeline(
        self,
        project,
        pipeline,
        arguments=None,
        experiment=None,
        run=None,
        namespace=None,
        artifact_path=None,
        ops=None,
        # TODO: deprecated, remove in 1.5.0
        ttl=None,
        cleanup_ttl=None,
    ):
        """Submit a KFP pipeline for execution.

        :param project: The project of the pipeline
        :param pipeline: Pipeline function or path to .yaml/.zip pipeline file.
        :param arguments: A dictionary of arguments to pass to the pipeline.
        :param experiment: A name to assign for the specific experiment.
        :param run: A name for this specific run.
        :param namespace: Kubernetes namespace to execute the pipeline in.
        :param artifact_path: A path to artifacts used by this pipeline.
        :param ops: Transformers to apply on all ops in the pipeline.
        :param ttl: pipeline cleanup ttl in secs (time to wait after workflow completion, at which point the workflow
                    and all its resources are deleted) (deprecated, use cleanup_ttl instead)
        :param cleanup_ttl: pipeline cleanup ttl in secs (time to wait after workflow completion, at which point the
                            workflow and all its resources are deleted)
        """

        if ttl:
            warnings.warn(
                "'ttl' is deprecated, use 'cleanup_ttl' instead. "
                "This will be removed in 1.5.0",
                # TODO: Remove this in 1.5.0
                FutureWarning,
            )

        if isinstance(pipeline, str):
            pipe_file = pipeline
        else:
            pipe_file = tempfile.NamedTemporaryFile(suffix=".yaml", delete=False).name
            conf = new_pipe_metadata(
                artifact_path=artifact_path,
                cleanup_ttl=cleanup_ttl or ttl,
                op_transformers=ops,
            )
            kfp.compiler.Compiler().compile(
                pipeline, pipe_file, type_check=False, pipeline_conf=conf
            )

        if pipe_file.endswith(".yaml"):
            headers = {"content-type": "application/yaml"}
        elif pipe_file.endswith(".zip"):
            headers = {"content-type": "application/zip"}
        else:
            raise ValueError("pipeline file must be .yaml or .zip")
        if arguments:
            if not isinstance(arguments, dict):
                raise ValueError("arguments must be dict type")
            headers[mlrun.common.schemas.HeaderNames.pipeline_arguments] = str(
                arguments
            )

        if not path.isfile(pipe_file):
            raise OSError(f"file {pipe_file} doesnt exist")
        with open(pipe_file, "rb") as fp:
            data = fp.read()
        if not isinstance(pipeline, str):
            remove(pipe_file)

        try:
            params = {"namespace": namespace, "experiment": experiment, "run": run}
            resp = self.api_call(
                "POST",
                f"projects/{project}/pipelines",
                params=params,
                timeout=20,
                body=data,
                headers=headers,
            )
        except OSError as err:
            logger.error(f"error cannot submit pipeline: {err_to_str(err)}")
            raise OSError(f"error: cannot cannot submit pipeline, {err_to_str(err)}")

        if not resp.ok:
            logger.error(f"bad resp!!\n{resp.text}")
            raise ValueError(f"bad submit pipeline response, {resp.text}")

        resp = resp.json()
        logger.info(f"submitted pipeline {resp['name']} id={resp['id']}")
        return resp["id"]

    def list_pipelines(
        self,
        project: str,
        namespace: str = None,
        sort_by: str = "",
        page_token: str = "",
        filter_: str = "",
        format_: Union[
            str, mlrun.common.schemas.PipelinesFormat
        ] = mlrun.common.schemas.PipelinesFormat.metadata_only,
        page_size: int = None,
    ) -> mlrun.common.schemas.PipelinesOutput:
        """Retrieve a list of KFP pipelines. This function can be invoked to get all pipelines from all projects,
        by specifying ``project=*``, in which case pagination can be used and the various sorting and pagination
        properties can be applied. If a specific project is requested, then the pagination options cannot be
        used and pagination is not applied.

        :param project: Project name. Can be ``*`` for query across all projects.
        :param namespace: Kubernetes namespace in which the pipelines are executing.
        :param sort_by: Field to sort the results by.
        :param page_token: Use for pagination, to retrieve next page.
        :param filter_: Kubernetes filter to apply to the query, can be used to filter on specific object fields.
        :param format_: Result format. Can be one of:

            - ``full`` - return the full objects.
            - ``metadata_only`` (default) - return just metadata of the pipelines objects.
            - ``name_only`` - return just the names of the pipeline objects.
        :param page_size: Size of a single page when applying pagination.
        """

        if project != "*" and (page_token or page_size):
            raise mlrun.errors.MLRunInvalidArgumentError(
                "Filtering by project can not be used together with pagination"
            )
        params = {
            "namespace": namespace,
            "sort_by": sort_by,
            "page_token": page_token,
            "filter": filter_,
            "format": format_,
            "page_size": page_size,
        }

        error_message = f"Failed listing pipelines, query: {params}"
        response = self.api_call(
            "GET", f"projects/{project}/pipelines", error_message, params=params
        )
        return mlrun.common.schemas.PipelinesOutput(**response.json())

    def get_pipeline(
        self,
        run_id: str,
        namespace: str = None,
        timeout: int = 10,
        format_: Union[
            str, mlrun.common.schemas.PipelinesFormat
        ] = mlrun.common.schemas.PipelinesFormat.summary,
        project: str = None,
    ):
        """Retrieve details of a specific pipeline using its run ID (as provided when the pipeline was executed)."""

        params = {}
        if namespace:
            params["namespace"] = namespace
        params["format"] = format_
        project_path = project if project else "*"
        resp = self.api_call(
            "GET",
            f"projects/{project_path}/pipelines/{run_id}",
            params=params,
            timeout=timeout,
        )

        if not resp.ok:
            logger.error(f"bad resp!!\n{resp.text}")
            raise ValueError(f"bad get pipeline response, {resp.text}")

        return resp.json()

    @staticmethod
    def _resolve_reference(tag, uid):
        if uid and tag:
            raise MLRunInvalidArgumentError("both uid and tag were provided")
        return uid or tag or "latest"

    def create_feature_set(
        self,
        feature_set: Union[dict, mlrun.common.schemas.FeatureSet, FeatureSet],
        project="",
        versioned=True,
    ) -> dict:
        """Create a new :py:class:`~mlrun.feature_store.FeatureSet` and save in the :py:mod:`mlrun` DB. The
        feature-set must not previously exist in the DB.

        :param feature_set: The new :py:class:`~mlrun.feature_store.FeatureSet` to create.
        :param project: Name of project this feature-set belongs to.
        :param versioned: Whether to maintain versions for this feature-set. All versions of a versioned object
            will be kept in the DB and can be retrieved until explicitly deleted.
        :returns: The :py:class:`~mlrun.feature_store.FeatureSet` object (as dict).
        """
        if isinstance(feature_set, mlrun.common.schemas.FeatureSet):
            feature_set = feature_set.dict()
        elif isinstance(feature_set, FeatureSet):
            feature_set = feature_set.to_dict()

        project = (
            project
            or feature_set["metadata"].get("project", None)
            or config.default_project
        )
        path = f"projects/{project}/feature-sets"
        params = {"versioned": versioned}

        name = feature_set["metadata"]["name"]
        error_message = f"Failed creating feature-set {project}/{name}"
        resp = self.api_call(
            "POST",
            path,
            error_message,
            params=params,
            body=dict_to_json(feature_set),
        )
        return resp.json()

    def get_feature_set(
        self, name: str, project: str = "", tag: str = None, uid: str = None
    ) -> FeatureSet:
        """Retrieve a ~mlrun.feature_store.FeatureSet` object. If both ``tag`` and ``uid`` are not specified, then
        the object tagged ``latest`` will be retrieved.

        :param name: Name of object to retrieve.
        :param project: Project the FeatureSet belongs to.
        :param tag: Tag of the specific object version to retrieve.
        :param uid: uid of the object to retrieve (can only be used for versioned objects).
        """

        project = project or config.default_project
        reference = self._resolve_reference(tag, uid)
        path = f"projects/{project}/feature-sets/{name}/references/{reference}"
        error_message = f"Failed retrieving feature-set {project}/{name}"
        resp = self.api_call("GET", path, error_message)
        return FeatureSet.from_dict(resp.json())

    def list_features(
        self,
        project: str,
        name: str = None,
        tag: str = None,
        entities: List[str] = None,
        labels: List[str] = None,
    ) -> List[dict]:
        """List feature-sets which contain specific features. This function may return multiple versions of the same
        feature-set if a specific tag is not requested. Note that the various filters of this function actually
        refer to the feature-set object containing the features, not to the features themselves.

        :param project: Project which contains these features.
        :param name: Name of the feature to look for. The name is used in a like query, and is not case-sensitive. For
            example, looking for ``feat`` will return features which are named ``MyFeature`` as well as ``defeat``.
        :param tag: Return feature-sets which contain the features looked for, and are tagged with the specific tag.
        :param entities: Return only feature-sets which contain an entity whose name is contained in this list.
        :param labels: Return only feature-sets which are labeled as requested.
        :returns: A list of mapping from feature to a digest of the feature-set, which contains the feature-set
            meta-data. Multiple entries may be returned for any specific feature due to multiple tags or versions
            of the feature-set.
        """

        project = project or config.default_project
        params = {
            "name": name,
            "tag": tag,
            "entity": entities or [],
            "label": labels or [],
        }

        path = f"projects/{project}/features"

        error_message = f"Failed listing features, project: {project}, query: {params}"
        resp = self.api_call("GET", path, error_message, params=params)
        return resp.json()["features"]

    def list_entities(
        self,
        project: str,
        name: str = None,
        tag: str = None,
        labels: List[str] = None,
    ) -> List[dict]:
        """Retrieve a list of entities and their mapping to the containing feature-sets. This function is similar
        to the :py:func:`~list_features` function, and uses the same logic. However, the entities are matched
        against the name rather than the features.
        """

        project = project or config.default_project
        params = {
            "name": name,
            "tag": tag,
            "label": labels or [],
        }

        path = f"projects/{project}/entities"

        error_message = f"Failed listing entities, project: {project}, query: {params}"
        resp = self.api_call("GET", path, error_message, params=params)
        return resp.json()["entities"]

    @staticmethod
    def _generate_partition_by_params(
        partition_by_cls,
        partition_by,
        rows_per_partition,
        sort_by,
        order,
        max_partitions=None,
    ):

        partition_params = {
            "partition-by": partition_by,
            "rows-per-partition": rows_per_partition,
            "partition-sort-by": sort_by,
            "partition-order": order,
        }
        if max_partitions is not None:
            partition_params["max-partitions"] = max_partitions
        return partition_params

    def list_feature_sets(
        self,
        project: str = "",
        name: str = None,
        tag: str = None,
        state: str = None,
        entities: List[str] = None,
        features: List[str] = None,
        labels: List[str] = None,
        partition_by: Union[
            mlrun.common.schemas.FeatureStorePartitionByField, str
        ] = None,
        rows_per_partition: int = 1,
        partition_sort_by: Union[mlrun.common.schemas.SortField, str] = None,
        partition_order: Union[
            mlrun.common.schemas.OrderType, str
        ] = mlrun.common.schemas.OrderType.desc,
    ) -> List[FeatureSet]:
        """Retrieve a list of feature-sets matching the criteria provided.

        :param project: Project name.
        :param name: Name of feature-set to match. This is a like query, and is case-insensitive.
        :param tag: Match feature-sets with specific tag.
        :param state: Match feature-sets with a specific state.
        :param entities: Match feature-sets which contain entities whose name is in this list.
        :param features: Match feature-sets which contain features whose name is in this list.
        :param labels: Match feature-sets which have these labels.
        :param partition_by: Field to group results by. Only allowed value is `name`. When `partition_by` is specified,
            the `partition_sort_by` parameter must be provided as well.
        :param rows_per_partition: How many top rows (per sorting defined by `partition_sort_by` and `partition_order`)
            to return per group. Default value is 1.
        :param partition_sort_by: What field to sort the results by, within each partition defined by `partition_by`.
            Currently the only allowed value are `created` and `updated`.
        :param partition_order: Order of sorting within partitions - `asc` or `desc`. Default is `desc`.
        :returns: List of matching :py:class:`~mlrun.feature_store.FeatureSet` objects.
        """

        project = project or config.default_project

        params = {
            "name": name,
            "state": state,
            "tag": tag,
            "entity": entities or [],
            "feature": features or [],
            "label": labels or [],
        }
        if partition_by:
            params.update(
                self._generate_partition_by_params(
                    mlrun.common.schemas.FeatureStorePartitionByField,
                    partition_by,
                    rows_per_partition,
                    partition_sort_by,
                    partition_order,
                )
            )

        path = f"projects/{project}/feature-sets"

        error_message = (
            f"Failed listing feature-sets, project: {project}, query: {params}"
        )
        resp = self.api_call("GET", path, error_message, params=params)
        feature_sets = resp.json()["feature_sets"]
        if feature_sets:
            return [FeatureSet.from_dict(obj) for obj in feature_sets]

    def store_feature_set(
        self,
        feature_set: Union[dict, mlrun.common.schemas.FeatureSet, FeatureSet],
        name=None,
        project="",
        tag=None,
        uid=None,
        versioned=True,
    ) -> dict:
        """Save a :py:class:`~mlrun.feature_store.FeatureSet` object in the :py:mod:`mlrun` DB. The
        feature-set can be either a new object or a modification to existing object referenced by the params of
        the function.

        :param feature_set: The :py:class:`~mlrun.feature_store.FeatureSet` to store.
        :param name:    Name of feature set.
        :param project: Name of project this feature-set belongs to.
        :param tag: The ``tag`` of the object to replace in the DB, for example ``latest``.
        :param uid: The ``uid`` of the object to replace in the DB. If using this parameter, the modified object
            must have the same ``uid`` of the previously-existing object. This cannot be used for non-versioned objects.
        :param versioned: Whether to maintain versions for this feature-set. All versions of a versioned object
            will be kept in the DB and can be retrieved until explicitly deleted.
        :returns: The :py:class:`~mlrun.feature_store.FeatureSet` object (as dict).
        """

        reference = self._resolve_reference(tag, uid)
        params = {"versioned": versioned}

        if isinstance(feature_set, mlrun.common.schemas.FeatureSet):
            feature_set = feature_set.dict()
        elif isinstance(feature_set, FeatureSet):
            feature_set = feature_set.to_dict()

        name = name or feature_set["metadata"]["name"]
        project = (
            project or feature_set["metadata"].get("project") or config.default_project
        )
        path = f"projects/{project}/feature-sets/{name}/references/{reference}"
        error_message = f"Failed storing feature-set {project}/{name}"
        resp = self.api_call(
            "PUT", path, error_message, params=params, body=dict_to_json(feature_set)
        )
        return resp.json()

    def patch_feature_set(
        self,
        name,
        feature_set_update: dict,
        project="",
        tag=None,
        uid=None,
        patch_mode: Union[
            str, mlrun.common.schemas.PatchMode
        ] = mlrun.common.schemas.PatchMode.replace,
    ):
        """Modify (patch) an existing :py:class:`~mlrun.feature_store.FeatureSet` object.
        The object is identified by its name (and project it belongs to), as well as optionally a ``tag`` or its
        ``uid`` (for versioned object). If both ``tag`` and ``uid`` are omitted then the object with tag ``latest``
        is modified.

        :param name: Name of the object to patch.
        :param feature_set_update: The modifications needed in the object. This parameter only has the changes in it,
            not a full object.
            Example::

                feature_set_update = {"status": {"processed" : True}}

            Will apply the field ``status.processed`` to the existing object.
        :param project: Project which contains the modified object.
        :param tag: The tag of the object to modify.
        :param uid: uid of the object to modify.
        :param patch_mode: The strategy for merging the changes with the existing object. Can be either ``replace``
            or ``additive``.
        """
        project = project or config.default_project
        reference = self._resolve_reference(tag, uid)
        headers = {mlrun.common.schemas.HeaderNames.patch_mode: patch_mode}
        path = f"projects/{project}/feature-sets/{name}/references/{reference}"
        error_message = f"Failed updating feature-set {project}/{name}"
        self.api_call(
            "PATCH",
            path,
            error_message,
            body=dict_to_json(feature_set_update),
            headers=headers,
        )

    def delete_feature_set(self, name, project="", tag=None, uid=None):
        """Delete a :py:class:`~mlrun.feature_store.FeatureSet` object from the DB.
        If ``tag`` or ``uid`` are specified, then just the version referenced by them will be deleted. Using both
        is not allowed.
        If none are specified, then all instances of the object whose name is ``name`` will be deleted.
        """
        project = project or config.default_project
        path = f"projects/{project}/feature-sets/{name}"

        if tag or uid:
            reference = self._resolve_reference(tag, uid)
            path = path + f"/references/{reference}"

        error_message = f"Failed deleting feature-set {name}"
        self.api_call("DELETE", path, error_message)

    def create_feature_vector(
        self,
        feature_vector: Union[dict, mlrun.common.schemas.FeatureVector, FeatureVector],
        project="",
        versioned=True,
    ) -> dict:
        """Create a new :py:class:`~mlrun.feature_store.FeatureVector` and save in the :py:mod:`mlrun` DB.

        :param feature_vector: The new :py:class:`~mlrun.feature_store.FeatureVector` to create.
        :param project: Name of project this feature-vector belongs to.
        :param versioned: Whether to maintain versions for this feature-vector. All versions of a versioned object
            will be kept in the DB and can be retrieved until explicitly deleted.
        :returns: The :py:class:`~mlrun.feature_store.FeatureVector` object (as dict).
        """
        if isinstance(feature_vector, mlrun.common.schemas.FeatureVector):
            feature_vector = feature_vector.dict()
        elif isinstance(feature_vector, FeatureVector):
            feature_vector = feature_vector.to_dict()

        project = (
            project
            or feature_vector["metadata"].get("project", None)
            or config.default_project
        )
        path = f"projects/{project}/feature-vectors"
        params = {"versioned": versioned}

        name = feature_vector["metadata"]["name"]
        error_message = f"Failed creating feature-vector {project}/{name}"
        resp = self.api_call(
            "POST",
            path,
            error_message,
            params=params,
            body=dict_to_json(feature_vector),
        )
        return resp.json()

    def get_feature_vector(
        self, name: str, project: str = "", tag: str = None, uid: str = None
    ) -> FeatureVector:
        """Return a specific feature-vector referenced by its tag or uid. If none are provided, ``latest`` tag will
        be used."""

        project = project or config.default_project
        reference = self._resolve_reference(tag, uid)
        path = f"projects/{project}/feature-vectors/{name}/references/{reference}"
        error_message = f"Failed retrieving feature-vector {project}/{name}"
        resp = self.api_call("GET", path, error_message)
        return FeatureVector.from_dict(resp.json())

    def list_feature_vectors(
        self,
        project: str = "",
        name: str = None,
        tag: str = None,
        state: str = None,
        labels: List[str] = None,
        partition_by: Union[
            mlrun.common.schemas.FeatureStorePartitionByField, str
        ] = None,
        rows_per_partition: int = 1,
        partition_sort_by: Union[mlrun.common.schemas.SortField, str] = None,
        partition_order: Union[
            mlrun.common.schemas.OrderType, str
        ] = mlrun.common.schemas.OrderType.desc,
    ) -> List[FeatureVector]:
        """Retrieve a list of feature-vectors matching the criteria provided.

        :param project: Project name.
        :param name: Name of feature-vector to match. This is a like query, and is case-insensitive.
        :param tag: Match feature-vectors with specific tag.
        :param state: Match feature-vectors with a specific state.
        :param labels: Match feature-vectors which have these labels.
        :param partition_by: Field to group results by. Only allowed value is `name`. When `partition_by` is specified,
            the `partition_sort_by` parameter must be provided as well.
        :param rows_per_partition: How many top rows (per sorting defined by `partition_sort_by` and `partition_order`)
            to return per group. Default value is 1.
        :param partition_sort_by: What field to sort the results by, within each partition defined by `partition_by`.
            Currently the only allowed values are `created` and `updated`.
        :param partition_order: Order of sorting within partitions - `asc` or `desc`. Default is `desc`.
        :returns: List of matching :py:class:`~mlrun.feature_store.FeatureVector` objects.
        """

        project = project or config.default_project

        params = {
            "name": name,
            "state": state,
            "tag": tag,
            "label": labels or [],
        }
        if partition_by:
            params.update(
                self._generate_partition_by_params(
                    mlrun.common.schemas.FeatureStorePartitionByField,
                    partition_by,
                    rows_per_partition,
                    partition_sort_by,
                    partition_order,
                )
            )

        path = f"projects/{project}/feature-vectors"

        error_message = (
            f"Failed listing feature-vectors, project: {project}, query: {params}"
        )
        resp = self.api_call("GET", path, error_message, params=params)
        feature_vectors = resp.json()["feature_vectors"]
        if feature_vectors:
            return [FeatureVector.from_dict(obj) for obj in feature_vectors]

    def store_feature_vector(
        self,
        feature_vector: Union[dict, mlrun.common.schemas.FeatureVector, FeatureVector],
        name=None,
        project="",
        tag=None,
        uid=None,
        versioned=True,
    ) -> dict:
        """Store a :py:class:`~mlrun.feature_store.FeatureVector` object in the :py:mod:`mlrun` DB. The
        feature-vector can be either a new object or a modification to existing object referenced by the params
        of the function.

        :param feature_vector: The :py:class:`~mlrun.feature_store.FeatureVector` to store.
        :param name:    Name of feature vector.
        :param project: Name of project this feature-vector belongs to.
        :param tag: The ``tag`` of the object to replace in the DB, for example ``latest``.
        :param uid: The ``uid`` of the object to replace in the DB. If using this parameter, the modified object
            must have the same ``uid`` of the previously-existing object. This cannot be used for non-versioned objects.
        :param versioned: Whether to maintain versions for this feature-vector. All versions of a versioned object
            will be kept in the DB and can be retrieved until explicitly deleted.
        :returns: The :py:class:`~mlrun.feature_store.FeatureVector` object (as dict).
        """

        reference = self._resolve_reference(tag, uid)
        params = {"versioned": versioned}

        if isinstance(feature_vector, mlrun.common.schemas.FeatureVector):
            feature_vector = feature_vector.dict()
        elif isinstance(feature_vector, FeatureVector):
            feature_vector = feature_vector.to_dict()

        name = name or feature_vector["metadata"]["name"]
        project = (
            project
            or feature_vector["metadata"].get("project")
            or config.default_project
        )
        path = f"projects/{project}/feature-vectors/{name}/references/{reference}"
        error_message = f"Failed storing feature-vector {project}/{name}"
        resp = self.api_call(
            "PUT", path, error_message, params=params, body=dict_to_json(feature_vector)
        )
        return resp.json()

    def patch_feature_vector(
        self,
        name,
        feature_vector_update: dict,
        project="",
        tag=None,
        uid=None,
        patch_mode: Union[
            str, mlrun.common.schemas.PatchMode
        ] = mlrun.common.schemas.PatchMode.replace,
    ):
        """Modify (patch) an existing :py:class:`~mlrun.feature_store.FeatureVector` object.
        The object is identified by its name (and project it belongs to), as well as optionally a ``tag`` or its
        ``uid`` (for versioned object). If both ``tag`` and ``uid`` are omitted then the object with tag ``latest``
        is modified.

        :param name: Name of the object to patch.
        :param feature_vector_update: The modifications needed in the object. This parameter only has the changes in it,
            not a full object.
        :param project: Project which contains the modified object.
        :param tag: The tag of the object to modify.
        :param uid: uid of the object to modify.
        :param patch_mode: The strategy for merging the changes with the existing object. Can be either ``replace``
            or ``additive``.
        """
        reference = self._resolve_reference(tag, uid)
        project = project or config.default_project
        headers = {mlrun.common.schemas.HeaderNames.patch_mode: patch_mode}
        path = f"projects/{project}/feature-vectors/{name}/references/{reference}"
        error_message = f"Failed updating feature-vector {project}/{name}"
        self.api_call(
            "PATCH",
            path,
            error_message,
            body=dict_to_json(feature_vector_update),
            headers=headers,
        )

    def delete_feature_vector(self, name, project="", tag=None, uid=None):
        """Delete a :py:class:`~mlrun.feature_store.FeatureVector` object from the DB.
        If ``tag`` or ``uid`` are specified, then just the version referenced by them will be deleted. Using both
        is not allowed.
        If none are specified, then all instances of the object whose name is ``name`` will be deleted.
        """
        project = project or config.default_project
        path = f"projects/{project}/feature-vectors/{name}"
        if tag or uid:
            reference = self._resolve_reference(tag, uid)
            path = path + f"/references/{reference}"

        error_message = f"Failed deleting feature-vector {name}"
        self.api_call("DELETE", path, error_message)

    def tag_objects(
        self,
        project: str,
        tag_name: str,
        objects: Union[mlrun.common.schemas.TagObjects, dict],
        replace: bool = False,
    ):
        """Tag a list of objects.

        :param project: Project which contains the objects.
        :param tag_name: The tag to set on the objects.
        :param objects: The objects to tag.
        :param replace: Whether to replace the existing tags of the objects or to add the new tag to them.
        """

        path = f"projects/{project}/tags/{tag_name}"
        error_message = f"Failed to tag {tag_name} on objects {objects}"
        method = "POST" if replace else "PUT"
        self.api_call(
            method,
            path,
            error_message,
            body=dict_to_json(
                objects.dict()
                if isinstance(objects, mlrun.common.schemas.TagObjects)
                else objects
            ),
        )

    def delete_objects_tag(
        self,
        project: str,
        tag_name: str,
        tag_objects: Union[mlrun.common.schemas.TagObjects, dict],
    ):
        """Delete a tag from a list of objects.

        :param project: Project which contains the objects.
        :param tag_name: The tag to delete from the objects.
        :param tag_objects: The objects to delete the tag from.

        """
        path = f"projects/{project}/tags/{tag_name}"
        error_message = f"Failed deleting tag from {tag_name}"
        self.api_call(
            "DELETE",
            path,
            error_message,
            body=dict_to_json(
                tag_objects.dict()
                if isinstance(tag_objects, mlrun.common.schemas.TagObjects)
                else tag_objects
            ),
        )

    def tag_artifacts(
        self,
        artifacts: Union[List[Artifact], List[dict], Artifact, dict],
        project: str,
        tag_name: str,
        replace: bool = False,
    ):
        """Tag a list of artifacts.

        :param artifacts: The artifacts to tag. Can be a list of :py:class:`~mlrun.artifacts.Artifact` objects or
            dictionaries, or a single object.
        :param project: Project which contains the artifacts.
        :param tag_name: The tag to set on the artifacts.
        :param replace: If True, replace existing tags, otherwise append to existing tags.
        """
        tag_objects = self._resolve_artifacts_to_tag_objects(artifacts)
        self.tag_objects(project, tag_name, objects=tag_objects, replace=replace)

    def delete_artifacts_tags(
        self,
        artifacts,
        project: str,
        tag_name: str,
    ):
        """Delete tag from a list of artifacts.

        :param artifacts: The artifacts to delete the tag from. Can be a list of :py:class:`~mlrun.artifacts.Artifact`
            objects or dictionaries, or a single object.
        :param project: Project which contains the artifacts.
        :param tag_name: The tag to set on the artifacts.
        """
        tag_objects = self._resolve_artifacts_to_tag_objects(artifacts)
        self.delete_objects_tag(project, tag_name, tag_objects)

    def list_projects(
        self,
        owner: str = None,
        format_: Union[
            str, mlrun.common.schemas.ProjectsFormat
        ] = mlrun.common.schemas.ProjectsFormat.full,
        labels: List[str] = None,
        state: Union[str, mlrun.common.schemas.ProjectState] = None,
    ) -> List[Union[mlrun.projects.MlrunProject, str]]:
        """Return a list of the existing projects, potentially filtered by specific criteria.

        :param owner: List only projects belonging to this specific owner.
        :param format_: Format of the results. Possible values are:

            - ``full`` (default value) - Return full project objects.
            - ``minimal`` - Return minimal project objects (minimization happens in the BE).
            - ``name_only`` - Return just the names of the projects.

        :param labels: Filter by labels attached to the project.
        :param state: Filter by project's state. Can be either ``online`` or ``archived``.
        """

        params = {
            "owner": owner,
            "state": state,
            "format": format_,
            "label": labels or [],
        }

        error_message = f"Failed listing projects, query: {params}"
        response = self.api_call("GET", "projects", error_message, params=params)
        if format_ == mlrun.common.schemas.ProjectsFormat.name_only:

            # projects is just a list of strings
            return response.json()["projects"]

        # forwards compatibility - we want to be able to handle new formats that might be added in the future
        # if format is not known to the api, it is up to the server to return either an error or a default format
        return [
            mlrun.projects.MlrunProject.from_dict(project_dict)
            for project_dict in response.json()["projects"]
        ]

    def get_project(self, name: str) -> mlrun.projects.MlrunProject:
        """Get details for a specific project."""

        if not name:
            raise MLRunInvalidArgumentError("Name must be provided")

        path = f"projects/{name}"
        error_message = f"Failed retrieving project {name}"
        response = self.api_call("GET", path, error_message)
        return mlrun.projects.MlrunProject.from_dict(response.json())

    def delete_project(
        self,
        name: str,
        deletion_strategy: Union[
            str, mlrun.common.schemas.DeletionStrategy
        ] = mlrun.common.schemas.DeletionStrategy.default(),
    ):
        """Delete a project.

        :param name: Name of the project to delete.
        :param deletion_strategy: How to treat child objects of the project. Possible values are:

            - ``restrict`` (default) - Project must not have any child objects when deleted. If using this mode while
              child objects exist, the operation will fail.
            - ``cascade`` - Automatically delete all child objects when deleting the project.
        """

        path = f"projects/{name}"
        headers = {
            mlrun.common.schemas.HeaderNames.deletion_strategy: deletion_strategy
        }
        error_message = f"Failed deleting project {name}"
        response = self.api_call("DELETE", path, error_message, headers=headers)
        if response.status_code == http.HTTPStatus.ACCEPTED:
            return self._wait_for_project_to_be_deleted(name)

    def store_project(
        self,
        name: str,
        project: Union[dict, mlrun.projects.MlrunProject, mlrun.common.schemas.Project],
    ) -> mlrun.projects.MlrunProject:
        """Store a project in the DB. This operation will overwrite existing project of the same name if exists."""

        path = f"projects/{name}"
        error_message = f"Failed storing project {name}"
        if isinstance(project, mlrun.common.schemas.Project):
            project = project.dict()
        elif isinstance(project, mlrun.projects.MlrunProject):
            project = project.to_dict()
        response = self.api_call(
            "PUT",
            path,
            error_message,
            body=dict_to_json(project),
        )
        if response.status_code == http.HTTPStatus.ACCEPTED:
            return self._wait_for_project_to_reach_terminal_state(name)
        return mlrun.projects.MlrunProject.from_dict(response.json())

    def patch_project(
        self,
        name: str,
        project: dict,
        patch_mode: Union[
            str, mlrun.common.schemas.PatchMode
        ] = mlrun.common.schemas.PatchMode.replace,
    ) -> mlrun.projects.MlrunProject:
        """Patch an existing project object.

        :param name: Name of project to patch.
        :param project: The actual changes to the project object.
        :param patch_mode: The strategy for merging the changes with the existing object. Can be either ``replace``
            or ``additive``.
        """

        path = f"projects/{name}"
        headers = {mlrun.common.schemas.HeaderNames.patch_mode: patch_mode}
        error_message = f"Failed patching project {name}"
        response = self.api_call(
            "PATCH", path, error_message, body=dict_to_json(project), headers=headers
        )
        return mlrun.projects.MlrunProject.from_dict(response.json())

    def create_project(
        self,
        project: Union[dict, mlrun.projects.MlrunProject, mlrun.common.schemas.Project],
    ) -> mlrun.projects.MlrunProject:
        """Create a new project. A project with the same name must not exist prior to creation."""

        if isinstance(project, mlrun.common.schemas.Project):
            project = project.dict()
        elif isinstance(project, mlrun.projects.MlrunProject):
            project = project.to_dict()
        project_name = project["metadata"]["name"]
        error_message = f"Failed creating project {project_name}"
        response = self.api_call(
            "POST",
            "projects",
            error_message,
            body=dict_to_json(project),
        )
        if response.status_code == http.HTTPStatus.ACCEPTED:
            return self._wait_for_project_to_reach_terminal_state(project_name)
        return mlrun.projects.MlrunProject.from_dict(response.json())

    def _wait_for_project_to_reach_terminal_state(
        self, project_name: str
    ) -> mlrun.projects.MlrunProject:
        def _verify_project_in_terminal_state():
            project = self.get_project(project_name)
            if (
                project.status.state
                not in mlrun.common.schemas.ProjectState.terminal_states()
            ):
                raise Exception(
                    f"Project not in terminal state. State: {project.status.state}"
                )
            return project

        return mlrun.utils.helpers.retry_until_successful(
            self._wait_for_project_terminal_state_retry_interval,
            120,
            logger,
            False,
            _verify_project_in_terminal_state,
        )

    def _wait_for_background_task_to_reach_terminal_state(
        self, name: str
    ) -> mlrun.common.schemas.BackgroundTask:
        def _verify_background_task_in_terminal_state():
            background_task = self.get_background_task(name)
            state = background_task.status.state
            if state not in mlrun.common.schemas.BackgroundTaskState.terminal_states():
                raise Exception(
                    f"Background task not in terminal state. name={name}, state={state}"
                )
            return background_task

        return mlrun.utils.helpers.retry_until_successful(
            self._wait_for_background_task_terminal_state_retry_interval,
            60 * 60,
            logger,
            False,
            _verify_background_task_in_terminal_state,
        )

    def _wait_for_project_to_be_deleted(self, project_name: str):
        def _verify_project_deleted():
            projects = self.list_projects(
                format_=mlrun.common.schemas.ProjectsFormat.name_only
            )
            if project_name in projects:
                raise Exception(f"Project {project_name} still exists")

        return mlrun.utils.helpers.retry_until_successful(
            self._wait_for_project_deletion_interval,
            120,
            logger,
            False,
            _verify_project_deleted,
        )

    def create_project_secrets(
        self,
        project: str,
        provider: Union[
            str, mlrun.common.schemas.SecretProviderName
        ] = mlrun.common.schemas.SecretProviderName.kubernetes,
        secrets: dict = None,
    ):
        """Create project-context secrets using either ``vault`` or ``kubernetes`` provider.
        When using with Vault, this will create needed Vault structures for storing secrets in project-context, and
        store a set of secret values. The method generates Kubernetes service-account and the Vault authentication
        structures that are required for function Pods to authenticate with Vault and be able to extract secret values
        passed as part of their context.

        Note:
                This method used with Vault is currently in technical preview, and requires a HashiCorp Vault
                infrastructure properly set up and connected to the MLRun API server.

        When used with Kubernetes, this will make sure that the project-specific k8s secret is created, and will
        populate it with the secrets provided, replacing their values if they exist.

        :param project: The project context for which to generate the infra and store secrets.
        :param provider: The name of the secrets-provider to work with. Accepts a
            :py:class:`~mlrun.common.schemas.secret.SecretProviderName` enum.
        :param secrets: A set of secret values to store.
            Example::

                secrets = {'password': 'myPassw0rd', 'aws_key': '111222333'}
                db.create_project_secrets(
                    "project1",
                    provider=mlrun.common.schemas.SecretProviderName.kubernetes,
                    secrets=secrets
                )
        """
        path = f"projects/{project}/secrets"
        secrets_input = mlrun.common.schemas.SecretsData(
            secrets=secrets, provider=provider
        )
        body = secrets_input.dict()
        error_message = f"Failed creating secret provider {project}/{provider}"
        self.api_call(
            "POST",
            path,
            error_message,
            body=dict_to_json(body),
        )

    def list_project_secrets(
        self,
        project: str,
        token: str = None,
        provider: Union[
            str, mlrun.common.schemas.SecretProviderName
        ] = mlrun.common.schemas.SecretProviderName.kubernetes,
        secrets: List[str] = None,
    ) -> mlrun.common.schemas.SecretsData:
        """Retrieve project-context secrets from Vault.

        Note:
                This method for Vault functionality is currently in technical preview, and requires a HashiCorp Vault
                infrastructure properly set up and connected to the MLRun API server.

        :param project: The project name.
        :param token: Vault token to use for retrieving secrets.
            Must be a valid Vault token, with permissions to retrieve secrets of the project in question.
        :param provider: The name of the secrets-provider to work with. Currently only ``vault`` is accepted.
        :param secrets: A list of secret names to retrieve. An empty list ``[]`` will retrieve all secrets assigned
            to this specific project. ``kubernetes`` provider only supports an empty list.
        """

        if (
            provider == mlrun.common.schemas.SecretProviderName.vault.value
            and not token
        ):
            raise MLRunInvalidArgumentError(
                "A vault token must be provided when accessing vault secrets"
            )

        path = f"projects/{project}/secrets"
        params = {"provider": provider, "secret": secrets}
        headers = {mlrun.common.schemas.HeaderNames.secret_store_token: token}
        error_message = f"Failed retrieving secrets {project}/{provider}"
        result = self.api_call(
            "GET",
            path,
            error_message,
            params=params,
            headers=headers,
        )
        return mlrun.common.schemas.SecretsData(**result.json())

    def list_project_secret_keys(
        self,
        project: str,
        provider: Union[
            str, mlrun.common.schemas.SecretProviderName
        ] = mlrun.common.schemas.SecretProviderName.kubernetes,
        token: str = None,
    ) -> mlrun.common.schemas.SecretKeysData:
        """Retrieve project-context secret keys from Vault or Kubernetes.

        Note:
                This method for Vault functionality is currently in technical preview, and requires a HashiCorp Vault
                infrastructure properly set up and connected to the MLRun API server.

        :param project: The project name.
        :param provider: The name of the secrets-provider to work with. Accepts a
            :py:class:`~mlrun.common.schemas.secret.SecretProviderName` enum.
        :param token: Vault token to use for retrieving secrets. Only in use if ``provider`` is ``vault``.
            Must be a valid Vault token, with permissions to retrieve secrets of the project in question.
        """

        if (
            provider == mlrun.common.schemas.SecretProviderName.vault.value
            and not token
        ):
            raise MLRunInvalidArgumentError(
                "A vault token must be provided when accessing vault secrets"
            )

        path = f"projects/{project}/secret-keys"
        params = {"provider": provider}
        headers = (
            {mlrun.common.schemas.HeaderNames.secret_store_token: token}
            if provider == mlrun.common.schemas.SecretProviderName.vault.value
            else None
        )
        error_message = f"Failed retrieving secret keys {project}/{provider}"
        result = self.api_call(
            "GET",
            path,
            error_message,
            params=params,
            headers=headers,
        )
        return mlrun.common.schemas.SecretKeysData(**result.json())

    def delete_project_secrets(
        self,
        project: str,
        provider: Union[
            str, mlrun.common.schemas.SecretProviderName
        ] = mlrun.common.schemas.SecretProviderName.kubernetes,
        secrets: List[str] = None,
    ):
        """Delete project-context secrets from Kubernetes.

        :param project: The project name.
        :param provider: The name of the secrets-provider to work with. Currently only ``kubernetes`` is supported.
        :param secrets: A list of secret names to delete. An empty list will delete all secrets assigned
            to this specific project.
        """

        path = f"projects/{project}/secrets"
        params = {"provider": provider, "secret": secrets}
        error_message = f"Failed deleting secrets {project}/{provider}"
        self.api_call(
            "DELETE",
            path,
            error_message,
            params=params,
        )

    def create_user_secrets(
        self,
        user: str,
        provider: Union[
            str, mlrun.common.schemas.SecretProviderName
        ] = mlrun.common.schemas.SecretProviderName.vault,
        secrets: dict = None,
    ):
        """Create user-context secret in Vault. Please refer to :py:func:`create_project_secrets` for more details
        and status of this functionality.

        Note:
                This method is currently in technical preview, and requires a HashiCorp Vault infrastructure
                properly set up and connected to the MLRun API server.

        :param user: The user context for which to generate the infra and store secrets.
        :param provider: The name of the secrets-provider to work with. Currently only ``vault`` is supported.
        :param secrets: A set of secret values to store within the Vault.
        """
        path = "user-secrets"
        secrets_creation_request = mlrun.common.schemas.UserSecretCreationRequest(
            user=user,
            provider=provider,
            secrets=secrets,
        )
        body = secrets_creation_request.dict()
        error_message = f"Failed creating user secrets - {user}"
        self.api_call(
            "POST",
            path,
            error_message,
            body=dict_to_json(body),
        )

    @staticmethod
    def _validate_version_compatibility(server_version, client_version) -> bool:
        try:
            parsed_server_version = semver.VersionInfo.parse(server_version)
            parsed_client_version = semver.VersionInfo.parse(client_version)
        except ValueError:
            # This will mostly happen in dev scenarios when the version is unstable and such - therefore we're ignoring
            logger.warning(
                "Unable to parse server or client version. Assuming compatible",
                server_version=server_version,
                client_version=client_version,
            )
            return True
        if (parsed_server_version.major == 0 and parsed_server_version.minor == 0) or (
            parsed_client_version.major == 0 and parsed_client_version.minor == 0
        ):
            logger.warning(
                "Server or client version is unstable. Assuming compatible",
                server_version=server_version,
                client_version=client_version,
            )
            return True
        if parsed_server_version.major != parsed_client_version.major:
            logger.warning(
                "Server and client versions are incompatible",
                parsed_server_version=parsed_server_version,
                parsed_client_version=parsed_client_version,
            )
            return False
        if parsed_server_version.minor > parsed_client_version.minor + 2:
            logger.info(
                "Backwards compatibility might not apply between the server and client version",
                parsed_server_version=parsed_server_version,
                parsed_client_version=parsed_client_version,
            )
            return False
        if parsed_client_version.minor > parsed_server_version.minor:
            logger.warning(
                "Client version with higher version than server version isn't supported,"
                " align your client to the server version",
                parsed_server_version=parsed_server_version,
                parsed_client_version=parsed_client_version,
            )
            return False
        if parsed_server_version.minor != parsed_client_version.minor:
            logger.info(
                "Server and client versions are not the same but compatible",
                parsed_server_version=parsed_server_version,
                parsed_client_version=parsed_client_version,
            )
        return True

    def create_model_endpoint(
        self,
        project: str,
        endpoint_id: str,
        model_endpoint: Union[
            mlrun.model_monitoring.model_endpoint.ModelEndpoint, dict
        ],
    ):
        """
        Creates a DB record with the given model_endpoint record.

        :param project: The name of the project.
        :param endpoint_id: The id of the endpoint.
        :param model_endpoint: An object representing the model endpoint.
        """

        if isinstance(
            model_endpoint, mlrun.model_monitoring.model_endpoint.ModelEndpoint
        ):
            model_endpoint = model_endpoint.to_dict()

        path = f"projects/{project}/model-endpoints/{endpoint_id}"
        self.api_call(
            method="POST",
            path=path,
            body=dict_to_json(model_endpoint),
        )

    def delete_model_endpoint(
        self,
        project: str,
        endpoint_id: str,
    ):
        """
        Deletes the DB record of a given model endpoint, project and endpoint_id are used for lookup

        :param project: The name of the project
        :param endpoint_id: The id of the endpoint
        """

        path = f"projects/{project}/model-endpoints/{endpoint_id}"
        self.api_call(
            method="DELETE",
            path=path,
        )

    def list_model_endpoints(
        self,
        project: str,
        model: Optional[str] = None,
        function: Optional[str] = None,
        labels: List[str] = None,
        start: str = "now-1h",
        end: str = "now",
        metrics: Optional[List[str]] = None,
        top_level: bool = False,
        uids: Optional[List[str]] = None,
    ) -> List[mlrun.model_monitoring.model_endpoint.ModelEndpoint]:
        """
        Returns a list of `ModelEndpoint` objects. Each `ModelEndpoint` object represents the current state of a
        model endpoint. This functions supports filtering by the following parameters:
        1) model
        2) function
        3) labels
        4) top level
        5) uids
        By default, when no filters are applied, all available endpoints for the given project will be listed.

        In addition, this functions provides a facade for listing endpoint related metrics. This facade is time-based
        and depends on the 'start' and 'end' parameters. By default, when the metrics parameter is None, no metrics are
        added to the output of this function.

        :param project: The name of the project
        :param model: The name of the model to filter by
        :param function: The name of the function to filter by
        :param labels: A list of labels to filter by. Label filters work by either filtering a specific value of a
         label (i.e. list("key=value")) or by looking for the existence of a given key (i.e. "key")
        :param metrics: A list of metrics to return for each endpoint, read more in 'TimeMetric'
        :param start: The start time of the metrics. Can be represented by a string containing an RFC 3339
                                 time, a Unix timestamp in milliseconds, a relative time (`'now'` or
                                 `'now-[0-9]+[mhd]'`, where `m` = minutes, `h` = hours, and `'d'` =
                                 days), or 0 for the earliest time.
        :param end: The end time of the metrics. Can be represented by a string containing an RFC 3339
                                 time, a Unix timestamp in milliseconds, a relative time (`'now'` or
                                 `'now-[0-9]+[mhd]'`, where `m` = minutes, `h` = hours, and `'d'` =
                                 days), or 0 for the earliest time.
        :param top_level: if true will return only routers and endpoint that are NOT children of any router
        :param uids: if passed will return a list `ModelEndpoint` object with uid in uids
        """

        path = f"projects/{project}/model-endpoints"

        if labels and isinstance(labels, dict):
            labels = [f"{key}={value}" for key, value in labels.items()]

        response = self.api_call(
            method="GET",
            path=path,
            params={
                "model": model,
                "function": function,
                "label": labels or [],
                "start": start,
                "end": end,
                "metric": metrics or [],
                "top-level": top_level,
                "uid": uids,
            },
        )

        # Generate a list of a model endpoint dictionaries
        model_endpoints = response.json()["endpoints"]
        if model_endpoints:
            return [
                mlrun.model_monitoring.model_endpoint.ModelEndpoint.from_dict(obj)
                for obj in model_endpoints
            ]
        return []

    def get_model_endpoint(
        self,
        project: str,
        endpoint_id: str,
        start: Optional[str] = None,
        end: Optional[str] = None,
        metrics: Optional[List[str]] = None,
        feature_analysis: bool = False,
    ) -> mlrun.model_monitoring.model_endpoint.ModelEndpoint:
        """
        Returns a single `ModelEndpoint` object with additional metrics and feature related data.

        :param project:                    The name of the project
        :param endpoint_id:                The unique id of the model endpoint.
        :param start:                      The start time of the metrics. Can be represented by a string containing an
                                           RFC 3339 time, a Unix timestamp in milliseconds, a relative time (`'now'` or
                                           `'now-[0-9]+[mhd]'`, where `m` = minutes, `h` = hours, and `'d'` = days), or
                                           0 for the earliest time.
        :param end:                        The end time of the metrics. Can be represented by a string containing an
                                           RFC 3339 time, a Unix timestamp in milliseconds, a relative time (`'now'` or
                                           `'now-[0-9]+[mhd]'`, where `m` = minutes, `h` = hours, and `'d'` = days), or
                                           0 for the earliest time.
        :param metrics:                    A list of metrics to return for the model endpoint. There are pre-defined
                                           metrics for model endpoints such as predictions_per_second and
                                           latency_avg_5m but also custom metrics defined by the user. Please note that
                                           these metrics are stored in the time series DB and the results will be
                                           appeared under model_endpoint.spec.metrics.
        :param feature_analysis:           When True, the base feature statistics and current feature statistics will
                                           be added to the output of the resulting object.

        :return: A `ModelEndpoint` object.
        """

        path = f"projects/{project}/model-endpoints/{endpoint_id}"
        response = self.api_call(
            method="GET",
            path=path,
            params={
                "start": start,
                "end": end,
                "metric": metrics or [],
                "feature_analysis": feature_analysis,
            },
        )

        return mlrun.model_monitoring.model_endpoint.ModelEndpoint.from_dict(
            response.json()
        )

    def patch_model_endpoint(
        self,
        project: str,
        endpoint_id: str,
        attributes: dict,
    ):
        """
        Updates model endpoint with provided attributes.

        :param project: The name of the project.
        :param endpoint_id: The id of the endpoint.
        :param attributes: Dictionary of attributes that will be used for update the model endpoint. The keys
                           of this dictionary should exist in the target table. Note that the values should be
                           from type string or from a valid numerical type such as int or float.
                            More details about the model endpoint available attributes can be found under
                           :py:class:`~mlrun.common.schemas.ModelEndpoint`.

                           Example::

                                # Generate current stats for two features
                                current_stats = {'tvd_sum': 2.2,
                                                 'tvd_mean': 0.5,
                                                 'hellinger_sum': 3.6,
                                                 'hellinger_mean': 0.9,
                                                 'kld_sum': 24.2,
                                                 'kld_mean': 6.0,
                                                 'f1': {'tvd': 0.5, 'hellinger': 1.0, 'kld': 6.4},
                                                 'f2': {'tvd': 0.5, 'hellinger': 1.0, 'kld': 6.5}}

                                # Create attributes dictionary according to the required format
                                attributes = {`current_stats`: json.dumps(current_stats),
                                              `drift_status`: "DRIFT_DETECTED"}

        """

        attributes = {"attributes": _as_json(attributes)}
        path = f"projects/{project}/model-endpoints/{endpoint_id}"
        self.api_call(
            method="PATCH",
            path=path,
            params=attributes,
        )

    def create_hub_source(
        self, source: Union[dict, mlrun.common.schemas.IndexedHubSource]
    ):
        """
        Add a new hub source.

        MLRun maintains an ordered list of hub sources (“sources”) Each source has
        its details registered and its order within the list. When creating a new source, the special order ``-1``
        can be used to mark this source as last in the list. However, once the source is in the MLRun list,
        its order will always be ``>0``.

        The global hub source always exists in the list, and is always the last source
        (``order = -1``). It cannot be modified nor can it be moved to another order in the list.

        The source object may contain credentials which are needed to access the datastore where the source is stored.
        These credentials are not kept in the MLRun DB, but are stored inside a kubernetes secret object maintained by
        MLRun. They are not returned through any API from MLRun.

        Example::

            import mlrun.common.schemas

            # Add a private source as the last one (will be #1 in the list)
            private_source = mlrun.common.schemas.IndexedHubeSource(
                order=-1,
                source=mlrun.common.schemas.HubSource(
                    metadata=mlrun.common.schemas.HubObjectMetadata(
                        name="priv", description="a private source"
                    ),
                    spec=mlrun.common.schemas.HubSourceSpec(path="/local/path/to/source", channel="development")
                )
            )
            db.create_hub_source(private_source)

            # Add another source as 1st in the list - will push previous one to be #2
            another_source = mlrun.common.schemas.IndexedHubSource(
                order=1,
                source=mlrun.common.schemas.HubSource(
                    metadata=mlrun.common.schemas.HubObjectMetadata(
                        name="priv-2", description="another source"
                    ),
                    spec=mlrun.common.schemas.HubSourceSpec(
                        path="/local/path/to/source/2",
                        channel="development",
                        credentials={...}
                    )
                )
            )
            db.create_hub_source(another_source)

        :param source: The source and its order, of type
            :py:class:`~mlrun.common.schemas.hub.IndexedHubSource`, or in dictionary form.
        :returns: The source object as inserted into the database, with credentials stripped.
        """
        path = "hub/sources"
        if isinstance(source, mlrun.common.schemas.IndexedHubSource):
            source = source.dict()
        response = self.api_call(method="POST", path=path, json=source)
        return mlrun.common.schemas.IndexedHubSource(**response.json())

    def store_hub_source(
        self,
        source_name: str,
        source: Union[dict, mlrun.common.schemas.IndexedHubSource],
    ):
        """
        Create or replace a hub source.
        For an example of the source format and explanation of the source order logic,
        please see :py:func:`~create_hub_source`. This method can be used to modify the source itself or its
        order in the list of sources.

        :param source_name: Name of the source object to modify/create. It must match the ``source.metadata.name``
            parameter in the source itself.
        :param source: Source object to store in the database.
        :returns: The source object as stored in the DB.
        """
        path = f"hub/sources/{source_name}"
        if isinstance(source, mlrun.common.schemas.IndexedHubSource):
            source = source.dict()

        response = self.api_call(method="PUT", path=path, json=source)
        return mlrun.common.schemas.IndexedHubSource(**response.json())

    def list_hub_sources(self):
        """
        List hub sources in the MLRun DB.
        """
        path = "hub/sources"
        response = self.api_call(method="GET", path=path).json()
        results = []
        for item in response:
            results.append(mlrun.common.schemas.IndexedHubSource(**item))
        return results

    def get_hub_source(self, source_name: str):
        """
        Retrieve a hub source from the DB.

        :param source_name: Name of the hub source to retrieve.
        """
        path = f"hub/sources/{source_name}"
        response = self.api_call(method="GET", path=path)
        return mlrun.common.schemas.IndexedHubSource(**response.json())

    def delete_hub_source(self, source_name: str):
        """
        Delete a hub source from the DB.
        The source will be deleted from the list, and any following sources will be promoted - for example, if the
        1st source is deleted, the 2nd source will become #1 in the list.
        The global hub source cannot be deleted.

        :param source_name: Name of the hub source to delete.
        """
        path = f"hub/sources/{source_name}"
        self.api_call(method="DELETE", path=path)

    def get_hub_catalog(
        self,
        source_name: str,
        version: str = None,
        tag: str = None,
        force_refresh: bool = False,
    ):
        """
        Retrieve the item catalog for a specified hub source.
        The list of items can be filtered according to various filters, using item's metadata to filter.

        :param source_name: Name of the source.
        :param version: Filter items according to their version.
        :param tag: Filter items based on tag.
        :param force_refresh: Make the server fetch the catalog from the actual hub source,
            rather than rely on cached information which may exist from previous get requests. For example,
            if the source was re-built,
            this will make the server get the updated information. Default is ``False``.
        :returns: :py:class:`~mlrun.common.schemas.hub.HubCatalog` object, which is essentially a list
            of :py:class:`~mlrun.common.schemas.hub.HubItem` entries.
        """
        path = (f"hub/sources/{source_name}/items",)
        params = {
            "version": version,
            "tag": tag,
            "force-refresh": force_refresh,
        }
        response = self.api_call(method="GET", path=path, params=params)
        return mlrun.common.schemas.HubCatalog(**response.json())

    def get_hub_item(
        self,
        source_name: str,
        item_name: str,
        version: str = None,
        tag: str = "latest",
        force_refresh: bool = False,
    ):
        """
        Retrieve a specific hub item.

        :param source_name: Name of source.
        :param item_name: Name of the item to retrieve, as it appears in the catalog.
        :param version: Get a specific version of the item. Default is ``None``.
        :param tag: Get a specific version of the item identified by tag. Default is ``latest``.
        :param force_refresh: Make the server fetch the information from the actual hub
            source, rather than
            rely on cached information. Default is ``False``.
        :returns: :py:class:`~mlrun.common.schemas.hub.HubItem`.
        """
        path = (f"hub/sources/{source_name}/items/{item_name}",)
        params = {
            "version": version,
            "tag": tag,
            "force-refresh": force_refresh,
        }
        response = self.api_call(method="GET", path=path, params=params)
        return mlrun.common.schemas.HubItem(**response.json())

    def get_hub_asset(
        self,
        source_name: str,
        item_name: str,
        asset_name: str,
        version: str = None,
        tag: str = "latest",
    ):
        """
        Get hub asset from item.

        :param source_name: Name of source.
        :param item_name:   Name of the item which holds the asset.
        :param asset_name:  Name of the asset to retrieve.
        :param version: Get a specific version of the item. Default is ``None``.
        :param tag: Get a specific version of the item identified by tag. Default is ``latest``.

        :return: http response with the asset in the content attribute
        """
        path = (f"hub/sources/{source_name}/items/{item_name}/assets/{asset_name}",)
        params = {
            "version": version,
            "tag": tag,
        }
        response = self.api_call(method="GET", path=path, params=params)
        return response

    def verify_authorization(
        self,
        authorization_verification_input: mlrun.common.schemas.AuthorizationVerificationInput,
    ):
        """Verifies authorization for the provided action on the provided resource.

        :param authorization_verification_input: Instance of
            :py:class:`~mlrun.common.schemas.AuthorizationVerificationInput` that includes all the needed parameters for
            the auth verification
        """
        error_message = "Authorization check failed"
        self.api_call(
            "POST",
            "authorization/verifications",
            error_message,
            body=dict_to_json(authorization_verification_input.dict()),
        )

    def trigger_migrations(self) -> Optional[mlrun.common.schemas.BackgroundTask]:
        """Trigger migrations (will do nothing if no migrations are needed) and wait for them to finish if actually
        triggered
        :returns: :py:class:`~mlrun.common.schemas.BackgroundTask`.
        """
        response = self.api_call(
            "POST",
            "operations/migrations",
            "Failed triggering migrations",
        )
        if response.status_code == http.HTTPStatus.ACCEPTED:
            background_task = mlrun.common.schemas.BackgroundTask(**response.json())
            return self._wait_for_background_task_to_reach_terminal_state(
                background_task.metadata.name
            )
        return None

<<<<<<< HEAD
    def submit_workflow(
        self,
        project: str,
        name: str,
        workflow_spec: Union[
            mlrun.projects.pipelines.WorkflowSpec,
            mlrun.common.schemas.WorkflowSpec,
            dict,
        ],
        arguments: Optional[Dict] = None,
        artifact_path: Optional[str] = None,
        source: Optional[str] = None,
        run_name: Optional[str] = None,
        namespace: Optional[str] = None,
    ):
        """
        Submitting workflow for a remote execution.

        :param project:         project name
        :param name:            workflow name
        :param workflow_spec:   the workflow spec to execute
        :param arguments:       arguments for the workflow
        :param artifact_path:   artifact target path of the workflow
        :param source:          source url of the project
        :param run_name:        run name to override the default: 'workflow-runner-<workflow name>'
        :param namespace:       kubernetes namespace if other than default

        :returns:    :py:class:`~mlrun.common.schemas.WorkflowResponse`.
        """
        image = (
            workflow_spec.image
            if hasattr(workflow_spec, "image")
            else workflow_spec.get("image", None)
        )
        req = {
            "arguments": arguments,
            "artifact_path": artifact_path,
            "source": source,
            "run_name": run_name,
            "namespace": namespace,
        }
        if isinstance(workflow_spec, mlrun.common.schemas.WorkflowSpec):
            req["spec"] = workflow_spec.dict()
        elif isinstance(workflow_spec, mlrun.projects.pipelines.WorkflowSpec):
            req["spec"] = workflow_spec.to_dict()
        else:
            req["spec"] = workflow_spec
        req["spec"]["image"] = image
        response = self.api_call(
            "POST",
            f"projects/{project}/workflows/{name}/submit",
            json=req,
        )
        return mlrun.common.schemas.WorkflowResponse(**response.json())

    def get_workflow_id(
        self,
        project: str,
        name: str,
        run_id: str,
        engine: str = "",
    ):
        """
        Retrieve workflow id from the uid of the workflow runner.

        :param project: project name
        :param name:    workflow name
        :param run_id:  the id of the workflow runner - the job that runs the workflow
        :param engine:  pipeline runner

        :returns:   :py:class:`~mlrun.common.schemas.GetWorkflowResponse`.
        """
        params = {}
        if engine:
            params["engine"] = engine
        response = self.api_call(
            "GET",
            f"projects/{project}/workflows/{name}/references/{run_id}",
            params=params,
        )
        return mlrun.common.schemas.GetWorkflowResponse(**response.json())

    def load_project(
        self,
        name: str,
        url: str,
        secrets: Optional[Dict] = None,
        save_secrets: bool = True,
    ) -> mlrun.common.schemas.BackgroundTask:
        """
        Loading a project remotely from the given source.
        :param name:            project name
        :param url:             git or tar.gz or .zip sources archive path e.g.:
                                git://github.com/mlrun/demo-xgb-project.git
                                http://mysite/archived-project.zip
                                The git project should include the project yaml file.
        :param secrets:         Secrets to store in project in order to load it from the provided url.
                                For more information see :py:func:`mlrun.load_project` function.
        :param save_secrets:    Whether to store secrets in the loaded project.

        :returns:      A BackgroundTask object, with details on execution process and its status.
        """
        params = {"url": url}
        body = None
        if secrets:
            provider = mlrun.common.schemas.SecretProviderName.kubernetes
            secrets_input = mlrun.common.schemas.SecretsData(
                provider=provider, secrets=secrets
            )
            body = secrets_input.dict()
        response = self.api_call(
            "POST", f"projects/{name}/load", params=params, body=dict_to_json(body)
        )

        if secrets and not save_secrets:
            # In order to remove secrets from project we need to wait for the background task to end:
            bg_task = mlrun.common.schemas.BackgroundTask(**response.json())
            while (
                bg_task.status.state
                not in mlrun.common.schemas.BackgroundTaskState.terminal_states()
            ):
                time.sleep(2)
                bg_task = self.get_project_background_task(
                    project=name, name=bg_task.metadata.name
                )
            if (
                bg_task.status.state
                != mlrun.common.schemas.BackgroundTaskState.succeeded
            ):
                logger.error("Load project task failed")
                return bg_task
            self.delete_project_secrets(project=name, secrets=list(secrets.keys()))
            return bg_task

        return mlrun.common.schemas.BackgroundTask(**response.json())
=======
    def set_run_notifications(
        self,
        project: str,
        run_uid: str,
        notifications: typing.List[mlrun.model.Notification] = None,
    ):
        """
        Set notifications on a run. This will override any existing notifications on the run.
        :param project: Project containing the run.
        :param run_uid: UID of the run.
        :param notifications: List of notifications to set on the run. Default is an empty list.
        """
        notifications = notifications or []

        self.api_call(
            "PUT",
            f"projects/{project}/runs/{run_uid}/notifications",
            f"Failed to set notifications on run. uid={run_uid}, project={project}",
            json={
                "notifications": [
                    notification.to_dict() for notification in notifications
                ],
            },
        )

    def set_schedule_notifications(
        self,
        project: str,
        schedule_name: str,
        notifications: typing.List[mlrun.model.Notification] = None,
    ):
        """
        Set notifications on a schedule. This will override any existing notifications on the schedule.
        :param project: Project containing the schedule.
        :param schedule_name: Name of the schedule.
        :param notifications: List of notifications to set on the schedule. Default is an empty list.
        """
        notifications = notifications or []

        self.api_call(
            "PUT",
            f"projects/{project}/schedules/{schedule_name}/notifications",
            f"Failed to set notifications on schedule. schedule={schedule_name}, project={project}",
            json={
                "notifications": [
                    notification.to_dict() for notification in notifications
                ],
            },
        )
>>>>>>> 6d794d48


def _as_json(obj):
    fn = getattr(obj, "to_json", None)
    if fn:
        return fn()
    return dict_to_json(obj)<|MERGE_RESOLUTION|>--- conflicted
+++ resolved
@@ -3012,7 +3012,56 @@
             )
         return None
 
-<<<<<<< HEAD
+    def set_run_notifications(
+        self,
+        project: str,
+        run_uid: str,
+        notifications: typing.List[mlrun.model.Notification] = None,
+    ):
+        """
+        Set notifications on a run. This will override any existing notifications on the run.
+        :param project: Project containing the run.
+        :param run_uid: UID of the run.
+        :param notifications: List of notifications to set on the run. Default is an empty list.
+        """
+        notifications = notifications or []
+
+        self.api_call(
+            "PUT",
+            f"projects/{project}/runs/{run_uid}/notifications",
+            f"Failed to set notifications on run. uid={run_uid}, project={project}",
+            json={
+                "notifications": [
+                    notification.to_dict() for notification in notifications
+                ],
+            },
+        )
+
+    def set_schedule_notifications(
+        self,
+        project: str,
+        schedule_name: str,
+        notifications: typing.List[mlrun.model.Notification] = None,
+    ):
+        """
+        Set notifications on a schedule. This will override any existing notifications on the schedule.
+        :param project: Project containing the schedule.
+        :param schedule_name: Name of the schedule.
+        :param notifications: List of notifications to set on the schedule. Default is an empty list.
+        """
+        notifications = notifications or []
+
+        self.api_call(
+            "PUT",
+            f"projects/{project}/schedules/{schedule_name}/notifications",
+            f"Failed to set notifications on schedule. schedule={schedule_name}, project={project}",
+            json={
+                "notifications": [
+                    notification.to_dict() for notification in notifications
+                ],
+            },
+        )
+
     def submit_workflow(
         self,
         project: str,
@@ -3148,57 +3197,6 @@
             return bg_task
 
         return mlrun.common.schemas.BackgroundTask(**response.json())
-=======
-    def set_run_notifications(
-        self,
-        project: str,
-        run_uid: str,
-        notifications: typing.List[mlrun.model.Notification] = None,
-    ):
-        """
-        Set notifications on a run. This will override any existing notifications on the run.
-        :param project: Project containing the run.
-        :param run_uid: UID of the run.
-        :param notifications: List of notifications to set on the run. Default is an empty list.
-        """
-        notifications = notifications or []
-
-        self.api_call(
-            "PUT",
-            f"projects/{project}/runs/{run_uid}/notifications",
-            f"Failed to set notifications on run. uid={run_uid}, project={project}",
-            json={
-                "notifications": [
-                    notification.to_dict() for notification in notifications
-                ],
-            },
-        )
-
-    def set_schedule_notifications(
-        self,
-        project: str,
-        schedule_name: str,
-        notifications: typing.List[mlrun.model.Notification] = None,
-    ):
-        """
-        Set notifications on a schedule. This will override any existing notifications on the schedule.
-        :param project: Project containing the schedule.
-        :param schedule_name: Name of the schedule.
-        :param notifications: List of notifications to set on the schedule. Default is an empty list.
-        """
-        notifications = notifications or []
-
-        self.api_call(
-            "PUT",
-            f"projects/{project}/schedules/{schedule_name}/notifications",
-            f"Failed to set notifications on schedule. schedule={schedule_name}, project={project}",
-            json={
-                "notifications": [
-                    notification.to_dict() for notification in notifications
-                ],
-            },
-        )
->>>>>>> 6d794d48
 
 
 def _as_json(obj):
