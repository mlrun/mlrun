--- conflicted
+++ resolved
@@ -1,51 +1,30 @@
 from http import HTTPStatus
 
-<<<<<<< HEAD
-from fastapi import APIRouter, Depends, Response, Query
-=======
 from fastapi import APIRouter, Depends, Response, Header, Query
->>>>>>> 4b6e62c9
 from sqlalchemy.orm import Session
 
 from mlrun.api import schemas
 from mlrun.api.api import deps
-<<<<<<< HEAD
 from mlrun.api.api.utils import log_and_raise
 from mlrun.api.db.sqldb.helpers import to_dict as db2dict
 from mlrun.api.utils.singletons.db import get_db
 from mlrun import new_project
-=======
 from mlrun.api.utils.singletons.project_member import get_project_member
->>>>>>> 4b6e62c9
 
 router = APIRouter()
 
 
 # curl -d '{"name": "p1", "description": "desc", "users": ["u1", "u2"]}' http://localhost:8080/project
-<<<<<<< HEAD
-@router.post("/project")
-def add_project(
-    project: schemas.ProjectCreate,
-    use_vault: bool = Query(False, alias="use-vault"),
-    db_session: Session = Depends(deps.get_db_session),
-):
-    project_id = get_db().add_project(db_session, project.dict())
-
-    if use_vault:
-        proj = new_project(project.name, use_vault=True)
-        proj.init_vault()
-
-    return {
-        "id": project_id,
-        "name": project.name,
-    }
-=======
 @router.post("/projects", response_model=schemas.Project)
 def create_project(
-    project: schemas.Project, db_session: Session = Depends(deps.get_db_session)
+    project: schemas.Project,
+    use_vault: bool = Query(False, alias="use-vault"),
+    db_session: Session = Depends(deps.get_db_session)
 ):
-    return get_project_member().create_project(db_session, project)
->>>>>>> 4b6e62c9
+    if use_vault:
+        new_project(project.name, use_vault).init_vault()
+
+    return get_project_member().create_project(db_session)
 
 
 # curl -d '{"name": "p1", "description": "desc", "users": ["u1", "u2"]}' -X UPDATE http://localhost:8080/project
@@ -56,30 +35,10 @@
     use_vault=False,
     db_session: Session = Depends(deps.get_db_session),
 ):
-<<<<<<< HEAD
-    if project.name and project.name != name:
-        log_and_raise(
-            error=f"Conflict between path proj name {name} and project name {project.name}"
-        )
+    if use_vault:
+        new_project(project.name, use_vault).init_vault()
 
-    proj = get_db().get_project(db_session, name)
-    if not proj:
-        project_id = get_db().add_project(db_session, project.dict())
-    else:
-        project_id = proj.id
-        get_db().update_project(db_session, name, project.dict(exclude_unset=True))
-
-    if use_vault:
-        proj = new_project(project.name, use_vault=True)
-        proj.init_vault()
-
-    return {
-        "id": project_id,
-        "name": name,
-    }
-=======
     return get_project_member().store_project(db_session, name, project)
->>>>>>> 4b6e62c9
 
 
 @router.patch("/projects/{name}", response_model=schemas.Project)
