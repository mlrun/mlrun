# Copyright 2023 Iguazio
#
# Licensed under the Apache License, Version 2.0 (the "License");
# you may not use this file except in compliance with the License.
# You may obtain a copy of the License at
#
#   http://www.apache.org/licenses/LICENSE-2.0
#
# Unless required by applicable law or agreed to in writing, software
# distributed under the License is distributed on an "AS IS" BASIS,
# WITHOUT WARRANTIES OR CONDITIONS OF ANY KIND, either express or implied.
# See the License for the specific language governing permissions and
# limitations under the License.
#
import asyncio
import contextlib
import copy
import datetime
import enum
import http
import json
import threading
import typing
import urllib.parse

import aiohttp
import fastapi
import humanfriendly
import igz_mgmt.schemas.manual_events
import requests.adapters
from fastapi.concurrency import run_in_threadpool

import mlrun.common.schemas
import mlrun.config
import mlrun.errors
import mlrun.utils.helpers
import mlrun.utils.singleton
import server.api.utils.projects.remotes.leader as project_leader
from mlrun.utils import get_in, logger


class JobStates:
    completed = "completed"
    failed = "failed"
    canceled = "canceled"
    in_progress = "in_progress"

    @staticmethod
    def all():
        return [
            JobStates.completed,
            JobStates.failed,
            JobStates.canceled,
            JobStates.in_progress,
        ]

    @staticmethod
    def terminal_states():
        return [
            JobStates.completed,
            JobStates.failed,
            JobStates.canceled,
        ]


class SessionPlanes:
    data = "data"
    control = "control"

    @staticmethod
    def all():
        return [
            SessionPlanes.data,
            SessionPlanes.control,
        ]


class JobCache:
    """
    Cache for delete project jobs.
    This cache is used to avoid consecutive create/delete jobs for the same project,
    while the jobs are still in progress.
    """

    def __init__(self, ttl: str):
        self._delete_jobs = {}
        self._delete_locks = {}

        # this lock is used only for getting the project specific locks
        self._lock = threading.Lock()

        self._ttl = humanfriendly.parse_timespan(ttl)

    def get_delete_lock(self, project: str):
        with self._lock:
            if project not in self._delete_locks:
                self._delete_locks[project] = threading.Lock()
            return self._delete_locks[project]

    def get_delete_job_id(self, project: str) -> typing.Optional[str]:
        return self._delete_jobs.get(project, {}).get("job_id")

    def set_delete_job(self, project: str, job_id: str):
        self._delete_jobs[project] = {
            "job_id": job_id,
            "timestamp": datetime.datetime.now(),
        }

        # schedule cache invalidation for delete job
        self._schedule_cache_invalidation(project, job_id)

    def remove_delete_job(self, project: str):
        self._delete_jobs.pop(project, None)

    def invalidate_cache(self, project: str, job_id: str):
        # if current project job is the same as the scheduled job id, remove it from the cache
        # otherwise, it means that a new job was created for the project, and we don't want to remove it
        with self.get_delete_lock(project):
            if self.get_delete_job_id(project) == job_id:
                self.remove_delete_job(project)

    def _schedule_cache_invalidation(
        self,
        project: str,
        job_id: str,
    ):
        try:
            event_loop = asyncio.get_event_loop()
        except RuntimeError:
            event_loop = asyncio.new_event_loop()

        event_loop.call_later(self._ttl, self.invalidate_cache, project, job_id)


class Client(
    project_leader.Member,
    metaclass=mlrun.utils.singleton.AbstractSingleton,
):
    def __init__(self, *args, **kwargs) -> None:
        super().__init__(*args, **kwargs)
        self._session = mlrun.utils.HTTPSessionWithRetry(
            retry_on_exception=mlrun.mlconf.httpdb.projects.retry_leader_request_on_exception
            == mlrun.common.schemas.HTTPSessionRetryMode.enabled.value,
            verbose=True,
        )
        self._api_url = mlrun.mlconf.iguazio_api_url
        # The job is expected to be completed in less than 5 seconds. If 10 seconds have passed and the job
        # has not been completed, increase the interval to retry every 5 seconds
        self._wait_for_job_completion_retry_interval = mlrun.utils.create_step_backoff(
            [[1, 10], [5, None]]
        )
        self._wait_for_project_terminal_state_retry_interval = 5
        self._logger = logger.get_child("iguazio-client")
        self._igz_clients = {}

        self._job_cache = JobCache(
            ttl=mlrun.mlconf.httpdb.projects.iguazio_client_job_cache_ttl,
        )

    def verify_request_session(
        self, request: fastapi.Request
    ) -> mlrun.common.schemas.AuthInfo:
        """
        Proxy the request to one of the session verification endpoints (which will verify the session of the request)
        """
        response = self._send_request_to_api(
            "POST",
            mlrun.mlconf.httpdb.authentication.iguazio.session_verification_endpoint,
            "Failed verifying iguazio session",
            headers={
                "authorization": request.headers.get("authorization"),
                "cookie": request.headers.get("cookie"),
            },
        )
        return self._generate_auth_info_from_session_verification_response(
            response.headers, response.json()
        )

    def get_user_unix_id(self, session: str) -> str:
        response = self._send_request_to_api(
            "GET",
            "self",
            "Failed get iguazio user",
            session,
        )
        response_json = response.json()
        return response_json["data"]["attributes"]["uid"]

    def get_or_create_access_key(self, session: str, planes: list[str] = None) -> str:
        if planes is None:
            planes = [
                SessionPlanes.data,
                SessionPlanes.control,
            ]
        planes = [
            igz_mgmt.constants.SessionPlanes(plane)
            for plane in planes
            if plane in igz_mgmt.constants.SessionPlanes.all()
        ]
        access_key = igz_mgmt.AccessKey.get_or_create(
            self._get_igz_client(session),
            planes=planes,
            label="MLRun",
        )
        return access_key.id

    def create_project(
        self,
        session: str,
        project: mlrun.common.schemas.Project,
        wait_for_completion: bool = True,
    ) -> bool:
        self._logger.debug("Creating project in Iguazio", project=project.metadata.name)
        body = self._transform_mlrun_project_to_iguazio_project(project)
        return self._create_project_in_iguazio(
            session,
            project.metadata.name,
            body,
            wait_for_completion,
            timeout=60,
        )

    def update_project(
        self,
        session: str,
        name: str,
        project: mlrun.common.schemas.Project,
    ):
        self._logger.debug("Updating project in Iguazio", name=name)
        body = self._transform_mlrun_project_to_iguazio_project(project)
        self._put_project_to_iguazio(session, name, body)

    def delete_project(
        self,
        session: str,
        name: str,
        deletion_strategy: mlrun.common.schemas.DeletionStrategy = mlrun.common.schemas.DeletionStrategy.default(),
        wait_for_completion: bool = True,
    ) -> bool:
        with self._job_cache.get_delete_lock(name):
            # check if project is already being deleted
            job_id = self._job_cache.get_delete_job_id(name)

            # the existing job might have already been completed, but the cache was not yet invalidated
            # in that case, we want to create a new deletion job
            if job_id:
                try:
                    if self._is_job_terminated(session, job_id):
                        self._job_cache.remove_delete_job(name)
                        # set job_id to None so that a new job will be created
                        job_id = None
                except mlrun.errors.MLRunNotFoundError:
                    # job not found in iguazio. consider deletion as successful
                    self._job_cache.remove_delete_job(name)
                    job_id = None

            if not job_id:
                job_id = self._delete_project_in_iguazio(
                    session, name, deletion_strategy
                )
                if not job_id:
                    # project not found in iguazio. consider deletion as successful
                    return False

                self._job_cache.set_delete_job(name, job_id)

        if wait_for_completion:
            self._logger.debug(
                "Waiting for project deletion job in Iguazio",
                name=name,
                job_id=job_id,
            )
            self._wait_for_job_completion(
                session, job_id, "Project deletion job failed"
            )
            self._logger.debug(
                "Successfully deleted project in Iguazio",
                name=name,
                job_id=job_id,
            )
            self._job_cache.invalidate_cache(name, job_id)
            return False

        return True

    def list_projects(
        self,
        session: str,
        updated_after: typing.Optional[datetime.datetime] = None,
        page_size: typing.Optional[int] = None,
    ) -> tuple[list[mlrun.common.schemas.Project], typing.Optional[datetime.datetime]]:
        project_names, latest_updated_at = self._list_project_names(
            session, updated_after, page_size
        )
        return self._list_projects_data(session, project_names), latest_updated_at

    def get_project(
        self,
        session: str,
        name: str,
    ) -> mlrun.common.schemas.Project:
        return self._get_project_from_iguazio(session, name)

    def get_project_owner(
        self,
        session: str,
        name: str,
    ) -> mlrun.common.schemas.ProjectOwner:
        response = self._get_project_from_iguazio_without_parsing(
            session, name, enrich_owner_access_key=True
        )
        iguazio_project = response.json()["data"]
        owner_username = iguazio_project.get("attributes", {}).get(
            "owner_username", None
        )
        owner_access_key = iguazio_project.get("attributes", {}).get(
            "owner_access_key", None
        )
        if not owner_username:
            raise mlrun.errors.MLRunInternalServerError(
                f"Unable to enrich project owner for project {name},"
                f" because project has no owner configured"
            )
        return mlrun.common.schemas.ProjectOwner(
            username=owner_username,
            access_key=owner_access_key,
        )

    def format_as_leader_project(
        self, project: mlrun.common.schemas.Project
    ) -> mlrun.common.schemas.IguazioProject:
        return mlrun.common.schemas.IguazioProject(
            data=self._transform_mlrun_project_to_iguazio_project(project)["data"]
        )

    @property
    def is_sync(self):
        """
        False because client is synchronous
        """
        return True

    def try_get_grafana_service_url(self, session: str) -> typing.Optional[str]:
        """
        Try to find a ready grafana app service, and return its URL
        If nothing found, returns None
        """
        self._logger.debug("Getting grafana service url from Iguazio")
        response = self._send_request_to_api(
            "GET",
            "app_services_manifests",
            "Failed getting app services manifests from Iguazio",
            session,
        )
        response_body = response.json()
        for app_services_manifest in response_body.get("data", []):
            for app_service in app_services_manifest.get("attributes", {}).get(
                "app_services", []
            ):
                if (
                    app_service.get("spec", {}).get("kind") == "grafana"
                    and app_service.get("status", {}).get("state") == "ready"
                    and len(app_service.get("status", {}).get("urls", [])) > 0
                ):
                    url_kind_to_url = {}
                    for url in app_service["status"]["urls"]:
                        url_kind_to_url[url["kind"]] = url["url"]
                    # precedence for https
                    for kind in ["https", "http"]:
                        if kind in url_kind_to_url:
                            return url_kind_to_url[kind]
        return None

    def emit_manual_event(self, access_key: str, event: igz_mgmt.Event):
        """
        Emit a manual event to Iguazio
        """
        client = self._get_igz_client(access_key)
        event.emit(client)

    def _get_igz_client(self, access_key: str) -> igz_mgmt.Client:
        if not self._igz_clients.get(access_key):
            self._igz_clients[access_key] = igz_mgmt.Client(
                endpoint=self._api_url,
                access_key=access_key,
            )
        return self._igz_clients[access_key]

    def _list_project_names(
        self,
        session: str,
        updated_after: typing.Optional[datetime.datetime] = None,
        page_size: typing.Optional[int] = None,
    ) -> tuple[list[str], typing.Optional[datetime.datetime]]:
        params = {}
        if updated_after is not None:
            time_string = updated_after.isoformat().split("+")[0]
            params["filter[updated_at]"] = f"[$gt]{time_string}Z"
        if page_size is None:
            page_size = (
                mlrun.mlconf.httpdb.projects.iguazio_list_projects_default_page_size
            )
        if page_size is not None:
            params["page[size]"] = int(page_size)

        # avoid getting projects that are in the process of being deleted
        # this is done to avoid race condition between deleting the project flow and sync mechanism
        params["filter[operational_status]"] = "[$ne]deleting"

        response = self._send_request_to_api(
            "GET",
            "projects",
            "Failed listing projects from Iguazio",
            session,
            params=params,
        )
        response_body = response.json()
        project_names = [
            iguazio_project["attributes"]["name"]
            for iguazio_project in response_body["data"]
        ]
        latest_updated_at = self._find_latest_updated_at(response_body)
        return project_names, latest_updated_at

    def _list_projects_data(
        self, session: str, project_names: list[str]
    ) -> list[mlrun.common.schemas.Project]:
        return [
            self._get_project_from_iguazio(session, project_name)
            for project_name in project_names
        ]

    def _find_latest_updated_at(
        self, response_body: dict
    ) -> typing.Optional[datetime.datetime]:
        latest_updated_at = None
        for iguazio_project in response_body["data"]:
            updated_at = datetime.datetime.fromisoformat(
                iguazio_project["attributes"]["updated_at"]
            )
            if latest_updated_at is None or latest_updated_at < updated_at:
                latest_updated_at = updated_at
        return latest_updated_at

    def _create_project_in_iguazio(
        self,
        session: str,
        name: str,
        body: dict,
        wait_for_completion: bool,
        **kwargs,
    ) -> bool:
        _, job_id = self._post_project_to_iguazio(session, body, **kwargs)

        if wait_for_completion:
            self._logger.debug(
                "Waiting for project creation job in Iguazio",
                name=name,
                job_id=job_id,
            )
            self._wait_for_job_completion(
                session, job_id, "Project creation job failed"
            )
            self._logger.debug(
                "Successfully created project in Iguazio",
                name=name,
                job_id=job_id,
            )
            return False
        return True

    def _delete_project_in_iguazio(
        self,
        session: str,
        name: str,
        deletion_strategy: mlrun.common.schemas.DeletionStrategy = mlrun.common.schemas.DeletionStrategy.default(),
    ) -> typing.Optional[str]:
        self._logger.debug(
            "Deleting project in Iguazio",
            name=name,
            deletion_strategy=deletion_strategy,
        )
        body = self._transform_mlrun_project_to_iguazio_project(
            mlrun.common.schemas.Project(
                metadata=mlrun.common.schemas.ProjectMetadata(name=name)
            )
        )
        headers = {
            "igz-project-deletion-strategy": deletion_strategy.to_iguazio_deletion_strategy(),
        }
        try:
            response = self._send_request_to_api(
                "DELETE",
                "projects",
                "Failed deleting project in Iguazio",
                session,
                headers=headers,
                json=body,
            )
            job_id = response.json()["data"]["id"]
            return job_id
        except requests.HTTPError as exc:
            if exc.response.status_code != http.HTTPStatus.NOT_FOUND.value:
                raise
            self._logger.debug(
                "Project not found in Iguazio",
                name=name,
                deletion_strategy=deletion_strategy,
            )
            raise mlrun.errors.MLRunNotFoundError(
                "Project not found in Iguazio"
            ) from exc

    def _post_project_to_iguazio(
        self,
        session: str,
        body: dict,
        **kwargs,
    ) -> tuple[mlrun.common.schemas.Project, str]:
        response = self._send_request_to_api(
            "POST",
            "projects",
            "Failed creating project in Iguazio",
            session,
            json=body,
            **kwargs,
        )
        response_body = response.json()
        return (
            self._transform_iguazio_project_to_mlrun_project(response_body["data"]),
            response_body["data"]["relationships"]["last_job"]["data"]["id"],
        )

    def _put_project_to_iguazio(
        self,
        session: str,
        name: str,
        body: dict,
        **kwargs,
    ) -> mlrun.common.schemas.Project:
        response = self._send_request_to_api(
            "PUT",
            f"projects/__name__/{name}",
            "Failed updating project in Iguazio",
            session,
            json=body,
            **kwargs,
        )
        return self._transform_iguazio_project_to_mlrun_project(response.json()["data"])

    def _get_project_from_iguazio_without_parsing(
        self, session: str, name: str, enrich_owner_access_key: bool = False
    ):
        params = {"include": "owner"}
        if enrich_owner_access_key:
            params["enrich_owner_access_key"] = "true"
        try:
            return self._send_request_to_api(
                "GET",
                f"projects/__name__/{name}",
                "Failed getting project from Iguazio",
                session,
                params=params,
            )
        except requests.HTTPError as exc:
            if exc.response.status_code != http.HTTPStatus.NOT_FOUND.value:
                raise
            self._logger.debug(
                "Project not found in Iguazio",
                name=name,
            )
            raise mlrun.errors.MLRunNotFoundError(
                "Project not found in Iguazio"
            ) from exc

    def _get_project_from_iguazio(
        self, session: str, name: str, include_owner_session: bool = False
    ) -> mlrun.common.schemas.Project:
        response = self._get_project_from_iguazio_without_parsing(session, name)
        return self._transform_iguazio_project_to_mlrun_project(response.json()["data"])

    def _wait_for_job_completion(self, session: str, job_id: str, error_message: str):
        def _verify_job_in_terminal_state():
            job_response_body = self._get_job_from_iguazio(session, job_id)
            _job_state = job_response_body["data"]["attributes"]["state"]
            if _job_state not in JobStates.terminal_states():
                raise Exception(f"Job in progress. State: {_job_state}")
            return _job_state, job_response_body["data"]["attributes"]["result"]

        job_state, job_result = mlrun.utils.helpers.retry_until_successful(
            self._wait_for_job_completion_retry_interval,
            360,
            self._logger,
            False,
            _verify_job_in_terminal_state,
        )
        if job_state != JobStates.completed:
            status_code = None
            try:
                parsed_result = json.loads(job_result)
                error_message = f"{error_message} {parsed_result['message']}"
                # status is optional
                if "status" in parsed_result:
                    status_code = int(parsed_result["status"])
            except Exception:
                pass
            if not status_code:
                raise mlrun.errors.MLRunRuntimeError(error_message)
            raise mlrun.errors.err_for_status_code(status_code, error_message)
        self._logger.debug("Job completed successfully", job_id=job_id)

    def _get_job_from_iguazio(self, session: str, job_id: str) -> dict:
        response = self._send_request_to_api(
            "GET", f"jobs/{job_id}", "Failed getting job from Iguazio", session
        )
        return response.json()

    def _send_request_to_api(
        self, method, path, error_message: str, session=None, **kwargs
    ):
        url = f"{self._api_url}/api/{path}"
        self._prepare_request_kwargs(session, path, kwargs=kwargs)
        response = self._session.request(
<<<<<<< HEAD
            method, url, verify=mlrun.config.config.httpdb.http.verify, **kwargs
=======
            method, url, verify=mlrun.mlconf.httpdb.http.verify, **kwargs
>>>>>>> 7034459d
        )
        if not response.ok:
            try:
                response_body = response.json()
            except Exception:
                response_body = {}
            self._handle_error_response(
                method, path, response, response_body, error_message, kwargs
            )
        return response

    def _generate_auth_info_from_session_verification_response(
        self,
        response_headers: typing.Mapping[str, typing.Any],
        response_body: typing.Mapping[typing.Any, typing.Any],
    ) -> mlrun.common.schemas.AuthInfo:
        (
            username,
            session,
            planes,
            user_unix_id,
            user_id,
            group_ids,
        ) = self._resolve_params_from_response_headers(response_headers)

        (
            user_id_from_body,
            group_ids_from_body,
        ) = self._resolve_params_from_response_body(response_body)

        # from iguazio version >= 3.5.2, user and group ids are included in the response body
        # if not, get them from the headers
        user_id = user_id_from_body or user_id
        group_ids = group_ids_from_body or group_ids

        auth_info = mlrun.common.schemas.AuthInfo(
            username=username,
            session=session,
            user_id=user_id,
            user_group_ids=group_ids,
            user_unix_id=user_unix_id,
            planes=planes,
        )
        if SessionPlanes.data in planes:
            auth_info.data_session = auth_info.session
        return auth_info

    @staticmethod
    def _resolve_params_from_response_headers(
        response_headers: typing.Mapping[str, typing.Any],
    ):
        username = response_headers.get("x-remote-user")
        session = response_headers.get("x-v3io-session-key")
        user_id = response_headers.get("x-user-id")

        gids = response_headers.get("x-user-group-ids", [])
        # "x-user-group-ids" header is a comma separated list of group ids
        if gids and not isinstance(gids, list):
            gids = gids.split(",")

        planes = response_headers.get("x-v3io-session-planes")
        if planes:
            planes = planes.split(",")
        planes = planes or []
        user_unix_id = None
        x_unix_uid = response_headers.get("x-unix-uid")
        # x-unix-uid may be 'Unknown' in case it is missing or in case of enrichment failures
        if x_unix_uid and x_unix_uid.lower() != "unknown":
            user_unix_id = int(x_unix_uid)

        return username, session, planes, user_unix_id, user_id, gids

    @staticmethod
    def _resolve_params_from_response_body(
        response_body: typing.Mapping[typing.Any, typing.Any],
    ) -> tuple[typing.Optional[str], typing.Optional[list[str]]]:
        context_auth = get_in(
            response_body, "data.attributes.context.authentication", {}
        )
        user_id = context_auth.get("user_id", None)

        gids = context_auth.get("group_ids", [])

        # some gids can be a comma separated list of group ids
        # (if taken from the headers, the next split will have no effect)
        group_ids = []
        for gid in gids:
            group_ids.extend(gid.split(","))

        return user_id, group_ids

    @staticmethod
    def _transform_mlrun_project_to_iguazio_project(
        project: mlrun.common.schemas.Project,
    ) -> dict:
        body = {
            "data": {
                "type": "project",
                "attributes": {
                    "name": project.metadata.name,
                    "description": project.spec.description,
                    "admin_status": project.spec.desired_state,
                    "mlrun_project": Client._transform_mlrun_project_to_iguazio_mlrun_project_attribute(
                        project
                    ),
                },
            }
        }
        if project.metadata.created:
            body["data"]["attributes"]["created_at"] = (
                project.metadata.created.isoformat()
            )
        if project.metadata.labels is not None:
            body["data"]["attributes"]["labels"] = (
                Client._transform_mlrun_labels_to_iguazio_labels(
                    project.metadata.labels
                )
            )
        if project.metadata.annotations is not None:
            body["data"]["attributes"]["annotations"] = (
                Client._transform_mlrun_labels_to_iguazio_labels(
                    project.metadata.annotations
                )
            )
        if project.spec.owner:
            body["data"]["attributes"]["owner_username"] = project.spec.owner

        if project.spec.default_function_node_selector is not None:
            body["data"]["attributes"]["default_function_node_selector"] = (
                Client._transform_mlrun_labels_to_iguazio_labels(
                    project.spec.default_function_node_selector
                )
            )
        return body

    @staticmethod
    def _transform_mlrun_project_to_iguazio_mlrun_project_attribute(
        project: mlrun.common.schemas.Project,
    ):
        project_dict = project.dict(
            exclude_unset=True,
            exclude={
                "metadata": {"name", "created", "labels", "annotations"},
                "spec": {"description", "desired_state", "owner"},
                "status": {"state"},
            },
        )
        # ensure basic fields exist (schema should take care of that but we exclude, so status might be missing for
        # example)
        for field in ["metadata", "spec", "status"]:
            project_dict.setdefault(field, {})
        return json.dumps(project_dict)

    @staticmethod
    def _transform_mlrun_labels_to_iguazio_labels(
        mlrun_labels: dict,
    ) -> list[dict]:
        iguazio_labels = []
        for label_key, label_value in mlrun_labels.items():
            iguazio_labels.append({"name": label_key, "value": label_value})
        return iguazio_labels

    @staticmethod
    def _transform_iguazio_labels_to_mlrun_labels(
        iguazio_labels: list[dict],
    ) -> dict:
        return {label["name"]: label["value"] for label in iguazio_labels}

    @staticmethod
    def _transform_iguazio_project_to_mlrun_project(
        iguazio_project,
    ) -> mlrun.common.schemas.Project:
        mlrun_project_without_common_fields = json.loads(
            iguazio_project["attributes"].get("mlrun_project", "{}")
        )
        # name is mandatory in the mlrun schema, without adding it the schema initialization will fail
        mlrun_project_without_common_fields.setdefault("metadata", {})["name"] = (
            iguazio_project["attributes"]["name"]
        )
        mlrun_project = mlrun.common.schemas.Project(
            **mlrun_project_without_common_fields
        )
        mlrun_project.metadata.created = datetime.datetime.fromisoformat(
            iguazio_project["attributes"]["created_at"]
        )
        mlrun_project.spec.desired_state = mlrun.common.schemas.ProjectDesiredState(
            iguazio_project["attributes"]["admin_status"]
        )
        mlrun_project.status.state = mlrun.common.schemas.ProjectState(
            iguazio_project["attributes"]["operational_status"]
        )
        if iguazio_project["attributes"].get("description"):
            mlrun_project.spec.description = iguazio_project["attributes"][
                "description"
            ]
        if iguazio_project["attributes"].get("labels"):
            mlrun_project.metadata.labels = (
                Client._transform_iguazio_labels_to_mlrun_labels(
                    iguazio_project["attributes"]["labels"]
                )
            )
        if iguazio_project["attributes"].get("annotations"):
            mlrun_project.metadata.annotations = (
                Client._transform_iguazio_labels_to_mlrun_labels(
                    iguazio_project["attributes"]["annotations"]
                )
            )
        if iguazio_project["attributes"].get("owner_username"):
            mlrun_project.spec.owner = iguazio_project["attributes"]["owner_username"]

        if iguazio_project["attributes"].get("default_function_node_selector"):
            mlrun_project.spec.default_function_node_selector = (
                Client._transform_iguazio_labels_to_mlrun_labels(
                    iguazio_project["attributes"]["default_function_node_selector"]
                )
            )
        return mlrun_project

    def _prepare_request_kwargs(self, session, path, *, kwargs):
        # support session being already a cookie
        session_cookie = session
        if (
            session_cookie
            and not session_cookie.startswith('j:{"sid"')
            and not session_cookie.startswith(urllib.parse.quote_plus('j:{"sid"'))
        ):
            session_cookie = f'j:{{"sid": "{session_cookie}"}}'
        if session_cookie:
            cookies = kwargs.get("cookies", {})
            # in case some dev using this function for some reason setting cookies manually through kwargs + have a
            # cookie with "session" key there + filling the session cookie - explode
            if "session" in cookies and cookies["session"] != session_cookie:
                raise mlrun.errors.MLRunInvalidArgumentError(
                    "Session cookie already set"
                )
            cookies["session"] = session_cookie
            kwargs["cookies"] = cookies
        if kwargs.get("timeout") is None:
            kwargs["timeout"] = 20
        if "projects" in path:
            if mlrun.common.schemas.HeaderNames.projects_role not in kwargs.get(
                "headers", {}
            ):
                kwargs.setdefault("headers", {})[
                    mlrun.common.schemas.HeaderNames.projects_role
                ] = "mlrun"

        # requests no longer supports header values to be enum (https://github.com/psf/requests/pull/6154)
        # convert to strings. Do the same for params for niceness
        for kwarg in ["headers", "params"]:
            dict_ = kwargs.get(kwarg, {})
            for key in dict_.keys():
                if isinstance(dict_[key], enum.Enum):
                    dict_[key] = dict_[key].value

    def _handle_error_response(
        self, method, path, response, response_body, error_message, kwargs
    ):
        log_kwargs = copy.deepcopy(kwargs)

        # this can be big and spammy
        log_kwargs.pop("json", None)
        log_kwargs.update({"method": method, "path": path})
        try:
            ctx = response_body.get("meta", {}).get("ctx")
            errors = response_body.get("errors", [])
        except Exception:
            pass
        else:
            if errors:
                error_message = f"{error_message}: {str(errors)}"
            if errors or ctx:
                log_kwargs.update({"ctx": ctx, "errors": errors})

        self._logger.warning("Request to iguazio failed", **log_kwargs)
        mlrun.errors.raise_for_status(response, error_message)

    def _is_job_terminated(self, session: str, job_id: str) -> bool:
        """
        Check if the iguazio job is terminated

        :param session: iguazio session
        :param job_id: iguazio job id
        :return: True if the job is terminated, False otherwise
        """
        try:
            response = self._get_job_from_iguazio(session, job_id)
            return (
                response["data"]["attributes"]["state"] in JobStates.terminal_states()
            )
        except requests.HTTPError as exc:
            if exc.response.status_code == http.HTTPStatus.NOT_FOUND.value:
                raise mlrun.errors.MLRunNotFoundError(
                    f"Job {job_id} not found in Iguazio"
                )
            raise


class AsyncClient(Client):
    def __init__(
        self,
        *args,
        **kwargs,
    ):
        super().__init__(*args, **kwargs)
        self._run_in_threadpool_callback = run_in_threadpool
        self._async_session: typing.Optional[mlrun.utils.AsyncClientWithRetry] = None

    @property
    def is_sync(self):
        """
        False because client is asynchronous
        """
        return False

    def __getattribute__(self, name):
        """
        This method is called when trying to access an attribute of the class.
        We override it to make sure that all *public* methods that are not async will be run in a thread pool.
          by convention/norm - public methods are methods that don't start with an underscore.
          If the method name starts with an underscore - it's a private method that was called from a public method,
          which means that it's already running in a thread pool or runs asynchronously.
        If the method is async, we don't do anything and let the async machinery handle it.

        """
        attr = super().__getattribute__(name)
        if name.startswith("_") or not callable(attr):
            return attr

        # already a coroutine
        if asyncio.iscoroutinefunction(attr):
            return attr

        # not a coroutine, run in threadpool
        def wrapper(*args, **kwargs):
            return self._run_in_threadpool_callback(attr, *args, **kwargs)

        return wrapper

    async def verify_request_session(
        self, request: fastapi.Request
    ) -> mlrun.common.schemas.AuthInfo:
        """
        Proxy the request to one of the session verification endpoints (which will verify the session of the request)
        """
        headers = {
            "authorization": request.headers.get("authorization"),
            "cookie": request.headers.get("cookie"),
            "x-request-id": request.state.request_id,
        }
        async with self._send_request_to_api_async(
            "POST",
            mlrun.mlconf.httpdb.authentication.iguazio.session_verification_endpoint,
            "Failed verifying iguazio session",
            headers=headers,
        ) as response:
            return self._generate_auth_info_from_session_verification_response(
                response.headers, await response.json()
            )

    @contextlib.asynccontextmanager
    async def _send_request_to_api_async(
        self, method, path: str, error_message: str, session=None, **kwargs
    ) -> aiohttp.ClientResponse:
        url = f"{self._api_url}/api/{path}"
        self._prepare_request_kwargs(session, path, kwargs=kwargs)
        await self._ensure_async_session()
        response = None
        try:
            response = await self._async_session.request(
                method, url, verify_ssl=False, **kwargs
            )
            if not response.ok:
                try:
                    response_body = await response.json()
                except Exception:
                    response_body = {}
                self._handle_error_response(
                    method, path, response, response_body, error_message, kwargs
                )
            yield response
        finally:
            if response:
                response.release()

    async def _ensure_async_session(self):
        if not self._async_session:
            self._async_session = mlrun.utils.AsyncClientWithRetry(
                retry_on_exception=mlrun.mlconf.httpdb.projects.retry_leader_request_on_exception
                == mlrun.common.schemas.HTTPSessionRetryMode.enabled.value,
                logger=logger,
            )<|MERGE_RESOLUTION|>--- conflicted
+++ resolved
@@ -621,11 +621,7 @@
         url = f"{self._api_url}/api/{path}"
         self._prepare_request_kwargs(session, path, kwargs=kwargs)
         response = self._session.request(
-<<<<<<< HEAD
-            method, url, verify=mlrun.config.config.httpdb.http.verify, **kwargs
-=======
             method, url, verify=mlrun.mlconf.httpdb.http.verify, **kwargs
->>>>>>> 7034459d
         )
         if not response.ok:
             try:
@@ -701,7 +697,7 @@
     @staticmethod
     def _resolve_params_from_response_body(
         response_body: typing.Mapping[typing.Any, typing.Any],
-    ) -> tuple[typing.Optional[str], typing.Optional[list[str]]]:
+    ) -> typing.Tuple[typing.Optional[str], typing.Optional[typing.List[str]]]:
         context_auth = get_in(
             response_body, "data.attributes.context.authentication", {}
         )
