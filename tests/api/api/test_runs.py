import time
import unittest.mock
from datetime import datetime, timezone
from http import HTTPStatus

from fastapi.testclient import TestClient
from sqlalchemy.orm import Session

import mlrun.api.crud
import mlrun.api.schemas
import mlrun.errors
import mlrun.runtimes.constants
from mlrun.api.db.sqldb.models import Run
from mlrun.api.utils.singletons.db import get_db
from mlrun.config import config


def test_run_with_nan_in_body(db: Session, client: TestClient) -> None:
    """
    This test wouldn't pass if we were using FastAPI default JSONResponse which uses json.dumps to serialize jsons
    It passes only because we changed to use fastapi.responses.ORJSONResponse by default which uses orjson.dumps
    which do handles float("Nan")
    """
    run_with_nan_float = {
        "metadata": {"name": "run-name"},
        "status": {"artifacts": [{"preview": [[0.0, float("Nan"), 1.3]]}]},
    }
    uid = "some-uid"
    project = "some-project"
    mlrun.api.crud.Runs().store_run(db, run_with_nan_float, uid, project=project)
    resp = client.get(f"run/{project}/{uid}")
    assert resp.status_code == HTTPStatus.OK.value


def test_abort_run(db: Session, client: TestClient) -> None:
    project = "some-project"
    run_in_progress = {
        "metadata": {
            "name": "run-name-1",
            "labels": {"kind": mlrun.runtimes.RuntimeKinds.job},
        },
        "status": {"state": mlrun.runtimes.constants.RunStates.running},
    }
    run_in_progress_uid = "in-progress-uid"
    run_completed = {
        "metadata": {
            "name": "run-name-2",
            "labels": {"kind": mlrun.runtimes.RuntimeKinds.job},
        },
        "status": {"state": mlrun.runtimes.constants.RunStates.completed},
    }
    run_completed_uid = "completed-uid"
    run_aborted = {
        "metadata": {
            "name": "run-name-3",
            "labels": {"kind": mlrun.runtimes.RuntimeKinds.job},
        },
        "status": {"state": mlrun.runtimes.constants.RunStates.aborted},
    }
    run_aborted_uid = "aborted-uid"
    run_dask = {
        "metadata": {
            "name": "run-name-4",
            "labels": {"kind": mlrun.runtimes.RuntimeKinds.dask},
        },
        "status": {"state": mlrun.runtimes.constants.RunStates.running},
    }
    run_dask_uid = "dask-uid"
    for run, run_uid in [
        (run_in_progress, run_in_progress_uid),
        (run_completed, run_completed_uid),
        (run_aborted, run_aborted_uid),
        (run_dask, run_dask_uid),
    ]:
        mlrun.api.crud.Runs().store_run(db, run, run_uid, project=project)

    mlrun.api.crud.RuntimeResources().delete_runtime_resources = unittest.mock.Mock()
    abort_body = {"status.state": mlrun.runtimes.constants.RunStates.aborted}
    # completed is terminal state - should fail
    response = client.patch(f"run/{project}/{run_completed_uid}", json=abort_body)
    assert response.status_code == HTTPStatus.CONFLICT.value
    # aborted is terminal state - should fail
    response = client.patch(f"run/{project}/{run_aborted_uid}", json=abort_body)
    assert response.status_code == HTTPStatus.CONFLICT.value
    # dask kind not abortable - should fail
    response = client.patch(f"run/{project}/{run_dask_uid}", json=abort_body)
    assert response.status_code == HTTPStatus.BAD_REQUEST.value
    # running is ok - should succeed
    response = client.patch(f"run/{project}/{run_in_progress_uid}", json=abort_body)
    assert response.status_code == HTTPStatus.OK.value
    mlrun.api.crud.RuntimeResources().delete_runtime_resources.assert_called_once()


def test_list_runs_times_filters(db: Session, client: TestClient) -> None:
    run_1_start_time = datetime.now(timezone.utc)

    time.sleep(0.1)

    run_1_update_time = datetime.now(timezone.utc)

    run_1_name = "run_1_name"
    run_1_uid = "run_1_uid"
    run_1 = {
        "metadata": {"name": run_1_name, "uid": run_1_uid},
    }
    run = Run(
        name=run_1_name,
        uid=run_1_uid,
        project=config.default_project,
        iteration=0,
        start_time=run_1_start_time,
        updated=run_1_update_time,
    )
    run.struct = run_1
    get_db()._upsert(db, [run], ignore=True)

    between_run_1_and_2 = datetime.now(timezone.utc)

    time.sleep(0.1)

    run_2_start_time = datetime.now(timezone.utc)

    time.sleep(0.1)

    run_2_update_time = datetime.now(timezone.utc)

    run_2_uid = "run_2_uid"
    run_2_name = "run_2_name"
    run_2 = {
        "metadata": {"name": run_2_name, "uid": run_2_uid},
    }
    run = Run(
        name=run_2_name,
        uid=run_2_uid,
        project=config.default_project,
        iteration=0,
        start_time=run_2_start_time,
        updated=run_2_update_time,
    )
    run.struct = run_2
    get_db()._upsert(db, [run], ignore=True)

    # all start time range
    assert_time_range_request(client, [run_1_uid, run_2_uid])
    assert_time_range_request(
        client,
        [run_1_uid, run_2_uid],
        start_time_from=run_1_start_time.isoformat(),
        start_time_to=run_2_update_time.isoformat(),
    )
    assert_time_range_request(
        client,
        [run_1_uid, run_2_uid],
        start_time_from=run_1_start_time.isoformat(),
    )

    # all last update time range
    assert_time_range_request(
        client,
        [run_1_uid, run_2_uid],
        last_update_time_from=run_1_update_time,
        last_update_time_to=run_2_update_time,
    )
    assert_time_range_request(
        client,
        [run_1_uid, run_2_uid],
        last_update_time_from=run_1_update_time,
    )
    assert_time_range_request(
        client,
        [run_1_uid, run_2_uid],
        last_update_time_to=run_2_update_time,
    )

    # catch only first
    assert_time_range_request(
        client,
        [run_1_uid],
        start_time_from=run_1_start_time,
        start_time_to=between_run_1_and_2,
    )
    assert_time_range_request(
        client,
        [run_1_uid],
        start_time_to=between_run_1_and_2,
    )
    assert_time_range_request(
        client,
        [run_1_uid],
        last_update_time_from=run_1_update_time,
        last_update_time_to=run_2_start_time,
    )

    # catch run_without_last_update and last
    assert_time_range_request(
        client,
        [run_2_uid],
        start_time_from=run_2_start_time,
        start_time_to=run_2_update_time,
    )
    assert_time_range_request(
        client,
        [run_2_uid],
        last_update_time_from=run_2_start_time,
    )


def test_list_runs_partition_by(db: Session, client: TestClient) -> None:
    # Create runs
    projects = ["run-project-1", "run-project-2", "run-project-3"]
    run_names = ["run-name-1", "run-name-2", "run-name-3"]
    for project in projects:
        for name in run_names:
            for suffix in ["first", "second", "third"]:
                uid = f"{name}-uid-{suffix}"
                for iteration in range(3):
                    run = {
                        "metadata": {
                            "name": name,
                            "uid": uid,
                            "project": project,
                            "iter": iteration,
                        },
                    }
                    mlrun.api.crud.Runs().store_run(db, run, uid, iteration, project)

    # basic list, all projects, all iterations so 3 projects * 3 names * 3 uids * 3 iterations = 81
    runs = _list_and_assert_objects(
        client,
        {"project": "*"},
        81,
    )

    # basic list, specific project, only iteration 0, so 3 names * 3 uids = 9
    runs = _list_and_assert_objects(
        client,
        {"project": projects[0], "iter": False},
        9,
    )

    # partioned list, specific project, 1 row per partition by default, so 3 names * 1 row = 3
    runs = _list_and_assert_objects(
        client,
        {
            "project": projects[0],
            "partition-by": mlrun.api.schemas.RunPartitionByField.name,
            "partition-sort-by": mlrun.api.schemas.SortField.created,
            "partition-order": mlrun.api.schemas.OrderType.asc,
        },
        3,
    )
    # sorted by ascending created so only the first ones created
    for run in runs:
        assert "first" in run["metadata"]["uid"]

    # partioned list, specific project, 1 row per partition by default, so 3 names * 1 row = 3
    runs = _list_and_assert_objects(
        client,
        {
            "project": projects[0],
            "partition-by": mlrun.api.schemas.RunPartitionByField.name,
            "partition-sort-by": mlrun.api.schemas.SortField.updated,
            "partition-order": mlrun.api.schemas.OrderType.desc,
        },
        3,
    )
    # sorted by descending updated so only the third ones created
    for run in runs:
        assert "third" in run["metadata"]["uid"]

    # partioned list, specific project, 5 row per partition, so 3 names * 5 row = 15
    runs = _list_and_assert_objects(
        client,
        {
            "project": projects[0],
            "partition-by": mlrun.api.schemas.RunPartitionByField.name,
            "partition-sort-by": mlrun.api.schemas.SortField.updated,
            "partition-order": mlrun.api.schemas.OrderType.desc,
            "rows-per-partition": 5,
        },
        15,
    )

    # partitioned list, specific project, 5 rows per partition, max of 2 partitions, so 2 names * 5 rows = 10
    runs = _list_and_assert_objects(
        client,
        {
            "project": projects[0],
            "partition-by": mlrun.api.schemas.RunPartitionByField.name,
            "partition-sort-by": mlrun.api.schemas.SortField.updated,
            "partition-order": mlrun.api.schemas.OrderType.desc,
            "rows-per-partition": 5,
            "max-partitions": 2,
        },
        10,
    )
    for run in runs:
<<<<<<< HEAD
        # Partitions are ordered from latest updated to oldest, which means that 3,2 must be here.
        assert run["metadata"]["name"] in ["run-name-2", "run-name-3"]
=======
        assert run["metadata"]["name"] in ["run-name-1", "run-name-2"]
>>>>>>> 6acd33a8

    # Complex query, with partitioning and filtering over iter==0
    runs = _list_and_assert_objects(
        client,
        {
            "project": projects[0],
            "iter": False,
            "partition-by": mlrun.api.schemas.RunPartitionByField.name,
            "partition-sort-by": mlrun.api.schemas.SortField.updated,
            "partition-order": mlrun.api.schemas.OrderType.desc,
            "rows-per-partition": 2,
<<<<<<< HEAD
            "max-partitions": 1,
        },
        2,
=======
            "max-partitions": 2,
        },
        4,
>>>>>>> 6acd33a8
    )

    for run in runs:
        assert (
<<<<<<< HEAD
            run["metadata"]["name"] == "run-name-3"
=======
            run["metadata"]["name"] in ["run-name-1", "run-name-2"]
>>>>>>> 6acd33a8
            and run["metadata"]["iter"] == 0
        )

    # Some negative testing - no sort by field
    response = client.get("/api/runs?partition-by=name")
    assert response.status_code == HTTPStatus.BAD_REQUEST.value
    # An invalid partition-by field - will be failed by fastapi due to schema validation.
    response = client.get("/api/runs?partition-by=key&partition-sort-by=name")
    assert response.status_code == HTTPStatus.UNPROCESSABLE_ENTITY.value


def _list_and_assert_objects(client: TestClient, params, expected_number_of_runs: int):
    response = client.get("/api/runs", params=params)
    assert response.status_code == HTTPStatus.OK.value, response.text

    runs = response.json()["runs"]
    assert len(runs) == expected_number_of_runs
    return runs


def assert_time_range_request(client: TestClient, expected_run_uids: list, **filters):
    resp = client.get("runs", params=filters)
    assert resp.status_code == HTTPStatus.OK.value

    runs = resp.json()["runs"]
    assert len(runs) == len(expected_run_uids)
    for run in runs:
        assert run["metadata"]["uid"] in expected_run_uids<|MERGE_RESOLUTION|>--- conflicted
+++ resolved
@@ -295,12 +295,8 @@
         10,
     )
     for run in runs:
-<<<<<<< HEAD
         # Partitions are ordered from latest updated to oldest, which means that 3,2 must be here.
         assert run["metadata"]["name"] in ["run-name-2", "run-name-3"]
-=======
-        assert run["metadata"]["name"] in ["run-name-1", "run-name-2"]
->>>>>>> 6acd33a8
 
     # Complex query, with partitioning and filtering over iter==0
     runs = _list_and_assert_objects(
@@ -312,26 +308,13 @@
             "partition-sort-by": mlrun.api.schemas.SortField.updated,
             "partition-order": mlrun.api.schemas.OrderType.desc,
             "rows-per-partition": 2,
-<<<<<<< HEAD
             "max-partitions": 1,
         },
         2,
-=======
-            "max-partitions": 2,
-        },
-        4,
->>>>>>> 6acd33a8
-    )
-
-    for run in runs:
-        assert (
-<<<<<<< HEAD
-            run["metadata"]["name"] == "run-name-3"
-=======
-            run["metadata"]["name"] in ["run-name-1", "run-name-2"]
->>>>>>> 6acd33a8
-            and run["metadata"]["iter"] == 0
-        )
+    )
+
+    for run in runs:
+        assert run["metadata"]["name"] == "run-name-3" and run["metadata"]["iter"] == 0
 
     # Some negative testing - no sort by field
     response = client.get("/api/runs?partition-by=name")
