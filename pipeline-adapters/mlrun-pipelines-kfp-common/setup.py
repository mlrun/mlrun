--- conflicted
+++ resolved
@@ -21,11 +21,8 @@
 
 setup(
     name="mlrun-pipelines-kfp-common",
-<<<<<<< HEAD
     version="0.1.9",
-=======
-    version="0.2.0",
->>>>>>> 3d404cb1
+    version="0.2.1",
     description="MLRun Pipelines package for providing KFP common functionality",
     author="Yaron Haviv",
     author_email="yaronh@iguazio.com",
