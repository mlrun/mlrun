# Copyright 2018 Iguazio
#
# Licensed under the Apache License, Version 2.0 (the "License");
# you may not use this file except in compliance with the License.
# You may obtain a copy of the License at
#
#   http://www.apache.org/licenses/LICENSE-2.0
#
# Unless required by applicable law or agreed to in writing, software
# distributed under the License is distributed on an "AS IS" BASIS,
# WITHOUT WARRANTIES OR CONDITIONS OF ANY KIND, either express or implied.
# See the License for the specific language governing permissions and
# limitations under the License.
import asyncio
import enum
import http
import typing

import mlrun.api.utils.clients.protocols.grpc
import mlrun.errors
import mlrun.utils.singleton
from mlrun.config import config
from mlrun.utils import logger


class LogCollectorErrorCode(enum.Enum):
    ErrCodeNotFound = 0
    ErrCodeInternal = 1


_log_collector_client = None


def get_log_collector_client(reuse=True) -> "LogCollectorClient":
    """
    Returns a singleton instance of the log collector client, unless reuse is set to False
    :param reuse: Whether to reuse the singleton instance
    :return: The log collector client
    """
    if not reuse:
        return LogCollectorClient()

    global _log_collector_client
    if not _log_collector_client:
        _log_collector_client = LogCollectorClient()
    return _log_collector_client


class LogCollectorClient(
    mlrun.api.utils.clients.protocols.grpc.BaseGRPCClient,
    metaclass=mlrun.utils.singleton.Singleton,
):
    name = "log_collector"

    def __init__(self, address: str = None):
        self._initialize_proto_client_imports()
        self.stub_class = self._log_collector_pb2_grpc.LogCollectorStub
        super().__init__(address=address or mlrun.mlconf.log_collector.address)

    def _initialize_proto_client_imports(self):
        # Importing the proto client classes here and not at the top of the file to avoid raising an import error
        # when the log_collector service is not enabled / the proto client wasn't compiled
        import mlrun.api.proto.log_collector_pb2
        import mlrun.api.proto.log_collector_pb2_grpc

        self._log_collector_pb2 = mlrun.api.proto.log_collector_pb2
        self._log_collector_pb2_grpc = mlrun.api.proto.log_collector_pb2_grpc

    async def start_logs(
        self,
        run_uid: str,
        selector: str,
        project: str = "",
        best_effort: bool = False,
        verbose: bool = False,
        raise_on_error: bool = True,
    ) -> (bool, str):
        """
        Start logs streaming from the log collector service
        :param run_uid: The run uid
        :param selector: The selector to filter the logs by (e.g. "application=mlrun,job-name=job")
            format is key1=value1,key2=value2
        :param project: The project name
        :param best_effort: Whether to start logs collection in best-effort mode, meaning that success will be returned
            even if the logs collection failed to start (e.g. if the pod doesn't exist)
        :param verbose: Whether to log errors
        :param raise_on_error: Whether to raise an exception on error
        :return: A tuple of (success, error)
        """
        request = self._log_collector_pb2.StartLogRequest(
            runUID=run_uid,
            selector=selector,
            projectName=project,
            bestEffort=best_effort,
        )
        logger.debug(
            "Starting logs", run_uid=run_uid, selector=selector, project=project
        )
        response = await self._call("StartLog", request)
        if not response.success:
            msg = f"Failed to start logs for run {run_uid}"
            if raise_on_error:
                if response.errorCode == LogCollectorErrorCode.ErrCodeNotFound.value:
                    raise mlrun.errors.MLRunNotFoundError(
                        f"{msg},error= {response.errorMessage}"
                    )
                raise mlrun.errors.MLRunInternalServerError(
                    f"{msg},error= {response.errorMessage}"
                )
            if verbose:
                logger.warning(msg, error=response.errorMessage)
        return response.success, response.errorMessage

    async def get_logs(
        self,
        run_uid: str,
        project: str,
        offset: int = 0,
        size: int = -1,
        verbose: bool = True,
        raise_on_error: bool = True,
    ) -> typing.AsyncIterable[bytes]:
        """
        Get logs from the log collector service
        :param run_uid: The run uid
        :param project: The project name
        :param offset: The offset to start reading from
        :param size: The number of bytes to read (-1 for all)
        :param verbose: Whether to log errors
        :param raise_on_error: Whether to raise an exception on error
        :return: The logs bytes
        """

        # check if this run has logs to collect
        try:
            has_logs = await self.has_logs(run_uid, project, verbose, raise_on_error)
            if not has_logs:

                # run has no logs - return empty logs and exit so caller won't wait for logs or retry
                yield b""
                return
        except mlrun.errors.MLRunInternalServerError as exc:
            logger.warning(
                "Failed to check if run has logs to collect", run_uid=run_uid
            )
            if raise_on_error:
                raise mlrun.errors.MLRunInternalServerError(
                    f"Failed to check if run has logs to collect for {run_uid}. exception= {exc}"
                )

        request = self._log_collector_pb2.GetLogsRequest(
            runUID=run_uid,
            projectName=project,
            offset=offset,
            size=size,
        )

        # retry calling the server, it can fail in case the log-collector hasn't started collecting logs for this yet
        # TODO: add async retry function
        try_count = 0
        while True:
            try:
                response_stream = self._call_stream("GetLogs", request)
                async for chunk in response_stream:
                    if not chunk.success:
                        msg = f"Failed to get logs for run {run_uid}"
                        if raise_on_error:
                            raise mlrun.errors.MLRunInternalServerError(
                                f"{msg},error= {chunk.errorMessage}"
                            )
                        if verbose:
                            logger.warning(msg, error=chunk.errorMessage)
                    yield chunk.logs
                return
            except Exception as exc:
                try_count += 1
                logger.warning(
                    "Failed to get logs, retrying",
                    try_count=try_count,
                    exc=mlrun.errors.err_to_str(exc),
                )
                if try_count == config.log_collector.get_logs.max_retries:
                    raise mlrun.errors.raise_for_status_code(
                        http.HTTPStatus.INTERNAL_SERVER_ERROR.value,
                        mlrun.errors.err_to_str(exc),
                    )
                await asyncio.sleep(3)

    async def has_logs(
        self,
        run_uid: str,
        project: str,
        verbose: bool = True,
        raise_on_error: bool = True,
    ) -> bool:
        """
        Check if the log collector service has logs for the given run
        :param run_uid: The run uid
        :param project: The project name
        :param verbose: Whether to log errors
        :param raise_on_error: Whether to raise an exception on error
        :return: Whether the log collector service has logs for the given run
        """
        request = self._log_collector_pb2.HasLogsRequest(
            runUID=run_uid, projectName=project
        )

        response = await self._call("HasLogs", request)
        if not response.success:
            msg = f"Failed to check if run has logs to collect for {run_uid}"
            if verbose:
                logger.warning(msg, error=response.errorMessage)
            if raise_on_error:
                raise mlrun.errors.MLRunInternalServerError(
                    f"{msg},error= {response.errorMessage}"
                )
        return response.hasLogs

    async def stop_logs(
        self,
        project: str,
        run_uids: typing.List[str] = None,
        verbose: bool = False,
        raise_on_error: bool = True,
    ) -> None:
        """
<<<<<<< HEAD
        PLACEHOLDER UNTIL PR #3082 IS MERGED
        """
        logger.debug(
            "Got stop logs request",
            project=project,
            run_uids=run_uids,
        )

        request = self._log_collector_pb2.StopLogRequest(
            project=project,
            runUIDs=run_uids,
        )

        logger.debug("Stopping logs", project=project, run_uids=run_uids)

        try:
            await self._call("StopLog", request)

        except Exception as exc:
            logger.warning(
                "Failed to stop logs",
                exc=mlrun.errors.err_to_str(exc),
            )
        finally:
            logger.debug(
                "Stopped logs successfully",
                project=project,
                run_uids=run_uids,
            )
=======
        Stop logs streaming from the log collector service
        :param project: The project name
        :param run_uids: The run uids to stop logs for, if not provided will stop logs for all runs in the project
        :param verbose: Whether to log errors
        :param raise_on_error: Whether to raise an exception on error
        :return: None
        """

        request = self._log_collector_pb2.StopLogRequest(
            project=project, runUIDs=run_uids
        )

        response = await self._call("StopLog", request)
        if not response.success:
            msg = "Failed to stop logs"
            if raise_on_error:
                raise mlrun.errors.MLRunInternalServerError(
                    f"{msg},error= {response.errorMessage}"
                )
            if verbose:
                logger.warning(msg, error=response.errorMessage)
>>>>>>> 2d8a8639
<|MERGE_RESOLUTION|>--- conflicted
+++ resolved
@@ -224,37 +224,6 @@
         raise_on_error: bool = True,
     ) -> None:
         """
-<<<<<<< HEAD
-        PLACEHOLDER UNTIL PR #3082 IS MERGED
-        """
-        logger.debug(
-            "Got stop logs request",
-            project=project,
-            run_uids=run_uids,
-        )
-
-        request = self._log_collector_pb2.StopLogRequest(
-            project=project,
-            runUIDs=run_uids,
-        )
-
-        logger.debug("Stopping logs", project=project, run_uids=run_uids)
-
-        try:
-            await self._call("StopLog", request)
-
-        except Exception as exc:
-            logger.warning(
-                "Failed to stop logs",
-                exc=mlrun.errors.err_to_str(exc),
-            )
-        finally:
-            logger.debug(
-                "Stopped logs successfully",
-                project=project,
-                run_uids=run_uids,
-            )
-=======
         Stop logs streaming from the log collector service
         :param project: The project name
         :param run_uids: The run uids to stop logs for, if not provided will stop logs for all runs in the project
@@ -275,5 +244,4 @@
                     f"{msg},error= {response.errorMessage}"
                 )
             if verbose:
-                logger.warning(msg, error=response.errorMessage)
->>>>>>> 2d8a8639
+                logger.warning(msg, error=response.errorMessage)