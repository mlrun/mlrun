--- conflicted
+++ resolved
@@ -12,12 +12,8 @@
 
 import mlrun.api.api.utils
 import mlrun.datastore.store_resources
-<<<<<<< HEAD
 import mlrun.datastore.sources
 import mlrun.feature_store as fs
-=======
-from mlrun.api.api.endpoints.functions import _build_function
->>>>>>> 20c1df06
 from mlrun.api.api.utils import _submit_run, get_run_db_instance
 from mlrun.api.schemas import (
     Features,
@@ -610,8 +606,11 @@
                                                       key_field='endpoint_id', time_field='timestamp')
         run_config = fs.RunConfig(function=fn, local=False).apply(mlrun.mount_v3io())
 
-        os.environ["MODEL_MONITORING_ACCESS_KEY"] = model_monitoring_access_key
-        os.environ["MLRUN_AUTH_SESSION"] = model_monitoring_access_key
+        fn.set_env("MODEL_MONITORING_ACCESS_KEY", model_monitoring_access_key)
+        fn.metadata.credentials.access_key = model_monitoring_access_key
+        fn.set_env("MODEL_MONITORING_PARAMETERS", json.dumps({"project": project}))
+
+        fn.apply(mlrun.mount_v3io())
 
         stream_processor = EventStreamProcessor(project)
         feature_set = stream_processor.create_feature_set()
@@ -631,20 +630,9 @@
             timestamp_key="timestamp",
             options=fs.InferOptions.schema(),
         )
-<<<<<<< HEAD
         fs.deploy_ingestion_service(featureset=feature_set,
                                         source=source,
                                         run_config=run_config)
-=======
-
-        fn.set_env("MODEL_MONITORING_ACCESS_KEY", model_monitoring_access_key)
-        fn.metadata.credentials.access_key = model_monitoring_access_key
-        fn.set_env("MODEL_MONITORING_PARAMETERS", json.dumps({"project": project}))
-
-        fn.apply(mlrun.mount_v3io())
-
-        _build_function(db_session=db_session, auth_info=auto_info, function=fn)
->>>>>>> 20c1df06
 
     @staticmethod
     def deploy_model_monitoring_batch_processing(
