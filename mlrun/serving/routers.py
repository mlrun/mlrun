--- conflicted
+++ resolved
@@ -1164,13 +1164,9 @@
         from ..feature_store import get_feature_vector
 
         super().post_init(mode)
-<<<<<<< HEAD
-        self._feature_service = self.feature_vector.get_online_feature_service(
-=======
         self._feature_service = get_feature_vector(
             self.feature_vector_uri
         ).get_online_feature_service(
->>>>>>> 3f90a0cc
             impute_policy=self.impute_policy,
         )
 
@@ -1314,13 +1310,9 @@
         from ..feature_store import get_feature_vector
 
         super().post_init(mode)
-<<<<<<< HEAD
-        self._feature_service = self.feature_vector.get_online_feature_service(
-=======
         self._feature_service = get_feature_vector(
             self.feature_vector_uri
         ).get_online_feature_service(
->>>>>>> 3f90a0cc
             impute_policy=self.impute_policy,
         )
 
