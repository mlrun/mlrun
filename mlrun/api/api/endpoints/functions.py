--- conflicted
+++ resolved
@@ -36,9 +36,8 @@
         log_and_raise(HTTPStatus.BAD_REQUEST, reason="bad JSON body")
 
     logger.debug(data)
-<<<<<<< HEAD
     logger.info("store function: project=%s, name=%s, tag=%s", project, name, tag)
-    await run_in_threadpool(
+    hash_key = await run_in_threadpool(
         get_db().store_function,
         db_session,
         data,
@@ -47,21 +46,9 @@
         tag=tag,
         versioned=versioned,
     )
-    return {}
-=======
-    logger.info(
-        "store function: project=%s, name=%s, tag=%s", project, name, tag)
-    hash_key = await run_in_threadpool(get_db().store_function,
-                                       db_session,
-                                       data,
-                                       name,
-                                       project,
-                                       tag=tag,
-                                       versioned=versioned)
     return {
         'hash_key': hash_key,
     }
->>>>>>> 2a6319b4
 
 
 # curl http://localhost:8080/log/prj/7?tag=0.2.3
