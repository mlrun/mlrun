--- conflicted
+++ resolved
@@ -272,13 +272,8 @@
 
     @abstractmethod
     def get_schedule(
-<<<<<<< HEAD
         self, session, project: str, name: str, raise_on_conflict: bool = True
-    ) -> schemas.ScheduleRecord:
-=======
-        self, session, project: str, name: str
     ) -> mlrun.common.schemas.ScheduleRecord:
->>>>>>> 123d88cf
         pass
 
     @abstractmethod
