// Copyright 2018 Iguazio
//
// Licensed under the Apache License, Version 2.0 (the "License");
// you may not use this file except in compliance with the License.
// You may obtain a copy of the License at
//
//   http://www.apache.org/licenses/LICENSE-2.0
//
// Unless required by applicable law or agreed to in writing, software
// distributed under the License is distributed on an "AS IS" BASIS,
// WITHOUT WARRANTIES OR CONDITIONS OF ANY KIND, either express or implied.
// See the License for the specific language governing permissions and
// limitations under the License.

package framework

import (
	"context"
	"fmt"
	"net"
	"time"

	"github.com/mlrun/mlrun/proto/build/health"

	"github.com/nuclio/errors"
	"github.com/nuclio/logger"
	"google.golang.org/grpc"
)

const HealthWatchInterval = 5 * time.Second

type MlrunGRPCServer interface {
	RegisterRoutes(context context.Context)
	OnBeforeStart(context context.Context) error
	getLogger() logger.Logger
	setServer(*grpc.Server)
	getServerOpts() []grpc.ServerOption
}

type AbstractMlrunGRPCServer struct {
	Logger         logger.Logger
	Server         *grpc.Server
	servingStatus  health.HealthCheckResponse_ServingStatus
	grpcServerOpts []grpc.ServerOption
}

func NewAbstractMlrunGRPCServer(logger logger.Logger, grpcServerOpts []grpc.ServerOption) (*AbstractMlrunGRPCServer, error) {
	return &AbstractMlrunGRPCServer{
		Logger:         logger,
		grpcServerOpts: grpcServerOpts,
	}, nil
}

func (s *AbstractMlrunGRPCServer) getLogger() logger.Logger {
	return s.Logger
}

func (s *AbstractMlrunGRPCServer) setServer(server *grpc.Server) {
	s.Server = server
}

func (s *AbstractMlrunGRPCServer) getServerOpts() []grpc.ServerOption {
	return s.grpcServerOpts
}

func (s *AbstractMlrunGRPCServer) RegisterRoutes(ctx context.Context) {
	s.Logger.DebugCtx(ctx, "Registering routes")
	health.RegisterHealthServer(s.Server, s)
}

func (s *AbstractMlrunGRPCServer) OnBeforeStart(ctx context.Context) error {
	s.Logger.DebugCtx(ctx, "Initializing Server")
	return nil
}

func (s *AbstractMlrunGRPCServer) Check(context.Context, *health.HealthCheckRequest) (*health.HealthCheckResponse, error) {
	return &health.HealthCheckResponse{
		Status: s.servingStatus,
	}, nil
}

func (s *AbstractMlrunGRPCServer) Watch(request *health.HealthCheckRequest, stream health.Health_WatchServer) error {
	currentStatus := s.servingStatus

	// send once the status
	if err := stream.Send(&health.HealthCheckResponse{
		Status: currentStatus,
	}); err != nil {
		return err
	}

	// start watching status
	for {
		if s.servingStatus != currentStatus {
			currentStatus = s.servingStatus
			if err := stream.Send(&health.HealthCheckResponse{
				Status: currentStatus,
			}); err != nil {
				return err
			}
		}
		time.Sleep(HealthWatchInterval)
	}
}

<<<<<<< HEAD
=======
func NewAbstractMlrunGRPCServer(logger *loggerus.Loggerus, grpcServerOpts []grpc.ServerOption) (*AbstractMlrunGRPCServer, error) {
	return &AbstractMlrunGRPCServer{
		Logger:         logger,
		grpcServerOpts: grpcServerOpts,
		servingStatus:  health.HealthCheckResponse_SERVING,
	}, nil
}

>>>>>>> bd145757
func StartServer(server MlrunGRPCServer, port int) error {
	initContext := context.Background()

	listener, err := net.Listen("tcp", fmt.Sprintf(":%d", port))
	if err != nil {
		return errors.Wrap(err, fmt.Sprintf("Failed to listen on port %d", port))
	}

	logger := server.getLogger()
	logger.DebugWithCtx(initContext, "Listening", "port", port)
	grpcServer := grpc.NewServer(server.getServerOpts()...)
	server.setServer(grpcServer)
	server.RegisterRoutes(initContext)

	if err := server.OnBeforeStart(initContext); err != nil {
		return errors.Wrap(err, "Failed running on before start hook")
	}
	logger.DebugWithCtx(initContext, "Starting server")
	defer listener.Close()
	if err := grpcServer.Serve(listener); err != nil {
		return errors.Wrap(err, "Failed to start server")
	}

	return nil
}<|MERGE_RESOLUTION|>--- conflicted
+++ resolved
@@ -48,6 +48,7 @@
 	return &AbstractMlrunGRPCServer{
 		Logger:         logger,
 		grpcServerOpts: grpcServerOpts,
+		servingStatus:  health.HealthCheckResponse_SERVING,
 	}, nil
 }
 
@@ -103,17 +104,6 @@
 	}
 }
 
-<<<<<<< HEAD
-=======
-func NewAbstractMlrunGRPCServer(logger *loggerus.Loggerus, grpcServerOpts []grpc.ServerOption) (*AbstractMlrunGRPCServer, error) {
-	return &AbstractMlrunGRPCServer{
-		Logger:         logger,
-		grpcServerOpts: grpcServerOpts,
-		servingStatus:  health.HealthCheckResponse_SERVING,
-	}, nil
-}
-
->>>>>>> bd145757
 func StartServer(server MlrunGRPCServer, port int) error {
 	initContext := context.Background()
 
