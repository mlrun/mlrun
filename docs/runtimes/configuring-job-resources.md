--- conflicted
+++ resolved
@@ -1,9 +1,5 @@
 (configuring-job-resources)=
-<<<<<<< HEAD
-# Managing run resources
-=======
 # Configuring runs and functions
->>>>>>> 24206157
 
 MLRun orchestrates serverless functions over Kubernetes. You can specify the resource requirements (CPU, memory, GPUs),
 preferences, and pod priorities in the logical function object. You can also configure how MLRun prevents stuck pods.
