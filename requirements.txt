--- conflicted
+++ resolved
@@ -56,9 +56,5 @@
 v3iofs~=0.1.7
 # 3.4 and above failed builidng in some images - see https://github.com/pyca/cryptography/issues/5771
 cryptography~=3.3.2
-<<<<<<< HEAD
-storey~=0.6.8; python_version >= '3.7'
-bokeh~=2.3.2
-=======
 storey~=0.6.10; python_version >= '3.7'
->>>>>>> 9a6406fb
+bokeh~=2.3.2