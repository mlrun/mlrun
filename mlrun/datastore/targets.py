# Copyright 2023 Iguazio
#
# Licensed under the Apache License, Version 2.0 (the "License");
# you may not use this file except in compliance with the License.
# You may obtain a copy of the License at
#
#   http://www.apache.org/licenses/LICENSE-2.0
#
# Unless required by applicable law or agreed to in writing, software
# distributed under the License is distributed on an "AS IS" BASIS,
# WITHOUT WARRANTIES OR CONDITIONS OF ANY KIND, either express or implied.
# See the License for the specific language governing permissions and
# limitations under the License.
import ast
import datetime
import os
import random
import sys
import time
import warnings
from collections import Counter
from copy import copy
from typing import Any, Dict, List, Optional, Union
from urllib.parse import urlparse

import pandas as pd
from mergedeep import merge

import mlrun
import mlrun.utils.helpers
from mlrun.config import config
from mlrun.model import DataSource, DataTarget, DataTargetBase, TargetPathObject
from mlrun.utils import now_date
from mlrun.utils.helpers import to_parquet
from mlrun.utils.v3io_clients import get_frames_client

from .. import errors
from ..data_types import ValueType
from ..platforms.iguazio import parse_path, split_path
from .datastore_profile import datastore_profile_read
from .utils import (
    _generate_sql_query_with_time_filter,
    filter_df_start_end_time,
    parse_kafka_url,
    select_columns_from_df,
    store_path_to_spark,
)


class TargetTypes:
    csv = "csv"
    parquet = "parquet"
    nosql = "nosql"
    redisnosql = "redisnosql"
    tsdb = "tsdb"
    stream = "stream"
    kafka = "kafka"
    dataframe = "dataframe"
    custom = "custom"
    sql = "sql"

    @staticmethod
    def all():
        return [
            TargetTypes.csv,
            TargetTypes.parquet,
            TargetTypes.nosql,
            TargetTypes.redisnosql,
            TargetTypes.tsdb,
            TargetTypes.stream,
            TargetTypes.kafka,
            TargetTypes.dataframe,
            TargetTypes.custom,
            TargetTypes.sql,
        ]


def generate_target_run_id():
    return f"{round(time.time() * 1000)}_{random.randint(0, 999)}"


def default_target_names():
    targets = mlrun.mlconf.feature_store.default_targets
    return [target.strip() for target in targets.split(",")]


def get_default_targets(offline_only=False):
    """initialize the default feature set targets list"""
    return [
        DataTargetBase(target, name=str(target), partitioned=(target == "parquet"))
        for target in default_target_names()
        if not offline_only or not target == "nosql"
    ]


def update_targets_run_id_for_ingest(overwrite, targets, targets_in_status):
    run_id = generate_target_run_id()
    for target in targets:
        if overwrite or target.name not in targets_in_status.keys():
            target.run_id = run_id
        else:
            target.run_id = targets_in_status[target.name].run_id


def get_default_prefix_for_target(kind):
    data_prefixes = mlrun.mlconf.feature_store.data_prefixes
    data_prefix = getattr(data_prefixes, kind, None)
    if not data_prefix:
        data_prefix = data_prefixes.default
    return data_prefix


def get_default_prefix_for_source(kind):
    return get_default_prefix_for_target(kind)


def validate_target_paths_for_engine(
    targets, engine, source: Union[DataSource, pd.DataFrame]
):
    """Validating that target paths are suitable for the required engine.
    validate for single file targets only (parquet and csv).

    spark:
        cannot be a single file path (e.g - ends with .csv or .pq)

    storey:
        if csv - must be a single file.
        if parquet - in case of partitioned it must be a directory,
                     else can be both single file or directory

    pandas:
        if source contains chunksize attribute - path must be a directory
        else if parquet - if partitioned(=True) - path must be a directory
        else - path must be a single file


    :param targets:       list of data target objects
    :param engine:        name of the processing engine (storey, pandas, or spark), defaults to storey
    :param source:        source dataframe or other sources (e.g. parquet source see:
                          :py:class:`~mlrun.datastore.ParquetSource` and other classes in
                          mlrun.datastore with suffix Source)
    """
    for base_target in targets:
        if hasattr(base_target, "kind") and (
            base_target.kind == TargetTypes.parquet
            or base_target.kind == TargetTypes.csv
        ):
            target = get_target_driver(base_target)
            is_single_file = target.is_single_file()
            if engine == "spark" and is_single_file:
                raise mlrun.errors.MLRunInvalidArgumentError(
                    f"spark CSV/Parquet targets must be directories, got path:'{target.path}'"
                )
            elif engine == "pandas":
                # check if source is DataSource (not DataFrame) and if contains chunk size
                if isinstance(source, DataSource) and source.attributes.get(
                    "chunksize"
                ):
                    if is_single_file:
                        raise mlrun.errors.MLRunInvalidArgumentError(
                            "pandas CSV/Parquet targets must be a directory "
                            f"for a chunked source, got path:'{target.path}'"
                        )
                elif target.kind == TargetTypes.parquet and target.partitioned:
                    if is_single_file:
                        raise mlrun.errors.MLRunInvalidArgumentError(
                            "partitioned Parquet target for pandas engine must be a directory, "
                            f"got path:'{target.path}'"
                        )
                elif not is_single_file:
                    raise mlrun.errors.MLRunInvalidArgumentError(
                        "When using a non chunked source, "
                        f"pandas CSV/Parquet targets must be a single file, got path:'{target.path}'"
                    )
            elif not engine or engine == "storey":
                if target.kind == TargetTypes.csv and not is_single_file:
                    raise mlrun.errors.MLRunInvalidArgumentError(
                        f"CSV target for storey engine must be a single file, got path:'{target.path}'"
                    )
                elif (
                    target.kind == TargetTypes.parquet
                    and target.partitioned
                    and is_single_file
                ):
                    raise mlrun.errors.MLRunInvalidArgumentError(
                        f"partitioned Parquet target for storey engine must be a directory, got path:'{target.path}'"
                    )


def validate_target_list(targets):
    """Check that no target overrides another target in the list (name/path)"""

    if not targets:
        return
    targets_by_kind_name = [kind for kind in targets if isinstance(kind, str)]
    no_name_target_types_count = Counter(
        [
            target.kind
            for target in targets
            if hasattr(target, "name") and hasattr(target, "kind") and not target.name
        ]
        + targets_by_kind_name
    )
    target_types_requiring_name = [
        target_type
        for target_type, target_type_count in no_name_target_types_count.items()
        if target_type_count > 1
    ]
    if target_types_requiring_name:
        raise mlrun.errors.MLRunInvalidArgumentError(
            "Only one default name per target type is allowed (please specify name for {0} target)".format(
                target_types_requiring_name
            )
        )

    target_names_count = Counter(
        [target.name for target in targets if hasattr(target, "name") and target.name]
    )

    targets_with_same_name = [
        target_name
        for target_name, target_name_count in target_names_count.items()
        if target_name_count > 1
    ]

    if targets_with_same_name:
        raise mlrun.errors.MLRunInvalidArgumentError(
            "Each target must have a unique name (more than one target with those names found {0})".format(
                targets_with_same_name
            )
        )

    no_path_target_types_count = Counter(
        [
            target.kind
            for target in targets
            if hasattr(target, "path") and hasattr(target, "kind") and not target.path
        ]
        + targets_by_kind_name
    )
    target_types_requiring_path = [
        target_type
        for target_type, target_type_count in no_path_target_types_count.items()
        if target_type_count > 1
    ]
    if target_types_requiring_path:
        raise mlrun.errors.MLRunInvalidArgumentError(
            "Only one default path per target type is allowed (please specify path for {0} target)".format(
                target_types_requiring_path
            )
        )

    target_paths_count = Counter(
        [target.path for target in targets if hasattr(target, "path") and target.path]
    )

    targets_with_same_path = [
        target_path
        for target_path, target_path_count in target_paths_count.items()
        if target_path_count > 1
    ]

    if targets_with_same_path:
        raise mlrun.errors.MLRunInvalidArgumentError(
            "Each target must have a unique path (more than one target with those names found {0})".format(
                targets_with_same_path
            )
        )


def validate_target_placement(graph, final_step, targets):
    if final_step or graph.is_empty():
        return True
    for target in targets:
        if not target.after_step:
            raise mlrun.errors.MLRunInvalidArgumentError(
                "writer step location is undetermined due to graph branching"
                ", set the target .after_step attribute or the graph .final_step"
            )


def add_target_steps(graph, resource, targets, to_df=False, final_step=None):
    """add the target steps to the graph"""
    targets = targets or []
    key_columns = resource.spec.entities
    timestamp_key = resource.spec.timestamp_key
    features = resource.spec.features
    table = None

    for target in targets:
        # if fset is in passthrough mode, ingest skips writing the data to offline targets
        if resource.spec.passthrough and kind_to_driver[target.kind].is_offline:
            continue

        driver = get_target_driver(target, resource)
        table = driver.get_table_object() or table
        driver.update_resource_status()
        if target.after_step:
            target.attributes["infer_columns_from_data"] = True
        driver.add_writer_step(
            graph,
            target.after_step or final_step,
            features=features if not target.after_step else None,
            key_columns=key_columns,
            timestamp_key=timestamp_key,
            featureset_status=resource.status,
        )
    if to_df:
        # add dataframe target, will return a dataframe
        driver = DFTarget()

        driver.add_writer_step(
            graph,
            final_step,
            features=features,
            key_columns=key_columns,
            timestamp_key=timestamp_key,
        )

    return table


offline_lookup_order = [TargetTypes.parquet, TargetTypes.csv]
online_lookup_order = [TargetTypes.nosql]


def get_offline_target(featureset, name=None):
    """return an optimal offline feature set target"""
    # todo: take status, start_time and lookup order into account
    offline_targets = [
        target
        for target in featureset.status.targets
        if kind_to_driver[target.kind].is_offline
    ]
    target = None
    if name:
        target = next((t for t in offline_targets if t.name == name), None)
    else:
        for kind in offline_lookup_order:
            target = next((t for t in offline_targets if t.kind == kind), None)
            if target:
                break
        if target is None and offline_targets:
            target = offline_targets[0]

    if target:
        return get_target_driver(target, featureset)
    return None


def get_online_target(resource, name=None):
    """return an optimal online feature set target"""
    # todo: take lookup order into account
    for target in resource.status.targets:
        if name and target.name != name:
            continue
        driver = kind_to_driver[target.kind]
        if driver.is_online:
            return get_target_driver(target, resource)
    return None


def get_target_driver(target_spec, resource=None):
    if isinstance(target_spec, dict):
        target_spec = DataTargetBase.from_dict(target_spec)
    driver_class = kind_to_driver[target_spec.kind]
    return driver_class.from_spec(target_spec, resource)


class BaseStoreTarget(DataTargetBase):
    """base target storage driver, used to materialize feature set/vector data"""

    kind = ""
    is_table = False
    suffix = ""
    is_online = False
    is_offline = False
    support_spark = False
    support_storey = False
    support_append = False

    def __init__(
        self,
        name: str = "",
        path=None,
        attributes: Dict[str, str] = None,
        after_step=None,
        columns=None,
        partitioned: bool = False,
        key_bucketing_number: Optional[int] = None,
        partition_cols: Optional[List[str]] = None,
        time_partitioning_granularity: Optional[str] = None,
        max_events: Optional[int] = None,
        flush_after_seconds: Optional[int] = None,
        storage_options: Dict[str, str] = None,
        schema: Dict[str, Any] = None,
        credentials_prefix=None,
    ):
        super().__init__(
            self.kind,
            name,
            path,
            attributes,
            after_step,
            partitioned,
            key_bucketing_number,
            partition_cols,
            time_partitioning_granularity,
            max_events,
            flush_after_seconds,
            schema=schema,
            credentials_prefix=credentials_prefix,
        )

        self.name = name or self.kind
        self.path = str(path) if path is not None else None
        self.after_step = after_step
        self.attributes = attributes or {}
        self.columns = columns or []
        self.partitioned = partitioned
        self.key_bucketing_number = key_bucketing_number
        self.partition_cols = partition_cols
        self.time_partitioning_granularity = time_partitioning_granularity
        self.max_events = max_events
        self.flush_after_seconds = flush_after_seconds
        self.storage_options = storage_options
        self.schema = schema or {}
        self.credentials_prefix = credentials_prefix

        self._target = None
        self._resource = None
        self._secrets = {}

    def _get_credential(self, key, default_value=None):
        return mlrun.get_secret_or_env(
            key,
            secret_provider=self._secrets,
            default=default_value,
            prefix=self.credentials_prefix,
        )

    def _get_store_and_path(self):
        credentials_prefix_secrets = (
            {"CREDENTIALS_PREFIX": self.credentials_prefix}
            if self.credentials_prefix
            else None
        )
        store, resolved_store_path = mlrun.store_manager.get_or_create_store(
            self.get_target_path(),
            credentials_prefix_secrets,
        )
        if self.get_target_path().startswith("ds://"):
            return store, store.url + resolved_store_path
        else:
            return store, self.get_target_path()

    def _get_column_list(self, features, timestamp_key, key_columns, with_type=False):
        result = []
        if self.columns:
            if with_type:
                columns = set(self.columns)
                for feature in features:
                    if feature.name in columns:
                        result.append((feature.name, feature.value_type))
            else:
                result = self.columns
        elif features:
            if with_type:
                for feature in features:
                    result.append((feature.name, feature.value_type))
            else:
                result = list(features.keys())
            if key_columns:
                for key in reversed(key_columns):
                    if key not in result:
                        if with_type:
                            result.insert(0, (key, ValueType.STRING))
                        else:
                            result.insert(0, key)

        if timestamp_key:
            if with_type:
                result = [(timestamp_key, ValueType.DATETIME)] + result
            else:
                result = [timestamp_key] + result

        return result

    def write_dataframe(
        self,
        df,
        key_column=None,
        timestamp_key=None,
        chunk_id=0,
        **kwargs,
    ) -> Optional[int]:
        if hasattr(df, "rdd"):
            options = self.get_spark_options(key_column, timestamp_key)
            options.update(kwargs)
            df = self.prepare_spark_df(df, key_column, timestamp_key, options)
            df.write.mode("overwrite").save(**options)
        elif hasattr(df, "dask"):
            dask_options = self.get_dask_options()
            store, target_path = self._get_store_and_path()
            storage_options = store.get_storage_options()
            df = df.repartition(partition_size="100MB")
            try:
                if dask_options["format"] == "parquet":
                    df.to_parquet(
                        generate_path_with_chunk(self, chunk_id, target_path),
                        storage_options=storage_options,
                    )
                elif dask_options["format"] == "csv":
                    df.to_csv(
                        generate_path_with_chunk(self, chunk_id, target_path),
                        storage_options=storage_options,
                    )
                else:
                    raise NotImplementedError(
                        "Format for writing dask dataframe should be CSV or Parquet!"
                    )
            except Exception as exc:
                raise RuntimeError("Failed to write Dask Dataframe") from exc
        else:
            store, target_path = self._get_store_and_path()
            target_path = generate_path_with_chunk(self, chunk_id, target_path)
            file_system = store.get_filesystem(False)
            if file_system.protocol == "file":
                dir = os.path.dirname(target_path)
                if dir:
                    os.makedirs(dir, exist_ok=True)
            target_df = df
            partition_cols = None  # single parquet file
            if not target_path.endswith(".parquet") and not target_path.endswith(
                ".pq"
            ):  # directory
                partition_cols = []
                if timestamp_key and (
                    self.partitioned or self.time_partitioning_granularity
                ):
                    target_df = df.copy(deep=False)
                    time_partitioning_granularity = self.time_partitioning_granularity
                    if not time_partitioning_granularity and self.partitioned:
                        time_partitioning_granularity = (
                            mlrun.utils.helpers.DEFAULT_TIME_PARTITIONING_GRANULARITY
                        )
                    for unit, fmt in [
                        ("year", "%Y"),
                        ("month", "%m"),
                        ("day", "%d"),
                        ("hour", "%H"),
                        ("minute", "%M"),
                    ]:
                        partition_cols.append(unit)
                        target_df[unit] = pd.DatetimeIndex(
                            target_df[timestamp_key]
                        ).format(date_format=fmt)
                        if unit == time_partitioning_granularity:
                            break
                # Partitioning will be performed on timestamp_key and then on self.partition_cols
                # (We might want to give the user control on this order as additional functionality)
                partition_cols += self.partition_cols or []

            storage_options = store.get_storage_options()
            if storage_options and self.storage_options:
                storage_options = merge(storage_options, self.storage_options)
            else:
                storage_options = storage_options or self.storage_options

            self._write_dataframe(
                target_df,
                storage_options,
                target_path,
                partition_cols=partition_cols,
                **kwargs,
            )
            try:
                return file_system.size(target_path)
            except Exception:
                return None

    @staticmethod
    def _write_dataframe(df, storage_options, target_path, partition_cols, **kwargs):
        raise NotImplementedError()

    def set_secrets(self, secrets):
        self._secrets = secrets

    def set_resource(self, resource):
        self._resource = resource

    @classmethod
    def from_spec(cls, spec: DataTargetBase, resource=None):
        """create target driver from target spec or other target driver"""
        driver = cls()
        driver.name = spec.name
        driver.path = spec.path
        driver.attributes = spec.attributes
        driver.schema = spec.schema
        driver.credentials_prefix = spec.credentials_prefix

        if hasattr(spec, "columns"):
            driver.columns = spec.columns

        if hasattr(spec, "_secrets"):
            driver._secrets = spec._secrets

        driver.partitioned = spec.partitioned

        driver.key_bucketing_number = spec.key_bucketing_number
        driver.partition_cols = spec.partition_cols

        driver.time_partitioning_granularity = spec.time_partitioning_granularity
        driver.max_events = spec.max_events
        driver.flush_after_seconds = spec.flush_after_seconds
        driver.storage_options = spec.storage_options
        driver.credentials_prefix = spec.credentials_prefix

        driver._resource = resource
        driver.run_id = spec.run_id
        driver.after_step = spec.after_step
        return driver

    def get_table_object(self):
        """get storey Table object"""
        return None

    def get_target_path(self):
        path_object = self._target_path_object
        project_name = self._resource.metadata.project if self._resource else None
        return (
            path_object.get_absolute_path(project_name=project_name)
            if path_object
            else None
        )

    def get_target_templated_path(self):
        path_object = self._target_path_object
        return path_object.get_templated_path() if path_object else None

    @property
    def _target_path_object(self):
        """return the actual/computed target path"""
        is_single_file = hasattr(self, "is_single_file") and self.is_single_file()
        return self.get_path() or (
            TargetPathObject(
                _get_target_path(self, self._resource, self.run_id is not None),
                self.run_id,
                is_single_file,
            )
            if self._resource
            else None
        )

    def update_resource_status(self, status="", producer=None, size=None):
        """update the data target status"""
        self._target = self._target or DataTarget(
            self.kind, self.name, self.get_target_templated_path()
        )
        target = self._target
        target.run_id = self.run_id
        target.status = status or target.status or "created"
        target.updated = now_date().isoformat()
        target.size = size
        target.producer = producer or target.producer
        # Copy partitioning-related fields to the status, since these are needed if reading the actual data that
        # is related to the specific target.
        # TODO - instead of adding more fields to the status targets, we should consider changing any functionality
        #       that depends on "spec-fields" to use a merge between the status and the spec targets. One such place
        #       is the fset.to_dataframe() function.
        target.partitioned = self.partitioned
        target.key_bucketing_number = self.key_bucketing_number
        target.partition_cols = self.partition_cols
        target.time_partitioning_granularity = self.time_partitioning_granularity
        target.credentials_prefix = self.credentials_prefix

        self._resource.status.update_target(target)
        return target

    def add_writer_step(
        self,
        graph,
        after,
        features,
        key_columns=None,
        timestamp_key=None,
        featureset_status=None,
    ):
        raise NotImplementedError()

    def purge(self):
        store, target_path = self._get_store_and_path()
        store.rm(target_path, recursive=True)

    def as_df(
        self,
        columns=None,
        df_module=None,
        entities=None,
        start_time=None,
        end_time=None,
        time_column=None,
        **kwargs,
    ):
        """return the target data as dataframe"""
        return mlrun.get_dataitem(self.get_target_path()).as_df(
            columns=columns,
            df_module=df_module,
            start_time=start_time,
            end_time=end_time,
            time_column=time_column,
            **kwargs,
        )

    def get_spark_options(self, key_column=None, timestamp_key=None, overwrite=True):
        # options used in spark.read.load(**options)
        raise NotImplementedError()

    def prepare_spark_df(self, df, key_columns, timestamp_key=None, spark_options={}):
        return df

    def get_dask_options(self):
        raise NotImplementedError()


class ParquetTarget(BaseStoreTarget):
    """parquet target storage driver, used to materialize feature set/vector data into parquet files

    :param name:       optional, target name. By default will be called ParquetTarget
    :param path:       optional, Output path. Can be either a file or directory.
     This parameter is forwarded as-is to pandas.DataFrame.to_parquet().
     Default location v3io:///projects/{project}/FeatureStore/{name}/parquet/
    :param attributes: optional, extra attributes for storey.ParquetTarget
    :param after_step: optional, after what step in the graph to add the target
    :param columns:     optional, which columns from data to write
    :param partitioned: optional, whether to partition the file, False by default,
     if True without passing any other partition field, the data will be partitioned by /year/month/day/hour
    :param key_bucketing_number:      optional, None by default will not partition by key,
     0 will partition by the key as is, any other number X will create X partitions and hash the keys to one of them
    :param partition_cols:     optional, name of columns from the data to partition by
    :param time_partitioning_granularity: optional. the smallest time unit to partition the data by.
     For example "hour" will yield partitions of the format /year/month/day/hour
    :param max_events: optional. Maximum number of events to write at a time.
     All events will be written on flow termination,
     or after flush_after_seconds (if flush_after_seconds is set). Default 10k events
    :param flush_after_seconds: optional. Maximum number of seconds to hold events before they are written.
     All events will be written on flow termination, or after max_events are accumulated (if max_events is set).
     Default 15 minutes
    """

    kind = TargetTypes.parquet
    is_offline = True
    support_spark = True
    support_storey = True
    support_dask = True
    support_append = True

    def __init__(
        self,
        name: str = "",
        path=None,
        attributes: Dict[str, str] = None,
        after_step=None,
        columns=None,
        partitioned: bool = None,
        key_bucketing_number: Optional[int] = None,
        partition_cols: Optional[List[str]] = None,
        time_partitioning_granularity: Optional[str] = None,
        max_events: Optional[int] = 10000,
        flush_after_seconds: Optional[int] = 900,
        storage_options: Dict[str, str] = None,
    ):
        self.path = path
        if partitioned is None:
            partitioned = not self.is_single_file()

        super().__init__(
            name,
            path,
            attributes,
            after_step,
            columns,
            partitioned,
            key_bucketing_number,
            partition_cols,
            time_partitioning_granularity,
            max_events=max_events,
            flush_after_seconds=flush_after_seconds,
            storage_options=storage_options,
        )

        if (
            time_partitioning_granularity is not None
            and time_partitioning_granularity
            not in mlrun.utils.helpers.LEGAL_TIME_UNITS
        ):
            raise errors.MLRunInvalidArgumentError(
                f"time_partitioning_granularity parameter must be one of "
                f"{','.join(mlrun.utils.helpers.LEGAL_TIME_UNITS)}, "
                f"not {time_partitioning_granularity}."
            )

    @staticmethod
    def _write_dataframe(df, storage_options, target_path, partition_cols, **kwargs):
        # In order to save the DataFrame in parquet format, all of the column names must be strings:
        df.columns = [str(column) for column in df.columns.tolist()]
        to_parquet(
            df,
            target_path,
            partition_cols=partition_cols,
            storage_options=storage_options,
            **kwargs,
        )

    def add_writer_step(
        self,
        graph,
        after,
        features,
        key_columns=None,
        timestamp_key=None,
        featureset_status=None,
    ):
        if self.attributes.get("infer_columns_from_data"):
            column_list = None
        else:
            column_list = self._get_column_list(
                features=features,
                timestamp_key=timestamp_key,
                key_columns=None,
                with_type=True,
            )

        # need to extract types from features as part of column list

        partition_cols = None
        if self.key_bucketing_number is not None:
            partition_cols = [("$key", self.key_bucketing_number)]
        if self.partition_cols:
            partition_cols = partition_cols or []
            partition_cols.extend(self.partition_cols)
        time_partitioning_granularity = self.time_partitioning_granularity
        if self.partitioned and all(
            value is None
            for value in [
                time_partitioning_granularity,
                self.key_bucketing_number,
                self.partition_cols,
            ]
        ):
            time_partitioning_granularity = (
                mlrun.utils.helpers.DEFAULT_TIME_PARTITIONING_GRANULARITY
            )
        if time_partitioning_granularity is not None:
            partition_cols = partition_cols or []
            for time_unit in mlrun.utils.helpers.LEGAL_TIME_UNITS:
                partition_cols.append(f"${time_unit}")
                if time_unit == time_partitioning_granularity:
                    break

        if (
            not self.partitioned
            and not self.get_target_path().endswith(".parquet")
            and not self.get_target_path().endswith(".pq")
        ):
            partition_cols = []

        tuple_key_columns = []
        for key_column in key_columns:
            tuple_key_columns.append((key_column.name, key_column.value_type))

        store, target_path = self._get_store_and_path()

        storage_options = store.get_storage_options()
        if storage_options and self.storage_options:
            storage_options = merge(storage_options, self.storage_options)
        else:
            storage_options = storage_options or self.storage_options

<<<<<<< HEAD
        store, target_path = self._get_store_and_path()

        storage_options = store.get_storage_options()
        if storage_options and self.storage_options:
            storage_options = merge(storage_options, self.storage_options)
        else:
            storage_options = storage_options or self.storage_options

        graph.add_step(
=======
        step = graph.add_step(
>>>>>>> 24206157
            name=self.name or "ParquetTarget",
            after=after,
            graph_shape="cylinder",
            class_name="storey.ParquetTarget",
            path=target_path,
            columns=column_list,
            index_cols=tuple_key_columns,
            partition_cols=partition_cols,
            time_field=timestamp_key,
            storage_options=storage_options,
            max_events=self.max_events,
            flush_after_seconds=self.flush_after_seconds,
            update_last_written=featureset_status.update_last_written_for_target,
            **self.attributes,
        )

        original_to_dict = step.to_dict

        def delete_update_last_written(*arg, **kargs):
            result = original_to_dict(*arg, **kargs)
            del result["class_args"]["update_last_written"]
            return result

        # update_last_written is not serializable (ML-5108)
        step.to_dict = delete_update_last_written

    def get_spark_options(self, key_column=None, timestamp_key=None, overwrite=True):
        partition_cols = []
        if timestamp_key:
            time_partitioning_granularity = self.time_partitioning_granularity
            if (
                not time_partitioning_granularity
                and self.partitioned
                and not self.partition_cols
            ):
                time_partitioning_granularity = (
                    mlrun.utils.helpers.DEFAULT_TIME_PARTITIONING_GRANULARITY
                )
            if time_partitioning_granularity:
                for unit in mlrun.utils.helpers.LEGAL_TIME_UNITS:
                    partition_cols.append(unit)
                    if unit == time_partitioning_granularity:
                        break

        if self.path and self.path.startswith("ds://"):
            store, path = mlrun.store_manager.get_or_create_store(
                self.get_target_path()
            )
            path = store.url + path
            result = {
                "path": store_path_to_spark(path),
                "format": "parquet",
            }
            storage_spark_options = store.get_spark_options()
            result = {**result, **storage_spark_options}
        else:
            result = {
                "path": store_path_to_spark(self.get_target_path()),
                "format": "parquet",
            }
        for partition_col in self.partition_cols or []:
            partition_cols.append(partition_col)
        if partition_cols:
            result["partitionBy"] = partition_cols
        return result

    def get_dask_options(self):
        return {"format": "parquet"}

    def as_df(
        self,
        columns=None,
        df_module=None,
        entities=None,
        start_time=None,
        end_time=None,
        time_column=None,
        **kwargs,
    ):
        """return the target data as dataframe"""
        result = mlrun.get_dataitem(self.get_target_path()).as_df(
            columns=columns,
            df_module=df_module,
            format="parquet",
            start_time=start_time,
            end_time=end_time,
            time_column=time_column,
            **kwargs,
        )
        if not columns:
            drop_cols = []
            if self.time_partitioning_granularity:
                for col in mlrun.utils.helpers.LEGAL_TIME_UNITS:
                    drop_cols.append(col)
                    if col == self.time_partitioning_granularity:
                        break
            elif (
                self.partitioned
                and not self.partition_cols
                and not self.key_bucketing_number
            ):
                drop_cols = mlrun.utils.helpers.DEFAULT_TIME_PARTITIONS
            if drop_cols:
                # if these columns aren't present for some reason, that's no reason to fail
                result.drop(columns=drop_cols, inplace=True, errors="ignore")
        return result

    def is_single_file(self):
        if self.path:
            return self.path.endswith(".parquet") or self.path.endswith(".pq")
        return False

    def prepare_spark_df(self, df, key_columns, timestamp_key=None, spark_options=None):
        # If partitioning by time, add the necessary columns
        if (
            timestamp_key
            and isinstance(spark_options, dict)
            and "partitionBy" in spark_options
        ):
            from pyspark.sql.functions import (
                dayofmonth,
                hour,
                minute,
                month,
                second,
                year,
            )

            time_unit_to_op = {
                "year": year,
                "month": month,
                "day": dayofmonth,
                "hour": hour,
                "minute": minute,
                "second": second,
            }
            timestamp_col = df[timestamp_key]
            for partition in spark_options["partitionBy"]:
                if partition not in df.columns and partition in time_unit_to_op:
                    op = time_unit_to_op[partition]
                    df = df.withColumn(partition, op(timestamp_col))
        return df


class CSVTarget(BaseStoreTarget):
    kind = TargetTypes.csv
    suffix = ".csv"
    is_offline = True
    support_spark = True
    support_storey = True

    @staticmethod
    def _write_dataframe(df, storage_options, target_path, partition_cols, **kwargs):
        # avoid writing the range index unless explicitly specified via kwargs
        if isinstance(df.index, pd.RangeIndex):
            kwargs["index"] = kwargs.get("index", False)
        df.to_csv(target_path, storage_options=storage_options, **kwargs)

    def add_writer_step(
        self,
        graph,
        after,
        features,
        key_columns=None,
        timestamp_key=None,
        featureset_status=None,
    ):
        key_columns = list(key_columns.keys())
        column_list = self._get_column_list(
            features=features, timestamp_key=timestamp_key, key_columns=key_columns
        )
        store, target_path = self._get_store_and_path()
        graph.add_step(
            name=self.name or "CSVTarget",
            after=after,
            graph_shape="cylinder",
            class_name="storey.CSVTarget",
            path=target_path,
            columns=column_list,
            header=True,
            index_cols=key_columns,
            storage_options=store.get_storage_options(),
            **self.attributes,
        )

    def get_spark_options(self, key_column=None, timestamp_key=None, overwrite=True):
        if self.path and self.path.startswith("ds://"):
            store, path = mlrun.store_manager.get_or_create_store(
                self.get_target_path()
            )
            path = store.url + path
            result = {
                "path": store_path_to_spark(path),
                "format": "csv",
                "header": "true",
            }
            storage_spark_options = store.get_spark_options()
            return {**result, **storage_spark_options}
        else:
            return {
                "path": store_path_to_spark(self.get_target_path()),
                "format": "csv",
                "header": "true",
            }

    def prepare_spark_df(self, df, key_columns, timestamp_key=None, spark_options=None):
        import pyspark.sql.functions as funcs

        for col_name, col_type in df.dtypes:
            if col_type == "timestamp":
                # df.write.csv saves timestamps with millisecond precision, but we want microsecond precision
                # for compatibility with storey.
                df = df.withColumn(
                    col_name, funcs.date_format(col_name, "yyyy-MM-dd HH:mm:ss.SSSSSS")
                )
        return df

    def as_df(
        self,
        columns=None,
        df_module=None,
        entities=None,
        start_time=None,
        end_time=None,
        time_column=None,
        **kwargs,
    ):
        df = super().as_df(
            columns=columns,
            df_module=df_module,
            entities=entities,
            format="csv",
            start_time=start_time,
            end_time=end_time,
            time_column=time_column,
            **kwargs,
        )
        if entities:
            df.set_index(keys=entities, inplace=True)
        return df

    def is_single_file(self):
        if self.path:
            return self.path.endswith(".csv")
        return True


class NoSqlBaseTarget(BaseStoreTarget):
    is_table = True
    is_online = True
    support_append = True
    support_storey = True
    writer_step_name = "base_name"

    def __new__(cls, *args, **kwargs):
        if cls is NoSqlBaseTarget:
            raise TypeError(f"only children of '{cls.__name__}' may be instantiated")
        return object.__new__(cls)

    def get_table_object(self):
        raise NotImplementedError()

    def add_writer_step(
        self,
        graph,
        after,
        features,
        key_columns=None,
        timestamp_key=None,
        featureset_status=None,
    ):
        key_columns = list(key_columns.keys())
        table = self._resource.uri
        column_list = self._get_column_list(
            features=features,
            timestamp_key=None,
            key_columns=key_columns,
            with_type=True,
        )
        if not self.columns:
            aggregate_features = (
                [key for key, feature in features.items() if feature.aggregate]
                if features
                else []
            )
            column_list = [
                col for col in column_list if col[0] not in aggregate_features
            ]

        graph.add_step(
            name=self.name or self.writer_step_name,
            after=after,
            graph_shape="cylinder",
            class_name="storey.NoSqlTarget",
            columns=column_list,
            table=table,
            **self.attributes,
        )

    def prepare_spark_df(self, df, key_columns, timestamp_key=None, spark_options=None):
        raise NotImplementedError()

    def get_spark_options(self, key_column=None, timestamp_key=None, overwrite=True):
        raise NotImplementedError()

    def get_dask_options(self):
        return {"format": "csv"}

    def as_df(self, columns=None, df_module=None, **kwargs):
        raise NotImplementedError()

    def write_dataframe(
        self, df, key_column=None, timestamp_key=None, chunk_id=0, **kwargs
    ):
        if hasattr(df, "rdd"):
            options = self.get_spark_options(key_column, timestamp_key)
            options.update(kwargs)
            df = self.prepare_spark_df(df)
            df.write.mode("overwrite").save(**options)
        else:
            # To prevent modification of the original dataframe and make sure
            # that the last event of a key is the one being persisted
            if len(df.index.names) and df.index.names[0] is not None:
                df = df.groupby(df.index.names).last()
            else:
                df = df.copy(deep=False)
            access_key = self._get_credential("V3IO_ACCESS_KEY")

            _, path_with_container = parse_path(self.get_target_path())
            container, path = split_path(path_with_container)

            frames_client = get_frames_client(
                token=access_key, address=config.v3io_framesd, container=container
            )

            frames_client.write("kv", path, df, index_cols=key_column, **kwargs)


class NoSqlTarget(NoSqlBaseTarget):
    kind = TargetTypes.nosql
    support_spark = True
    writer_step_name = "NoSqlTarget"

    def get_table_object(self):
        from storey import Table, V3ioDriver

        # TODO use options/cred
        endpoint, uri = parse_path(self.get_target_path())
        return Table(
            uri,
            V3ioDriver(webapi=endpoint or mlrun.mlconf.v3io_api),
            flush_interval_secs=mlrun.mlconf.feature_store.flush_interval,
        )

    def get_spark_options(self, key_column=None, timestamp_key=None, overwrite=True):
        spark_options = {
            "path": store_path_to_spark(self.get_target_path()),
            "format": "io.iguaz.v3io.spark.sql.kv",
        }
        if isinstance(key_column, list) and len(key_column) >= 1:
            spark_options["key"] = key_column[0]
            if len(key_column) > 2:
                spark_options["sorting-key"] = "_spark_object_name"
            if len(key_column) == 2:
                spark_options["sorting-key"] = key_column[1]
        else:
            spark_options["key"] = key_column
        if not overwrite:
            spark_options["columnUpdate"] = True
        return spark_options

    def prepare_spark_df(self, df, key_columns, timestamp_key=None, spark_options=None):
        from pyspark.sql.functions import col

        spark_udf_directory = os.path.dirname(os.path.abspath(__file__))
        sys.path.append(spark_udf_directory)
        try:
            import spark_udf

            df.rdd.context.addFile(spark_udf.__file__)

            for col_name, col_type in df.dtypes:
                if col_type.startswith("decimal("):
                    # V3IO does not support this level of precision
                    df = df.withColumn(col_name, col(col_name).cast("double"))
            if len(key_columns) > 2:
                return df.withColumn(
                    "_spark_object_name",
                    spark_udf.hash_and_concat_v3io_udf(
                        *[col(c) for c in key_columns[1:]]
                    ),
                )
        finally:
            sys.path.remove(spark_udf_directory)
        return df


class RedisNoSqlTarget(NoSqlBaseTarget):
    kind = TargetTypes.redisnosql
    support_spark = True
    writer_step_name = "RedisNoSqlTarget"

    # Fetch server url from the RedisNoSqlTarget::__init__() 'path' parameter.
    # If not set fetch it from 'mlrun.mlconf.redis.url' (MLRUN_REDIS__URL environment variable).
    # Then look for username and password at REDIS_xxx secrets
    def _get_server_endpoint(self):
        endpoint, uri = parse_path(self.get_target_path())
        endpoint = endpoint or mlrun.mlconf.redis.url
<<<<<<< HEAD
        if endpoint.startswith("ds"):
=======
        if endpoint.startswith("ds://"):
>>>>>>> 24206157
            datastore_profile = datastore_profile_read(endpoint)
            if not datastore_profile:
                raise ValueError(f"Failed to load datastore profile '{endpoint}'")
            if datastore_profile.type != "redis":
                raise ValueError(
                    f"Trying to use profile of type '{datastore_profile.type}' as redis datastore"
                )
            endpoint = datastore_profile.url_with_credentials()
        else:
            parsed_endpoint = urlparse(endpoint)
            if parsed_endpoint.username or parsed_endpoint.password:
                raise mlrun.errors.MLRunInvalidArgumentError(
                    "Provide Redis username and password only via secrets"
                )
            user = self._get_credential("REDIS_USER", "")
            password = self._get_credential("REDIS_PASSWORD", "")
            host = parsed_endpoint.hostname
            port = parsed_endpoint.port if parsed_endpoint.port else "6379"
            scheme = parsed_endpoint.scheme
            if user or password:
                endpoint = f"{scheme}://{user}:{password}@{host}:{port}"
            else:
                endpoint = f"{scheme}://{host}:{port}"
        return endpoint, uri

    def get_table_object(self):
        from storey import Table
        from storey.redis_driver import RedisDriver

        endpoint, uri = self._get_server_endpoint()

        return Table(
            uri,
            RedisDriver(redis_url=endpoint, key_prefix="/"),
            flush_interval_secs=mlrun.mlconf.feature_store.flush_interval,
        )

    def get_spark_options(self, key_column=None, timestamp_key=None, overwrite=True):
        endpoint, uri = self._get_server_endpoint()
        parsed_endpoint = urlparse(endpoint)

        return {
            "key.column": "_spark_object_name",
            "table": "{" + store_path_to_spark(self.get_target_path()),
            "format": "org.apache.spark.sql.redis",
            "host": parsed_endpoint.hostname,
            "port": parsed_endpoint.port,
            "user": parsed_endpoint.username if parsed_endpoint.username else None,
            "auth": parsed_endpoint.password if parsed_endpoint.password else None,
        }

    def prepare_spark_df(self, df, key_columns, timestamp_key=None, spark_options=None):
        from pyspark.sql.functions import col

        spark_udf_directory = os.path.dirname(os.path.abspath(__file__))
        sys.path.append(spark_udf_directory)
        try:
            import spark_udf

            df.rdd.context.addFile(spark_udf.__file__)

            df = df.withColumn(
                "_spark_object_name",
                spark_udf.hash_and_concat_redis_udf(*[col(c) for c in key_columns]),
            )
        finally:
            sys.path.remove(spark_udf_directory)

        return df


class StreamTarget(BaseStoreTarget):
    kind = TargetTypes.stream
    is_table = False
    is_online = False
    support_spark = False
    support_storey = True
    support_append = True

    def add_writer_step(
        self,
        graph,
        after,
        features,
        key_columns=None,
        timestamp_key=None,
        featureset_status=None,
    ):
        from storey import V3ioDriver

        key_columns = list(key_columns.keys())
        endpoint, uri = parse_path(self.get_target_path())
        column_list = self._get_column_list(
            features=features, timestamp_key=timestamp_key, key_columns=key_columns
        )

        graph.add_step(
            name=self.name or "StreamTarget",
            after=after,
            graph_shape="cylinder",
            class_name="storey.StreamTarget",
            columns=column_list,
            storage=V3ioDriver(webapi=endpoint or mlrun.mlconf.v3io_api),
            stream_path=uri,
            **self.attributes,
        )

    def as_df(self, columns=None, df_module=None, **kwargs):
        raise NotImplementedError()


class KafkaTarget(BaseStoreTarget):
    kind = TargetTypes.kafka
    is_table = False
    is_online = False
    support_spark = False
    support_storey = True
    support_append = True

    def __init__(
        self,
        *args,
        bootstrap_servers=None,
        producer_options=None,
        **kwargs,
    ):
        attrs = {}
        if bootstrap_servers is not None:
            attrs["bootstrap_servers"] = bootstrap_servers
        if producer_options is not None:
            attrs["producer_options"] = producer_options

        super().__init__(*args, attributes=attrs, **kwargs)

    def add_writer_step(
        self,
        graph,
        after,
        features,
        key_columns=None,
        timestamp_key=None,
        featureset_status=None,
    ):
        key_columns = list(key_columns.keys())
        column_list = self._get_column_list(
            features=features, timestamp_key=timestamp_key, key_columns=key_columns
        )
        if self.path and self.path.startswith("ds://"):
            datastore_profile = datastore_profile_read(self.path)
            attributes = datastore_profile.attributes()
            bootstrap_servers = attributes.pop("bootstrap_servers", None)
            topic = datastore_profile.topic
        else:
            attributes = copy(self.attributes)
            bootstrap_servers = attributes.pop("bootstrap_servers", None)
            topic, bootstrap_servers = parse_kafka_url(self.path, bootstrap_servers)

        graph.add_step(
            name=self.name or "KafkaTarget",
            after=after,
            graph_shape="cylinder",
            class_name="storey.KafkaTarget",
            columns=column_list,
            topic=topic,
            bootstrap_servers=bootstrap_servers,
            **attributes,
        )

    def as_df(self, columns=None, df_module=None, **kwargs):
        raise NotImplementedError()

    def purge(self):
        pass


class TSDBTarget(BaseStoreTarget):
    kind = TargetTypes.tsdb
    is_table = False
    is_online = False
    support_spark = False
    support_storey = True
    support_append = True

    def add_writer_step(
        self,
        graph,
        after,
        features,
        key_columns=None,
        timestamp_key=None,
        featureset_status=None,
    ):
        key_columns = list(key_columns.keys())
        endpoint, uri = parse_path(self.get_target_path())
        if not timestamp_key:
            raise mlrun.errors.MLRunInvalidArgumentError(
                "feature set timestamp_key must be specified for TSDBTarget writer"
            )

        column_list = self._get_column_list(
            features=features, timestamp_key=None, key_columns=key_columns
        )

        graph.add_step(
            name=self.name or "TSDBTarget",
            class_name="storey.TSDBTarget",
            after=after,
            graph_shape="cylinder",
            path=uri,
            time_col=timestamp_key,
            index_cols=key_columns,
            columns=column_list,
            **self.attributes,
        )

    def as_df(self, columns=None, df_module=None, **kwargs):
        raise NotImplementedError()

    def write_dataframe(
        self, df, key_column=None, timestamp_key=None, chunk_id=0, **kwargs
    ):
        access_key = self._secrets.get("V3IO_ACCESS_KEY", os.getenv("V3IO_ACCESS_KEY"))

        new_index = []
        if timestamp_key:
            new_index.append(timestamp_key)
        if key_column:
            if isinstance(key_column, str):
                key_column = [key_column]
            new_index.extend(key_column)

        _, path_with_container = parse_path(self.get_target_path())
        container, path = split_path(path_with_container)

        frames_client = get_frames_client(
            token=access_key,
            address=config.v3io_framesd,
            container=container,
        )

        frames_client.write(
            "tsdb", path, df, index_cols=new_index if new_index else None, **kwargs
        )


class CustomTarget(BaseStoreTarget):
    kind = "custom"
    is_table = False
    is_online = False
    support_spark = False
    support_storey = True

    def __init__(
        self,
        class_name: str,
        name: str = "",
        after_step=None,
        **attributes,
    ):
        attributes = attributes or {}
        attributes["class_name"] = class_name
        super().__init__(name, "", attributes, after_step=after_step)

    def add_writer_step(
        self,
        graph,
        after,
        features,
        key_columns=None,
        timestamp_key=None,
        featureset_status=None,
    ):
        attributes = copy(self.attributes)
        class_name = attributes.pop("class_name")
        graph.add_step(
            name=self.name,
            after=after,
            graph_shape="cylinder",
            class_name=class_name,
            **attributes,
        )


class DFTarget(BaseStoreTarget):
    kind = TargetTypes.dataframe
    support_storey = True

    def __init__(self, *args, name="dataframe", **kwargs):
        self._df = None
        super().__init__(*args, name=name, **kwargs)

    def set_df(self, df):
        self._df = df

    def update_resource_status(self, status="", producer=None, size=None):
        pass

    def add_writer_step(
        self,
        graph,
        after,
        features,
        key_columns=None,
        timestamp_key=None,
        featureset_status=None,
    ):
        key_columns = list(key_columns.keys())
        # todo: column filter
        graph.add_step(
            name=self.name or "WriteToDataFrame",
            after=after,
            graph_shape="cylinder",
            class_name="storey.ReduceToDataFrame",
            index=key_columns,
            insert_key_column_as=key_columns,
            insert_time_column_as=timestamp_key,
        )

    def as_df(
        self,
        columns=None,
        df_module=None,
        start_time=None,
        end_time=None,
        time_column=None,
        **kwargs,
    ):
        return select_columns_from_df(
            filter_df_start_end_time(
                self._df,
                time_column=time_column,
                start_time=start_time,
                end_time=end_time,
            ),
            columns,
        )


class SQLTarget(BaseStoreTarget):
    kind = TargetTypes.sql
    is_online = True
    support_spark = False
    support_storey = True

    def __init__(
        self,
        name: str = "",
        path=None,
        attributes: Dict[str, str] = None,
        after_step=None,
        partitioned: bool = False,
        key_bucketing_number: Optional[int] = None,
        partition_cols: Optional[List[str]] = None,
        time_partitioning_granularity: Optional[str] = None,
        max_events: Optional[int] = None,
        flush_after_seconds: Optional[int] = None,
        storage_options: Dict[str, str] = None,
        db_url: str = None,
        table_name: str = None,
        schema: Dict[str, Any] = None,
        primary_key_column: str = "",
        if_exists: str = "append",
        create_table: bool = False,
        # create_according_to_data: bool = False,
        time_fields: List[str] = None,
        varchar_len: int = 50,
        parse_dates: List[str] = None,
    ):
        """
        Write to SqlDB as output target for a flow.
        example::
             db_url = "sqlite:///stockmarket.db"
             schema = {'time': datetime.datetime, 'ticker': str,
                    'bid': float, 'ask': float, 'ind': int}
             target = SqlDBTarget(table_name=f'{name}-target', db_url=db_url, create_table=True,
                                   schema=schema, primary_key_column=key)
        :param name:
        :param path:
        :param attributes:
        :param after_step:
        :param partitioned:
        :param key_bucketing_number:
        :param partition_cols:
        :param time_partitioning_granularity:
        :param max_events:
        :param flush_after_seconds:
        :param storage_options:
        :param db_url:                     url string connection to sql database.
                                            If not set, the MLRUN_SQL__URL environment variable will
                                            be used.
        :param table_name:                  the name of the table to access,
                                            from the current database
        :param schema:                      the schema of the table (must pass when
                                            create_table=True)
        :param primary_key_column:          the primary key of the table (must pass always)
        :param if_exists:                   {'fail', 'replace', 'append'}, default 'append'
                                            - fail: If table exists, do nothing.
                                            - replace: If table exists, drop it, recreate it, and insert data.
                                            - append: If table exists, insert data. Create if does not exist.
        :param create_table:                pass True if you want to create new table named by
                                            table_name with schema on current database.
        :param create_according_to_data:    (not valid)
        :param time_fields :    all the field to be parsed as timestamp.
        :param varchar_len :    the defalut len of the all the varchar column (using if needed to create the table).
        :param parse_dates :    all the field to be parsed as timestamp.
        """

        create_according_to_data = False  # TODO: open for user
        if time_fields:
            warnings.warn(
                "'time_fields' is deprecated, use 'parse_dates' instead. "
                "This will be removed in 1.6.0",
                # TODO: Remove this in 1.6.0
                FutureWarning,
            )
            parse_dates = time_fields
        db_url = db_url or mlrun.mlconf.sql.url
        if db_url is None or table_name is None:
            attr = {}
        else:
            # check for table existence and acts according to the user input
            self._primary_key_column = primary_key_column

            attr = {
                "table_name": table_name,
                "db_path": db_url,
                "create_according_to_data": create_according_to_data,
                "if_exists": if_exists,
                "parse_dates": parse_dates,
                "varchar_len": varchar_len,
            }
            path = (
                f"mlrunSql://@{db_url}//@{table_name}"
                f"//@{str(create_according_to_data)}//@{if_exists}//@{primary_key_column}//@{create_table}"
            )

        if attributes:
            attributes.update(attr)
        else:
            attributes = attr

        super().__init__(
            name,
            path,
            attributes,
            after_step,
            list(schema.keys()) if schema else None,
            partitioned,
            key_bucketing_number,
            partition_cols,
            time_partitioning_granularity,
            max_events=max_events,
            flush_after_seconds=flush_after_seconds,
            storage_options=storage_options,
            schema=schema,
        )

    def get_table_object(self):
        from storey import SQLDriver, Table

        (db_path, table_name, _, _, primary_key, _) = self._parse_url()
        try:
            primary_key = ast.literal_eval(primary_key)
        except Exception:
            pass
        return Table(
            f"{db_path}/{table_name}",
            SQLDriver(db_path=db_path, primary_key=primary_key),
            flush_interval_secs=mlrun.mlconf.feature_store.flush_interval,
        )

    def add_writer_step(
        self,
        graph,
        after,
        features,
        key_columns=None,
        timestamp_key=None,
        featureset_status=None,
    ):
        key_columns = list(key_columns.keys())
        column_list = self._get_column_list(
            features=features, timestamp_key=timestamp_key, key_columns=key_columns
        )
        table = self._resource.uri
        self._create_sql_table()
        for step in graph.steps.values():
            if step.class_name == "storey.AggregateByKey":
                raise mlrun.errors.MLRunRuntimeError(
                    "SQLTarget does not support aggregation step"
                )
        graph.add_step(
            name=self.name or "SqlTarget",
            after=after,
            graph_shape="cylinder",
            class_name="storey.NoSqlTarget",
            columns=column_list,
            header=True,
            table=table,
            index_cols=key_columns,
            **self.attributes,
        )

    def as_df(
        self,
        columns=None,
        df_module=None,
        entities=None,
        start_time=None,
        end_time=None,
        time_column=None,
        **kwargs,
    ):
        try:
            import sqlalchemy

        except (ModuleNotFoundError, ImportError) as exc:
            self._raise_sqlalchemy_import_error(exc)

        db_path, table_name, _, _, _, _ = self._parse_url()
        engine = sqlalchemy.create_engine(db_path)
        parse_dates: Optional[List[str]] = self.attributes.get("parse_dates")
        with engine.connect() as conn:
            query, parse_dates = _generate_sql_query_with_time_filter(
                table_name=table_name,
                engine=engine,
                time_column=time_column,
                parse_dates=parse_dates,
                start_time=start_time,
                end_time=end_time,
            )
            df = pd.read_sql(
                query,
                con=conn,
                parse_dates=parse_dates,
                columns=columns,
            )
            if self._primary_key_column:
                df.set_index(self._primary_key_column, inplace=True)
        return df

    def write_dataframe(
        self, df, key_column=None, timestamp_key=None, chunk_id=0, **kwargs
    ):
        try:
            import sqlalchemy

        except (ModuleNotFoundError, ImportError) as exc:
            self._raise_sqlalchemy_import_error(exc)

        self._create_sql_table()

        if hasattr(df, "rdd"):
            raise ValueError("Spark is not supported")
        else:
            (
                db_path,
                table_name,
                create_according_to_data,
                if_exists,
                primary_key,
                _,
            ) = self._parse_url()
            create_according_to_data = bool(create_according_to_data)
            engine = sqlalchemy.create_engine(
                db_path,
            )
            connection = engine.connect()
            if create_according_to_data:
                # todo : create according to first row.
                pass
            df.to_sql(table_name, connection, if_exists=if_exists)

    def _parse_url(self):
        path = self.path[len("mlrunSql:///") :]
        return path.split("//@")

    def purge(self):
        pass

    def _create_sql_table(self):
        (
            db_path,
            table_name,
            create_according_to_data,
            if_exists,
            primary_key,
            create_table,
        ) = self._parse_url()
        try:
            import sqlalchemy

        except (ModuleNotFoundError, ImportError) as exc:
            self._raise_sqlalchemy_import_error(exc)

        try:
            primary_key = ast.literal_eval(primary_key)
            primary_key_for_check = primary_key
        except Exception:
            primary_key_for_check = [primary_key]
        engine = sqlalchemy.create_engine(db_path)
        with engine.connect() as conn:
            metadata = sqlalchemy.MetaData()
            table_exists = engine.dialect.has_table(conn, table_name)
            if not table_exists and not create_table:
                raise ValueError(f"Table named {table_name} is not exist")

            elif not table_exists and create_table:
                TYPE_TO_SQL_TYPE = {
                    int: sqlalchemy.Integer,
                    str: sqlalchemy.String(self.attributes.get("varchar_len")),
                    datetime.datetime: sqlalchemy.dialects.mysql.DATETIME(fsp=6),
                    pd.Timestamp: sqlalchemy.dialects.mysql.DATETIME(fsp=6),
                    bool: sqlalchemy.Boolean,
                    float: sqlalchemy.Float,
                    datetime.timedelta: sqlalchemy.Interval,
                    pd.Timedelta: sqlalchemy.Interval,
                }
                # creat new table with the given name
                columns = []
                for col, col_type in self.schema.items():
                    col_type = TYPE_TO_SQL_TYPE.get(col_type)
                    if col_type is None:
                        raise TypeError(f"{col_type} unsupported type")
                    columns.append(
                        sqlalchemy.Column(
                            col, col_type, primary_key=(col in primary_key_for_check)
                        )
                    )

                sqlalchemy.Table(table_name, metadata, *columns)
                metadata.create_all(engine)
                if_exists = "append"
                self.path = (
                    f"mlrunSql://@{db_path}//@{table_name}"
                    f"//@{str(create_according_to_data)}//@{if_exists}//@{primary_key}//@{create_table}"
                )
                conn.close()

    @staticmethod
    def _raise_sqlalchemy_import_error(exc):
        raise mlrun.errors.MLRunMissingDependencyError(
            "Using 'SQLTarget' requires sqlalchemy package. Use pip install mlrun[sqlalchemy] to install it."
        ) from exc


kind_to_driver = {
    TargetTypes.parquet: ParquetTarget,
    TargetTypes.csv: CSVTarget,
    TargetTypes.nosql: NoSqlTarget,
    TargetTypes.redisnosql: RedisNoSqlTarget,
    TargetTypes.dataframe: DFTarget,
    TargetTypes.stream: StreamTarget,
    TargetTypes.kafka: KafkaTarget,
    TargetTypes.tsdb: TSDBTarget,
    TargetTypes.custom: CustomTarget,
    TargetTypes.sql: SQLTarget,
}


def _get_target_path(driver, resource, run_id_mode=False):
    """return the default target path given the resource and target kind"""
    kind = driver.kind
    suffix = driver.suffix
    if not suffix:
        if (
            kind == ParquetTarget.kind
            and resource.kind == mlrun.common.schemas.ObjectKind.feature_vector
        ):
            suffix = ".parquet"
    kind_prefix = (
        "sets"
        if resource.kind == mlrun.common.schemas.ObjectKind.feature_set
        else "vectors"
    )
    name = resource.metadata.name
    project = resource.metadata.project or mlrun.mlconf.default_project
    data_prefix = get_default_prefix_for_target(kind).format(
        project=project,
        kind=kind,
        name=name,
    )
    # todo: handle ver tag changes, may need to copy files?
    if not run_id_mode:
        version = resource.metadata.tag
        name = f"{name}-{version or 'latest'}"
    return f"{data_prefix}/{kind_prefix}/{name}{suffix}"


def generate_path_with_chunk(target, chunk_id, path):
    prefix, suffix = os.path.splitext(path)
    if chunk_id and not target.partitioned and not target.time_partitioning_granularity:
        return f"{prefix}/{chunk_id:0>4}{suffix}"
    return path<|MERGE_RESOLUTION|>--- conflicted
+++ resolved
@@ -877,19 +877,7 @@
         else:
             storage_options = storage_options or self.storage_options
 
-<<<<<<< HEAD
-        store, target_path = self._get_store_and_path()
-
-        storage_options = store.get_storage_options()
-        if storage_options and self.storage_options:
-            storage_options = merge(storage_options, self.storage_options)
-        else:
-            storage_options = storage_options or self.storage_options
-
-        graph.add_step(
-=======
         step = graph.add_step(
->>>>>>> 24206157
             name=self.name or "ParquetTarget",
             after=after,
             graph_shape="cylinder",
@@ -1298,11 +1286,7 @@
     def _get_server_endpoint(self):
         endpoint, uri = parse_path(self.get_target_path())
         endpoint = endpoint or mlrun.mlconf.redis.url
-<<<<<<< HEAD
-        if endpoint.startswith("ds"):
-=======
         if endpoint.startswith("ds://"):
->>>>>>> 24206157
             datastore_profile = datastore_profile_read(endpoint)
             if not datastore_profile:
                 raise ValueError(f"Failed to load datastore profile '{endpoint}'")
