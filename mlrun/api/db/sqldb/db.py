# Copyright 2023 Iguazio
#
# Licensed under the Apache License, Version 2.0 (the "License");
# you may not use this file except in compliance with the License.
# You may obtain a copy of the License at
#
#   http://www.apache.org/licenses/LICENSE-2.0
#
# Unless required by applicable law or agreed to in writing, software
# distributed under the License is distributed on an "AS IS" BASIS,
# WITHOUT WARRANTIES OR CONDITIONS OF ANY KIND, either express or implied.
# See the License for the specific language governing permissions and
# limitations under the License.
#
import asyncio
import collections
import functools
import re
import typing
from copy import deepcopy
from datetime import datetime, timedelta, timezone
from typing import Any, Dict, List, Tuple

import fastapi.concurrency
import mergedeep
import pytz
import sqlalchemy
from sqlalchemy import and_, distinct, func, or_
from sqlalchemy.exc import SQLAlchemyError
from sqlalchemy.orm import Session, aliased

import mlrun
import mlrun.api.db.session
import mlrun.api.utils.helpers
import mlrun.api.utils.projects.remotes.follower
import mlrun.api.utils.singletons.k8s
import mlrun.common.schemas
import mlrun.errors
import mlrun.model
from mlrun.api.db.base import DBInterface
from mlrun.api.db.sqldb.helpers import (
    generate_query_predicate_for_name,
    label_set,
    run_labels,
    run_start_time,
    run_state,
    update_labels,
)
from mlrun.api.db.sqldb.models import (
    Artifact,
    ArtifactV2,
    BackgroundTask,
    Base,
    DataVersion,
    Entity,
    Feature,
    FeatureSet,
    FeatureVector,
    Function,
    HubSource,
    Log,
    Project,
    Run,
    Schedule,
    User,
    _labeled,
    _tagged,
    _with_notifications,
)
from mlrun.config import config
from mlrun.errors import err_to_str
from mlrun.lists import ArtifactList, FunctionList, RunList
from mlrun.model import RunObject
from mlrun.utils import (
    fill_function_hash,
    fill_object_hash,
    generate_artifact_uri,
    generate_object_uri,
    get_in,
    is_legacy_artifact,
    logger,
    update_in,
    validate_artifact_key_name,
    validate_tag_name,
)

NULL = None  # Avoid flake8 issuing warnings when comparing in filter
unversioned_tagged_object_uid_prefix = "unversioned-"

conflict_messages = [
    "(sqlite3.IntegrityError) UNIQUE constraint failed",
    "(pymysql.err.IntegrityError) (1062",
    "(pymysql.err.IntegrityError) (1586",
]


def retry_on_conflict(function):
    """
    Most of our store_x functions starting from doing get, then if nothing is found creating the object otherwise
    updating attributes on the existing object. On the SQL level this translates to either INSERT or UPDATE queries.
    Sometimes we have a race condition in which two requests do the get, find nothing, create a new object, but only the
    SQL query of the first one will succeed, the second will get a conflict error, in that case, a retry like we're
    doing on the bottom most layer (like the one for the database is locked error) won't help, cause the object does not
    hold a reference to the existing DB object, and therefore will always translate to an INSERT query, therefore, in
    order to make it work, we need to do the get again, and in other words, call the whole store_x function again
    This why we implemented this retry as a decorator that comes "around" the existing functions
    """

    @functools.wraps(function)
    def wrapper(*args, **kwargs):
        def _try_function():
            try:
                return function(*args, **kwargs)
            except Exception as exc:

                if mlrun.utils.helpers.are_strings_in_exception_chain_messages(
                    exc, conflict_messages
                ):
                    logger.warning(
                        "Got conflict error from DB. Retrying", err=err_to_str(exc)
                    )
                    raise mlrun.errors.MLRunRuntimeError(
                        "Got conflict error from DB"
                    ) from exc
                raise mlrun.errors.MLRunFatalFailureError(original_exception=exc)

        if config.httpdb.db.conflict_retry_timeout:
            interval = config.httpdb.db.conflict_retry_interval
            if interval is None:
                interval = mlrun.utils.create_step_backoff([[0.0001, 1], [3, None]])
            return mlrun.utils.helpers.retry_until_successful(
                interval,
                config.httpdb.db.conflict_retry_timeout,
                logger,
                False,
                _try_function,
            )
        else:
            return function(*args, **kwargs)

    return wrapper


class SQLDB(DBInterface):
    def __init__(self, dsn):
        self.dsn = dsn
        self._cache = {
            "project_resources_counters": {"value": None, "ttl": datetime.min}
        }
        self._name_with_iter_regex = re.compile("^[0-9]+-.+$")

    def initialize(self, session):
        pass

    # ---- Logs ----
    def store_log(
        self,
        session,
        uid,
        project="",
        body=b"",
        append=False,
    ):
        raise NotImplementedError("DB should not be used for logs storage")

    def get_log(self, session, uid, project="", offset=0, size=0):
        raise NotImplementedError("DB should not be used for logs storage")

    def delete_log(self, session: Session, project: str, uid: str):
        project = project or config.default_project
        self._delete(session, Log, project=project, uid=uid)

    def _delete_logs(self, session: Session, project: str):
        logger.debug("Removing logs from db", project=project)
        for log in self._list_logs(session, project):
            self.delete_log(session, project, log.uid)

    def _list_logs(self, session: Session, project: str):
        return self._query(session, Log, project=project).all()

    # ---- Runs ----
    @retry_on_conflict
    def store_run(
        self,
        session,
        run_data,
        uid,
        project="",
        iter=0,
    ):
        logger.debug(
            "Storing run to db",
            project=project,
            uid=uid,
            iter=iter,
            run_name=run_data["metadata"]["name"],
        )
        run = self._get_run(session, uid, project, iter)
        now = datetime.now(timezone.utc)
        if not run:
            run = Run(
                name=run_data["metadata"]["name"],
                uid=uid,
                project=project,
                iteration=iter,
                state=run_state(run_data),
                start_time=run_start_time(run_data) or now,
                requested_logs=False,
            )
        self._ensure_run_name_on_update(run, run_data)
        labels = run_labels(run_data)
        self._update_run_state(run, run_data)
        update_labels(run, labels)
        # Note that this code basically allowing anyone to override the run's start time after it was already set
        # This is done to enable the context initialization to set the start time to when the user's code actually
        # started running, and not when the run record was initially created (happening when triggering the job)
        # In the future we might want to limit who can actually do that
        start_time = run_start_time(run_data) or SQLDB._add_utc_timezone(run.start_time)
        run_data.setdefault("status", {})["start_time"] = start_time.isoformat()
        run.start_time = start_time
        self._update_run_updated_time(run, run_data, now=now)
        run.struct = run_data
        self._upsert(session, [run], ignore=True)

    def update_run(self, session, updates: dict, uid, project="", iter=0):
        project = project or config.default_project
        run = self._get_run(session, uid, project, iter)
        if not run:
            run_uri = RunObject.create_uri(project, uid, iter)
            raise mlrun.errors.MLRunNotFoundError(f"Run {run_uri} not found")
        struct = run.struct
        for key, val in updates.items():
            update_in(struct, key, val)
        self._ensure_run_name_on_update(run, struct)
        self._update_run_state(run, struct)
        start_time = run_start_time(struct)
        if start_time:
            run.start_time = start_time
        update_labels(run, run_labels(struct))
        self._update_run_updated_time(run, struct)
        run.struct = struct
        self._upsert(session, [run])
        self._delete_empty_labels(session, Run.Label)

    def list_distinct_runs_uids(
        self,
        session,
        project: str = None,
        requested_logs_modes: typing.List[bool] = None,
        only_uids=True,
        last_update_time_from: datetime = None,
        states: typing.List[str] = None,
    ) -> typing.Union[typing.List[str], RunList]:
        """
        List all runs uids in the DB
        :param session: DB session
        :param project: Project name, `*` or `None` lists across all projects
        :param requested_logs_modes: If not `None`, will return only runs with the given requested logs modes
        :param only_uids: If True, will return only the uids of the runs as list of strings
                          If False, will return the full run objects as RunList
        :param last_update_time_from: If not `None`, will return only runs updated after this time
        :param states: If not `None`, will return only runs with the given states
        :return: List of runs uids or RunList
        """
        if only_uids:
            # using distinct to avoid duplicates as there could be multiple runs with the same uid(different iterations)
            query = self._query(session, distinct(Run.uid))
        else:
            query = self._query(session, Run)

        if project and project != "*":
            query = query.filter(Run.project == project)

        if states:
            query = query.filter(Run.state.in_(states))

        if last_update_time_from is not None:
            query = query.filter(Run.updated >= last_update_time_from)

        if requested_logs_modes is not None:
            query = query.filter(Run.requested_logs.in_(requested_logs_modes))

        if not only_uids:
            # group_by allows us to have a row per uid with the whole record rather than just the uid (as distinct does)
            # note we cannot promise that the same row will be returned each time per uid as the order is not guaranteed
            query = query.group_by(Run.uid)

            runs = RunList()
            for run in query:
                runs.append(run.struct)

            return runs

        # from each row we expect to get a tuple of (uid,) so we need to extract the uid from the tuple
        return [uid for uid, in query.all()]

    def update_runs_requested_logs(
        self, session, uids: List[str], requested_logs: bool = True
    ):
        # note that you should commit right after the synchronize_session=False
        # https://stackoverflow.com/questions/70350298/what-does-synchronize-session-false-do-exactly-in-update-functions-for-sqlalch
        self._query(session, Run).filter(Run.uid.in_(uids)).update(
            {
                Run.requested_logs: requested_logs,
                Run.updated: datetime.now(timezone.utc),
            },
            synchronize_session=False,
        )
        session.commit()

    def read_run(self, session, uid, project=None, iter=0):
        project = project or config.default_project
        run = self._get_run(session, uid, project, iter)
        if not run:
            raise mlrun.errors.MLRunNotFoundError(f"Run {uid}:{project} not found")
        return run.struct

    def list_runs(
        self,
        session,
        name=None,
        uid: typing.Optional[typing.Union[str, List[str]]] = None,
        project=None,
        labels=None,
        states=None,
        sort=True,
        last=0,
        iter=False,
        start_time_from=None,
        start_time_to=None,
        last_update_time_from=None,
        last_update_time_to=None,
        partition_by: mlrun.common.schemas.RunPartitionByField = None,
        rows_per_partition: int = 1,
        partition_sort_by: mlrun.common.schemas.SortField = None,
        partition_order: mlrun.common.schemas.OrderType = mlrun.common.schemas.OrderType.desc,
        max_partitions: int = 0,
        requested_logs: bool = None,
        return_as_run_structs: bool = True,
        with_notifications: bool = False,
    ):
        project = project or config.default_project
        query = self._find_runs(session, uid, project, labels)
        if name is not None:
            query = self._add_run_name_query(query, name)
        if states is not None:
            query = query.filter(Run.state.in_(states))
        if start_time_from is not None:
            query = query.filter(Run.start_time >= start_time_from)
        if start_time_to is not None:
            query = query.filter(Run.start_time <= start_time_to)
        if last_update_time_from is not None:
            query = query.filter(Run.updated >= last_update_time_from)
        if last_update_time_to is not None:
            query = query.filter(Run.updated <= last_update_time_to)
        if sort:
            query = query.order_by(Run.start_time.desc())
        if last:
            if not sort:
                raise mlrun.errors.MLRunInvalidArgumentError(
                    "Limiting the number of returned records without sorting will provide non-deterministic results"
                )
            query = query.limit(last)
        if not iter:
            query = query.filter(Run.iteration == 0)
        if requested_logs is not None:
            query = query.filter(Run.requested_logs == requested_logs)
        if partition_by:
            self._assert_partition_by_parameters(
                mlrun.common.schemas.RunPartitionByField,
                partition_by,
                partition_sort_by,
            )
            query = self._create_partitioned_query(
                session,
                query,
                Run,
                partition_by,
                rows_per_partition,
                partition_sort_by,
                partition_order,
                max_partitions,
            )
        if not return_as_run_structs:
            return query.all()

        # Purposefully not using outer join to avoid returning runs without notifications
        if with_notifications:
            query = query.join(Run.Notification)

        runs = RunList()
        for run in query:
            run_struct = run.struct
            if with_notifications:
                run_struct.setdefault("spec", {}).setdefault("notifications", [])
                run_struct.setdefault("status", {}).setdefault("notifications", {})
                for notification in run.notifications:
                    (
                        notification_spec,
                        notification_status,
                    ) = self._transform_notification_record_to_spec_and_status(
                        notification
                    )
                    run_struct["spec"]["notifications"].append(notification_spec)
                    run_struct["status"]["notifications"][
                        notification.name
                    ] = notification_status
            runs.append(run_struct)

        return runs

    def del_run(self, session, uid, project=None, iter=0):
        project = project or config.default_project
        # We currently delete *all* iterations
        self._delete(session, Run, uid=uid, project=project)

    def del_runs(
        self, session, name=None, project=None, labels=None, state=None, days_ago=0
    ):
        project = project or config.default_project
        query = self._find_runs(session, None, project, labels)
        if days_ago:
            since = datetime.now(timezone.utc) - timedelta(days=days_ago)
            query = query.filter(Run.start_time >= since)
        if name:
            query = self._add_run_name_query(query, name)
        if state:
            query = query.filter(Run.state == state)
        for run in query:  # Can not use query.delete with join
            session.delete(run)
        session.commit()

    def _add_run_name_query(self, query, name):
        exact_name = self._escape_characters_for_like_query(name)
        if name.startswith("~"):
            query = query.filter(Run.name.ilike(f"%{exact_name[1:]}%", escape="\\"))
        else:
            query = query.filter(Run.name == name)
        return query

    @staticmethod
    def _ensure_run_name_on_update(run_record: Run, run_dict: dict):
        body_name = run_dict["metadata"]["name"]
        if body_name != run_record.name:
            raise mlrun.errors.MLRunInvalidArgumentError(
                "Changing name for an existing run is invalid"
            )

    @staticmethod
    def _update_run_updated_time(
        run_record: Run, run_dict: dict, now: typing.Optional[datetime] = None
    ):
        if now is None:
            now = datetime.now(timezone.utc)
        run_record.updated = now
        run_dict.setdefault("status", {})["last_update"] = now.isoformat()

    @staticmethod
    def _update_run_state(run_record: Run, run_dict: dict):
        state = run_state(run_dict)
        run_record.state = state
        run_dict.setdefault("status", {})["state"] = state

    # ---- Artifacts ----
    @retry_on_conflict
    def store_artifact(
        self,
        session,
        key,
        artifact,
        uid,
        iter=None,
        tag="",
        project="",
    ):
        self._store_artifact(
            session,
            key,
            artifact,
            uid,
            iter,
            tag,
            project,
        )

    @retry_on_conflict
    def store_artifact_v2(
        self,
        session,
        key,
        artifact,
        uid,
        iter=None,
        tag="",
        project="",
        versioned=True,
        always_overwrite=False,
    ) -> str:
        return self._store_tagged_object(
            session,
            ArtifactV2,
            project,
            key,
            artifact,
            tag=tag,
            uid=uid,
            versioned=versioned,
            always_overwrite=always_overwrite,
        )

    def list_artifacts(
        self,
        session,
        name=None,
        project=None,
        tag=None,
        labels=None,
        since=None,
        until=None,
        kind=None,
        category: mlrun.common.schemas.ArtifactCategories = None,
        iter: int = None,
        best_iteration: bool = False,
        as_records: bool = False,
        use_tag_as_uid: bool = None,
    ):
        project = project or config.default_project

        if best_iteration and iter is not None:
            raise mlrun.errors.MLRunInvalidArgumentError(
                "best-iteration cannot be used when iter is specified"
            )
        # TODO: Refactor this area
        ids = "*"
        if tag:
            # use_tag_as_uid is used to catch old artifacts which were created when logging artifacts using the project
            # producer and not by context, this because when were logging artifacts using the project producer we were
            # setting the artifact uid to be the same as the producer tag which at the time was "latest", this becomes a
            # problem with uid="latest" because there are also "latest" tags in the system, which means we will get ids
            # response from the `_resolve_tag` above and then we will iterate over the wrong artifact
            # use_tag_as_uid==None is keeping the old behavior
            # use_tag_as_uid==False also keeps the old behavior for now, but left that option to be able to change later
            # use_tag_as_uid==True saying to the list artifacts that the tag is actually the uid
            if tag == "*" or use_tag_as_uid:
                ids = tag
            else:
                ids = self._resolve_tag(session, Artifact, project, tag)

        artifacts = ArtifactList()
        artifact_records = self._find_artifacts(
            session,
            project,
            ids,
            labels,
            since,
            until,
            name,
            kind,
            category,
            iter,
            use_tag_as_uid=use_tag_as_uid,
        )
        if as_records:
            if best_iteration:
                raise mlrun.errors.MLRunInvalidArgumentError(
                    "as_records is not supported with best_iteration=True"
                )
            return artifact_records

        # In case best_iteration is requested and filtering is done by tag, then we might have artifacts from the best
        # iteration (which is tagged) but not the link artifact (that is not tagged). This will cause the filtering
        # happening next to fail. Therefore, we need to add to the list of results the link artifacts from the given
        # keys + uids.
        if best_iteration:
            iteration_keys = set()
            link_keys = set()
            for artifact in artifact_records:
                if self._name_with_iter_regex.match(artifact.key):
                    key_without_iteration = artifact.key.split("-", maxsplit=1)[1]
                    iteration_keys.add((key_without_iteration, artifact.uid))
                else:
                    link_keys.add((artifact.key, artifact.uid))
            missing_link_keys = iteration_keys.difference(link_keys)
            artifact_records.extend(
                self._get_link_artifacts_by_keys_and_uids(
                    session, project, missing_link_keys
                )
            )

        # concatenating <artifact.key> and <artifact.uid> to create a unique key for the artifacts
        indexed_artifacts = {
            f"{artifact.key}-{artifact.uid}": artifact for artifact in artifact_records
        }
        for artifact in artifact_records:
            has_iteration = self._name_with_iter_regex.match(artifact.key)

            # Handle case of looking for best iteration. In that case if there's a linked iteration, we look
            # for it in the results and return the linked artifact if exists. If original iter is not 0 then
            # we skip this item.
            if best_iteration:
                if has_iteration:
                    continue
                if is_legacy_artifact(artifact.struct):
                    link_iteration = artifact.struct.get("link_iteration")
                else:
                    link_iteration = artifact.struct["spec"].get("link_iteration")

                if link_iteration:
                    # link artifact key is without the iteration so to pull the linked artifact we need to
                    # concatenate the <link-iteration>-<artifact.key>-<artifact.uid> together
                    linked_key = f"{link_iteration}-{artifact.key}-{artifact.uid}"
                    linked_artifact = indexed_artifacts.get(linked_key)
                    if linked_artifact:
                        artifact = linked_artifact
                    else:
                        continue

            # We need special handling for the case where iter==0, since in that case no iter prefix will exist.
            # Regex support is db-specific, and SQLAlchemy actually implements Python regex for SQLite anyway,
            # and even that only in SA 1.4. So doing this here rather than in the query.
            if iter == 0 and has_iteration:
                continue

            artifact_struct = artifact.struct

            # set the tags in the artifact struct
            artifacts_with_tag = self._add_tags_to_artifact_struct(
                session, artifact_struct, artifact.id, tag
            )
            artifacts.extend(artifacts_with_tag)

        return artifacts

    def list_artifacts_v2(
        self,
        session,
        name=None,
        project=None,
        tag=None,
        uid=None,
        labels=None,
        since=None,
        until=None,
        kind=None,
        category: mlrun.common.schemas.ArtifactCategories = None,
        iter: int = None,
        best_iteration: bool = False,
        as_records: bool = False,
    ):
        project = project or config.default_project

        if best_iteration and iter is not None:
            raise mlrun.errors.MLRunInvalidArgumentError(
                "best-iteration cannot be used when iter is specified"
            )

        artifact_records = self._find_artifacts_v2(
            session,
            project,
            None,  # id is None because we are in "list" mode
            tag,
            labels,
            since,
            until,
            name,
            kind,
            category,
            iter,
            uid,
        )
        if as_records:
            if best_iteration:
                raise mlrun.errors.MLRunInvalidArgumentError(
                    "as_records is not supported with best_iteration=True"
                )
            return artifact_records

        # TODO: get the missing link artifacts if best iteration is true
        # if best_iteration:

        artifacts = ArtifactList()
        for artifact in artifact_records:

            # TODO: handle the case where we have a link artifact with best iteration
            if best_iteration:
                pass

            artifact_struct = artifact.full_object

            # set the tags in the artifact struct
            artifacts_with_tag = self._add_tags_to_artifact_struct(
                session,
                artifact_struct,
                artifact.id,
                cls=ArtifactV2,
                tag=tag,
            )
            artifacts.extend(artifacts_with_tag)

        return artifacts

    def read_artifact(self, session, key, tag="", iter=None, project=""):
        project = project or config.default_project
        ids = self._resolve_tag(session, Artifact, project, tag)
        if iter:
            key = f"{iter}-{key}"

        query = self._query(session, Artifact, key=key, project=project)

        # This will hold the real tag of the object (if exists). Will be placed in the artifact structure.
        db_tag = None

        # TODO: refactor this
        # tag has 2 meanings:
        # 1. tag - in this case _resolve_tag will find the relevant uids and will return a list
        # 2. uid - in this case _resolve_tag won't find anything and simply return what was given to it, which actually
        # represents the uid
        if isinstance(ids, list) and ids:
            query = query.filter(Artifact.id.in_(ids))
            db_tag = tag
        elif isinstance(ids, str) and ids:
            query = query.filter(Artifact.uid == ids)
        else:
            # Select by last updated
            max_updated = session.query(func.max(Artifact.updated)).filter(
                Artifact.project == project, Artifact.key == key
            )
            query = query.filter(Artifact.updated.in_(max_updated))

        art = query.one_or_none()
        if not art:
            artifact_uri = generate_artifact_uri(project, key, tag, iter)
            raise mlrun.errors.MLRunNotFoundError(f"Artifact {artifact_uri} not found")

        artifact_struct = art.struct
        # We only set a tag in the object if the user asked specifically for this tag.
        if db_tag:
            self._set_tag_in_artifact_struct(artifact_struct, db_tag)
        return artifact_struct

    def read_artifact_v2(
        self,
        session,
        project: str,
        key: str,
        iter: int = None,
        producer_id: str = None,
        tag: str = None,
        uid: str = None,
    ):
        query = self._query(session, ArtifactV2, key=key, project=project)

        computed_tag = tag or "latest"
        artifact_tag_uid = None
        if tag or not uid:
            artifact_tag_uid = self._resolve_class_tag_uid(
                session, ArtifactV2, project, key, computed_tag
            )
            if artifact_tag_uid:
                uid = artifact_tag_uid

        if uid:
            query = query.filter(ArtifactV2.uid == uid)
        if iter:
            query = query.filter(ArtifactV2.iteration == iter)
        if producer_id:
            query = query.filter(ArtifactV2.producer_id == producer_id)

        db_artifacts = query.all()
        if len(db_artifacts) > 1:
            raise mlrun.errors.MLRunInvalidArgumentError(
                "More than one artifact matches the query"
            )

        if len(db_artifacts) == 0:
            artifact_uri = generate_artifact_uri(project, key, tag, iter)
            raise mlrun.errors.MLRunNotFoundError(f"Artifact {artifact_uri} not found")

        artifact = db_artifacts[0].full_object

        # If connected to a tag add it to metadata
        if artifact_tag_uid:
            self._set_tag_in_artifact_struct(artifact, artifact_tag_uid)
        return artifact

    def del_artifact(self, session, key, tag="", project=""):
        project = project or config.default_project

        query = session.query(Artifact).filter(
            Artifact.key == key, Artifact.project == project
        )
        if tag:
            query = query.join(Artifact.Tag).filter(Artifact.Tag.name == tag)

        # Cannot delete yet, because tag and label deletion queries join with the artifacts table, so the objects
        # still need to be there.
        artifacts = query.all()
        if not artifacts:
            return

        # deleting tags and labels, because in sqlite the relationships aren't necessarily cascading
        self._delete_artifact_tags(session, project, key, tag, commit=False)
        self._delete_class_labels(
            session, Artifact, project=project, key=key, commit=False
        )
        for artifact in artifacts:
            session.delete(artifact)
        session.commit()

    def delete_artifact_v2(
        self, session, project, key, tag=None, uid=None, producer_id=None
    ):
        self._delete_tagged_object(
            session, ArtifactV2, project, key, tag, uid, producer_id
        )

    def del_artifacts(self, session, name="", project="", tag="*", labels=None):
        project = project or config.default_project
        ids = "*"
        if tag and tag != "*":
            ids = self._resolve_tag(session, Artifact, project, tag)
        distinct_keys = {
            artifact.key
            for artifact in self._find_artifacts(
                session, project, ids, labels, name=name
            )
        }
        for key in distinct_keys:
            self.del_artifact(session, key, "", project)

    def delete_artifacts_v2(
        self, session, project, name="", tag=None, ids=None, labels=None
    ):
        project = project or config.default_project
        distinct_keys = {
            artifact.key
            for artifact in self._find_artifacts_v2(
                session, project, ids, tag, labels, name=name
            )
        }
        for key in distinct_keys:
            self.delete_artifact_v2(session, project, key, tag)

    def tag_artifacts(self, session, artifacts, project: str, name: str):
        # found a bug in here, which is being exposed for when have multi-param execution.
        # each artifact key is being concatenated with the key and the iteration, this is problematic in this query
        # because we are filtering by the key+iteration and not just the key ( which would require some regex )
        # it would be fixed as part of the refactoring of the new artifact table structure where we would have
        # column for iteration as well.
        for artifact in artifacts:
            query = (
                self._query(
                    session,
                    artifact.Tag,
                    project=project,
                    name=name,
                )
                .join(Artifact)
                .filter(Artifact.key == artifact.key)
            )
            tag = query.one_or_none()
            if not tag:
                # To maintain backwards compatibility,
                # we validate the tag name only if it does not already exist on the artifact,
                # we don't want to fail on old tags that were created before the validation was added.
                validate_tag_name(tag_name=name, field_name="artifact.metadata.tag")
                tag = artifact.Tag(project=project, name=name)
            tag.obj_id = artifact.id
            self._upsert(session, [tag], ignore=True)

    def list_artifact_tags(
        self, session, project, category: mlrun.common.schemas.ArtifactCategories = None
    ) -> typing.List[typing.Tuple[str, str, str]]:
        """
        :return: a list of Tuple of (project, artifact.key, tag)
        """
        # TODO - refactor once we have the artifact kind as a field in the DB, the filtering on category can be done
        # as a simple SQL query, and don't need to use the extra processing of listing tags etc.

        artifacts = self.list_artifacts(
            session, project=project, tag="*", category=category
        )
        results = []
        for artifact in artifacts:
            if is_legacy_artifact(artifact):
                results.append((project, artifact.get("db_key"), artifact.get("tag")))
            else:
                results.append(
                    (
                        project,
                        artifact["spec"].get("db_key"),
                        artifact["metadata"].get("tag"),
                    )
                )

        return results

    def list_artifact_tags_v2(
        self, session, project, category: mlrun.common.schemas.ArtifactCategories = None
    ) -> typing.List[typing.Tuple[str, str, str]]:
        """
        :return: a list of Tuple of (project, artifact.key, tag)
        """
        artifacts = self.list_artifacts_v2(session, project=project, category=category)
        results = []
        for artifact in artifacts:
            if is_legacy_artifact(artifact):
                results.append((project, artifact.get("db_key"), artifact.get("tag")))
            else:
                results.append(
                    (
                        project,
                        artifact["spec"].get("db_key"),
                        artifact["metadata"].get("tag"),
                    )
                )

        return results

    @retry_on_conflict
    def overwrite_artifacts_with_tag(
        self,
        session: Session,
        project: str,
        tag: str,
        identifiers: typing.List[mlrun.common.schemas.ArtifactIdentifier],
    ):
        # query all artifacts which match the identifiers
        artifacts = []
        for identifier in identifiers:
            artifacts += self._list_artifacts_for_tagging(
                session,
                project_name=project,
                identifier=identifier,
            )
        # TODO remove duplicates artifacts entries
        # delete related tags from artifacts identifiers
        # not committing the session here because we want to do it atomic with the next query
        self._delete_artifacts_tags(session, project, artifacts, commit=False)
        # tag artifacts with tag
        self.tag_artifacts(session, artifacts, project, name=tag) @ retry_on_conflict

    @retry_on_conflict
    def overwrite_artifacts_with_tag_v2(
        self,
        session: Session,
        project: str,
        tag: str,
        identifiers: typing.List[mlrun.common.schemas.ArtifactIdentifier],
    ):
        # query all artifacts which match the identifiers
        artifacts = []
        for identifier in identifiers:
            artifacts += self._list_artifacts_for_tagging_v2(
                session,
                project_name=project,
                identifier=identifier,
            )

        # TODO: remove duplicates artifacts entries

        # delete related tags from artifacts identifiers
        # not committing the session here because we want to do it atomic with the next query
        self._delete_artifacts_tags_v2(session, project, artifacts, commit=False)

        # tag artifacts with tag
        self.tag_objects_v2(session, artifacts, project, name=tag)

    @retry_on_conflict
    def append_tag_to_artifacts(
        self,
        session: Session,
        project: str,
        tag: str,
        identifiers: typing.List[mlrun.common.schemas.ArtifactIdentifier],
    ):
        # query all artifacts which match the identifiers
        artifacts = []
        for identifier in identifiers:
            artifacts += self._list_artifacts_for_tagging(
                session,
                project_name=project,
                identifier=identifier,
            )
        self.tag_artifacts(session, artifacts, project, name=tag)

    def delete_tag_from_artifacts(
        self,
        session: Session,
        project: str,
        tag: str,
        identifiers: typing.List[mlrun.common.schemas.ArtifactIdentifier],
    ):
        # query all artifacts which match the identifiers
        artifacts = []
        for identifier in identifiers:
            artifacts += self._list_artifacts_for_tagging(
                session,
                project_name=project,
                identifier=identifier,
            )
        self._delete_artifacts_tags(session, project, artifacts, tags=[tag])

    def _store_artifact(
        self,
        session,
        key,
        artifact,
        uid,
        iter=None,
        tag="",
        project="",
        tag_artifact=True,
    ):
        project = project or config.default_project
        artifact = deepcopy(artifact)
        if is_legacy_artifact(artifact):
            updated, key, labels = self._process_legacy_artifact_dict_to_store(
                artifact, key, iter
            )
        else:
            updated, key, labels = self._process_artifact_dict_to_store(
                artifact, key, iter
            )
        existed = True
        art = self._get_artifact(session, uid, project, key)
        if not art:
            # for backwards compatibility only validating key name on new artifacts
            validate_artifact_key_name(key, "artifact.key")
            art = Artifact(key=key, uid=uid, updated=updated, project=project)
            existed = False

        update_labels(art, labels)

        art.struct = artifact
        self._upsert(session, [art])
        if tag_artifact:
            tag = tag or "latest"

            # we want to ensure that the tag is valid before storing,
            # if it isn't, MLRunInvalidArgumentError will be raised
            validate_tag_name(tag, "artifact.metadata.tag")
            self.tag_artifacts(session, [art], project, tag)
            # we want to tag the artifact also as "latest" if it's the first time we store it, reason is that there are
            # updates we are doing to the metadata of the artifact (like updating the labels) and we don't want those
            # changes to be reflected in the "latest" tag, as this in not actual the "latest" version of the artifact
            # which was produced by the user
            if not existed and tag != "latest":
                self.tag_artifacts(session, [art], project, "latest")

    def _list_artifacts_for_tagging(
        self,
        session: Session,
        project_name: str,
        identifier: mlrun.common.schemas.ArtifactIdentifier,
    ):
        return self.list_artifacts(
            session,
            project=project_name,
            name=identifier.key,
            kind=identifier.kind,
            iter=identifier.iter,
            # 1. will be changed to uid, after refactoring the code, currently to list artifacts by uid
            # we are passing it into the tag param and resolve whether it's a uid or a tag in the
            # list_artifacts method (_resolve_tag)
            # 2. if the identifier.uid is None, we want to list all artifacts, so we pass "*"
            tag=identifier.uid or "*",
            as_records=True,
            # 1. because of backwards compatible that list_artifacts is keeping, we want to pass the function
            # indication that the tag which is passed is uid
            # 2. if uid wasn't passed as part of the identifiers then
            # we will ask for tag "*" and in that case we don't want to use the tag as uid
            use_tag_as_uid=bool(identifier.uid),
        )

    def _list_artifacts_for_tagging_v2(
        self,
        session: Session,
        project_name: str,
        identifier: mlrun.common.schemas.ArtifactIdentifier,
    ):
        return self.list_artifacts_v2(
            session,
            project=project_name,
            name=identifier.key,
            kind=identifier.kind,
            iter=identifier.iter,
            uid=identifier.uid,
            as_records=True,
        )

    @staticmethod
    def _process_artifact_dict_to_store(artifact, key, iter=None):
        updated = artifact["metadata"].get("updated")
        if not updated:
            updated = artifact["metadata"]["updated"] = datetime.now(timezone.utc)
        db_key = artifact["spec"].get("db_key")
        if db_key and db_key != key:
            raise mlrun.errors.MLRunInvalidArgumentError(
                "Conflict between requested key and key in artifact body"
            )
        if not db_key:
            artifact["spec"]["db_key"] = key
        if iter:
            key = f"{iter}-{key}"
        labels = artifact["metadata"].get("labels", {})

        # Ensure there is no "tag" field in the object, to avoid inconsistent situations between
        # body and tag parameter provided.
        artifact["metadata"].pop("tag", None)
        return updated, key, labels

    @staticmethod
    def _process_legacy_artifact_dict_to_store(artifact, key, iter=None):
        updated = artifact.get("updated")
        if not updated:
            updated = artifact["updated"] = datetime.now(timezone.utc)
        db_key = artifact.get("db_key")
        if db_key and db_key != key:
            raise mlrun.errors.MLRunInvalidArgumentError(
                "Conflict between requested key and key in artifact body"
            )
        if not db_key:
            artifact["db_key"] = key
        if iter:
            key = f"{iter}-{key}"
        labels = artifact.get("labels", {})

        # Ensure there is no "tag" field in the object, to avoid inconsistent situations between
        # body and tag parameter provided.
        artifact.pop("tag", None)
        return updated, key, labels

    @staticmethod
    def _set_tag_in_artifact_struct(artifact, tag):
        if is_legacy_artifact(artifact):
            artifact["tag"] = tag
        else:
            artifact["metadata"]["tag"] = tag

    def _add_tags_to_artifact_struct(
        self, session, artifact_struct, artifact_id, cls=Artifact, tag=None
    ):
        artifacts = []
        if tag and tag != "*":
            self._set_tag_in_artifact_struct(artifact_struct, tag)
            artifacts.append(artifact_struct)
        else:
            tag_results = self._query(session, cls.Tag, obj_id=artifact_id).all()
            if not tag_results:
                return [artifact_struct]
            for tag_object in tag_results:
                artifact_with_tag = deepcopy(artifact_struct)
                self._set_tag_in_artifact_struct(artifact_with_tag, tag_object.name)
                artifacts.append(artifact_with_tag)
        return artifacts

    def _get_link_artifacts_by_keys_and_uids(self, session, project, identifiers):
        # identifiers are tuples of (key, uid)
        if not identifiers:
            return []
        predicates = [
            and_(Artifact.key == key, Artifact.uid == uid) for (key, uid) in identifiers
        ]
        return (
            self._query(session, Artifact, project=project)
            .filter(or_(*predicates))
            .all()
        )

    def _delete_artifacts_tags(
        self,
        session,
        project: str,
        artifacts: typing.List[Artifact],
        tags: typing.List[str] = None,
        commit: bool = True,
    ):
        artifacts_keys = [str(artifact.key) for artifact in artifacts]
        query = (
            session.query(Artifact.Tag)
            .join(Artifact)
            .filter(
                Artifact.project == project,
                Artifact.key.in_(artifacts_keys),
            )
        )
        if tags:
            query = query.filter(Artifact.Tag.name.in_(tags))
        for tag in query:
            session.delete(tag)
        if commit:
            session.commit()

    def _delete_artifacts_tags_v2(
        self,
        session,
        project: str,
        artifacts: typing.List[ArtifactV2],
        tags: typing.List[str] = None,
        commit: bool = True,
    ):
        artifacts_keys = [str(artifact.key) for artifact in artifacts]
        query = (
            session.query(ArtifactV2.Tag)
            .join(ArtifactV2)
            .filter(
                ArtifactV2.project == project,
                ArtifactV2.key.in_(artifacts_keys),
            )
        )
        if tags:
            query = query.filter(ArtifactV2.Tag.name.in_(tags))
        for tag in query:
            session.delete(tag)
        if commit:
            session.commit()

    def _delete_artifact_tags(
        self, session, project, artifact_key, tag_name="", commit=True
    ):
        query = (
            session.query(Artifact.Tag)
            .join(Artifact)
            .filter(Artifact.project == project, Artifact.key == artifact_key)
        )
        if tag_name:
            query = query.filter(Artifact.Tag.name == tag_name)
        for tag in query:
            session.delete(tag)
        if commit:
            session.commit()

    def _add_artifact_name_and_iter_query(self, query, name=None, iter=None):
        if not name and not iter:
            return query

        # Escape special chars (_,%) since we still need to do a like query because of the iter.
        # Also limit length to len(str) + 3, assuming iter is < 100 (two iter digits + hyphen)
        # this helps filter the situations where we match a suffix by mistake due to the like query.
        exact_name = self._escape_characters_for_like_query(name)

        if name and name.startswith("~"):
            # Like query
            iter_prefix = f"{iter}-" if iter else ""
            return query.filter(
                Artifact.key.ilike(f"{iter_prefix}%{exact_name[1:]}%", escape="\\")
            )

        # From here on, it's either exact name match or no name
        if iter:
            if name:
                return query.filter(Artifact.key == f"{iter}-{name}")
            return query.filter(Artifact.key.ilike(f"{iter}-%"))

        # Exact match, no iter specified
        return query.filter(
            or_(
                Artifact.key == name,
                and_(
                    Artifact.key.like(f"%-{exact_name}", escape="\\"),
                    func.length(Artifact.key) < len(name) + 4,
                ),
            )
        )

    def _find_artifacts(
        self,
        session,
        project,
        ids,
        labels=None,
        since=None,
        until=None,
        name=None,
        kind=None,
        category: mlrun.common.schemas.ArtifactCategories = None,
        iter=None,
        use_tag_as_uid: bool = None,
    ):
        """
        TODO: refactor this method
        basically ids should be list of strings (representing ids), but we also handle 3 special cases (mainly for
        BC until we refactor the whole artifacts API):
        1. ids == "*" - in which we don't care about ids we just don't add any filter for this column
        2. ids == "latest":
        use_tag_as_uid==(None or False) we find the relevant uid by finding the latest artifact using the updated column
        use_tag_as_uid==True we are treating the ids as uid (for backwards compatibility where we have artifacts which
        were created with uid==latest when created using the project.log_artifact() method)
        3. ids is a string (different than "latest") - in which the meaning is actually a uid, so we add this filter
        """
        if category and kind:
            message = "Category and Kind filters can't be given together"
            logger.warning(message, kind=kind, category=category)
            raise ValueError(message)
        labels = label_set(labels)
        query = self._query(session, Artifact, project=project)
        if ids != "*":
            if ids == "latest" and not use_tag_as_uid:
                query = self._latest_uid_filter(session, query)
            elif isinstance(ids, str):
                query = query.filter(Artifact.uid == ids)
            else:
                query = query.filter(Artifact.id.in_(ids))
        query = self._add_labels_filter(session, query, Artifact, labels)

        if since or until:
            since = since or datetime.min
            until = until or datetime.max
            query = query.filter(
                and_(Artifact.updated >= since, Artifact.updated <= until)
            )

        query = self._add_artifact_name_and_iter_query(query, name, iter)

        if kind:
            return self._filter_artifacts_by_kinds(query, [kind])

        elif category:
            filtered_artifacts = self._filter_artifacts_by_category(query, category)
            # TODO - this is a hack needed since link artifacts will be returned even for artifacts of
            #        the wrong category. Remove this when we refactor this area.
            return self._filter_out_extra_link_artifacts(filtered_artifacts)
        else:
            return query.all()

    def _find_artifacts_v2(
        self,
        session,
        project,
        ids,
        tag=None,
        labels=None,
        since=None,
        until=None,
        name=None,
        kind=None,
        category: mlrun.common.schemas.ArtifactCategories = None,
        iter=None,
        uid=None,
        producer_id=None,
    ):
        if category and kind:
            message = "Category and Kind filters can't be given together"
            logger.warning(message, kind=kind, category=category)
            raise ValueError(message)

        query = self._query(session, ArtifactV2, project=project)

        if ids:
            query = query.filter(ArtifactV2.id.in_(ids))
        if tag:
            obj_id_tags = self._get_records_to_tags_map(
                session, ArtifactV2, project, tag, name
            )
            query = query.filter(ArtifactV2.id.in_(obj_id_tags.keys()))
        if uid:
            query = query.filter(ArtifactV2.uid == uid)
        if name:
            query = query.filter(ArtifactV2.key == name)
        if iter:
            query = query.filter(ArtifactV2.iteration == iter)
        if producer_id:
            query = query.filter(ArtifactV2.producer_id == producer_id)
        if labels:
            labels = label_set(labels)
            query = self._add_labels_filter(session, query, ArtifactV2, labels)
        if since or until:
            since = since or datetime.min
            until = until or datetime.max
            query = query.filter(
                and_(ArtifactV2.updated >= since, ArtifactV2.updated <= until)
            )
        if kind:
            query = query.filter(ArtifactV2.kind == kind)
        elif category:
            kinds, exclude = category.to_kinds_filter()
            query = query.filter(ArtifactV2.kind.in_(kinds))
            if exclude:
                query = query.filter(ArtifactV2.kind.notin_(exclude))

        return query.all()

    def _filter_artifacts_by_category(
        self, artifacts, category: mlrun.common.schemas.ArtifactCategories
    ):
        kinds, exclude = category.to_kinds_filter()
        return self._filter_artifacts_by_kinds(artifacts, kinds, exclude)

    def _filter_artifacts_by_kinds(
        self, artifacts, kinds: List[str], exclude: bool = False
    ):
        """
        :param kinds - list of kinds to filter by
        :param exclude - if true then the filter will be "all except" - get all artifacts excluding the ones who have
         any of the given kinds
        """
        # see docstring of _post_query_runs_filter for why we're filtering it manually
        filtered_artifacts = []
        for artifact in artifacts:
            artifact_json = artifact.struct
            if (
                artifact_json
                and isinstance(artifact_json, dict)
                and (
                    (
                        not exclude
                        and any([kind == artifact_json.get("kind") for kind in kinds])
                    )
                    or (
                        exclude
                        and all([kind != artifact_json.get("kind") for kind in kinds])
                    )
                )
            ):
                filtered_artifacts.append(artifact)
        return filtered_artifacts

    # TODO - this is a hack needed since link artifacts will be returned even for artifacts of
    #        the wrong category. Remove this when we refactor this area.
    @staticmethod
    def _filter_out_extra_link_artifacts(artifacts):
        # Only keep link artifacts that point at "real" artifacts that already exist in the results
        existing_keys = set()
        link_artifacts = []
        filtered_artifacts = []
        for artifact in artifacts:
            if artifact.struct.get("kind") != "link":
                existing_keys.add(artifact.key)
                filtered_artifacts.append(artifact)
            else:
                link_artifacts.append(artifact)

        for link_artifact in link_artifacts:
            if "spec" in link_artifact.struct:
                link_iteration = link_artifact.struct["spec"].get("link_iteration")
            else:
                link_iteration = link_artifact.struct.get("link_iteration")
            if not link_iteration:
                continue
            linked_key = f"{link_iteration}-{link_artifact.key}"
            if linked_key in existing_keys:
                filtered_artifacts.append(link_artifact)

        return filtered_artifacts

    def _get_artifact(self, session, uid, project, key):
        try:
            resp = self._query(
                session, Artifact, uid=uid, project=project, key=key
            ).one_or_none()
            return resp
        finally:
            pass

    # ---- Functions ----
    @retry_on_conflict
    def store_function(
        self,
        session,
        function,
        name,
        project="",
        tag="",
        versioned=False,
    ) -> str:
        logger.debug(
            "Storing function to DB",
            name=name,
            project=project,
            tag=tag,
            versioned=versioned,
            function=function,
        )
        function = deepcopy(function)
        project = project or config.default_project
        tag = tag or get_in(function, "metadata.tag") or "latest"
        hash_key = fill_function_hash(function, tag)

        # clear tag from object in case another function will "take" that tag
        update_in(function, "metadata.tag", "")

        # versioned means whether we want to version this function object so that it will queryable by its hash key
        # to enable that we set the uid to the hash key so it will have a unique record (Unique constraint of function
        # is the set (project, name, uid))
        # when it's not enabled it means we want to have one unique function object for the set (project, name, tag)
        # that will be reused on every store function (cause we don't want to version each version e.g. create a new
        # record) so we set the uid to be unversioned-{tag}
        if versioned:
            uid = hash_key
        else:
            uid = f"{unversioned_tagged_object_uid_prefix}{tag}"

        updated = datetime.now(timezone.utc)
        update_in(function, "metadata.updated", updated)
        body_name = function.get("metadata", {}).get("name")
        if body_name and body_name != name:
            raise mlrun.errors.MLRunInvalidArgumentError(
                f"Conflict between requested name and name in function body, function name is {name} while body_name is"
                f" {body_name}"
            )
        if not body_name:
            function.setdefault("metadata", {})["name"] = name
        fn = self._get_class_instance_by_uid(session, Function, name, project, uid)
        if not fn:
            fn = Function(
                name=name,
                project=project,
                uid=uid,
            )
        fn.updated = updated
        labels = get_in(function, "metadata.labels", {})
        update_labels(fn, labels)
        fn.struct = function
        self._upsert(session, [fn])
        self.tag_objects_v2(session, [fn], project, tag)
        return hash_key

    def list_functions(
        self,
        session: Session,
        name: str = None,
        project: str = None,
        tag: str = None,
        labels: List[str] = None,
        hash_key: str = None,
    ) -> typing.Union[FunctionList, List[dict]]:
        project = project or config.default_project
        uids = None
        if tag:
            uids = self._resolve_class_tag_uids(session, Function, project, tag, name)
            if hash_key:
                uids = [uid for uid in uids if uid == hash_key] or None
        if not tag and hash_key:
            uids = [hash_key]
        functions = FunctionList()
        for function in self._find_functions(session, name, project, uids, labels):
            function_dict = function.struct
            if not tag:
                function_tags = self._list_function_tags(session, project, function.id)
                if len(function_tags) == 0:

                    # function status should be added only to tagged functions
                    function_dict["status"] = None

                    # the unversioned uid is only a place holder for tagged instance that are is versioned
                    # if another instance "took" the tag, we're left with an unversioned untagged instance
                    # don't list it
                    if function.uid.startswith(unversioned_tagged_object_uid_prefix):
                        continue

                    functions.append(function_dict)
                elif len(function_tags) == 1:
                    function_dict["metadata"]["tag"] = function_tags[0]
                    functions.append(function_dict)
                else:
                    for function_tag in function_tags:
                        function_dict_copy = deepcopy(function_dict)
                        function_dict_copy["metadata"]["tag"] = function_tag
                        functions.append(function_dict_copy)
            else:
                function_dict["metadata"]["tag"] = tag
                functions.append(function_dict)
        return functions

    def get_function(self, session, name, project="", tag="", hash_key="") -> dict:
        """
        In version 1.4.0 we added a normalization to the function name before storing.
        To be backwards compatible and allow users to query old non-normalized functions,
        we're providing a fallback to get_function:
        normalize the requested name and try to retrieve it from the database.
        If no answer is received, we will check to see if the original name contained underscores,
        if so, the retrieval will be repeated and the result (if it exists) returned.
        """
        normalized_function_name = mlrun.utils.normalize_name(name)
        try:
            return self._get_function(
                session, normalized_function_name, project, tag, hash_key
            )
        except mlrun.errors.MLRunNotFoundError as exc:
            if "_" in name:
                logger.warning(
                    "Failed to get underscore-named function, trying without normalization",
                    function_name=name,
                )
                return self._get_function(session, name, project, tag, hash_key)
            else:
                raise exc

    def delete_function(self, session: Session, project: str, name: str):
        logger.debug("Removing function from db", project=project, name=name)

        # deleting tags and labels, because in sqlite the relationships aren't necessarily cascading
        self._delete_function_tags(session, project, name, commit=False)
        self._delete_class_labels(
            session, Function, project=project, name=name, commit=False
        )
        self._delete(session, Function, project=project, name=name)

    def _get_function(self, session, name, project="", tag="", hash_key=""):
        project = project or config.default_project
        query = self._query(session, Function, name=name, project=project)
        computed_tag = tag or "latest"
        tag_function_uid = None
        if not tag and hash_key:
            uid = hash_key
        else:
            tag_function_uid = self._resolve_class_tag_uid(
                session, Function, project, name, computed_tag
            )
            if tag_function_uid is None:
                function_uri = generate_object_uri(project, name, tag)
                raise mlrun.errors.MLRunNotFoundError(
                    f"Function tag not found {function_uri}"
                )
            uid = tag_function_uid
        if uid:
            query = query.filter(Function.uid == uid)
        obj = query.one_or_none()
        if obj:
            function = obj.struct

            # If queried by hash key and nuclio/serving function remove status
            is_nuclio = (
                function.get("kind", "")
                in mlrun.runtimes.RuntimeKinds.nuclio_runtimes()
            )
            if hash_key and is_nuclio:
                function["status"] = None

            # If connected to a tag add it to metadata
            if tag_function_uid:
                function["metadata"]["tag"] = computed_tag
            return function
        else:
            function_uri = generate_object_uri(project, name, tag, hash_key)
            raise mlrun.errors.MLRunNotFoundError(f"Function not found {function_uri}")

    def _delete_functions(self, session: Session, project: str):
        for function_name in self._list_project_function_names(session, project):
            self.delete_function(session, project, function_name)

    def _list_project_function_names(
        self, session: Session, project: str
    ) -> typing.List[str]:
        return [
            name
            for name, in self._query(
                session, distinct(Function.name), project=project
            ).all()
        ]

    def _delete_resources_tags(self, session: Session, project: str):
        for tagged_class in _tagged:
            self._delete(session, tagged_class, project=project)

    def _delete_resources_labels(self, session: Session, project: str):
        for labeled_class in _labeled:
            if hasattr(labeled_class, "project"):
                self._delete(session, labeled_class, project=project)

    def _delete_function_tags(self, session, project, function_name, commit=True):
        query = session.query(Function.Tag).filter(
            Function.Tag.project == project, Function.Tag.obj_name == function_name
        )
        for obj in query:
            session.delete(obj)
        if commit:
            session.commit()

    def _list_function_tags(self, session, project, function_id):
        query = (
            session.query(Function.Tag.name)
            .filter(Function.Tag.project == project, Function.Tag.obj_id == function_id)
            .distinct()
        )
        return [row[0] for row in query]

<<<<<<< HEAD
    # ---- Schedules ----
=======
    def store_schedule(
        self,
        session: Session,
        project: str,
        name: str,
        kind: mlrun.common.schemas.ScheduleKinds = None,
        scheduled_object: Any = None,
        cron_trigger: mlrun.common.schemas.ScheduleCronTrigger = None,
        labels: Dict = None,
        last_run_uri: str = None,
        concurrency_limit: int = None,
        next_run_time: datetime = None,
    ) -> typing.Optional[mlrun.common.schemas.ScheduleRecord]:
        schedule = self.get_schedule(
            session=session, project=project, name=name, raise_on_not_found=False
        )
        schedule_exist = schedule is not None

        if not schedule_exist:
            schedule = Schedule(
                project=project,
                name=name,
                kind=kind.value,
                creation_time=datetime.now(timezone.utc),
                concurrency_limit=concurrency_limit,
                next_run_time=next_run_time,
                scheduled_object=scheduled_object,
                cron_trigger=cron_trigger,
            )
            labels = labels or {}

        self._update_schedule_body(
            schedule=schedule,
            scheduled_object=scheduled_object,
            cron_trigger=cron_trigger,
            labels=labels,
            last_run_uri=last_run_uri,
            concurrency_limit=concurrency_limit,
            next_run_time=next_run_time,
        )

        logger.debug(
            "Storing schedule to db",
            project=project,
            name=name,
            kind=kind,
            cron_trigger=cron_trigger,
            labels=labels,
            concurrency_limit=concurrency_limit,
            scheduled_object=scheduled_object,
        )

        self._upsert(session, [schedule])

        if schedule_exist:
            return schedule

>>>>>>> d00e204d
    def create_schedule(
        self,
        session: Session,
        project: str,
        name: str,
        kind: mlrun.common.schemas.ScheduleKinds,
        scheduled_object: Any,
        cron_trigger: mlrun.common.schemas.ScheduleCronTrigger,
        concurrency_limit: int,
        labels: Dict = None,
        next_run_time: datetime = None,
    ):
        if next_run_time is not None:
            # We receive the next_run_time with localized timezone info (e.g +03:00). All the timestamps should be
            # saved in the DB in UTC timezone, therefore we transform next_run_time to UTC as well.
            next_run_time = next_run_time.astimezone(pytz.utc)

        schedule = Schedule(
            project=project,
            name=name,
            kind=kind.value,
            creation_time=datetime.now(timezone.utc),
            concurrency_limit=concurrency_limit,
            next_run_time=next_run_time,
            # these are properties of the object that map manually (using getters and setters) to other column of the
            # table and therefore Pycharm yells that they're unexpected
            scheduled_object=scheduled_object,
            cron_trigger=cron_trigger,
        )

        labels = labels or {}
        update_labels(schedule, labels)

        logger.debug(
            "Saving schedule to db",
            project=project,
            name=name,
            kind=kind,
            cron_trigger=cron_trigger,
            concurrency_limit=concurrency_limit,
            next_run_time=next_run_time,
        )
        self._upsert(session, [schedule])

    def update_schedule(
        self,
        session: Session,
        project: str,
        name: str,
        scheduled_object: Any = None,
        cron_trigger: mlrun.common.schemas.ScheduleCronTrigger = None,
        labels: Dict = None,
        last_run_uri: str = None,
        concurrency_limit: int = None,
        next_run_time: datetime = None,
    ):
        schedule = self._get_schedule_record(session, project, name)

        self._update_schedule_body(
            schedule=schedule,
            scheduled_object=scheduled_object,
            cron_trigger=cron_trigger,
            labels=labels,
            last_run_uri=last_run_uri,
            concurrency_limit=concurrency_limit,
            next_run_time=next_run_time,
        )

        logger.debug(
            "Updating schedule in db",
            project=project,
            name=name,
            cron_trigger=cron_trigger,
            labels=labels,
            concurrency_limit=concurrency_limit,
            next_run_time=next_run_time,
        )
        self._upsert(session, [schedule])

    @staticmethod
    def _update_schedule_body(
        schedule: mlrun.common.schemas.ScheduleRecord,
        scheduled_object: Any = None,
        cron_trigger: mlrun.common.schemas.ScheduleCronTrigger = None,
        labels: Dict = None,
        last_run_uri: str = None,
        concurrency_limit: int = None,
        next_run_time: datetime = None,
    ):
        # explicitly ensure the updated fields are not None, as they can be empty strings/dictionaries etc.
        if scheduled_object is not None:
            schedule.scheduled_object = scheduled_object

        if cron_trigger is not None:
            schedule.cron_trigger = cron_trigger

        if labels is not None:
            update_labels(schedule, labels)

        if last_run_uri is not None:
            schedule.last_run_uri = last_run_uri

        if concurrency_limit is not None:
            schedule.concurrency_limit = concurrency_limit

        if next_run_time is not None:
            # We receive the next_run_time with localized timezone info (e.g +03:00). All the timestamps should be
            # saved in the DB in UTC timezone, therefore we transform next_run_time to UTC as well.
            schedule.next_run_time = next_run_time.astimezone(pytz.utc)

    def list_schedules(
        self,
        session: Session,
        project: str = None,
        name: str = None,
        labels: str = None,
        kind: mlrun.common.schemas.ScheduleKinds = None,
    ) -> List[mlrun.common.schemas.ScheduleRecord]:
        logger.debug("Getting schedules from db", project=project, name=name, kind=kind)
        query = self._query(session, Schedule, project=project, kind=kind)
        if name is not None:
            query = query.filter(generate_query_predicate_for_name(Schedule.name, name))
        labels = label_set(labels)
        query = self._add_labels_filter(session, query, Schedule, labels)

        schedules = [
            self._transform_schedule_record_to_scheme(db_schedule)
            for db_schedule in query
        ]
        return schedules

    def get_schedule(
        self, session: Session, project: str, name: str, raise_on_not_found: bool = True
    ) -> typing.Optional[mlrun.common.schemas.ScheduleRecord]:
        logger.debug("Getting schedule from db", project=project, name=name)
        schedule_record = self._get_schedule_record(
            session, project, name, raise_on_not_found
        )
        if not schedule_record:
            return
        schedule = self._transform_schedule_record_to_scheme(schedule_record)
        return schedule

<<<<<<< HEAD
=======
    def _get_schedule_record(
        self, session: Session, project: str, name: str, raise_on_not_found: bool = True
    ) -> mlrun.common.schemas.ScheduleRecord:
        query = self._query(session, Schedule, project=project, name=name)
        schedule_record = query.one_or_none()
        if not schedule_record and raise_on_not_found:
            raise mlrun.errors.MLRunNotFoundError(
                f"Schedule not found: project={project}, name={name}"
            )
        return schedule_record

>>>>>>> d00e204d
    def delete_schedule(self, session: Session, project: str, name: str):
        logger.debug("Removing schedule from db", project=project, name=name)
        self._delete_class_labels(
            session, Schedule, project=project, name=name, commit=False
        )
        self._delete(session, Schedule, project=project, name=name)

    def delete_schedules(self, session: Session, project: str):
        logger.debug("Removing schedules from db", project=project)
        for schedule in self.list_schedules(session, project=project):
            self.delete_schedule(session, project, schedule.name)

    def _get_schedule_record(
        self, session: Session, project: str, name: str
    ) -> mlrun.common.schemas.ScheduleRecord:
        query = self._query(session, Schedule, project=project, name=name)
        schedule_record = query.one_or_none()
        if not schedule_record:
            raise mlrun.errors.MLRunNotFoundError(
                f"Schedule not found: project={project}, name={name}"
            )
        return schedule_record

    def _delete_feature_vectors(self, session: Session, project: str):
        logger.debug("Removing feature-vectors from db", project=project)
        for feature_vector_name in self._list_project_feature_vector_names(
            session, project
        ):
            self.delete_feature_vector(session, project, feature_vector_name)

    def _list_project_feature_vector_names(
        self, session: Session, project: str
    ) -> typing.List[str]:
        return [
            name
            for name, in self._query(
                session, distinct(FeatureVector.name), project=project
            ).all()
        ]

    def tag_objects_v2(self, session, objs, project: str, name: str):
        tags = []
        for obj in objs:
            query = self._query(
                session, obj.Tag, name=name, project=project, obj_name=obj.name
            )
            tag = query.one_or_none()
            if not tag:
                tag = obj.Tag(project=project, name=name, obj_name=obj.name)
            tag.obj_id = obj.id
            tags.append(tag)
        self._upsert(session, tags)

    # ---- Projects ----
    def create_project(self, session: Session, project: mlrun.common.schemas.Project):
        logger.debug("Creating project in DB", project_name=project.metadata.name)
        created = datetime.utcnow()
        project.metadata.created = created
        # TODO: handle taking out the functions/workflows/artifacts out of the project and save them separately
        project_record = Project(
            name=project.metadata.name,
            description=project.spec.description,
            source=project.spec.source,
            state=project.status.state,
            created=created,
            owner=project.spec.owner,
            full_object=project.dict(),
        )
        labels = project.metadata.labels or {}
        update_labels(project_record, labels)
        self._upsert(session, [project_record])

    @retry_on_conflict
    def store_project(
        self, session: Session, name: str, project: mlrun.common.schemas.Project
    ):
        logger.debug(
            "Storing project in DB",
            name=name,
            project_metadata=project.metadata,
            project_owner=project.spec.owner,
            project_desired_state=project.spec.desired_state,
            project_status=project.status,
        )
        project_record = self._get_project_record(
            session, name, raise_on_not_found=False
        )
        if not project_record:
            self.create_project(session, project)
        else:
            self._update_project_record_from_project(session, project_record, project)

    def patch_project(
        self,
        session: Session,
        name: str,
        project: dict,
        patch_mode: mlrun.common.schemas.PatchMode = mlrun.common.schemas.PatchMode.replace,
    ):
        logger.debug("Patching project in DB", name=name, patch_mode=patch_mode)
        project_record = self._get_project_record(session, name)
        self._patch_project_record_from_project(
            session, name, project_record, project, patch_mode
        )

    def get_project(
        self, session: Session, name: str = None, project_id: int = None
    ) -> mlrun.common.schemas.Project:
        project_record = self._get_project_record(session, name, project_id)

        return self._transform_project_record_to_schema(session, project_record)

    def delete_project(
        self,
        session: Session,
        name: str,
        deletion_strategy: mlrun.common.schemas.DeletionStrategy = mlrun.common.schemas.DeletionStrategy.default(),
    ):
        logger.debug(
            "Deleting project from DB", name=name, deletion_strategy=deletion_strategy
        )
        self._delete(session, Project, name=name)

    def list_projects(
        self,
        session: Session,
        owner: str = None,
        format_: mlrun.common.schemas.ProjectsFormat = mlrun.common.schemas.ProjectsFormat.full,
        labels: List[str] = None,
        state: mlrun.common.schemas.ProjectState = None,
        names: typing.Optional[typing.List[str]] = None,
    ) -> mlrun.common.schemas.ProjectsOutput:
        query = self._query(session, Project, owner=owner, state=state)

        # if format is name_only, we don't need to query the full project object, we can just query the name
        # and return it as a list of strings
        if format_ == mlrun.common.schemas.ProjectsFormat.name_only:
            query = self._query(session, Project.name, owner=owner, state=state)

        # attach filters to the query
        if labels:
            query = self._add_labels_filter(session, query, Project, labels)
        if names is not None:
            query = query.filter(Project.name.in_(names))

        project_records = query.all()

        # format the projects according to the requested format
        projects = []
        for project_record in project_records:
            if format_ == mlrun.common.schemas.ProjectsFormat.name_only:
                projects.append(project_record.name)

            elif format_ == mlrun.common.schemas.ProjectsFormat.minimal:
                projects.append(
                    mlrun.api.utils.helpers.minimize_project_schema(
                        self._transform_project_record_to_schema(
                            session, project_record
                        )
                    )
                )

            # leader format is only for follower mode which will format the projects returned from here
            elif format_ in [
                mlrun.common.schemas.ProjectsFormat.full,
                mlrun.common.schemas.ProjectsFormat.leader,
            ]:
                projects.append(
                    self._transform_project_record_to_schema(session, project_record)
                )
            else:
                raise NotImplementedError(
                    f"Provided format is not supported. format={format_}"
                )
        return mlrun.common.schemas.ProjectsOutput(projects=projects)

    async def get_project_resources_counters(
        self,
    ) -> Tuple[
        Dict[str, int],
        Dict[str, int],
        Dict[str, int],
        Dict[str, int],
        Dict[str, int],
        Dict[str, int],
    ]:
        results = await asyncio.gather(
            fastapi.concurrency.run_in_threadpool(
                mlrun.api.db.session.run_function_with_new_db_session,
                self._calculate_files_counters,
            ),
            fastapi.concurrency.run_in_threadpool(
                mlrun.api.db.session.run_function_with_new_db_session,
                self._calculate_schedules_counters,
            ),
            fastapi.concurrency.run_in_threadpool(
                mlrun.api.db.session.run_function_with_new_db_session,
                self._calculate_feature_sets_counters,
            ),
            fastapi.concurrency.run_in_threadpool(
                mlrun.api.db.session.run_function_with_new_db_session,
                self._calculate_models_counters,
            ),
            fastapi.concurrency.run_in_threadpool(
                mlrun.api.db.session.run_function_with_new_db_session,
                self._calculate_runs_counters,
            ),
        )
        (
            project_to_files_count,
            project_to_schedule_count,
            project_to_feature_set_count,
            project_to_models_count,
            (
                project_to_recent_failed_runs_count,
                project_to_running_runs_count,
            ),
        ) = results
        return (
            project_to_files_count,
            project_to_schedule_count,
            project_to_feature_set_count,
            project_to_models_count,
            project_to_recent_failed_runs_count,
            project_to_running_runs_count,
        )

    def _calculate_functions_counters(self, session) -> Dict[str, int]:
        functions_count_per_project = (
            session.query(Function.project, func.count(distinct(Function.name)))
            .group_by(Function.project)
            .all()
        )
        project_to_function_count = {
            result[0]: result[1] for result in functions_count_per_project
        }
        return project_to_function_count

    def _calculate_schedules_counters(self, session) -> Dict[str, int]:
        schedules_count_per_project = (
            session.query(Schedule.project, func.count(distinct(Schedule.name)))
            .group_by(Schedule.project)
            .all()
        )
        project_to_schedule_count = {
            result[0]: result[1] for result in schedules_count_per_project
        }
        return project_to_schedule_count

    def _calculate_feature_sets_counters(self, session) -> Dict[str, int]:
        feature_sets_count_per_project = (
            session.query(FeatureSet.project, func.count(distinct(FeatureSet.name)))
            .group_by(FeatureSet.project)
            .all()
        )
        project_to_feature_set_count = {
            result[0]: result[1] for result in feature_sets_count_per_project
        }
        return project_to_feature_set_count

    def _calculate_models_counters(self, session) -> Dict[str, int]:
        import mlrun.artifacts

        # The kind filter is applied post the query to the DB (manually in python code), so counting should be that
        # way as well, therefore we're doing it here, and can't do it with sql as the above
        # We're using the "latest" which gives us only one version of each artifact key, which is what we want to
        # count (artifact count, not artifact versions count)
        model_artifacts = self._find_artifacts(
            session, None, "latest", kind=mlrun.artifacts.model.ModelArtifact.kind
        )
        project_to_models_count = collections.defaultdict(int)
        for model_artifact in model_artifacts:
            project_to_models_count[model_artifact.project] += 1
        return project_to_models_count

    def _calculate_files_counters(self, session) -> Dict[str, int]:
        import mlrun.artifacts

        # The category filter is applied post the query to the DB (manually in python code), so counting should be that
        # way as well, therefore we're doing it here, and can't do it with sql as the above
        # We're using the "latest" which gives us only one version of each artifact key, which is what we want to
        # count (artifact count, not artifact versions count)
        file_artifacts = self._find_artifacts(
            session,
            None,
            "latest",
            category=mlrun.common.schemas.ArtifactCategories.other,
        )
        project_to_files_count = collections.defaultdict(int)
        for file_artifact in file_artifacts:
            project_to_files_count[file_artifact.project] += 1
        return project_to_files_count

    def _calculate_runs_counters(
        self, session
    ) -> Tuple[Dict[str, int], Dict[str, int]]:
        running_runs_count_per_project = (
            session.query(Run.project, func.count(distinct(Run.name)))
            .filter(
                Run.state.in_(mlrun.runtimes.constants.RunStates.non_terminal_states())
            )
            .group_by(Run.project)
            .all()
        )
        project_to_running_runs_count = {
            result[0]: result[1] for result in running_runs_count_per_project
        }

        one_day_ago = datetime.now() - timedelta(hours=24)
        recent_failed_runs_count_per_project = (
            session.query(Run.project, func.count(distinct(Run.name)))
            .filter(
                Run.state.in_(
                    [
                        mlrun.runtimes.constants.RunStates.error,
                        mlrun.runtimes.constants.RunStates.aborted,
                    ]
                )
            )
            .filter(Run.start_time >= one_day_ago)
            .group_by(Run.project)
            .all()
        )
        project_to_recent_failed_runs_count = {
            result[0]: result[1] for result in recent_failed_runs_count_per_project
        }
        return project_to_recent_failed_runs_count, project_to_running_runs_count

    async def generate_projects_summaries(
        self, session: Session, projects: List[str]
    ) -> List[mlrun.common.schemas.ProjectSummary]:
        (
            project_to_function_count,
            project_to_schedule_count,
            project_to_feature_set_count,
            project_to_models_count,
            project_to_recent_failed_runs_count,
            project_to_running_runs_count,
        ) = await self._get_project_resources_counters(session)
        project_summaries = []
        for project in projects:
            project_summaries.append(
                mlrun.common.schemas.ProjectSummary(
                    name=project,
                    functions_count=project_to_function_count.get(project, 0),
                    schedules_count=project_to_schedule_count.get(project, 0),
                    feature_sets_count=project_to_feature_set_count.get(project, 0),
                    models_count=project_to_models_count.get(project, 0),
                    runs_failed_recent_count=project_to_recent_failed_runs_count.get(
                        project, 0
                    ),
                    runs_running_count=project_to_running_runs_count.get(project, 0),
                    # This is a mandatory field - filling here with 0, it will be filled with the real number in the
                    # crud layer
                    pipelines_running_count=0,
                )
            )
        return project_summaries

    def _update_project_record_from_project(
        self,
        session: Session,
        project_record: Project,
        project: mlrun.common.schemas.Project,
    ):
        project.metadata.created = project_record.created
        project_dict = project.dict()
        # TODO: handle taking out the functions/workflows/artifacts out of the project and save them separately
        project_record.full_object = project_dict
        project_record.description = project.spec.description
        project_record.source = project.spec.source
        project_record.owner = project.spec.owner
        project_record.state = project.status.state
        labels = project.metadata.labels or {}
        update_labels(project_record, labels)
        self._upsert(session, [project_record])

    def _patch_project_record_from_project(
        self,
        session: Session,
        name: str,
        project_record: Project,
        project: dict,
        patch_mode: mlrun.common.schemas.PatchMode,
    ):
        project.setdefault("metadata", {})["created"] = project_record.created
        strategy = patch_mode.to_mergedeep_strategy()
        project_record_full_object = project_record.full_object
        mergedeep.merge(project_record_full_object, project, strategy=strategy)

        # If a bad kind value was passed, it will fail here (return 422 to caller)
        project = mlrun.common.schemas.Project(**project_record_full_object)
        self.store_project(
            session,
            name,
            project,
        )

        project_record.full_object = project_record_full_object
        self._upsert(session, [project_record])

    def is_project_exists(self, session: Session, name: str):
        project_record = self._get_project_record(
            session, name, raise_on_not_found=False
        )
        if not project_record:
            return False
        return True

    def _get_project_record(
        self,
        session: Session,
        name: str = None,
        project_id: int = None,
        raise_on_not_found: bool = True,
    ) -> typing.Optional[Project]:
        if not any([project_id, name]):
            raise mlrun.errors.MLRunInvalidArgumentError(
                "One of 'name' or 'project_id' must be provided"
            )
        project_record = self._query(
            session, Project, name=name, id=project_id
        ).one_or_none()
        if not project_record:
            if not raise_on_not_found:
                return None
            raise mlrun.errors.MLRunNotFoundError(
                f"Project not found: name={name}, project_id={project_id}"
            )

        return project_record

    def verify_project_has_no_related_resources(self, session: Session, name: str):
        artifacts = self._find_artifacts(session, name, "*")
        self._verify_empty_list_of_project_related_resources(
            name, artifacts, "artifacts"
        )
        logs = self._list_logs(session, name)
        self._verify_empty_list_of_project_related_resources(name, logs, "logs")
        runs = self._find_runs(session, None, name, []).all()
        self._verify_empty_list_of_project_related_resources(name, runs, "runs")
        notifications = []
        for cls in _with_notifications:
            notifications.extend(self._get_db_notifications(session, cls, project=name))
        self._verify_empty_list_of_project_related_resources(
            name, notifications, "notifications"
        )
        schedules = self.list_schedules(session, project=name)
        self._verify_empty_list_of_project_related_resources(
            name, schedules, "schedules"
        )
        functions = self._list_project_function_names(session, name)
        self._verify_empty_list_of_project_related_resources(
            name, functions, "functions"
        )
        feature_sets = self._list_project_feature_set_names(session, name)
        self._verify_empty_list_of_project_related_resources(
            name, feature_sets, "feature_sets"
        )
        feature_vectors = self._list_project_feature_vector_names(session, name)
        self._verify_empty_list_of_project_related_resources(
            name, feature_vectors, "feature_vectors"
        )

    def delete_project_related_resources(self, session: Session, name: str):
        self.del_artifacts(session, project=name)
        self._delete_logs(session, name)
        self.delete_run_notifications(session, project=name)
        self.del_runs(session, project=name)
        self.delete_schedules(session, name)
        self._delete_functions(session, name)
        self._delete_feature_sets(session, name)
        self._delete_feature_vectors(session, name)
        self._delete_background_tasks(session, project=name)

        # resources deletion should remove their tags and labels as well, but doing another try in case there are
        # orphan resources
        self._delete_resources_tags(session, name)
        self._delete_resources_labels(session, name)

    @staticmethod
    def _verify_empty_list_of_project_related_resources(
        project: str, resources: List, resource_name: str
    ):
        if resources:
            raise mlrun.errors.MLRunPreconditionFailedError(
                f"Project {project} can not be deleted since related resources found: {resource_name}"
            )

    def _get_record_by_name_tag_and_uid(
        self,
        session,
        cls,
        project: str,
        name: str,
        tag: str = None,
        uid: str = None,
    ):
        query = self._query(session, cls, name=name, project=project)
        computed_tag = tag or "latest"
        object_tag_uid = None
        if tag or not uid:
            object_tag_uid = self._resolve_class_tag_uid(
                session, cls, project, name, computed_tag
            )
            if object_tag_uid is None:
                return None, None, None
            uid = object_tag_uid
        if uid:
            query = query.filter(cls.uid == uid)
        return computed_tag, object_tag_uid, query.one_or_none()

    # ---- Feature sets ----
    def create_feature_set(
        self,
        session,
        project,
        feature_set: mlrun.common.schemas.FeatureSet,
        versioned=True,
    ) -> str:
        (uid, tag, feature_set_dict,) = self._validate_and_enrich_record_for_creation(
            session, feature_set, FeatureSet, project, versioned
        )

        db_feature_set = FeatureSet(project=project)
        self._update_db_record_from_object_dict(db_feature_set, feature_set_dict, uid)
        self._update_feature_set_spec(db_feature_set, feature_set_dict)

        self._upsert(session, [db_feature_set])
        self.tag_objects_v2(session, [db_feature_set], project, tag)

        return uid

    def patch_feature_set(
        self,
        session,
        project,
        name,
        feature_set_patch: dict,
        tag=None,
        uid=None,
        patch_mode: mlrun.common.schemas.PatchMode = mlrun.common.schemas.PatchMode.replace,
    ) -> str:
        feature_set_record = self._get_feature_set(session, project, name, tag, uid)
        if not feature_set_record:
            feature_set_uri = generate_object_uri(project, name, tag)
            raise mlrun.errors.MLRunNotFoundError(
                f"Feature-set not found {feature_set_uri}"
            )

        feature_set_struct = feature_set_record.dict(exclude_none=True)
        # using mergedeep for merging the patch content into the existing dictionary
        strategy = patch_mode.to_mergedeep_strategy()
        mergedeep.merge(feature_set_struct, feature_set_patch, strategy=strategy)

        versioned = feature_set_record.metadata.uid is not None

        # If a bad kind value was passed, it will fail here (return 422 to caller)
        feature_set = mlrun.common.schemas.FeatureSet(**feature_set_struct)
        return self.store_feature_set(
            session,
            project,
            name,
            feature_set,
            feature_set.metadata.tag,
            uid,
            versioned,
            always_overwrite=True,
        )

    def get_feature_set(
        self,
        session,
        project: str,
        name: str,
        tag: str = None,
        uid: str = None,
    ) -> mlrun.common.schemas.FeatureSet:
        feature_set = self._get_feature_set(session, project, name, tag, uid)
        if not feature_set:
            feature_set_uri = generate_object_uri(project, name, tag)
            raise mlrun.errors.MLRunNotFoundError(
                f"Feature-set not found {feature_set_uri}"
            )

        return feature_set

    def _get_feature_set(
        self,
        session,
        project: str,
        name: str,
        tag: str = None,
        uid: str = None,
    ):
        (
            computed_tag,
            feature_set_tag_uid,
            db_feature_set,
        ) = self._get_record_by_name_tag_and_uid(
            session, FeatureSet, project, name, tag, uid
        )
        if db_feature_set:
            feature_set = self._transform_feature_set_model_to_schema(db_feature_set)

            # If connected to a tag add it to metadata
            if feature_set_tag_uid:
                feature_set.metadata.tag = computed_tag
            return feature_set
        else:
            return None

    def _get_records_to_tags_map(self, session, cls, project, tag, name=None):
        # Find object IDs by tag, project and object-name (which is a like query)
        tag_query = self._query(session, cls.Tag, project=project, name=tag)
        if name:
            tag_query = tag_query.filter(
                generate_query_predicate_for_name(cls.Tag.obj_name, name)
            )

        # Generate a mapping from each object id (note: not uid, it's the DB ID) to its associated tags.
        obj_id_tags = {}
        for row in tag_query:
            if row.obj_id in obj_id_tags:
                obj_id_tags[row.obj_id].append(row.name)
            else:
                obj_id_tags[row.obj_id] = [row.name]
        return obj_id_tags

    def _generate_records_with_tags_assigned(
        self, object_record, transform_fn, obj_id_tags, default_tag=None
    ):
        # Using a similar mechanism here to assign tags to feature sets as is used in list_functions. Please refer
        # there for some comments explaining the logic.
        results = []
        if default_tag:
            results.append(transform_fn(object_record, default_tag))
        else:
            object_tags = obj_id_tags.get(object_record.id, [])
            if len(object_tags) == 0 and not object_record.uid.startswith(
                unversioned_tagged_object_uid_prefix
            ):
                new_object = transform_fn(object_record)
                results.append(new_object)
            else:
                for object_tag in object_tags:
                    results.append(transform_fn(object_record, object_tag))
        return results

    @staticmethod
    def _generate_feature_set_digest(feature_set: mlrun.common.schemas.FeatureSet):
        return mlrun.common.schemas.FeatureSetDigestOutput(
            metadata=feature_set.metadata,
            spec=mlrun.common.schemas.FeatureSetDigestSpec(
                entities=feature_set.spec.entities,
                features=feature_set.spec.features,
            ),
        )

    def _generate_feature_or_entity_list_query(
        self,
        session,
        query_class,
        project: str,
        feature_set_keys,
        name: str = None,
        tag: str = None,
        labels: List[str] = None,
    ):
        # Query the actual objects to be returned
        query = (
            session.query(FeatureSet, query_class)
            .filter_by(project=project)
            .join(query_class)
        )

        if name:
            query = query.filter(
                generate_query_predicate_for_name(query_class.name, name)
            )
        if labels:
            query = self._add_labels_filter(session, query, query_class, labels)
        if tag:
            query = query.filter(FeatureSet.id.in_(feature_set_keys))

        return query

    def list_features(
        self,
        session,
        project: str,
        name: str = None,
        tag: str = None,
        entities: List[str] = None,
        labels: List[str] = None,
    ) -> mlrun.common.schemas.FeaturesOutput:
        # We don't filter by feature-set name here, as the name parameter refers to features
        feature_set_id_tags = self._get_records_to_tags_map(
            session, FeatureSet, project, tag, name=None
        )

        query = self._generate_feature_or_entity_list_query(
            session, Feature, project, feature_set_id_tags.keys(), name, tag, labels
        )

        if entities:
            query = query.join(FeatureSet.entities).filter(Entity.name.in_(entities))

        features_results = []
        for row in query:
            feature_record = mlrun.common.schemas.FeatureRecord.from_orm(row.Feature)
            feature_name = feature_record.name

            feature_sets = self._generate_records_with_tags_assigned(
                row.FeatureSet,
                self._transform_feature_set_model_to_schema,
                feature_set_id_tags,
                tag,
            )

            for feature_set in feature_sets:
                # Get the feature from the feature-set full structure, as it may contain extra fields (which are not
                # in the DB)
                feature = next(
                    (
                        feature
                        for feature in feature_set.spec.features
                        if feature.name == feature_name
                    ),
                    None,
                )
                if not feature:
                    raise mlrun.errors.MLRunInternalServerError(
                        "Inconsistent data in DB - features in DB not in feature-set document"
                    )

                features_results.append(
                    mlrun.common.schemas.FeatureListOutput(
                        feature=feature,
                        feature_set_digest=self._generate_feature_set_digest(
                            feature_set
                        ),
                    )
                )
        return mlrun.common.schemas.FeaturesOutput(features=features_results)

    def list_entities(
        self,
        session,
        project: str,
        name: str = None,
        tag: str = None,
        labels: List[str] = None,
    ) -> mlrun.common.schemas.EntitiesOutput:
        feature_set_id_tags = self._get_records_to_tags_map(
            session, FeatureSet, project, tag, name=None
        )

        query = self._generate_feature_or_entity_list_query(
            session, Entity, project, feature_set_id_tags.keys(), name, tag, labels
        )

        entities_results = []
        for row in query:
            entity_record = mlrun.common.schemas.FeatureRecord.from_orm(row.Entity)
            entity_name = entity_record.name

            feature_sets = self._generate_records_with_tags_assigned(
                row.FeatureSet,
                self._transform_feature_set_model_to_schema,
                feature_set_id_tags,
                tag,
            )

            for feature_set in feature_sets:
                # Get the feature from the feature-set full structure, as it may contain extra fields (which are not
                # in the DB)
                entity = next(
                    (
                        entity
                        for entity in feature_set.spec.entities
                        if entity.name == entity_name
                    ),
                    None,
                )
                if not entity:
                    raise mlrun.errors.MLRunInternalServerError(
                        "Inconsistent data in DB - entities in DB not in feature-set document"
                    )

                entities_results.append(
                    mlrun.common.schemas.EntityListOutput(
                        entity=entity,
                        feature_set_digest=self._generate_feature_set_digest(
                            feature_set
                        ),
                    )
                )
        return mlrun.common.schemas.EntitiesOutput(entities=entities_results)

    @staticmethod
    def _assert_partition_by_parameters(partition_by_enum_cls, partition_by, sort):
        if sort is None:
            raise mlrun.errors.MLRunInvalidArgumentError(
                "sort parameter must be provided when partition_by is used."
            )
        # For now, name is the only supported value. Remove once more fields are added.
        if partition_by not in partition_by_enum_cls:
            valid_enum_values = [
                enum_value.value for enum_value in partition_by_enum_cls
            ]
            raise mlrun.errors.MLRunInvalidArgumentError(
                f"Invalid partition_by given: '{partition_by.value}'. Must be one of {valid_enum_values}"
            )

    @staticmethod
    def _create_partitioned_query(
        session,
        query,
        cls,
        partition_by: typing.Union[
            mlrun.common.schemas.FeatureStorePartitionByField,
            mlrun.common.schemas.RunPartitionByField,
        ],
        rows_per_partition: int,
        partition_sort_by: mlrun.common.schemas.SortField,
        partition_order: mlrun.common.schemas.OrderType,
        max_partitions: int = 0,
    ):

        partition_field = partition_by.to_partition_by_db_field(cls)
        sort_by_field = partition_sort_by.to_db_field(cls)

        row_number_column = (
            func.row_number()
            .over(
                partition_by=partition_field,
                order_by=partition_order.to_order_by_predicate(sort_by_field),
            )
            .label("row_number")
        )
        if max_partitions > 0:
            max_partition_value = (
                func.max(sort_by_field)
                .over(
                    partition_by=partition_field,
                )
                .label("max_partition_value")
            )
            query = query.add_column(max_partition_value)

        # Need to generate a subquery so we can filter based on the row_number, since it
        # is a window function using over().
        subquery = query.add_column(row_number_column).subquery()

        if max_partitions == 0:
            # If we don't query on max-partitions, we end here. Need to alias the subquery so that the ORM will
            # be able to properly map it to objects.
            result_query = session.query(aliased(cls, subquery)).filter(
                subquery.c.row_number <= rows_per_partition
            )
            return result_query

        # Otherwise no need for an alias, as this is an internal query and will be wrapped by another one where
        # alias will apply. We just apply the filter here.
        result_query = session.query(subquery).filter(
            subquery.c.row_number <= rows_per_partition
        )

        # We query on max-partitions, so need to do another sub-query and order per the latest updated time of
        # a run in the partition.
        partition_rank = (
            func.dense_rank()
            .over(order_by=subquery.c.max_partition_value.desc())
            .label("partition_rank")
        )
        result_query = result_query.add_column(partition_rank).subquery()
        result_query = session.query(aliased(cls, result_query)).filter(
            result_query.c.partition_rank <= max_partitions
        )
        return result_query

    def list_feature_sets(
        self,
        session,
        project: str,
        name: str = None,
        tag: str = None,
        state: str = None,
        entities: List[str] = None,
        features: List[str] = None,
        labels: List[str] = None,
        partition_by: mlrun.common.schemas.FeatureStorePartitionByField = None,
        rows_per_partition: int = 1,
        partition_sort_by: mlrun.common.schemas.SortField = None,
        partition_order: mlrun.common.schemas.OrderType = mlrun.common.schemas.OrderType.desc,
    ) -> mlrun.common.schemas.FeatureSetsOutput:
        obj_id_tags = self._get_records_to_tags_map(
            session, FeatureSet, project, tag, name
        )

        # Query the actual objects to be returned
        query = self._query(session, FeatureSet, project=project, state=state)

        if name is not None:
            query = query.filter(
                generate_query_predicate_for_name(FeatureSet.name, name)
            )
        if tag:
            query = query.filter(FeatureSet.id.in_(obj_id_tags.keys()))
        if entities:
            query = query.join(FeatureSet.entities).filter(Entity.name.in_(entities))
        if features:
            query = query.join(FeatureSet.features).filter(Feature.name.in_(features))
        if labels:
            query = self._add_labels_filter(session, query, FeatureSet, labels)

        if partition_by:
            self._assert_partition_by_parameters(
                mlrun.common.schemas.FeatureStorePartitionByField,
                partition_by,
                partition_sort_by,
            )
            query = self._create_partitioned_query(
                session,
                query,
                FeatureSet,
                partition_by,
                rows_per_partition,
                partition_sort_by,
                partition_order,
            )

        feature_sets = []
        for feature_set_record in query:
            feature_sets.extend(
                self._generate_records_with_tags_assigned(
                    feature_set_record,
                    self._transform_feature_set_model_to_schema,
                    obj_id_tags,
                    tag,
                )
            )
        return mlrun.common.schemas.FeatureSetsOutput(feature_sets=feature_sets)

    def list_feature_sets_tags(
        self,
        session,
        project: str,
    ):
        query = (
            session.query(FeatureSet.name, FeatureSet.Tag.name)
            .filter(FeatureSet.Tag.project == project)
            .join(FeatureSet, FeatureSet.Tag.obj_id == FeatureSet.id)
            .distinct()
        )
        return [(project, row[0], row[1]) for row in query]

    @staticmethod
    def _update_feature_set_features(
        feature_set: FeatureSet, feature_dicts: List[dict]
    ):
        new_features = set(feature_dict["name"] for feature_dict in feature_dicts)
        current_features = set(feature.name for feature in feature_set.features)

        features_to_remove = current_features.difference(new_features)
        features_to_add = new_features.difference(current_features)

        feature_set.features = [
            feature
            for feature in feature_set.features
            if feature.name not in features_to_remove
        ]

        for feature_dict in feature_dicts:
            if feature_dict["name"] in features_to_add:
                labels = feature_dict.get("labels") or {}
                feature = Feature(
                    name=feature_dict["name"],
                    value_type=feature_dict["value_type"],
                    labels=[],
                )
                update_labels(feature, labels)
                feature_set.features.append(feature)

    @staticmethod
    def _update_feature_set_entities(feature_set: FeatureSet, entity_dicts: List[dict]):
        new_entities = set(entity_dict["name"] for entity_dict in entity_dicts)
        current_entities = set(entity.name for entity in feature_set.entities)

        entities_to_remove = current_entities.difference(new_entities)
        entities_to_add = new_entities.difference(current_entities)

        feature_set.entities = [
            entity
            for entity in feature_set.entities
            if entity.name not in entities_to_remove
        ]

        for entity_dict in entity_dicts:
            if entity_dict["name"] in entities_to_add:
                labels = entity_dict.get("labels") or {}
                entity = Entity(
                    name=entity_dict["name"],
                    value_type=entity_dict["value_type"],
                    labels=[],
                )
                update_labels(entity, labels)
                feature_set.entities.append(entity)

    def _update_feature_set_spec(
        self, feature_set: FeatureSet, new_feature_set_dict: dict
    ):
        feature_set_spec = new_feature_set_dict.get("spec")
        features = feature_set_spec.pop("features", [])
        entities = feature_set_spec.pop("entities", [])
        self._update_feature_set_features(feature_set, features)
        self._update_feature_set_entities(feature_set, entities)

    @staticmethod
    def _common_object_validate_and_perform_uid_change(
        object_dict: dict,
        tag,
        versioned,
        existing_uid=None,
    ):
        uid = fill_object_hash(object_dict, "uid", tag)
        if not versioned:
            uid = f"{unversioned_tagged_object_uid_prefix}{tag}"
            object_dict["metadata"]["uid"] = uid

        # If object was referenced by UID, the request cannot modify it
        if existing_uid and uid != existing_uid:
            raise mlrun.errors.MLRunInvalidArgumentError(
                "Changing uid for an object referenced by its uid"
            )
        return uid

    @staticmethod
    def _update_db_record_from_object_dict(
        db_object,
        common_object_dict: dict,
        uid,
        cls,
    ):
        db_object.name = common_object_dict["metadata"]["name"]
        updated_datetime = datetime.now(timezone.utc)
        db_object.updated = updated_datetime
        if not db_object.created:
            db_object.created = common_object_dict["metadata"].pop(
                "created", None
            ) or datetime.now(timezone.utc)
        db_object.state = common_object_dict.get("status", {}).get("state")
        db_object.uid = uid

        common_object_dict["metadata"]["updated"] = str(updated_datetime)
        common_object_dict["metadata"]["created"] = str(db_object.created)

        # In case of an unversioned object, we don't want to return uid to user queries. However,
        # the uid DB field has to be set, since it's used for uniqueness in the DB.
        if uid.startswith(unversioned_tagged_object_uid_prefix):
            common_object_dict["metadata"].pop("uid", None)

        # artifacts have other fields that are not in the common object
        if cls == ArtifactV2:
            db_object.kind = common_object_dict["kind"]
            db_object.iter = common_object_dict["metadata"].get("iter", None)
            db_object.producer_id = common_object_dict["metadata"].get("tree", None)

        db_object.full_object = common_object_dict

        # labels are stored in a separate table
        labels = common_object_dict["metadata"].pop("labels", {}) or {}
        update_labels(db_object, labels)

    @retry_on_conflict
    def store_feature_set(
        self,
        session,
        project,
        name,
        feature_set: mlrun.common.schemas.FeatureSet,
        tag=None,
        uid=None,
        versioned=True,
        always_overwrite=False,
    ) -> str:
        return self._store_tagged_object(
            session,
            FeatureSet,
            project,
            name,
            feature_set,
            tag=tag,
            uid=uid,
            versioned=versioned,
            always_overwrite=always_overwrite,
        )

    def _store_tagged_object(
        self,
        session,
        cls,
        project,
        name,
        tagged_object: typing.Union[
            mlrun.common.schemas.FeatureVector,
            mlrun.common.schemas.FeatureSet,
            dict,
        ],
        tag=None,
        uid=None,
        versioned=True,
        always_overwrite=False,
    ):
        original_uid = uid

        # record with the given tag/uid
        _, _, existing_tagged_object = self._get_record_by_name_tag_and_uid(
            session, cls, project, name, tag, uid
        )

        tagged_object_dict = tagged_object.dict(exclude_none=True)

        # get the computed uid
        uid = self._common_object_validate_and_perform_uid_change(
            tagged_object_dict, tag, versioned, original_uid
        )

        if existing_tagged_object:
            if uid == existing_tagged_object.uid or always_overwrite:
                db_tagged_object = existing_tagged_object
            else:

                # In case an object with the given tag (or 'latest' which is the default) and name, but different uid
                # was found - Check If an object with the same computed uid but different tag already exists
                # and re-tag it.
                if self._re_tag_existing_object(session, cls, project, name, tag, uid):
                    return uid

                db_tagged_object = cls(project=project)

            self._update_db_record_from_object_dict(
                db_tagged_object, tagged_object_dict, uid, cls
            )

            if cls == FeatureSet:
                self._update_feature_set_spec(db_tagged_object, tagged_object_dict)
            self._upsert(session, [db_tagged_object])
            if tag:
                self.tag_objects_v2(session, [db_tagged_object], project, tag)
            return uid

        # Object with the given tag/uid doesn't exist
        # Check if this is a re-tag of existing object - search by uid only
        if self._re_tag_existing_object(session, cls, project, name, tag, uid):
            return uid

        tagged_object.metadata.tag = tag
        return self._create_tagged_object(
            session, project, cls, tagged_object, versioned
        )

    def _create_tagged_object(
        self,
        session,
        project,
        cls,
        tagged_object: typing.Union[
            mlrun.common.schemas.FeatureVector,
            mlrun.common.schemas.FeatureSet,
            dict,
        ],
        versioned=True,
    ):
        (uid, tag, tagged_object_dict,) = self._validate_and_enrich_record_for_creation(
            session, tagged_object, cls, project, versioned
        )

        db_tagged_object = cls(project=project)

        self._update_db_record_from_object_dict(
            db_tagged_object, tagged_object_dict, uid, cls
        )

        self._upsert(session, [db_tagged_object])
        self.tag_objects_v2(session, [db_tagged_object], project, tag)

        return uid

    def _re_tag_existing_object(self, session, cls, project, name, tag, uid):
        _, _, existing_object = self._get_record_by_name_tag_and_uid(
            session, cls, project, name, None, uid
        )
        if existing_object:
            self.tag_objects_v2(session, [existing_object], project, tag)
            return existing_object

        return None

    def _validate_and_enrich_record_for_creation(
        self,
        session,
        new_object,
        db_class,
        project,
        versioned,
    ):
        object_type = new_object.__class__.__name__

        object_dict = new_object.dict(exclude_none=True)
        hash_key = fill_object_hash(object_dict, "uid", new_object.metadata.tag)

        if versioned:
            uid = hash_key
        else:
            uid = f"{unversioned_tagged_object_uid_prefix}{new_object.metadata.tag}"
            object_dict["metadata"]["uid"] = uid

        existing_object = self._get_class_instance_by_uid(
            session, db_class, new_object.metadata.name, project, uid
        )
        if existing_object:
            object_uri = generate_object_uri(
                project, new_object.metadata.name, new_object.metadata.tag
            )
            raise mlrun.errors.MLRunConflictError(
                f"Adding an already-existing {object_type} - {object_uri}"
            )

        return uid, new_object.metadata.tag, object_dict

    def _delete_feature_sets(self, session: Session, project: str):
        logger.debug("Removing feature-sets from db", project=project)
        for feature_set_name in self._list_project_feature_set_names(session, project):
            self.delete_feature_set(session, project, feature_set_name)

    def _list_project_feature_set_names(
        self, session: Session, project: str
    ) -> typing.List[str]:
        return [
            name
            for name, in self._query(
                session, distinct(FeatureSet.name), project=project
            ).all()
        ]

    def _delete_tagged_object(
        self, session, cls, project, name, tag, uid, producer_id=None
    ):
        if tag and uid:
            raise mlrun.errors.MLRunInvalidArgumentError(
                "Both uid and tag specified when deleting an object."
            )

        object_id = None
        if uid:
            if cls == ArtifactV2:
                object_record = self._query(
                    session,
                    cls,
                    project=project,
                    key=name,
                    uid=uid,
                    producer_id=producer_id,
                ).one_or_none()
            else:
                object_record = self._query(
                    session, cls, project=project, name=name, uid=uid
                ).one_or_none()
            if object_record is None:
                return
            object_id = object_record.id
        elif tag:
            tag_record = self._query(
                session, cls.Tag, project=project, name=tag, obj_name=name
            ).one_or_none()
            if tag_record is None:
                return
            object_id = tag_record.obj_id

        if object_id:
            # deleting tags, because in sqlite the relationships aren't necessarily cascading
            self._delete(session, cls.Tag, obj_id=object_id)
            self._delete(session, cls, id=object_id)
        else:
            # If we got here, neither tag nor uid were provided - delete all references by name.
            # deleting tags, because in sqlite the relationships aren't necessarily cascading
            self._delete(session, cls.Tag, project=project, obj_name=name)
            self._delete(session, cls, project=project, name=name)

    def delete_feature_set(self, session, project, name, tag=None, uid=None):
        self._delete_tagged_object(session, FeatureSet, project, name, tag, uid)

    # ---- Feature Vectors ----
    def create_feature_vector(
        self,
        session,
        project,
        feature_vector: mlrun.common.schemas.FeatureVector,
        versioned=True,
    ) -> str:
        (
            uid,
            tag,
            feature_vector_dict,
        ) = self._validate_and_enrich_record_for_creation(
            session, feature_vector, FeatureVector, project, versioned
        )

        db_feature_vector = FeatureVector(project=project)

        self._update_db_record_from_object_dict(
            db_feature_vector, feature_vector_dict, uid
        )

        self._upsert(session, [db_feature_vector])
        self.tag_objects_v2(session, [db_feature_vector], project, tag)

        return uid

    def get_feature_vector(
        self, session, project: str, name: str, tag: str = None, uid: str = None
    ) -> mlrun.common.schemas.FeatureVector:
        feature_vector = self._get_feature_vector(session, project, name, tag, uid)
        if not feature_vector:
            feature_vector_uri = generate_object_uri(project, name, tag)
            raise mlrun.errors.MLRunNotFoundError(
                f"Feature-vector not found {feature_vector_uri}"
            )

        return feature_vector

    def _get_feature_vector(
        self,
        session,
        project: str,
        name: str,
        tag: str = None,
        uid: str = None,
    ):
        (
            computed_tag,
            feature_vector_tag_uid,
            db_feature_vector,
        ) = self._get_record_by_name_tag_and_uid(
            session, FeatureVector, project, name, tag, uid
        )
        if db_feature_vector:
            feature_vector = self._transform_feature_vector_model_to_schema(
                db_feature_vector
            )

            # If connected to a tag add it to metadata
            if feature_vector_tag_uid:
                feature_vector.metadata.tag = computed_tag
            return feature_vector
        else:
            return None

    def list_feature_vectors(
        self,
        session,
        project: str,
        name: str = None,
        tag: str = None,
        state: str = None,
        labels: List[str] = None,
        partition_by: mlrun.common.schemas.FeatureStorePartitionByField = None,
        rows_per_partition: int = 1,
        partition_sort_by: mlrun.common.schemas.SortField = None,
        partition_order: mlrun.common.schemas.OrderType = mlrun.common.schemas.OrderType.desc,
    ) -> mlrun.common.schemas.FeatureVectorsOutput:
        obj_id_tags = self._get_records_to_tags_map(
            session, FeatureVector, project, tag, name
        )

        # Query the actual objects to be returned
        query = self._query(session, FeatureVector, project=project, state=state)

        if name is not None:
            query = query.filter(
                generate_query_predicate_for_name(FeatureVector.name, name)
            )
        if tag:
            query = query.filter(FeatureVector.id.in_(obj_id_tags.keys()))
        if labels:
            query = self._add_labels_filter(session, query, FeatureVector, labels)

        if partition_by:
            self._assert_partition_by_parameters(
                mlrun.common.schemas.FeatureStorePartitionByField,
                partition_by,
                partition_sort_by,
            )
            query = self._create_partitioned_query(
                session,
                query,
                FeatureVector,
                partition_by,
                rows_per_partition,
                partition_sort_by,
                partition_order,
            )

        feature_vectors = []
        for feature_vector_record in query:
            feature_vectors.extend(
                self._generate_records_with_tags_assigned(
                    feature_vector_record,
                    self._transform_feature_vector_model_to_schema,
                    obj_id_tags,
                    tag,
                )
            )
        return mlrun.common.schemas.FeatureVectorsOutput(
            feature_vectors=feature_vectors
        )

    def list_feature_vectors_tags(
        self,
        session,
        project: str,
    ):
        query = (
            session.query(FeatureVector.name, FeatureVector.Tag.name)
            .filter(FeatureVector.Tag.project == project)
            .join(FeatureVector, FeatureVector.Tag.obj_id == FeatureVector.id)
            .distinct()
        )
        return [(project, row[0], row[1]) for row in query]

    @retry_on_conflict
    def store_feature_vector(
        self,
        session,
        project,
        name,
        feature_vector: mlrun.common.schemas.FeatureVector,
        tag=None,
        uid=None,
        versioned=True,
        always_overwrite=False,
    ) -> str:
        return self._store_tagged_object(
            session,
            FeatureVector,
            project,
            name,
            feature_vector,
            tag=tag,
            uid=uid,
            versioned=versioned,
            always_overwrite=always_overwrite,
        )

    def patch_feature_vector(
        self,
        session,
        project,
        name,
        feature_vector_update: dict,
        tag=None,
        uid=None,
        patch_mode: mlrun.common.schemas.PatchMode = mlrun.common.schemas.PatchMode.replace,
    ) -> str:
        feature_vector_record = self._get_feature_vector(
            session, project, name, tag, uid
        )
        if not feature_vector_record:
            feature_vector_uri = generate_object_uri(project, name, tag)
            raise mlrun.errors.MLRunNotFoundError(
                f"Feature-vector not found {feature_vector_uri}"
            )

        feature_vector_struct = feature_vector_record.dict(exclude_none=True)
        # using mergedeep for merging the patch content into the existing dictionary
        strategy = patch_mode.to_mergedeep_strategy()
        mergedeep.merge(feature_vector_struct, feature_vector_update, strategy=strategy)

        versioned = feature_vector_record.metadata.uid is not None

        feature_vector = mlrun.common.schemas.FeatureVector(**feature_vector_struct)
        return self.store_feature_vector(
            session,
            project,
            name,
            feature_vector,
            feature_vector.metadata.tag,
            uid,
            versioned,
            always_overwrite=True,
        )

    def delete_feature_vector(self, session, project, name, tag=None, uid=None):
        self._delete_tagged_object(session, FeatureVector, project, name, tag, uid)

    def _resolve_tag(self, session, cls, project, name):
        ids = []
        for tag in self._query(session, cls.Tag, project=project, name=name):
            ids.append(tag.obj_id)
        if not ids:
            return name  # Not found, return original uid
        return ids

    def _resolve_class_tag_uid(self, session, cls, project, obj_name, tag_name):
        for tag in self._query(
            session, cls.Tag, project=project, obj_name=obj_name, name=tag_name
        ):
            return self._query(session, cls).get(tag.obj_id).uid
        return None

    def _resolve_class_tag_uids(
        self, session, cls, project, tag_name, obj_name=None
    ) -> List[str]:
        uids = []

        query = self._query(session, cls.Tag, project=project, name=tag_name)
        if obj_name:
            query = query.filter(
                generate_query_predicate_for_name(cls.Tag.obj_name, obj_name)
            )

        for tag in query:
            uids.append(self._query(session, cls).get(tag.obj_id).uid)
        return uids

    def _query(self, session, cls, **kw):
        kw = {k: v for k, v in kw.items() if v is not None}
        return session.query(cls).filter_by(**kw)

    def _find_or_create_users(self, session, user_names):
        users = list(self._query(session, User).filter(User.name.in_(user_names)))
        new = set(user_names) - {user.name for user in users}
        if new:
            for name in new:
                user = User(name=name)
                session.add(user)
                users.append(user)
            try:
                session.commit()
            except SQLAlchemyError as err:
                session.rollback()
                raise mlrun.errors.MLRunConflictError(
                    f"add user: {err_to_str(err)}"
                ) from err
        return users

    def _get_class_instance_by_uid(self, session, cls, name, project, uid):
        query = self._query(session, cls, name=name, project=project, uid=uid)
        return query.one_or_none()

    def _get_run(self, session, uid, project, iteration):
        try:
            resp = self._query(
                session, Run, uid=uid, project=project, iteration=iteration
            ).one_or_none()
            return resp
        finally:
            pass

    def _delete_empty_labels(self, session, cls):
        session.query(cls).filter(cls.parent == NULL).delete()
        session.commit()

    def _upsert(self, session, objects, ignore=False):
        if not objects:
            return
        for object_ in objects:
            session.add(object_)
        self._commit(session, objects, ignore)

    def _commit(self, session, objects, ignore=False):
        def _try_commit_obj():
            try:
                session.commit()
            except SQLAlchemyError as sql_err:
                session.rollback()
                classes = list(set([object_.__class__.__name__ for object_ in objects]))

                # if the database is locked, we raise a retryable error
                if "database is locked" in str(sql_err):
                    logger.warning(
                        "Database is locked. Retrying",
                        classes_to_commit=classes,
                        err=str(sql_err),
                    )
                    raise mlrun.errors.MLRunRuntimeError(
                        "Failed committing changes, database is locked"
                    ) from sql_err

                # the error is not retryable, so we try to identify weather there was a conflict or not
                # either way - we wrap the error with a fatal error so the retry mechanism will stop
                logger.warning(
                    "Failed committing changes to DB",
                    classes=classes,
                    err=err_to_str(sql_err),
                )
                if not ignore:
                    # get the identifiers of the objects that failed to commit, for logging purposes
                    identifiers = ",".join(
                        object_.get_identifier_string() for object_ in objects
                    )

                    mlrun_error = mlrun.errors.MLRunRuntimeError(
                        f"Failed committing changes to DB. classes={classes} objects={identifiers}"
                    )

                    # check if the error is a conflict error
                    if any([message in str(sql_err) for message in conflict_messages]):
                        mlrun_error = mlrun.errors.MLRunConflictError(
                            f"Conflict - at least one of the objects already exists: {identifiers}"
                        )

                    # we want to keep the exception stack trace, but we also want the retry mechanism to stop
                    # so, we raise a new indicative exception from the original sql exception (this keeps
                    # the stack trace intact), and then wrap it with a fatal error (which stops the retry mechanism).
                    # Note - this way, the exception is raised from this code section, and not from the retry function.
                    try:
                        raise mlrun_error from sql_err
                    except (
                        mlrun.errors.MLRunRuntimeError,
                        mlrun.errors.MLRunConflictError,
                    ) as exc:
                        raise mlrun.errors.MLRunFatalFailureError(
                            original_exception=exc
                        )

        if config.httpdb.db.commit_retry_timeout:
            mlrun.utils.helpers.retry_until_successful(
                config.httpdb.db.commit_retry_interval,
                config.httpdb.db.commit_retry_timeout,
                logger,
                False,
                _try_commit_obj,
            )

    def _find_runs(self, session, uid, project, labels):
        labels = label_set(labels)
        if project == "*":
            project = None
        query = self._query(session, Run, project=project)
        if uid:
            # uid may be either a single uid (string) or a list of uids
            uid = mlrun.utils.helpers.as_list(uid)
            query = query.filter(Run.uid.in_(uid))
        return self._add_labels_filter(session, query, Run, labels)

    def _get_db_notifications(
        self, session, cls, name: str = None, parent_id: str = None, project: str = None
    ):
        return self._query(
            session, cls.Notification, name=name, parent_id=parent_id, project=project
        ).all()

    def _latest_uid_filter(self, session, query):
        # Create a sub query of latest uid (by updated) per (project,key)
        subq = (
            session.query(
                Artifact.uid,
                Artifact.project,
                Artifact.key,
                func.max(Artifact.updated),
            )
            .group_by(
                Artifact.project,
                Artifact.key.label("key"),
            )
            .subquery("max_key")
        )

        # Join current query with sub query on (project, key, uid)
        return query.join(
            subq,
            and_(
                Artifact.project == subq.c.project,
                Artifact.key == subq.c.key,
                Artifact.uid == subq.c.uid,
            ),
        )

    @staticmethod
    def _escape_characters_for_like_query(value: str) -> str:
        return (
            value.translate(value.maketrans({"_": r"\_", "%": r"\%"})) if value else ""
        )

    def _find_functions(self, session, name, project, uids=None, labels=None):
        query = self._query(session, Function, project=project)
        if name:
            query = query.filter(generate_query_predicate_for_name(Function.name, name))
        if uids is not None:
            query = query.filter(Function.uid.in_(uids))

        labels = label_set(labels)
        return self._add_labels_filter(session, query, Function, labels)

    def _delete(self, session, cls, **kw):
        query = session.query(cls).filter_by(**kw)
        for obj in query:
            session.delete(obj)
        session.commit()

    def _find_lables(self, session, cls, label_cls, labels):
        return session.query(cls).join(label_cls).filter(label_cls.name.in_(labels))

    def _add_labels_filter(self, session, query, cls, labels):
        if not labels:
            return query

        preds = []
        # Some specific handling is needed for the case of a query like "label=x&label=x=value". In this case
        # of course it should be reduced to "label=x=value". That's why we need to keep the labels that are queried
        # with values, and then remove it from the list of labels queried without value.
        label_names_with_values = set()
        label_names_no_values = set()

        for lbl in labels:
            if "=" in lbl:
                name, value = [v.strip() for v in lbl.split("=", 1)]
                cond = and_(cls.Label.name == name, cls.Label.value == value)
                preds.append(cond)
                label_names_with_values.add(name)
            else:
                label_names_no_values.add(lbl.strip())

        for name in label_names_no_values.difference(label_names_with_values):
            preds.append(cls.Label.name == name)

        if len(preds) == 1:
            # A single label predicate is a common case, and there's no need to burden the DB with
            # a more complex query for that case.
            subq = session.query(cls.Label).filter(*preds).subquery("labels")
        else:
            # Basically do an "or" query on the predicates, and count how many rows each parent object has -
            # if it has as much rows as predicates, then it means it answers all the conditions.
            subq = (
                session.query(cls.Label)
                .filter(or_(*preds))
                .group_by(cls.Label.parent)
                .having(func.count(cls.Label.parent) == len(preds))
                .subquery("labels")
            )

        return query.join(subq)

    def _delete_class_labels(
        self,
        session: Session,
        cls: Any,
        project: str = "",
        name: str = "",
        key: str = "",
        commit: bool = True,
    ):
        filters = []
        if project:
            filters.append(cls.project == project)
        if name:
            filters.append(cls.name == name)
        if key:
            filters.append(cls.key == key)
        query = session.query(cls.Label).join(cls).filter(*filters)

        for label in query:
            session.delete(label)
        if commit:
            session.commit()

    def _transform_schedule_record_to_scheme(
        self,
        schedule_record: Schedule,
    ) -> mlrun.common.schemas.ScheduleRecord:
        schedule = mlrun.common.schemas.ScheduleRecord.from_orm(schedule_record)
        schedule.creation_time = self._add_utc_timezone(schedule.creation_time)
        schedule.next_run_time = self._add_utc_timezone(schedule.next_run_time)
        return schedule

    @staticmethod
    def _add_utc_timezone(time_value: typing.Optional[datetime]):
        """
        sqlalchemy losing timezone information with sqlite so we're returning it
        https://stackoverflow.com/questions/6991457/sqlalchemy-losing-timezone-information-with-sqlite
        """
        if time_value:
            if time_value.tzinfo is None:
                return pytz.utc.localize(time_value)
        return time_value

    @staticmethod
    def _transform_feature_set_model_to_schema(
        feature_set_record: FeatureSet,
        tag=None,
    ) -> mlrun.common.schemas.FeatureSet:
        feature_set_full_dict = feature_set_record.full_object
        feature_set_resp = mlrun.common.schemas.FeatureSet(**feature_set_full_dict)

        feature_set_resp.metadata.tag = tag
        return feature_set_resp

    @staticmethod
    def _transform_feature_vector_model_to_schema(
        feature_vector_record: FeatureVector,
        tag=None,
    ) -> mlrun.common.schemas.FeatureVector:
        feature_vector_full_dict = feature_vector_record.full_object
        feature_vector_resp = mlrun.common.schemas.FeatureVector(
            **feature_vector_full_dict
        )

        feature_vector_resp.metadata.tag = tag
        feature_vector_resp.metadata.created = feature_vector_record.created
        return feature_vector_resp

    def _transform_project_record_to_schema(
        self, session: Session, project_record: Project
    ) -> mlrun.common.schemas.Project:
        # in projects that was created before 0.6.0 the full object wasn't created properly - fix that, and return
        if not project_record.full_object:
            project = mlrun.common.schemas.Project(
                metadata=mlrun.common.schemas.ProjectMetadata(
                    name=project_record.name,
                    created=project_record.created,
                ),
                spec=mlrun.common.schemas.ProjectSpec(
                    description=project_record.description,
                    source=project_record.source,
                ),
                status=mlrun.common.schemas.ObjectStatus(
                    state=project_record.state,
                ),
            )
            self.store_project(session, project_record.name, project)
            return project
        # TODO: handle transforming the functions/workflows/artifacts references to real objects
        return mlrun.common.schemas.Project(**project_record.full_object)

    def _transform_notification_record_to_spec_and_status(
        self,
        notification_record,
    ) -> typing.Tuple[dict, dict]:
        notification_spec = self._transform_notification_record_to_schema(
            notification_record
        ).to_dict()
        notification_status = {
            "status": notification_spec.pop("status", None),
            "sent_time": notification_spec.pop("sent_time", None),
        }
        return notification_spec, notification_status

    @staticmethod
    def _transform_notification_record_to_schema(
        notification_record,
    ) -> mlrun.model.Notification:
        return mlrun.model.Notification(
            kind=notification_record.kind,
            name=notification_record.name,
            message=notification_record.message,
            severity=notification_record.severity,
            when=notification_record.when.split(","),
            condition=notification_record.condition,
            params=notification_record.params,
            status=notification_record.status,
            sent_time=notification_record.sent_time,
        )

    def _move_and_reorder_table_items(
        self, session, moved_object, move_to=None, move_from=None
    ):
        # If move_to is None - delete object. If move_from is None - insert a new object
        moved_object.index = move_to

        if move_from == move_to:
            # It's just modifying the same object - update and exit.
            # using merge since primary key is changing
            session.merge(moved_object)
            session.commit()
            return

        modifier = 1
        if move_from is None:
            start, end = move_to, None
        elif move_to is None:
            start, end = move_from + 1, None
            modifier = -1
        else:
            if move_from < move_to:
                start, end = move_from + 1, move_to
                modifier = -1
            else:
                start, end = move_to, move_from - 1

        query = session.query(HubSource).filter(HubSource.index >= start)
        if end:
            query = query.filter(HubSource.index <= end)

        for source_record in query:
            source_record.index = source_record.index + modifier
            # using merge since primary key is changing
            session.merge(source_record)

        if move_to:
            # using merge since primary key is changing
            session.merge(moved_object)
        else:
            session.delete(moved_object)
        session.commit()

    @staticmethod
    def _transform_hub_source_record_to_schema(
        hub_source_record: HubSource,
    ) -> mlrun.common.schemas.IndexedHubSource:
        source_full_dict = hub_source_record.full_object
        hub_source = mlrun.common.schemas.HubSource(**source_full_dict)
        return mlrun.common.schemas.IndexedHubSource(
            index=hub_source_record.index, source=hub_source
        )

    @staticmethod
    def _transform_hub_source_schema_to_record(
        hub_source_schema: mlrun.common.schemas.IndexedHubSource,
        current_object: HubSource = None,
    ):
        now = datetime.now(timezone.utc)
        if current_object:
            if current_object.name != hub_source_schema.source.metadata.name:
                raise mlrun.errors.MLRunInternalServerError(
                    "Attempt to update object while replacing its name"
                )
            created_timestamp = current_object.created
        else:
            created_timestamp = hub_source_schema.source.metadata.created or now
        updated_timestamp = hub_source_schema.source.metadata.updated or now

        hub_source_record = HubSource(
            id=current_object.id if current_object else None,
            name=hub_source_schema.source.metadata.name,
            index=hub_source_schema.index,
            created=created_timestamp,
            updated=updated_timestamp,
        )
        full_object = hub_source_schema.source.dict()
        full_object["metadata"]["created"] = str(created_timestamp)
        full_object["metadata"]["updated"] = str(updated_timestamp)
        # Make sure we don't keep any credentials in the DB. These are handled in the hub crud object.
        full_object["spec"].pop("credentials", None)

        hub_source_record.full_object = full_object
        return hub_source_record

    @staticmethod
    def _validate_and_adjust_hub_order(session, order):
        max_order = session.query(func.max(HubSource.index)).scalar()
        if not max_order or max_order < 0:
            max_order = 0

        if order == mlrun.common.schemas.hub.last_source_index:
            order = max_order + 1

        if order > max_order + 1:
            raise mlrun.errors.MLRunInvalidArgumentError(
                f"Order must not exceed the current maximal order + 1. max_order = {max_order}, order = {order}"
            )
        if order < 1:
            raise mlrun.errors.MLRunInvalidArgumentError(
                "Order of inserted source must be greater than 0 or "
                + f"{mlrun.common.schemas.hub.last_source_index} (for last). order = {order}"
            )
        return order

    # ---- Hub Sources ----
    def create_hub_source(
        self, session, ordered_source: mlrun.common.schemas.IndexedHubSource
    ):
        logger.debug(
            "Creating hub source in DB",
            index=ordered_source.index,
            name=ordered_source.source.metadata.name,
        )

        order = self._validate_and_adjust_hub_order(session, ordered_source.index)
        name = ordered_source.source.metadata.name
        source_record = self._query(session, HubSource, name=name).one_or_none()
        if source_record:
            raise mlrun.errors.MLRunConflictError(
                f"Hub source name already exists. name = {name}"
            )
        source_record = self._transform_hub_source_schema_to_record(ordered_source)

        self._move_and_reorder_table_items(
            session, source_record, move_to=order, move_from=None
        )

    @retry_on_conflict
    def store_hub_source(
        self,
        session,
        name,
        ordered_source: mlrun.common.schemas.IndexedHubSource,
    ):
        logger.debug("Storing hub source in DB", index=ordered_source.index, name=name)

        if name != ordered_source.source.metadata.name:
            raise mlrun.errors.MLRunInvalidArgumentError(
                "Conflict between resource name and metadata.name in the stored object"
            )
        order = self._validate_and_adjust_hub_order(session, ordered_source.index)

        source_record = self._query(session, HubSource, name=name).one_or_none()
        current_order = source_record.index if source_record else None
        if current_order == mlrun.common.schemas.hub.last_source_index:
            raise mlrun.errors.MLRunInvalidArgumentError(
                "Attempting to modify the global hub source."
            )
        source_record = self._transform_hub_source_schema_to_record(
            ordered_source, source_record
        )

        self._move_and_reorder_table_items(
            session, source_record, move_to=order, move_from=current_order
        )

    def list_hub_sources(self, session) -> List[mlrun.common.schemas.IndexedHubSource]:
        results = []
        query = self._query(session, HubSource).order_by(HubSource.index.desc())
        for record in query:
            ordered_source = self._transform_hub_source_record_to_schema(record)
            # Need this to make the list return such that the default source is last in the response.
            if ordered_source.index != mlrun.common.schemas.last_source_index:
                results.insert(0, ordered_source)
            else:
                results.append(ordered_source)
        return results

    def _list_hub_sources_without_transform(self, session) -> List[HubSource]:
        return self._query(session, HubSource).all()

    def delete_hub_source(self, session, name):
        logger.debug("Deleting hub source from DB", name=name)

        source_record = self._query(session, HubSource, name=name).one_or_none()
        if not source_record:
            return

        current_order = source_record.index
        if current_order == mlrun.common.schemas.hub.last_source_index:
            raise mlrun.errors.MLRunInvalidArgumentError(
                "Attempting to delete the global hub source."
            )

        self._move_and_reorder_table_items(
            session, source_record, move_to=None, move_from=current_order
        )

    def get_hub_source(self, session, name) -> mlrun.common.schemas.IndexedHubSource:
        source_record = self._query(session, HubSource, name=name).one_or_none()
        if not source_record:
            raise mlrun.errors.MLRunNotFoundError(
                f"Hub source not found. name = {name}"
            )

        return self._transform_hub_source_record_to_schema(source_record)

    # ---- Data Versions ----
    def get_current_data_version(
        self, session, raise_on_not_found=True
    ) -> typing.Optional[str]:
        current_data_version_record = (
            self._query(session, DataVersion)
            .order_by(DataVersion.created.desc())
            .limit(1)
            .one_or_none()
        )
        if not current_data_version_record:
            log_method = logger.warning if raise_on_not_found else logger.debug
            message = "No data version found"
            log_method(message)
            if raise_on_not_found:
                raise mlrun.errors.MLRunNotFoundError(message)
        if current_data_version_record:
            return current_data_version_record.version
        else:
            return None

    def create_data_version(self, session, version):
        logger.debug(
            "Creating data version in DB",
            version=version,
        )

        now = datetime.now(timezone.utc)
        data_version_record = DataVersion(version=version, created=now)
        self._upsert(session, [data_version_record])

    # Background Tasks
    @retry_on_conflict
    def store_background_task(
        self,
        session,
        name: str,
        project: str,
        state: str = mlrun.common.schemas.BackgroundTaskState.running,
        timeout: int = None,
    ):
        background_task_record = self._query(
            session,
            BackgroundTask,
            name=name,
            project=project,
        ).one_or_none()
        now = datetime.now(timezone.utc)
        if background_task_record:
            # we don't want to be able to change state after it reached terminal state
            if (
                background_task_record.state
                in mlrun.common.schemas.BackgroundTaskState.terminal_states()
                and state != background_task_record.state
            ):
                raise mlrun.errors.MLRunRuntimeError(
                    "Background task already reached terminal state, can not change to another state. Failing"
                )

            if timeout and mlrun.mlconf.background_tasks.timeout_mode == "enabled":
                background_task_record.timeout = int(timeout)
            background_task_record.state = state
            background_task_record.updated = now
        else:
            if mlrun.mlconf.background_tasks.timeout_mode == "disabled":
                timeout = None

            background_task_record = BackgroundTask(
                name=name,
                project=project,
                state=state,
                created=now,
                updated=now,
                timeout=int(timeout) if timeout else None,
            )
        self._upsert(session, [background_task_record])

    def get_background_task(
        self, session, name: str, project: str
    ) -> mlrun.common.schemas.BackgroundTask:
        background_task_record = self._get_background_task_record(
            session, name, project
        )
        if self._is_background_task_timeout_exceeded(background_task_record):
            # lazy update of state, only if get background task was requested and the timeout for the update passed
            # and the task still in progress then we change to failed
            self.store_background_task(
                session,
                name,
                project,
                mlrun.common.schemas.background_task.BackgroundTaskState.failed,
            )
            background_task_record = self._get_background_task_record(
                session, name, project
            )

        return self._transform_background_task_record_to_schema(background_task_record)

    @staticmethod
    def _transform_background_task_record_to_schema(
        background_task_record: BackgroundTask,
    ) -> mlrun.common.schemas.BackgroundTask:
        return mlrun.common.schemas.BackgroundTask(
            metadata=mlrun.common.schemas.BackgroundTaskMetadata(
                name=background_task_record.name,
                project=background_task_record.project,
                created=background_task_record.created,
                updated=background_task_record.updated,
                timeout=background_task_record.timeout,
            ),
            spec=mlrun.common.schemas.BackgroundTaskSpec(),
            status=mlrun.common.schemas.BackgroundTaskStatus(
                state=background_task_record.state,
            ),
        )

    def _list_project_background_tasks(
        self, session: Session, project: str
    ) -> typing.List[str]:
        return [
            name
            for name, in self._query(
                session, distinct(BackgroundTask.name), project=project
            ).all()
        ]

    def _delete_background_tasks(self, session: Session, project: str):
        logger.debug("Removing background tasks from db", project=project)
        for background_task_name in self._list_project_background_tasks(
            session, project
        ):
            self.delete_background_task(session, background_task_name, project)

    def delete_background_task(self, session: Session, name: str, project: str):
        self._delete(session, BackgroundTask, name=name, project=project)

    def _get_background_task_record(
        self,
        session: Session,
        name: str,
        project: str,
        raise_on_not_found: bool = True,
    ) -> BackgroundTask:
        background_task_record = self._query(
            session, BackgroundTask, name=name, project=project
        ).one_or_none()
        if not background_task_record:
            if not raise_on_not_found:
                return None
            raise mlrun.errors.MLRunNotFoundError(
                f"Background task not found: name={name}, project={project}"
            )
        return background_task_record

    @staticmethod
    def _is_background_task_timeout_exceeded(background_task_record) -> bool:
        # We don't verify if timeout_mode is enabled because if timeout is defined and
        # mlrun.mlconf.background_tasks.timeout_mode == "disabled",
        # it signifies that the background task was initiated while timeout mode was enabled,
        # and we intend to verify it as if timeout mode was enabled
        timeout = background_task_record.timeout
        if (
            timeout
            and background_task_record.state
            not in mlrun.common.schemas.BackgroundTaskState.terminal_states()
            and datetime.utcnow()
            > timedelta(seconds=int(timeout)) + background_task_record.updated
        ):
            return True
        return False

    # ---- Run Notifications ----
    def store_run_notifications(
        self,
        session,
        notification_objects: typing.List[mlrun.model.Notification],
        run_uid: str,
        project: str,
    ):
        # iteration is 0, as we don't support multiple notifications per hyper param run, only for the whole run
        run = self._get_run(session, run_uid, project, 0)
        if not run:
            raise mlrun.errors.MLRunNotFoundError(
                f"Run not found: uid={run_uid}, project={project}"
            )

        self._store_notifications(session, Run, notification_objects, run.id, project)

    def _store_notifications(
        self,
        session,
        cls,
        notification_objects: typing.List[mlrun.model.Notification],
        parent_id: str,
        project: str,
    ):
        db_notifications = {
            notification.name: notification
            for notification in self._get_db_notifications(
                session, cls, parent_id=parent_id
            )
        }
        notifications = []
        logger.debug(
            "Storing notifications",
            notifications_length=len(notification_objects),
            parent_id=parent_id,
            project=project,
        )
        for notification_model in notification_objects:
            new_notification = False
            notification = db_notifications.get(notification_model.name, None)
            if not notification:
                new_notification = True
                notification = cls.Notification(
                    name=notification_model.name, parent_id=parent_id, project=project
                )

            notification.kind = notification_model.kind
            notification.message = notification_model.message
            notification.severity = notification_model.severity
            notification.when = ",".join(notification_model.when)
            notification.condition = notification_model.condition
            notification.params = notification_model.params
            notification.status = (
                notification_model.status
                or mlrun.common.schemas.NotificationStatus.PENDING
            )
            notification.sent_time = notification_model.sent_time

            logger.debug(
                f"Storing {'new' if new_notification else 'existing'} notification",
                notification_name=notification.name,
                notification_status=notification.status,
                parent_id=parent_id,
                project=project,
            )
            notifications.append(notification)

        self._upsert(session, notifications)

    def list_run_notifications(
        self,
        session,
        run_uid: str,
        project: str = "",
    ) -> typing.List[mlrun.model.Notification]:

        # iteration is 0, as we don't support multiple notifications per hyper param run, only for the whole run
        run = self._get_run(session, run_uid, project, 0)
        if not run:
            return []

        return [
            self._transform_notification_record_to_schema(notification)
            for notification in self._query(
                session, Run.Notification, parent_id=run.id
            ).all()
        ]

    def delete_run_notifications(
        self,
        session,
        name: str = None,
        run_uid: str = None,
        project: str = None,
        commit: bool = True,
    ):
        run_id = None
        if run_uid:

            # iteration is 0, as we don't support multiple notifications per hyper param run, only for the whole run
            run = self._get_run(session, run_uid, project, 0)
            if not run:
                raise mlrun.errors.MLRunNotFoundError(
                    f"Run not found: uid={run_uid}, project={project}"
                )
            run_id = run.id

        project = project or config.default_project
        if project == "*":
            project = None

        query = self._get_db_notifications(session, Run, name, run_id, project)
        for notification in query:
            session.delete(notification)

        if commit:
            session.commit()

    def set_run_notifications(
        self,
        session: Session,
        project: str,
        notifications: typing.List[mlrun.model.Notification],
        identifier: mlrun.common.schemas.RunIdentifier,
        **kwargs,
    ):
        """
        Set notifications for a run. This will replace any existing notifications.
        :param session: SQLAlchemy session
        :param project: Project name
        :param notifications: List of notifications to set
        :param identifier: Run identifier
        :param kwargs: Ignored additional arguments (for interfacing purposes)
        """
        run = self._get_run(session, identifier.uid, project, None)
        if not run:
            raise mlrun.errors.MLRunNotFoundError(
                f"Run not found: project={project}, uid={identifier.uid}"
            )

        run.struct.setdefault("spec", {})["notifications"] = [
            notification.to_dict() for notification in notifications
        ]

        # update run, delete and store notifications all in one transaction.
        # using session.add instead of upsert, so we don't commit the run.
        # the commit will happen at the end (in store_run_notifications, or manually at the end).
        session.add(run)
        self.delete_run_notifications(
            session, run_uid=run.uid, project=project, commit=False
        )
        if notifications:
            self.store_run_notifications(
                session,
                notification_objects=notifications,
                run_uid=run.uid,
                project=project,
            )
        self._commit(session, [run], ignore=True)

    # ---- Utils ----
    def delete_table_records(
        self,
        session: Session,
        table: typing.Type[Base],
        raise_on_not_exists=True,
    ):
        """Delete all records from a table

        :param session: SQLAlchemy session
        :param table: the table class
        :param raise_on_not_exists: raise an error if the table does not exist
        """
        return self.delete_table_records_by_name(
            session, table.__tablename__, raise_on_not_exists
        )

    def delete_table_records_by_name(
        self,
        session: Session,
        table_name: str,
        raise_on_not_exists=True,
    ):
        """
        Delete a table by its name

        :param session: SQLAlchemy session
        :param table_name: table name
        :param raise_on_not_exists: raise an error if the table does not exist
        """

        # sanitize table name to prevent SQL injection, by removing all non-alphanumeric characters or underscores
        sanitized_table_name = re.sub(r"[^a-zA-Z0-9_]", "", table_name)

        # checking if the table exists can also help prevent SQL injection
        if self._is_table_exists(session, sanitized_table_name):
            truncate_statement = sqlalchemy.text(f"DELETE FROM {sanitized_table_name}")
            session.execute(truncate_statement)
            session.commit()
            return

        if raise_on_not_exists:
            raise mlrun.errors.MLRunNotFoundError(
                f"Table not found: {sanitized_table_name}"
            )
        logger.warning(
            "Table not found, skipping delete",
            table_name=sanitized_table_name,
        )

    @staticmethod
    def _is_table_exists(session: Session, table_name: str) -> bool:
        """
        Check if a table exists

        :param table_name: table name
        :return: True if the table exists, False otherwise
        """
        metadata = sqlalchemy.MetaData(bind=session.bind)
        metadata.reflect()
        return table_name in metadata.tables.keys()<|MERGE_RESOLUTION|>--- conflicted
+++ resolved
@@ -1676,9 +1676,7 @@
         )
         return [row[0] for row in query]
 
-<<<<<<< HEAD
     # ---- Schedules ----
-=======
     def store_schedule(
         self,
         session: Session,
@@ -1736,7 +1734,6 @@
         if schedule_exist:
             return schedule
 
->>>>>>> d00e204d
     def create_schedule(
         self,
         session: Session,
@@ -1880,20 +1877,6 @@
         schedule = self._transform_schedule_record_to_scheme(schedule_record)
         return schedule
 
-<<<<<<< HEAD
-=======
-    def _get_schedule_record(
-        self, session: Session, project: str, name: str, raise_on_not_found: bool = True
-    ) -> mlrun.common.schemas.ScheduleRecord:
-        query = self._query(session, Schedule, project=project, name=name)
-        schedule_record = query.one_or_none()
-        if not schedule_record and raise_on_not_found:
-            raise mlrun.errors.MLRunNotFoundError(
-                f"Schedule not found: project={project}, name={name}"
-            )
-        return schedule_record
-
->>>>>>> d00e204d
     def delete_schedule(self, session: Session, project: str, name: str):
         logger.debug("Removing schedule from db", project=project, name=name)
         self._delete_class_labels(
