--- conflicted
+++ resolved
@@ -513,27 +513,25 @@
         self, endpoint_id: str, application_name: typing.Optional[str] = None
     ) -> None:
         self._init_application_results_table()
-<<<<<<< HEAD
-        # Delete the table
-        self._delete(
+        criteria = self._get_filter_criteria(
             table=self.application_results_table,
-            criteria=[self.application_results_table.endpoint_id == endpoint_id],
-        )
-
-    def _delete_application_metrics(self, endpoint_id: str) -> None:
-        self._init_application_metrics_table()
-        self._delete(
-            table=self.application_metrics_table,
-            criteria=[self.application_metrics_table.endpoint_id == endpoint_id],
-=======
-        criteria = self._get_filter_criteria(
-            table=self.ApplicationResultsTable,
             endpoint_id=endpoint_id,
             application_name=application_name,
->>>>>>> d223d1ca
         )
         # Delete the table
-        self._delete(table=self.ApplicationResultsTable, criteria=criteria)
+        self._delete(table=self.application_results_table, criteria=criteria)
+
+    def _delete_application_metrics(
+        self, endpoint_id: str, application_name: typing.Optional[str] = None
+    ) -> None:
+        self._init_application_metrics_table()
+        criteria = self._get_filter_criteria(
+            table=self.application_metrics_table,
+            endpoint_id=endpoint_id,
+            application_name=application_name,
+        )
+        # Delete the table
+        self._delete(table=self.application_metrics_table, criteria=criteria)
 
     def _create_tables_if_not_exist(self):
         self._init_tables()
