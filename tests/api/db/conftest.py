# Copyright 2018 Iguazio
#
# Licensed under the Apache License, Version 2.0 (the "License");
# you may not use this file except in compliance with the License.
# You may obtain a copy of the License at
#
#   http://www.apache.org/licenses/LICENSE-2.0
#
# Unless required by applicable law or agreed to in writing, software
# distributed under the License is distributed on an "AS IS" BASIS,
# WITHOUT WARRANTIES OR CONDITIONS OF ANY KIND, either express or implied.
# See the License for the specific language governing permissions and
# limitations under the License.
#
from typing import Generator

import pytest

from mlrun.api.db.session import close_session, create_session
from mlrun.api.db.sqldb.db import SQLDB
from mlrun.api.db.sqldb.session import _init_engine
from mlrun.api.initial_data import init_data
from mlrun.api.utils.singletons.db import initialize_db
from mlrun.api.utils.singletons.project_member import initialize_project_member
from mlrun.config import config


@pytest.fixture()
def db() -> Generator:
    dsn = "sqlite:///:memory:?check_same_thread=false"
    config.httpdb.dsn = dsn
    _init_engine()
    # memory sqldb remove it self when all session closed, this session will keep it up during all test
    db_session = create_session()
    try:
        init_data()
        db = SQLDB(dsn)
        db.initialize(db_session)
        initialize_db(db)
        initialize_project_member()
        yield db
    finally:
        close_session(db_session)


@pytest.fixture()
def data_migration_db() -> Generator:
    # Data migrations performed before the API goes up, therefore there's no project member yet
    # that's the only difference between this fixture and the db fixture. because of the parameterization it was hard to
    # share code between them, we anyway going to remove filedb soon, then there won't be params, and we could re-use
    # code
    # TODO: fix duplication
<<<<<<< HEAD
    dsn = "sqlite:///:memory:?check_same_thread=false"
    config.httpdb.dsn = dsn
    _init_engine()
    # memory sqldb remove it self when all session closed, this session will keep it up during all test
    db_session = create_session()
    try:
        init_data()
        db = SQLDB(dsn)
        db.initialize(db_session)
        initialize_db(db)
        yield db
    finally:
        close_session(db_session)
=======
    if request.param == "sqldb":
        dsn = "sqlite:///:memory:?check_same_thread=false"
        config.httpdb.dsn = dsn
        _init_engine(dsn=dsn)

        # memory sqldb remove it self when all session closed, this session will keep it up during all test
        db_session = create_session()
        try:
            init_data()
            db = SQLDB(dsn)
            db.initialize(db_session)
            initialize_db(db)
            yield db
        finally:
            close_session(db_session)
    elif request.param == "filedb":
        db = FileDB(config.httpdb.dirpath)
        db_session = create_session(request.param)
        try:
            db.initialize(db_session)

            yield db
        finally:
            shutil.rmtree(config.httpdb.dirpath, ignore_errors=True, onerror=None)
            close_session(db_session)
    else:
        raise Exception("Unknown db type")
>>>>>>> c284bb04


@pytest.fixture()
def db_session() -> Generator:
    db_session = create_session()
    try:
        yield db_session
    finally:
        close_session(db_session)<|MERGE_RESOLUTION|>--- conflicted
+++ resolved
@@ -50,10 +50,9 @@
     # share code between them, we anyway going to remove filedb soon, then there won't be params, and we could re-use
     # code
     # TODO: fix duplication
-<<<<<<< HEAD
     dsn = "sqlite:///:memory:?check_same_thread=false"
     config.httpdb.dsn = dsn
-    _init_engine()
+    _init_engine(dsn=dsn)
     # memory sqldb remove it self when all session closed, this session will keep it up during all test
     db_session = create_session()
     try:
@@ -64,35 +63,6 @@
         yield db
     finally:
         close_session(db_session)
-=======
-    if request.param == "sqldb":
-        dsn = "sqlite:///:memory:?check_same_thread=false"
-        config.httpdb.dsn = dsn
-        _init_engine(dsn=dsn)
-
-        # memory sqldb remove it self when all session closed, this session will keep it up during all test
-        db_session = create_session()
-        try:
-            init_data()
-            db = SQLDB(dsn)
-            db.initialize(db_session)
-            initialize_db(db)
-            yield db
-        finally:
-            close_session(db_session)
-    elif request.param == "filedb":
-        db = FileDB(config.httpdb.dirpath)
-        db_session = create_session(request.param)
-        try:
-            db.initialize(db_session)
-
-            yield db
-        finally:
-            shutil.rmtree(config.httpdb.dirpath, ignore_errors=True, onerror=None)
-            close_session(db_session)
-    else:
-        raise Exception("Unknown db type")
->>>>>>> c284bb04
 
 
 @pytest.fixture()
