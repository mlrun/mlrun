--- conflicted
+++ resolved
@@ -1412,26 +1412,13 @@
         return self.get_function(key, sync)
 
     def get_function(
-<<<<<<< HEAD
-        self, key, sync=False, enrich=False, from_db=False
-=======
         self, key, sync=False, enrich=False, ignore_cache=False
->>>>>>> d1ed8a11
     ) -> mlrun.runtimes.BaseRuntime:
         """get function object by name
 
         :param key:   name of key for search
         :param sync:  will reload/reinit the function
         :param enrich: add project info/config/source info to the function object
-<<<<<<< HEAD
-        :param from_db: read the function object from the DB (ignore the local cache)
-
-        :returns: function object
-        """
-        if key in self.spec._function_objects and not sync and not from_db:
-            function = self.spec._function_objects[key]
-        elif key in self.spec._function_definitions and not from_db:
-=======
         :param ignore_cache: read the function object from the DB (ignore the local cache)
 
         :returns: function object
@@ -1439,7 +1426,6 @@
         if key in self.spec._function_objects and not sync and not ignore_cache:
             function = self.spec._function_objects[key]
         elif key in self.spec._function_definitions and not ignore_cache:
->>>>>>> d1ed8a11
             self.sync_functions()
             function = self.spec._function_objects[key]
         else:
