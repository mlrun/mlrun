--- conflicted
+++ resolved
@@ -91,33 +91,6 @@
             function=function, is_cluster_id_required=use_existing_cluster
         )
 
-<<<<<<< HEAD
-    def test_fail_in_databricks(self):
-        code = """
-
-def import_mlrun():
-    import mlrun
-"""
-
-        function_ref = FunctionReference(
-            kind="databricks",
-            code=code,
-            image="mlrun/mlrun",
-            name="databricks-fails-test",
-        )
-
-        function = function_ref.to_function()
-
-        self._add_databricks_env(function=function, is_cluster_id_required=True)
-        with pytest.raises(RunError) as error:
-            function.run(
-                handler="import_mlrun",
-                project="databricks-proj",
-            )
-        lines = str(error.value).splitlines()
-        assert "No module named 'mlrun'" in lines[2]
-        assert "No module named 'mlrun'" in lines[-1]
-=======
         params = {
             "task_parameters": {"timeout_minutes": 15},
             "param1": "value1",
@@ -145,7 +118,32 @@
                 run.status.results["databricks_runtime_task"]["logs"]
                 == "kwargs: {'param1': 'value1', 'param2': 'value2'}\n"
             )
->>>>>>> f257c982
+
+    def test_fail_in_databricks(self):
+        code = """
+
+def import_mlrun():
+    import mlrun
+"""
+
+        function_ref = FunctionReference(
+            kind="databricks",
+            code=code,
+            image="mlrun/mlrun",
+            name="databricks-fails-test",
+        )
+
+        function = function_ref.to_function()
+
+        self._add_databricks_env(function=function, is_cluster_id_required=True)
+        with pytest.raises(RunError) as error:
+            function.run(
+                handler="import_mlrun",
+                project="databricks-proj",
+            )
+        lines = str(error.value).splitlines()
+        assert "No module named 'mlrun'" in lines[2]
+        assert "No module named 'mlrun'" in lines[-1]
 
     def test_kwargs_from_file(self):
         code_path = str(self.assets_path / "databricks_function_print_kwargs.py")
