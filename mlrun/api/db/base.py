--- conflicted
+++ resolved
@@ -548,44 +548,26 @@
     ):
         return []
 
-<<<<<<< HEAD
-    def create_marketplace_source(
-        self, session, ordered_source: mlrun.common.schemas.IndexedMarketplaceSource
-    ):
-        pass
-
-    def store_marketplace_source(
+    def create_hub_source(
+        self, session, ordered_source: mlrun.common.schemas.IndexedHubSource
+    ):
+        pass
+
+    def store_hub_source(
         self,
         session,
         name,
-        ordered_source: mlrun.common.schemas.IndexedMarketplaceSource,
-    ):
-        pass
-
-    def list_marketplace_sources(
-        self, session
-    ) -> List[mlrun.common.schemas.IndexedMarketplaceSource]:
-=======
-    def create_hub_source(self, session, ordered_source: schemas.IndexedHubSource):
-        pass
-
-    def store_hub_source(self, session, name, ordered_source: schemas.IndexedHubSource):
-        pass
-
-    def list_hub_sources(self, session) -> List[schemas.IndexedHubSource]:
->>>>>>> f1d4a543
+        ordered_source: mlrun.common.schemas.IndexedHubSource,
+    ):
+        pass
+
+    def list_hub_sources(self, session) -> List[mlrun.common.schemas.IndexedHubSource]:
         pass
 
     def delete_hub_source(self, session, name):
         pass
 
-<<<<<<< HEAD
-    def get_marketplace_source(
-        self, session, name
-    ) -> mlrun.common.schemas.IndexedMarketplaceSource:
-=======
-    def get_hub_source(self, session, name) -> schemas.IndexedHubSource:
->>>>>>> f1d4a543
+    def get_hub_source(self, session, name) -> mlrun.common.schemas.IndexedHubSource:
         pass
 
     def store_background_task(
