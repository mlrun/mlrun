--- conflicted
+++ resolved
@@ -1018,15 +1018,9 @@
                 logger.debug("Deleted kafka topics", topics=topics)
             except Exception as exc:
                 # Raise an error that will be caught by the caller and skip the deletion of the stream
-<<<<<<< HEAD
                 raise mlrun.errors.MLRunStreamConnectionFailureError(
-                    f"Failed to delete kafka topics {topics}, no brokers available, {mlrun.errors.err_to_str(e)}"
-                )
-=======
-                raise mlrun.errors.MLRunStreamConnectionFailure(
                     "Failed to delete kafka topics"
                 ) from exc
->>>>>>> 3a0ee4ef
         else:
             logger.warning(
                 "Stream path is not supported and therefore can't be deleted, expected v3io or kafka",
