--- conflicted
+++ resolved
@@ -13,10 +13,7 @@
 # limitations under the License.
 
 import time
-<<<<<<< HEAD
-=======
 import warnings
->>>>>>> 24206157
 
 import mlrun.common.schemas
 import mlrun.db
