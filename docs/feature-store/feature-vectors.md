--- conflicted
+++ resolved
@@ -87,16 +87,8 @@
 - **engine** &mdash; processing engine kind ("local", "dask", or "spark")
 - **engine_args** &mdash; kwargs for the processing engine
 - **query** &mdash; The query string used to filter rows
-<<<<<<< HEAD
-- **spark_service** &mdash; Name of the spark service to be used (when using a remote-spark runtime)
-=======
 - **spark_service** &mdash; Name of the spark service to be used (when using a remote-spark runtime)   
-- **join_type** &mdash; (optional) Indicates the join type: `{'left', 'right', 'outer', 'inner'}, default 'inner'`.  
-   - left: use only keys from left frame (SQL: left outer join)
-   - right: use only keys from right frame (SQL: right outer join)
-   - outer: use union of keys from both frames (SQL: full outer join)
-   - inner: use intersection of keys from both frames (SQL: inner join).
->>>>>>> 2a94447c
+
 
 You can add a time-based filter condition when running `get_offline_feature` with a given vector. You can also filter with the query 
 argument on all the other features as relevant.
