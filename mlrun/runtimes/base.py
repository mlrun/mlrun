# Copyright 2018 Iguazio
#
# Licensed under the Apache License, Version 2.0 (the "License");
# you may not use this file except in compliance with the License.
# You may obtain a copy of the License at
#
#   http://www.apache.org/licenses/LICENSE-2.0
#
# Unless required by applicable law or agreed to in writing, software
# distributed under the License is distributed on an "AS IS" BASIS,
# WITHOUT WARRANTIES OR CONDITIONS OF ANY KIND, either express or implied.
# See the License for the specific language governing permissions and
# limitations under the License.

import getpass
import uuid
import traceback
from abc import ABC, abstractmethod
from ast import literal_eval
from copy import deepcopy
from datetime import datetime, timedelta, timezone
from os import environ
from typing import Dict, List, Tuple

from kubernetes import client
from kubernetes.client.rest import ApiException
from sqlalchemy.orm import Session


from mlrun.api.constants import LogSources
from mlrun.api.db.base import DBInterface
from .constants import PodPhases, FunctionStates
from .generators import get_generator
from .utils import calc_hash, RunError, results_to_iter
from ..config import config
from ..datastore import StoreManager
from ..db import get_run_db, get_or_set_dburl, RunDBError
from ..execution import MLClientCtx
from ..k8s_utils import get_k8s_helper
from ..kfpops import write_kfpmeta, mlrun_op
from ..lists import RunList
from ..model import RunObject, ModelObj, RunTemplate, BaseMetadata, ImageBuilder
from ..secrets import SecretsStore
from ..utils import (
    get_in,
    update_in,
    logger,
    is_ipython,
    now_date,
    tag_image,
    dict_to_yaml,
    dict_to_json,
)


class FunctionStatus(ModelObj):
    def __init__(self, state=None, build_pod=None):
        self.state = state
        self.build_pod = build_pod


class EntrypointParam(ModelObj):
    def __init__(self, name='', type=None, default=None, doc=''):
        self.name = name
        self.type = type
        self.default = default
        self.doc = doc


class FunctionEntrypoint(ModelObj):
    def __init__(self, name='', doc='', parameters=None, outputs=None, lineno=-1):
        self.name = name
        self.doc = doc
        self.parameters = [] if parameters is None else parameters
        self.outputs = [] if outputs is None else outputs
        self.lineno = lineno


class FunctionSpec(ModelObj):
    def __init__(
        self,
        command=None,
        args=None,
        image=None,
        mode=None,
        build=None,
        entry_points=None,
        description=None,
        workdir=None,
        default_handler=None,
        pythonpath=None,
    ):

        self.command = command or ''
        self.image = image or ''
        self.mode = mode
        self.args = args or []
        self.rundb = None
        self.description = description or ''
        self.workdir = workdir
        self.pythonpath = pythonpath

        self._build = None
        self.build = build
        self.default_handler = default_handler
        # TODO: type verification (FunctionEntrypoint dict)
        self.entry_points = entry_points or {}

    @property
    def build(self) -> ImageBuilder:
        return self._build

    @build.setter
    def build(self, build):
        self._build = self._verify_dict(build, 'build', ImageBuilder)


class BaseRuntime(ModelObj):
    kind = 'base'
    _is_nested = False
    _is_remote = False
    _dict_fields = ['kind', 'metadata', 'spec', 'status']

    def __init__(self, metadata=None, spec=None):
        self._metadata = None
        self.metadata = metadata
        self.kfp = None
        self._spec = None
        self.spec = spec
        self._db_conn = None
        self._secrets = None
        self._k8s = None
        self._is_built = False
        self.is_child = False
        self._status = None
        self.status = None
        self._is_api_server = False
        self.verbose = False

    def set_db_connection(self, conn, is_api=False):
        if not self._db_conn:
            self._db_conn = conn
        self._is_api_server = is_api

    @property
    def metadata(self) -> BaseMetadata:
        return self._metadata

    @metadata.setter
    def metadata(self, metadata):
        self._metadata = self._verify_dict(metadata, 'metadata', BaseMetadata)

    @property
    def spec(self) -> FunctionSpec:
        return self._spec

    @spec.setter
    def spec(self, spec):
        self._spec = self._verify_dict(spec, 'spec', FunctionSpec)

    @property
    def status(self) -> FunctionStatus:
        return self._status

    @status.setter
    def status(self, status):
        self._status = self._verify_dict(status, 'status', FunctionStatus)

    def _get_k8s(self):
        return get_k8s_helper()

    def set_label(self, key, value):
        self.metadata.labels[key] = str(value)
        return self

    @property
    def is_deployed(self):
        return True

    def _is_remote_api(self):
        db = self._get_db()
        if db and db.kind == 'http':
            return True
        return False

    def _use_remote_api(self):
        if (
            self._is_remote
            and not self.kfp
            and not self._is_api_server
            and self._get_db()
            and self._get_db().kind == 'http'
        ):
            return True
        return False

    def _function_uri(self, tag=None, hash_key=None):
        url = '{}/{}'.format(self.metadata.project, self.metadata.name)

        # prioritize hash key over tag
        if hash_key:
            url += '@{}'.format(hash_key)
        elif tag or self.metadata.tag:
            url += ':{}'.format(tag or self.metadata.tag)
        return url

    def _get_db(self):
        if not self._db_conn:
            self.spec.rundb = self.spec.rundb or get_or_set_dburl()
            if self.spec.rundb:
                self._db_conn = get_run_db(self.spec.rundb).connect(self._secrets)
        return self._db_conn

    def run(
        self,
        runspec: RunObject = None,
        handler=None,
        name: str = '',
        project: str = '',
        params: dict = None,
        inputs: dict = None,
        out_path: str = '',
        workdir: str = '',
        artifact_path: str = '',
        watch: bool = True,
        schedule: str = '',
        verbose=None,
    ):
        """Run a local or remote task.

        :param runspec:       run template object or dict (see RunTemplate)
        :param handler:       pointer or name of a function handler
        :param name:          execution name
        :param project:       project name
        :param params:        input parameters (dict)
        :param inputs:        input objects (dict of key: path)
        :param out_path:      default artifact output path
        :param artifact_path: default artifact output path (will replace out_path)
        :param workdir:       default input artifacts path
        :param watch:         watch/follow run log
        :param schedule:      cron string for scheduled jobs
        :param verbose:       add verbose prints/logs

        :return: run context object (dict) with run metadata, results and
            status
        """

        if runspec:
            runspec = deepcopy(runspec)
            if isinstance(runspec, str):
                runspec = literal_eval(runspec)
            if not isinstance(runspec, (dict, RunTemplate, RunObject)):
                raise ValueError(
                    'task/runspec is not a valid task object,'
                    ' type={}'.format(type(runspec))
                )

        if isinstance(runspec, RunTemplate):
            runspec = RunObject.from_template(runspec)
        if isinstance(runspec, dict) or runspec is None:
            runspec = RunObject.from_dict(runspec)

        runspec.spec.handler = (
            handler or runspec.spec.handler or self.spec.default_handler or ''
        )
        if runspec.spec.handler and self.kind not in ['handler', 'dask']:
            runspec.spec.handler = runspec.spec.handler_name

        def_name = self.metadata.name
        if runspec.spec.handler_name:
            def_name += '-' + runspec.spec.handler_name
        runspec.metadata.name = name or runspec.metadata.name or def_name
        runspec.metadata.project = (
            project
            or runspec.metadata.project
            or self.metadata.project
            or config.default_project
        )
        runspec.spec.parameters = params or runspec.spec.parameters
        runspec.spec.inputs = inputs or runspec.spec.inputs
        runspec.spec.verbose = verbose or runspec.spec.verbose
        runspec.spec.output_path = out_path or artifact_path or runspec.spec.output_path
        runspec.spec.input_path = (
            workdir or runspec.spec.input_path or self.spec.workdir
        )

        spec = runspec.spec
        if self.spec.mode and self.spec.mode == 'noctx':
            params = spec.parameters or {}
            for k, v in params.items():
                self.spec.args += ['--{}'.format(k), str(v)]

        if spec.secret_sources:
            self._secrets = SecretsStore.from_list(spec.secret_sources)

        # update run metadata (uid, labels) and store in DB
        meta = runspec.metadata
        meta.uid = meta.uid or uuid.uuid4().hex
        runspec.spec.output_path = runspec.spec.output_path or config.artifact_path
        if runspec.spec.output_path:
            runspec.spec.output_path = runspec.spec.output_path.replace(
                '{{run.uid}}', meta.uid
            )
            runspec.spec.output_path = runspec.spec.output_path.replace(
                '{{run.project}}', runspec.metadata.project
            )
        if is_local(runspec.spec.output_path):
            logger.warning(
                'artifact path is not defined or is local,'
                ' artifacts will not be visible in the UI'
            )
            if self.kind not in ['', 'local', 'handler', 'dask']:
<<<<<<< HEAD
                raise ValueError(
                    'artifact_path must be specified' ' when running remote tasks'
                )
=======
                raise ValueError('absolute artifact_path must be specified'
                                 ' when running remote tasks')
>>>>>>> 2a6319b4
        db = self._get_db()

        if not self.is_deployed:
            raise RunError(
                "function image is not built/ready, use .build() method first"
            )

        if self.verbose:
            logger.info('runspec:\n{}'.format(runspec.to_yaml()))

        if 'V3IO_USERNAME' in environ and 'v3io_user' not in meta.labels:
            meta.labels['v3io_user'] = environ.get('V3IO_USERNAME')

        if not self.is_child:
            dbstr = 'self' if self._is_api_server else self.spec.rundb
            logger.info(
                'starting run {} uid={}  -> {}'.format(meta.name, meta.uid, dbstr)
            )
            meta.labels['kind'] = self.kind
            if 'owner' not in meta.labels:
                meta.labels['owner'] = environ.get('V3IO_USERNAME', getpass.getuser())
            if runspec.spec.output_path:
                runspec.spec.output_path = runspec.spec.output_path.replace(
                    '{{run.user}}', meta.labels['owner']
                )

            if db and self.kind != 'handler':
                struct = self.to_dict()
                hash_key = db.store_function(
                    struct, self.metadata.name, self.metadata.project, versioned=True
                )
                runspec.spec.function = self._function_uri(hash_key=hash_key)

        # execute the job remotely (to a k8s cluster via the API service)
        if self._use_remote_api():
            if self._secrets:
                runspec.spec.secret_sources = self._secrets.to_serial()
            try:
                resp = db.submit_job(runspec, schedule=schedule)
                if schedule:
                    logger.info('task scheduled, {}'.format(resp))
                    return

                if resp:
                    txt = get_in(resp, 'status.status_text')
                    if txt:
                        logger.info(txt)
                if watch:
                    runspec.logs(True, self._get_db())
                    resp = self._get_db_run(runspec)
            except Exception as err:
                logger.error('got remote run err, {}'.format(err))
                result = self._post_run(task=runspec, err=err)
                return self._wrap_result(result, runspec, err=err)
            return self._wrap_result(resp, runspec)

        elif self._is_remote and not self._is_api_server and not self.kfp:
            logger.warning(
                'warning!, Api url not set, ' 'trying to exec remote runtime locally'
            )

        execution = MLClientCtx.from_dict(runspec.to_dict(), db, autocommit=False)

        # create task generator (for child runs) from spec
        task_generator = None
        if not self._is_nested:
            task_generator = get_generator(spec, execution)

        last_err = None
        if task_generator:
            # multiple runs (based on hyper params or params file)
            generator = task_generator.generate(runspec)
            results = self._run_many(generator, execution, runspec)
            results_to_iter(results, runspec, execution)
            result = execution.to_dict()

        else:
            # single run
            try:
                resp = self._run(runspec, execution)
                if watch and self.kind not in ['', 'handler', 'local']:
                    state = runspec.logs(True, self._get_db())
                    if state != 'succeeded':
                        logger.warning('run ended with state {}'.format(state))
                result = self._post_run(resp, task=runspec)
            except RunError as err:
                last_err = err
                result = self._post_run(task=runspec, err=err)

        return self._wrap_result(result, runspec, err=last_err)

    def _wrap_result(self, result: dict, runspec: RunObject, err=None):

        if result and self.kfp and err is None:
            write_kfpmeta(result)

        # show ipython/jupyter result table widget
        results_tbl = RunList()
        if result:
            results_tbl.append(result)
        else:
            logger.info('no returned result (job may still be in progress)')
            results_tbl.append(runspec.to_dict())
        if is_ipython and config.ipython_widget:
            results_tbl.show()

            uid = runspec.metadata.uid
            proj = (
                '--project {}'.format(runspec.metadata.project)
                if runspec.metadata.project
                else ''
            )
            print(
                'to track results use .show() or .logs() or in CLI: \n'
                '!mlrun get run {} {} , !mlrun logs {} {}'.format(uid, proj, uid, proj)
            )

        if result:
            run = RunObject.from_dict(result)
            logger.info('run executed, status={}'.format(run.status.state))
            if run.status.state == 'error':
                if self._is_remote and not self.is_child:
                    print('runtime error: {}'.format(run.status.error))
                raise RunError(run.status.error)
            return run

        return None

    def _get_db_run(self, task: RunObject = None):
        if self._get_db() and task:
            project = task.metadata.project
            uid = task.metadata.uid
            iter = task.metadata.iteration
            try:
                return self._get_db().read_run(uid, project, iter=iter)
            except RunDBError:
                return None
        if task:
            return task.to_dict()

    def _get_cmd_args(self, runobj: RunObject, with_mlrun: bool):
        extra_env = {'MLRUN_EXEC_CONFIG': runobj.to_json()}
        if runobj.spec.verbose:
             extra_env['MLRUN_LOG_LEVEL'] = 'debug'
        if self.spec.pythonpath:
            extra_env['PYTHONPATH'] = self.spec.pythonpath
        args = []
        command = self.spec.command
        code = (
            self.spec.build.functionSourceCode if hasattr(self.spec, 'build') else None
        )

        if (code or runobj.spec.handler) and self.spec.mode == 'pass':
            raise ValueError('cannot use "pass" mode with code or handler')

        if code:
            extra_env['MLRUN_EXEC_CODE'] = code

        if with_mlrun:
            args = ['run', '--name', runobj.metadata.name, '--from-env']
            if not code:
                args += [command]
            command = 'mlrun'

        if runobj.spec.handler:
            args += ['--handler', runobj.spec.handler]
        if self.spec.args:
            args += self.spec.args
        return command, args, extra_env

    def _run(self, runspec: RunObject, execution) -> dict:
        pass

    def _run_many(self, tasks, execution, runobj: RunObject) -> RunList:
        results = RunList()
        for task in tasks:
            try:
                # self.store_run(task)
                resp = self._run(task, execution)
                resp = self._post_run(resp, task=task)
            except RunError as err:
                task.status.state = 'error'
                task.status.error = str(err)
                resp = self._post_run(task=task, err=err)
            results.append(resp)
        return results

    def store_run(self, runobj: RunObject):
        if self._get_db() and runobj:
            project = runobj.metadata.project
            uid = runobj.metadata.uid
            iter = runobj.metadata.iteration
            self._get_db().store_run(runobj.to_dict(), uid, project, iter=iter)

    def _store_run_dict(self, rundict: dict):
        if self._get_db() and rundict:
            project = get_in(rundict, 'metadata.project', '')
            uid = get_in(rundict, 'metadata.uid')
            iter = get_in(rundict, 'metadata.iteration', 0)
            self._get_db().store_run(rundict, uid, project, iter=iter)

    def _post_run(self, resp: dict = None, task: RunObject = None, err=None) -> dict:
        """update the task state in the DB"""
        was_none = False
        if resp is None and task:
            was_none = True
            resp = self._get_db_run(task)

            if not resp:
                self.store_run(task)
                return task.to_dict()

            if task.status.status_text:
                update_in(resp, 'status.status_text', task.status.status_text)

        if resp is None:
            return None

        if not isinstance(resp, dict):
            raise ValueError('post_run called with type {}'.format(type(resp)))

        updates = None
        last_state = get_in(resp, 'status.state', '')
        if last_state == 'error' or err:
            updates = {'status.last_update': now_date().isoformat()}
            updates['status.state'] = 'error'
            update_in(resp, 'status.state', 'error')
            if err:
                update_in(resp, 'status.error', str(err))
            err = get_in(resp, 'status.error')
            if err:
                updates['status.error'] = str(err)
        elif not was_none and last_state != 'completed':
            updates = {'status.last_update': now_date().isoformat()}
            updates['status.state'] = 'completed'
            update_in(resp, 'status.state', 'completed')

        if self._get_db() and updates:
            project = get_in(resp, 'metadata.project')
            uid = get_in(resp, 'metadata.uid')
            iter = get_in(resp, 'metadata.iteration', 0)
            self._get_db().update_run(updates, uid, project, iter=iter)

        return resp

    def _force_handler(self, handler):
        if not handler:
            raise RunError('handler must be provided for {} runtime'.format(self.kind))

    def full_image_path(self, image=None):
        image = image or self.spec.image or ''

        image = tag_image(image)
        if not image.startswith('.'):
            return image
        if 'DEFAULT_DOCKER_REGISTRY' in environ:
            return '{}/{}'.format(environ.get('DEFAULT_DOCKER_REGISTRY'), image[1:])
        if 'IGZ_NAMESPACE_DOMAIN' in environ:
            return 'docker-registry.{}:80/{}'.format(
                environ.get('IGZ_NAMESPACE_DOMAIN'), image[1:]
            )
        raise RunError('local container registry is not defined')

    def as_step(
        self,
        runspec: RunObject = None,
        handler=None,
        name: str = '',
        project: str = '',
        params: dict = None,
        hyperparams=None,
        selector='',
        inputs: dict = None,
        outputs: dict = None,
        workdir: str = '',
        artifact_path: str = '',
        image: str = '',
        labels: dict = None,
        use_db=True,
        verbose=None,
    ):
        """Run a local or remote task.

        :param runspec:    run template object or dict (see RunTemplate)
        :param handler:    name of the function handler
        :param name:       execution name
        :param project:    project name
        :param params:     input parameters (dict)
        :param hyperparams: hyper parameters
        :param selector:   selection criteria for hyper params
        :param inputs:     input objects (dict of key: path)
        :param outputs:    list of outputs which can pass in the workflow
        :param artifact_path: default artifact output path (replace out_path)
        :param workdir:    default input artifacts path
        :param image:      container image to use
        :param labels:     labels to tag the job/run with ({key:val, ..})
        :param use_db:     save function spec in the db (vs the workflow file)
        :param verbose:    add verbose prints/logs

        :return: KubeFlow containerOp
        """

        # if self.spec.image and not image:
        #     image = self.full_image_path()

        if use_db:
            hash_key = self.save(versioned=True, refresh=True)
            url = 'db://' + self._function_uri(hash_key=hash_key)
        else:
            url = None

        return mlrun_op(
            name,
            project,
            function=self,
            func_url=url,
            runobj=runspec,
            handler=handler,
            params=params,
            hyperparams=hyperparams,
            selector=selector,
            inputs=inputs,
            outputs=outputs,
            job_image=image,
            labels=labels,
            out_path=artifact_path,
            in_path=workdir,
            verbose=verbose,
        )

    def export(self, target='', format='.yaml', secrets=None, strip=True):
        """save function spec to a local/remote path (default to
        ./function.yaml)"""
        if self.kind == 'handler':
            raise ValueError(
                'cannot export local handler function, use '
                + 'code_to_function() to serialize your function'
            )
        calc_hash(self)
        struct = self.to_dict(strip=strip)
        if format == '.yaml':
            data = dict_to_yaml(struct)
        else:
            data = dict_to_json(struct)
        stores = StoreManager(secrets)
        target = target or 'function.yaml'
        datastore, subpath = stores.get_or_create_store(target)
        datastore.put(subpath, data)
        logger.info('function spec saved to path: {}'.format(target))
        return self

    def save(self, tag='', versioned=False, refresh=False):
        db = self._get_db()
        if not db:
            logger.error('database connection is not configured')
            return ''

        if refresh and self._is_remote_api():
            try:
                meta = self.metadata
                db_func = db.get_function(meta.name, meta.project, meta.tag)
                if db_func and 'status' in db_func:
                    self.status = db_func['status']
                    if self.status.state and self.status.state == 'ready':
                        self.spec.image = get_in(db_func, 'spec.image', self.spec.image)
            except Exception:
                pass

        tag = tag or self.metadata.tag

        obj = self.to_dict()
        logger.debug('saving function: {}, tag: {}'.format(self.metadata.name, tag))
        hash_key = db.store_function(
            obj, self.metadata.name, self.metadata.project, tag, versioned
        )
        return hash_key

    def to_dict(self, fields=None, exclude=None, strip=False):
        struct = super().to_dict(fields, exclude=exclude)
        if strip:
            if 'status' in struct:
                del struct['status']
        return struct

    def doc(self):
        print('function:', self.metadata.name)
        print(self.spec.description)
        if self.spec.default_handler:
            print('default handler:', self.spec.default_handler)
        if self.spec.entry_points:
            print('entry points:')
            for name, entry in self.spec.entry_points.items():
                print('  {}: {}'.format(name, entry.get('doc', '')))
                params = entry.get('parameters')
                if params:
                    for p in params:
                        line = p['name']
                        if 'type' in p:
                            line += '({})'.format(p['type'])
                        line += '  - ' + p.get('doc', '')
                        if 'default' in p:
                            line += ', default={}'.format(p['default'])
                        print('    ' + line)


def is_local(url):
    if not url:
        return True
    return '://' not in url and not url.startswith('/')


class BaseRuntimeHandler(ABC):
    @staticmethod
    @abstractmethod
    def _get_object_label_selector(object_id: str) -> str:
        """
        Should return the label selector should be used to get only resources of a specific object (with id object_id)
        """
        pass

    def list_resources(self, label_selector: str = None) -> Dict:
        k8s_helper = get_k8s_helper()
        namespace = k8s_helper.resolve_namespace()
        label_selector = self._resolve_label_selector(label_selector)
        pod_resources = self._list_pod_resources(namespace, label_selector)
        crd_resources = self._list_crd_resources(namespace, label_selector)
        response = self._build_list_resources_response(pod_resources, crd_resources)
        response = self._enrich_list_resources_response(
            response, namespace, label_selector
        )
        return response

    def delete_resources(
        self,
        db: DBInterface,
        db_session: Session,
        label_selector: str = None,
        force: bool = False,
    ):
        k8s_helper = get_k8s_helper()
        namespace = k8s_helper.resolve_namespace()
        label_selector = self._resolve_label_selector(label_selector)
        self._delete_resources(db, db_session, namespace, label_selector, force)
        crd_group, crd_version, crd_plural = self._get_crd_info()
        if crd_group and crd_version and crd_plural:
            self._delete_crd_resources(db, db_session, namespace, label_selector, force)
        else:
            self._delete_pod_resources(db, db_session, namespace, label_selector, force)

    def delete_runtime_object_resources(
        self,
        db: DBInterface,
        db_session: Session,
        object_id: str,
        label_selector: str = None,
        force: bool = False,
    ):
        object_label_selector = self._get_object_label_selector(object_id)
        if label_selector:
            label_selector = ','.join([object_label_selector, label_selector])
        else:
            label_selector = object_label_selector
        self.delete_resources(db, db_session, label_selector, force)

    def _enrich_list_resources_response(
        self, response: Dict, namespace: str, label_selector: str = None
    ) -> Dict:
        """
        Override this to list resources other then pods or CRDs (which are handled by the base class)
        """
        return response

    def _delete_resources(
        self,
        db: DBInterface,
        db_session: Session,
        namespace: str,
        label_selector: str = None,
        force: bool = False,
    ):
        """
        Override this to handle deletion of resources other then pods or CRDs (which are handled by the base class)
        Note that this is happening before the deletion of the CRDs or the pods
        """
        pass

    def _is_crd_object_in_transient_state(
        self, db: DBInterface, db_session: Session, crd_object
    ) -> bool:
        """
        Override this if the runtime has CRD resources.
        this should return a bool determining whether the CRD object is in transient state
        """
        return False

    def _is_pod_in_transient_state(
        self, db: DBInterface, db_session: Session, pod
    ) -> bool:
        return pod.status.phase not in PodPhases.stable_phases()

    @staticmethod
    def _get_default_label_selector() -> str:
        """
        Override this to add a default label selector
        """
        return ''

    @staticmethod
    def _get_crd_info() -> Tuple[str, str, str]:
        """
        Override this if the runtime has CRD resources. this should return the CRD info:
        crd group, crd version, crd plural
        """
        return '', '', ''

    def _list_pod_resources(self, namespace: str, label_selector: str = None) -> List:
        k8s_helper = get_k8s_helper()
        pods = k8s_helper.list_pods(namespace, selector=label_selector)
        return self._build_pod_resources(pods)

    def _list_crd_resources(self, namespace: str, label_selector: str = None) -> List:
        k8s_helper = get_k8s_helper()
        crd_group, crd_version, crd_plural = self._get_crd_info()
        crd_resources = None
        if crd_group and crd_version and crd_plural:
            try:
                crd_objects = k8s_helper.crdapi.list_namespaced_custom_object(
                    crd_group,
                    crd_version,
                    namespace,
                    crd_plural,
                    label_selector=label_selector,
                )
            except ApiException as e:
                # ignore error if crd is not defined
                if e.status != 404:
                    raise
            else:
                crd_resources = self._build_crd_resources(crd_objects)
        return crd_resources

    def _resolve_label_selector(self, label_selector: str = None) -> str:
        default_label_selector = self._get_default_label_selector()

        if label_selector:
            label_selector = ','.join([default_label_selector, label_selector])
        else:
            label_selector = default_label_selector

        return label_selector

    def _delete_pod_resources(
        self,
        db: DBInterface,
        db_session: Session,
        namespace: str,
        label_selector: str = None,
        force: bool = False,
    ):
        k8s_helper = get_k8s_helper()
        pods = k8s_helper.v1api.list_namespaced_pod(
            namespace, label_selector=label_selector
        )
        for pod in pods.items:

            # best effort - don't let one failure in pod deletion to cut the whole operation
            try:
                if force:
                    self._delete_pod(namespace, pod)
                    continue

<<<<<<< HEAD
            self._ensure_runtime_resource_run_logs_collected(
                db, db_session, pod.to_dict()
            )
            self._delete_pod(namespace, pod)
=======
                # it is less likely that there will be new stable states, or the existing ones will change so better to
                # resolve whether it's a transient state by checking if it's not a stable state
                in_transient_state = self._is_pod_in_transient_state(db, db_session, pod)
                if in_transient_state:
                    continue

                self._ensure_runtime_resource_run_logs_collected(db, db_session, pod.to_dict())
                self._delete_pod(namespace, pod)
            except Exception:
                exc = traceback.format_exc()
                logger.warning(f'Failed deleting pod {pod.metadata.name}: {exc}. Continuing')
>>>>>>> 2a6319b4

    def _delete_crd_resources(
        self,
        db: DBInterface,
        db_session: Session,
        namespace: str,
        label_selector: str = None,
        force: bool = False,
    ):
        k8s_helper = get_k8s_helper()
        crd_group, crd_version, crd_plural = self._get_crd_info()
        try:
            crd_objects = k8s_helper.crdapi.list_namespaced_custom_object(
                crd_group,
                crd_version,
                namespace,
                crd_plural,
                label_selector=label_selector,
            )
        except ApiException as e:
            # ignore error if crd is not defined
            if e.status != 404:
                raise
        else:
            for crd_object in crd_objects['items']:
<<<<<<< HEAD
                if force:
                    self._delete_crd(
                        namespace, crd_group, crd_version, crd_plural, crd_object
                    )
                    continue

                in_transient_state = self._is_crd_object_in_transient_state(
                    db, db_session, crd_object
                )
                if in_transient_state:
                    continue

                self._ensure_runtime_resource_run_logs_collected(
                    db, db_session, crd_object
                )
                self._delete_crd(
                    namespace, crd_group, crd_version, crd_plural, crd_object
                )
=======
                # best effort - don't let one failure in pod deletion to cut the whole operation
                try:
                    if force:
                        self._delete_crd(namespace, crd_group, crd_version, crd_plural, crd_object)
                        continue

                    in_transient_state = self._is_crd_object_in_transient_state(db, db_session, crd_object)
                    if in_transient_state:
                        continue

                    self._ensure_runtime_resource_run_logs_collected(db, db_session, crd_object)
                    self._delete_crd(namespace, crd_group, crd_version, crd_plural, crd_object)
                except Exception:
                    exc = traceback.format_exc()
                    crd_object_name = crd_object['metadata']['name']
                    logger.warning(f'Failed deleting CRD obejct {crd_object_name}: {exc}. Continuing')
>>>>>>> 2a6319b4

    def _ensure_runtime_resource_run_logs_collected(
        self, db: DBInterface, db_session: Session, runtime_resource: Dict
    ):
        project, uid = self._resolve_runtime_resource_run(runtime_resource)

        # if cannot resolve related run, assume collected
        if not uid:
            return

        # import here to avoid circular imports
        import mlrun.api.crud as crud

        log_file_exists = crud.Logs.log_file_exists(project, uid)
        store_log = False
        if not log_file_exists:
            store_log = True
        else:
            log_mtime = crud.Logs.get_log_mtime(project, uid)
            log_mtime_datetime = datetime.fromtimestamp(log_mtime, timezone.utc)
            now = datetime.now(timezone.utc)
            run = db.read_run(db_session, uid, project)
            last_update_str = run.get('status', {}).get('last_update', now)
            last_update = datetime.fromisoformat(last_update_str)

            # this function is used to verify that logs collected from runtime resources before deleting them
            # here we're using the knowledge that the function is called only after a it was verified that the runtime
            # resource run is not in transient state, so we're assuming the run's last update is the last one, so if the
            # log file was modified after it, we're considering it as all logs collected
            if log_mtime_datetime < last_update:
                store_log = True

        if store_log:
            logger.debug('Storing runtime resource log before deletion')
            logs_from_k8s, _ = crud.Logs.get_log(
                db_session, project, uid, source=LogSources.K8S
            )
            crud.Logs.store_log(logs_from_k8s, project, uid, append=False)

    def _is_runtime_resource_run_in_transient_state(
        self, db: DBInterface, db_session: Session, runtime_resource: Dict
    ) -> bool:
        """
        A runtime can have different underlying resources (like pods or CRDs) - to generalize we call it runtime
        resource. This function will verify whether the Run object related to this runtime resource is in transient
        state. This is useful in order to determine whether an object can be removed. for example, a kubejob's pod
        might be in completed state, but we would like to verify that the run is completed as well to verify the logs
        were collected before we're removing the pod.
        """
        project, uid = self._resolve_runtime_resource_run(runtime_resource)

        # if no uid, assume in stable state
        if not uid:
            return False
        run = db.read_run(db_session, uid, project)
        if run.get('status', {}).get('state') not in FunctionStates.stable_phases():
            return True

        # give some grace period
        now = datetime.now(timezone.utc)
        last_update_str = run.get('status', {}).get('last_update', now)
        last_update = datetime.fromisoformat(last_update_str)
        if (
            last_update
            + timedelta(seconds=float(config.runtime_resources_deletion_grace_period))
            > now
        ):
            return True

        return False

    @staticmethod
    def _resolve_runtime_resource_run(runtime_resource: Dict) -> Tuple[str, str]:
        project = (
            runtime_resource.get('metadata', {}).get('labels', {}).get('mlrun/project')
        )
        if not project:
            project = config.default_project
        uid = runtime_resource.get('metadata', {}).get('labels', {}).get('mlrun/uid')
        return project, uid

    @staticmethod
    def _delete_crd(namespace, crd_group, crd_version, crd_plural, crd_object):
        k8s_helper = get_k8s_helper()
        name = crd_object['metadata']['name']
        try:
            k8s_helper.crdapi.delete_namespaced_custom_object(
                crd_group,
                crd_version,
                namespace,
                crd_plural,
                name,
                client.V1DeleteOptions(),
            )
            logger.info(f"Deleted crd object: {name}, {namespace}, {crd_plural}")
        except ApiException as e:
            # ignore error if crd object is already removed
            if e.status != 404:
                raise

    @staticmethod
    def _delete_pod(namespace, pod):
        k8s_helper = get_k8s_helper()
        try:
            k8s_helper.v1api.delete_namespaced_pod(pod.metadata.name, namespace)
            logger.info(f"Deleted pod: {pod.metadata.name}")
        except ApiException as e:
            # ignore error if pod is already removed
            if e.status != 404:
                raise

    @staticmethod
    def _build_pod_resources(pods) -> List:
        pod_resources = []
        for pod in pods:
            pod_dict = pod.to_dict()
            pod_resources.append(
                {
                    'name': pod_dict['metadata']['name'],
                    'labels': pod_dict['metadata']['labels'],
                    'status': pod_dict['status'],
                }
            )
        return pod_resources

    @staticmethod
    def _build_crd_resources(custom_objects) -> List:
        crd_resources = []
        for custom_object in custom_objects['items']:
            crd_resources.append(
                {
                    'name': custom_object['metadata']['name'],
                    'labels': custom_object['metadata']['labels'],
                    'status': custom_object['status'],
                }
            )
        return crd_resources

    @staticmethod
    def _build_list_resources_response(
        pod_resources: List = None, crd_resources: List = None
    ) -> Dict:
        if crd_resources is None:
            crd_resources = []
        if pod_resources is None:
            pod_resources = []
        return {
            'crd_resources': crd_resources,
            'pod_resources': pod_resources,
        }<|MERGE_RESOLUTION|>--- conflicted
+++ resolved
@@ -310,14 +310,10 @@
                 ' artifacts will not be visible in the UI'
             )
             if self.kind not in ['', 'local', 'handler', 'dask']:
-<<<<<<< HEAD
                 raise ValueError(
-                    'artifact_path must be specified' ' when running remote tasks'
+                    'absolute artifact_path must be specified'
+                    ' when running remote tasks'
                 )
-=======
-                raise ValueError('absolute artifact_path must be specified'
-                                 ' when running remote tasks')
->>>>>>> 2a6319b4
         db = self._get_db()
 
         if not self.is_deployed:
@@ -461,7 +457,7 @@
     def _get_cmd_args(self, runobj: RunObject, with_mlrun: bool):
         extra_env = {'MLRUN_EXEC_CONFIG': runobj.to_json()}
         if runobj.spec.verbose:
-             extra_env['MLRUN_LOG_LEVEL'] = 'debug'
+            extra_env['MLRUN_LOG_LEVEL'] = 'debug'
         if self.spec.pythonpath:
             extra_env['PYTHONPATH'] = self.spec.pythonpath
         args = []
@@ -889,24 +885,23 @@
                     self._delete_pod(namespace, pod)
                     continue
 
-<<<<<<< HEAD
-            self._ensure_runtime_resource_run_logs_collected(
-                db, db_session, pod.to_dict()
-            )
-            self._delete_pod(namespace, pod)
-=======
                 # it is less likely that there will be new stable states, or the existing ones will change so better to
                 # resolve whether it's a transient state by checking if it's not a stable state
-                in_transient_state = self._is_pod_in_transient_state(db, db_session, pod)
+                in_transient_state = self._is_pod_in_transient_state(
+                    db, db_session, pod
+                )
                 if in_transient_state:
                     continue
 
-                self._ensure_runtime_resource_run_logs_collected(db, db_session, pod.to_dict())
+                self._ensure_runtime_resource_run_logs_collected(
+                    db, db_session, pod.to_dict()
+                )
                 self._delete_pod(namespace, pod)
             except Exception:
                 exc = traceback.format_exc()
-                logger.warning(f'Failed deleting pod {pod.metadata.name}: {exc}. Continuing')
->>>>>>> 2a6319b4
+                logger.warning(
+                    f'Failed deleting pod {pod.metadata.name}: {exc}. Continuing'
+                )
 
     def _delete_crd_resources(
         self,
@@ -932,43 +927,32 @@
                 raise
         else:
             for crd_object in crd_objects['items']:
-<<<<<<< HEAD
-                if force:
+                # best effort - don't let one failure in pod deletion to cut the whole operation
+                try:
+                    if force:
+                        self._delete_crd(
+                            namespace, crd_group, crd_version, crd_plural, crd_object
+                        )
+                        continue
+
+                    in_transient_state = self._is_crd_object_in_transient_state(
+                        db, db_session, crd_object
+                    )
+                    if in_transient_state:
+                        continue
+
+                    self._ensure_runtime_resource_run_logs_collected(
+                        db, db_session, crd_object
+                    )
                     self._delete_crd(
                         namespace, crd_group, crd_version, crd_plural, crd_object
                     )
-                    continue
-
-                in_transient_state = self._is_crd_object_in_transient_state(
-                    db, db_session, crd_object
-                )
-                if in_transient_state:
-                    continue
-
-                self._ensure_runtime_resource_run_logs_collected(
-                    db, db_session, crd_object
-                )
-                self._delete_crd(
-                    namespace, crd_group, crd_version, crd_plural, crd_object
-                )
-=======
-                # best effort - don't let one failure in pod deletion to cut the whole operation
-                try:
-                    if force:
-                        self._delete_crd(namespace, crd_group, crd_version, crd_plural, crd_object)
-                        continue
-
-                    in_transient_state = self._is_crd_object_in_transient_state(db, db_session, crd_object)
-                    if in_transient_state:
-                        continue
-
-                    self._ensure_runtime_resource_run_logs_collected(db, db_session, crd_object)
-                    self._delete_crd(namespace, crd_group, crd_version, crd_plural, crd_object)
                 except Exception:
                     exc = traceback.format_exc()
                     crd_object_name = crd_object['metadata']['name']
-                    logger.warning(f'Failed deleting CRD obejct {crd_object_name}: {exc}. Continuing')
->>>>>>> 2a6319b4
+                    logger.warning(
+                        f'Failed deleting CRD obejct {crd_object_name}: {exc}. Continuing'
+                    )
 
     def _ensure_runtime_resource_run_logs_collected(
         self, db: DBInterface, db_session: Session, runtime_resource: Dict
