--- conflicted
+++ resolved
@@ -118,17 +118,12 @@
 
 | Deprecated/removed                   | Use instead                                   |
 | ------------------------------------ | --------------------------------------------- |
-<<<<<<< HEAD
 | `project.functions`                  | `project.get.functions`, `project.set.functions`, `project.list.functions` |
 | `project.artifacts`                  | `project.get.artifacts`, `project.set.artifacts`, `project.list.artifacts` |
-=======
-| `project.workflows`                  | `project.spec.workflows`, `get_or_create_project`, `load_project` |
-| `project.functions`                  | `project.list_functions() / project.set_function()`                      |
-| `project.artifacts`                  | `project.list_artifacts() / project.set_artifact() / project.get_artifact()`                       |
->>>>>>> 2e304b27
+| `project.workflows`                  | `project.spec.workflows`                       |
 | `project.func()`                     | `project.get_function()`                       |
-| `project.create_vault_secrets()`     | NA                                   |
-| `project.get_vault_secret()`         | NA                                   |
+| `project.create_vault_secrets()`     | NA                                             |
+| `project.get_vault_secret()`         | NA                                             |
 | `MlrunProjectLegacy` class           | `MlrunProject`                                 |
 | Feature-store: usage of state in graph. For example: `add_writer_state`, and the `after_state` parameter in `_init_` methods.  | `step`                        |
 | `mount_path` parameter in mount_v3io() | `volume_mounts`                        |
