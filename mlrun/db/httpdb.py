--- conflicted
+++ resolved
@@ -2239,7 +2239,6 @@
         )
         return schemas.ModelEndpoint(**response.json())
 
-<<<<<<< HEAD
     def create_marketplace_source(
         self, source: Union[dict, schemas.IndexedMarketplaceSource]
     ):
@@ -2411,7 +2410,7 @@
         }
         response = self.api_call(method="GET", path=path, params=params)
         return schemas.MarketplaceItem(**response.json())
-=======
+
     def verify_authorization(
         self, authorization_verification_input: schemas.AuthorizationVerificationInput
     ):
@@ -2428,7 +2427,6 @@
             error_message,
             body=dict_to_json(authorization_verification_input),
         )
->>>>>>> bb682c7a
 
 
 def _as_json(obj):
