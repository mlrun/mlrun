--- conflicted
+++ resolved
@@ -21,11 +21,7 @@
 from plotly.subplots import make_subplots
 
 import mlrun.common.schemas.model_monitoring
-<<<<<<< HEAD
-import mlrun.common.schemas.model_monitoring.constants as mm_constants
-=======
 from mlrun.artifacts import PlotlyArtifact
->>>>>>> 7034459d
 
 # A type for representing a drift result, a tuple of the status and the drift mean:
 DriftResultType = tuple[
@@ -137,15 +133,6 @@
 
         :return: The drift table as a plotly artifact.
         """
-<<<<<<< HEAD
-        # Plot the drift table:
-        features = [
-            feature
-            for feature in features
-            if feature not in mm_constants.FeatureSetFeatures.list()
-        ]
-=======
->>>>>>> 7034459d
         figure = self._plot(
             features=list(inputs_statistics.keys()),
             sample_set_statistics=sample_set_statistics,
