--- conflicted
+++ resolved
@@ -343,11 +343,8 @@
         local_code_path=None,
         auto_build=None,
         param_file_secrets: Dict[str, str] = None,
-<<<<<<< HEAD
         notifications: List[mlrun.model.Notification] = None,
-=======
         returns: Optional[List[Union[str, Dict[str, str]]]] = None,
->>>>>>> 1fdd2c87
     ) -> RunObject:
         """
         Run a local or remote task.
@@ -381,9 +378,7 @@
                            function run, use only if you dont plan on changing the build config between runs
         :param param_file_secrets: dictionary of secrets to be used only for accessing the hyper-param parameter file.
                             These secrets are only used locally and will not be stored anywhere
-<<<<<<< HEAD
         :param notifications: list of notifications to push when the run is completed
-=======
         :param returns: List of log hints - configurations for how to log the returning values from the handler's run
                         (as artifacts or results). The list's length must be equal to the amount of returning objects. A
                         log hint may be given as:
@@ -395,7 +390,6 @@
                         * A dictionary of configurations to use when logging. Further info per object type and artifact
                           type can be given there. The artifact key must appear in the dictionary as "key": "the_key".
 
->>>>>>> 1fdd2c87
         :return: run context object (RunObject) with run metadata, results and status
         """
         mlrun.utils.helpers.verify_dict_items_type("Inputs", inputs, [str], [str])
@@ -408,17 +402,13 @@
         run = self._create_run_object(runspec)
 
         if local:
-<<<<<<< HEAD
-            result = self._run_local(
-=======
 
             # do not allow local function to be scheduled
             if schedule is not None:
                 raise mlrun.errors.MLRunInvalidArgumentError(
                     "local and schedule cannot be used together"
                 )
-            return self._run_local(
->>>>>>> 1fdd2c87
+            result = self._run_local(
                 run,
                 local_code_path,
                 project,
@@ -667,11 +657,8 @@
             artifact_path=artifact_path,
             mode=self.spec.mode,
             allow_empty_resources=self.spec.allow_empty_resources,
-<<<<<<< HEAD
             notifications=notifications,
-=======
             returns=returns,
->>>>>>> 1fdd2c87
         )
 
     def _create_run_object(self, runspec):
