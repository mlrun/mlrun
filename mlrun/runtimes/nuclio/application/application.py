--- conflicted
+++ resolved
@@ -588,7 +588,6 @@
             reverse_proxy_func.metadata.name, reverse_proxy_func.metadata.project
         )
 
-<<<<<<< HEAD
     def resolve_default_api_gateway_name(self):
         return (
             f"{self.metadata.name}-{self.metadata.tag}"
@@ -596,7 +595,6 @@
             else self.metadata.name
         )
 
-=======
     @min_nuclio_versions("1.13.1")
     def disable_default_http_trigger(
         self,
@@ -611,7 +609,6 @@
     ):
         pass
 
->>>>>>> 88c00a4f
     def _run(self, runobj: "mlrun.RunObject", execution):
         raise mlrun.runtimes.RunError(
             "Application runtime .run() is not yet supported. Use .invoke() instead."
