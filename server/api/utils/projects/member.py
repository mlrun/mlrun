--- conflicted
+++ resolved
@@ -104,10 +104,7 @@
         name: str,
         leader_session: typing.Optional[str] = None,
         from_leader: bool = False,
-<<<<<<< HEAD
-=======
         format_: mlrun.common.schemas.ProjectsFormat = mlrun.common.schemas.ProjectsFormat.full,
->>>>>>> 7034459d
     ) -> mlrun.common.schemas.Project:
         pass
 
