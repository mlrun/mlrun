# Copyright 2018 Iguazio
#
# Licensed under the Apache License, Version 2.0 (the "License");
# you may not use this file except in compliance with the License.
# You may obtain a copy of the License at
#
#   http://www.apache.org/licenses/LICENSE-2.0
#
# Unless required by applicable law or agreed to in writing, software
# distributed under the License is distributed on an "AS IS" BASIS,
# WITHOUT WARRANTIES OR CONDITIONS OF ANY KIND, either express or implied.
# See the License for the specific language governing permissions and
# limitations under the License.
#
import json
import os
import pathlib
import time

import pandas as pd
import pytest
from nuclio_sdk import Context as NuclioContext
from sklearn.datasets import load_iris

import mlrun
from mlrun.runtimes import nuclio_init_hook
from mlrun.runtimes.serving import serving_subkind
from mlrun.serving import V2ModelServer
from mlrun.serving.server import (
    GraphContext,
    MockEvent,
    MockTrigger,
    create_graph_server,
)
from mlrun.serving.states import RouterStep, TaskStep
from mlrun.utils import logger


def generate_test_routes(model_class):
    return {
        "m1": TaskStep(model_class, class_args={"model_path": "", "multiplier": 100}),
        "m2": TaskStep(model_class, class_args={"model_path": "", "multiplier": 200}),
        "m3:v1": TaskStep(
            model_class, class_args={"model_path": "", "multiplier": 300}
        ),
        "m3:v2": TaskStep(
            model_class, class_args={"model_path": "", "multiplier": 400}
        ),
    }


def generate_test_routes_classification(model_class):
    return {
        "m1": TaskStep(model_class, class_args={"model_path": "", "predict": 1}),
        "m2": TaskStep(model_class, class_args={"model_path": "", "predict": 2}),
        "m3:v1": TaskStep(model_class, class_args={"model_path": "", "predict": 3}),
        "m3:v2": TaskStep(model_class, class_args={"model_path": "", "predict": 4}),
    }


router_object = RouterStep()
router_object.routes = generate_test_routes("ModelTestingClass")

ensemble_object = RouterStep(
    class_name="mlrun.serving.routers.VotingEnsemble",
    class_args={
        "vote_type": "regression",
        "prediction_col_name": "predictions",
        "format_response_with_col_name_flag": True,
    },
)
ensemble_object.routes = generate_test_routes("EnsembleModelTestingClass")

ensemble_object_classification = RouterStep(
    class_name="mlrun.serving.routers.VotingEnsemble",
    class_args={
        "vote_type": "classification",
        "prediction_col_name": "predictions",
        "format_response_with_col_name_flag": True,
    },
)
ensemble_object_classification.routes = generate_test_routes_classification(
    "EnsembleModelTestingClassClassification"
)


def generate_spec(graph, mode="sync", params={}):
    return {
        "version": "v2",
        "parameters": params,
        "graph": graph,
        "load_mode": mode,
        "verbose": True,
        "function_uri": "default/func",
    }


asyncspec = generate_spec(
    {
        "kind": "router",
        "routes": {
            "m5": {
                "class_name": "AsyncModelTestingClass",
                "class_args": {"model_path": ""},
            },
        },
    },
    "async",
)

raiser_spec = generate_spec(
    {
        "kind": "router",
        "routes": {
            "m6": {
                "class_name": "RaiserTestingClass",
                "class_args": {"model_path": "."},
            },
        },
    },
    params={"log_stream": "dummy://"},
)

spec = generate_spec(router_object.to_dict())
ensemble_spec = generate_spec(ensemble_object.to_dict())
ensemble_spec_classification = generate_spec(ensemble_object_classification.to_dict())
testdata = '{"inputs": [5]}'
testdata_2 = '{"inputs": [5, 5]}'


def _log_model(project):
    iris = load_iris()
    iris_dataset = pd.DataFrame(data=iris.data, columns=iris.feature_names)
    iris_labels = pd.DataFrame(data=iris.target, columns=["label"])
    iris_dataset = pd.concat([iris_dataset, iris_labels], axis=1)

    # Upload the model through the projects API so that it is available to the serving function
    model_dir = str(pathlib.Path(__file__).parent / "assets")
    model = project.log_model(
        "iris",
        target_path=model_dir,
        model_file="model.pkl",
        training_set=iris_dataset,
        label_column="label",
        upload=False,
    )
    return model.uri


class ModelTestingClass(V2ModelServer):
    def load(self):
        print("loading")
        if self.model_path.startswith("store:"):
            self.get_model()

    def predict(self, request):
        print("predict:", request)
        resp = request["inputs"][0] * self.get_param("multiplier")
        return resp

    def explain(self, request):
        print("predict:", request)
        resp = request["inputs"][0]
        return {"explained": resp}

    def op_myop(self, event):
        return event.body


class EnsembleModelTestingClass(ModelTestingClass):
    def predict(self, request):
        resp = {"predictions": []}
        for i in range(len(request["inputs"])):
            resp["predictions"].append(
                request["inputs"][i] * self.get_param("multiplier")
            )
        return resp


class EnsembleModelTestingClassClassification(ModelTestingClass):
    def predict(self, request):
        resp = {"predictions": []}
        for i in range(len(request["inputs"])):
            resp["predictions"].append(self.get_param("predict"))
        return resp


class RaiserTestingClass(V2ModelServer):
    def load(self):
        print("loading..")

    def predict(self, request):
        print("predict:", request)
        raise ValueError("simulated error..")


class AsyncModelTestingClass(V2ModelServer):
    def load(self):
        print("loading..")
        time.sleep(4)
        print("loaded")

    def predict(self, request):
        print("predict:", request)
        resp = request["inputs"][0]
        return resp


def init_ctx(spec=spec, context=None, weights=None):
    if weights is not None:
        spec["graph"]["class_args"]["weights"] = weights
    os.environ["SERVING_SPEC_ENV"] = json.dumps(spec)
    context = context or GraphContext()
    nuclio_init_hook(context, globals(), serving_subkind)
    return context


def test_v2_get_models():
    context = init_ctx()

    e = MockEvent("", path="/v2/models/", method="GET")
    resp = context.mlrun_handler(context, e)
    data = json.loads(resp.body)

    # expected: {"models": ["m1", "m2", "m3:v1", "m3:v2"]}
    assert len(data["models"]) == 4, f"wrong get models response {resp.body}"


def test_ensemble_get_models():
    fn = mlrun.new_function("tests", kind="serving")
    graph = fn.set_topology(
        "router",
        mlrun.serving.routers.VotingEnsemble(
            vote_type="regression", prediction_col_name="predictions"
        ),
    )
    graph.routes = generate_test_routes("EnsembleModelTestingClass")
    server = fn.to_mock_server()
    logger.info(f"flow: {graph.to_yaml()}")
    resp = server.test("/v2/models/")
    # expected: {"models": ["m1", "m2", "m3:v1", "m3:v2", "VotingEnsemble"],
    #           "weights": None}
    assert len(resp["models"]) == 5, f"wrong get models response {resp}"


<<<<<<< HEAD
def test_ensemble_change_weights():
    models = ["m1", "m2", "m3:v1", "m3:v2"]
    weights = [1, 1, 1, 1]
=======
def test_ensemble_get_metadata_of_models():
>>>>>>> ba9b54c2
    fn = mlrun.new_function("tests", kind="serving")
    graph = fn.set_topology(
        "router",
        mlrun.serving.routers.VotingEnsemble(
<<<<<<< HEAD
            vote_type="regression",
            prediction_col_name="predictions",
            weights=dict(zip(models, weights)),
=======
            vote_type="regression", prediction_col_name="predictions"
>>>>>>> ba9b54c2
        ),
    )
    graph.routes = generate_test_routes("EnsembleModelTestingClass")
    server = fn.to_mock_server()
<<<<<<< HEAD
    resp = server.test("/v2/models/")
    # expected: {"models": ["m1", "m2", "m3:v1", "m3:v2", "VotingEnsemble"],
    #           "weights": {'m1': 1, 'm2': 1, 'm3:v1': 1, 'm3:v2': 1}}
    assert resp["weights"] == {
        "m1": 1,
        "m2": 1,
        "m3:v1": 1,
        "m3:v2": 1,
    }, f"wrong weights in get models response {resp}"
    # change weights
    fn.spec.graph.class_args["weights"] = dict(zip(models, [0.1, 0.2, 0.3, 0.4]))
    server = fn.to_mock_server()
    resp = server.test("/v2/models/")
    # expected: {"models": ["m1", "m2", "m3:v1", "m3:v2", "VotingEnsemble"],
    #           "weights": {'m1': 0.1, 'm2': 0.2, 'm3:v1': 0.3, 'm3:v2': 0.4}}
    assert resp["weights"] == {
        "m1": 0.1,
        "m2": 0.2,
        "m3:v1": 0.3,
        "m3:v2": 0.4,
    }, f"wrong weights in get models response {resp}"
=======
    logger.info(f"flow: {graph.to_yaml()}")
    resp = server.test("/v2/models/m1")
    expected = {"name": "m1", "version": "", "inputs": [], "outputs": []}
    assert resp == expected, f"wrong get models response {resp}"

    resp = server.test("/v2/models/m3/versions/v2")
    expected = {"name": "m3", "version": "v2", "inputs": [], "outputs": []}
    assert resp == expected, f"wrong get models response {resp}"

    resp = server.test("/v2/models/VotingEnsemble")
    print(resp)
    expected = {"name": "VotingEnsemble", "version": "v1", "inputs": [], "outputs": []}
    assert resp == expected, f"wrong get models response {resp}"

    mlrun.deploy_function(fn, dashboard="bad-address", mock=True)
    resp = fn.invoke("/v2/models/m1")
    expected = {"name": "m1", "version": "", "inputs": [], "outputs": []}
    assert resp == expected, f"wrong get models response {resp}"
>>>>>>> ba9b54c2


def test_ensemble_infer():
    def run_model(url, expected):
        url = f"/v2/models/{url}/infer" if url else "/v2/models/infer"
        event = MockEvent(testdata, path=url, method="POST")
        resp = context.mlrun_handler(context, event)
        data = json.loads(resp.body)
        assert data["outputs"] == {
            "predictions": [expected]
        }, f"wrong model response {data['outputs']}"

        event = MockEvent(testdata_2, path=url)
        resp = context.mlrun_handler(context, event)
        data = json.loads(resp.body)
        assert data["outputs"] == {
            "predictions": [expected] * 2
        }, f"wrong model response {data['outputs']}"

    context = init_ctx(
        ensemble_spec,
    )

    # Test normal routes
    run_model("m1", 500)
    run_model("m2", 1000)
    run_model("m3/versions/v1", 1500)
    run_model("m3/versions/v2", 2000)

    # Test ensemble routes
    run_model("VotingEnsemble", 1250.0)
    run_model("", 1250.0)


def test_ensemble_infer_classification():
    def run_model(url, expected):
        url = f"/v2/models/{url}/infer" if url else "/v2/models/infer"
        event = MockEvent(testdata, path=url)
        resp = context.mlrun_handler(context, event)
        data = json.loads(resp.body)
        assert data["outputs"] == {
            "predictions": [expected]
        }, f"wrong model response {data['outputs']}"

        event = MockEvent(testdata_2, path=url)
        resp = context.mlrun_handler(context, event)
        data = json.loads(resp.body)
        assert data["outputs"] == {
            "predictions": [expected] * 2
        }, f"wrong model response {data['outputs']}"

    context = init_ctx(ensemble_spec_classification)

    # Test normal routes
    run_model("m1", 1)
    run_model("m2", 2)
    run_model("m3/versions/v1", 3)
    run_model("m3/versions/v2", 4)

    # Test ensemble routes
    run_model("VotingEnsemble", 1)
    run_model("", 1)


@pytest.mark.parametrize(
    "ensemble_spec_parm", [ensemble_spec, ensemble_spec_classification]
)
def test_ensemble_infer_with_weights(ensemble_spec_parm):
    def run_model(url, expected):
        url = f"/v2/models/{url}/infer" if url else "/v2/models/infer"
        event = MockEvent(testdata, path=url)
        resp = context.mlrun_handler(context, event)
        data = json.loads(resp.body)
        assert data["outputs"] == {
            "predictions": [expected]
        }, f"wrong model response {data['outputs']}"

        event = MockEvent(testdata_2, path=url)
        resp = context.mlrun_handler(context, event)
        data = json.loads(resp.body)
        assert data["outputs"] == {
            "predictions": [expected] * 2
        }, f"wrong model response {data['outputs']}"

    context = init_ctx(
        ensemble_spec_parm, weights={"m1": 0.1, "m2": 0.2, "m3:v1": 0.3, "m3:v2": 0.4}
    )

    # Test ensemble routes
    if ensemble_spec_parm["graph"]["class_args"]["vote_type"] == "classification":
        res = 4
    else:
        res = 500 * 0.1 + 1000 * 0.2 + 1500 * 0.3 + 2000 * 0.4
    run_model("VotingEnsemble", res)
    run_model("", res)


def test_v2_infer():
    def run_model(url, expected):
        event = MockEvent(testdata, path=f"/v2/models/{url}/infer")
        resp = context.mlrun_handler(context, event)
        data = json.loads(resp.body)
        assert data["outputs"] == expected, f"wrong model response {data['outputs']}"

    context = init_ctx()
    run_model("m1", 500)
    run_model("m2", 1000)
    run_model("m3/versions/v1", 1500)
    run_model("m3/versions/v2", 2000)


def test_v2_stream_mode():
    # model and operation are specified inside the message body
    context = init_ctx()
    event = MockEvent('{"model": "m2", "inputs": [5]}')
    resp = context.mlrun_handler(context, event)
    data = json.loads(resp.body)
    assert data["outputs"] == 1000, f"wrong model response {resp.body}"

    event = MockEvent(
        '{"model": "m3:v2", "operation": "explain", "inputs": [5]}', path=""
    )
    resp = context.mlrun_handler(context, event)
    logger.info(f"resp: {resp.body}")
    data = json.loads(resp.body)
    assert data["outputs"]["explained"] == 5, f"wrong model response {data}"


def test_v2_raised_err():
    os.environ["SERVING_SPEC_ENV"] = json.dumps(raiser_spec)
    context = GraphContext()
    nuclio_init_hook(context, globals(), serving_subkind)

    event = MockEvent(testdata, path="/v2/models/m6/infer")
    resp = context.mlrun_handler(context, event)
    context.logger.info(f"model responded: {resp}")
    assert resp.status_code == 400, "expecting Response() with status_code 400"


def test_v2_async_mode():
    # model loading is async
    os.environ["SERVING_SPEC_ENV"] = json.dumps(asyncspec)
    context = GraphContext()
    nuclio_init_hook(context, globals(), serving_subkind)
    context.logger.info("model initialized")

    context.logger.info("test not ready, should return err 408")
    event = MockEvent("", path="/v2/models/m5/ready", method="GET")
    resp = context.mlrun_handler(context, event)
    assert (
        resp.status_code == 408
    ), f"didnt get proper ready resp, expected 408, got {resp.status_code}"

    event = MockEvent(testdata, path="/v2/models/m5/infer")
    resp = context.mlrun_handler(context, event)
    context.logger.info("model responded")
    logger.info(resp)
    assert (
        resp.status_code != 200
    ), f"expected failure, got {resp.status_code} {resp.body}"

    event = MockEvent(
        '{"model": "m5", "inputs": [5]}', trigger=MockTrigger(kind="stream")
    )
    resp = context.mlrun_handler(context, event)
    context.logger.info("model responded")
    logger.info(resp)
    data = json.loads(resp.body)
    assert data["outputs"] == 5, f"wrong model response {data}"


def test_v2_explain():
    context = init_ctx()
    event = MockEvent(testdata, path="/v2/models/m1/explain")
    resp = context.mlrun_handler(context, event)
    data = json.loads(resp.body)
    assert data["outputs"]["explained"] == 5, f"wrong explain response {resp.body}"


def test_v2_get_modelmeta():
    project = mlrun.new_project("tstsrv", save=False)
    fn = mlrun.new_function("tst", kind="serving")
    model_uri = _log_model(project)
    print(model_uri)
    fn.add_model("m1", model_uri, "ModelTestingClass")
    fn.add_model("m2", model_uri, "ModelTestingClass")
    fn.add_model("m3:v2", model_uri, "ModelTestingClass")

    server = fn.to_mock_server()

    # test model m2 name, ver (none), inputs and outputs
    resp = server.test("/v2/models/m2/", method="GET")
    logger.info(f"resp: {resp}")
    assert (
        resp["name"] == "m2" and resp["version"] == ""
    ), f"wrong get model meta response {resp}"
    assert len(resp["inputs"]) == 4 and len(resp["outputs"]) == 1
    assert resp["inputs"][0]["value_type"] == "float"

    # test versioned model m3 metadata + get method not explicit
    resp = server.test("/v2/models/m3/versions/v2")
    assert (
        resp["name"] == "m3" and resp["version"] == "v2"
    ), f"wrong get model meta response {resp}"

    # test raise if model doesnt exist
    with pytest.raises(RuntimeError):
        server.test("/v2/models/m4", method="GET")


def test_v2_custom_handler():
    context = init_ctx()
    event = MockEvent('{"test": "ok"}', path="/v2/models/m1/myop")
    resp = context.mlrun_handler(context, event)
    data = json.loads(resp.body)
    assert data["test"] == "ok", f"wrong custom op response {resp.body}"


def test_v2_errors():
    context = init_ctx(context=NuclioContext(logger=logger))
    event = MockEvent('{"test": "ok"}', path="/v2/models/m1/xx")
    resp = context.mlrun_handler(context, event)
    # expected: 400, 'illegal model operation xx, method=None'
    assert resp.status_code == 400, f"didnt get proper handler error {resp.body}"

    event = MockEvent('{"test": "ok"}', path="/v2/models/m5/xx")
    resp = context.mlrun_handler(context, event)
    # expected: 400, 'model m5 doesnt exist, available models: m1 | m2 | m3:v1 | m3:v2'
    assert resp.status_code == 400, f"didnt get proper model error {resp.body}"


def test_v2_model_ready():
    context = init_ctx()
    event = MockEvent("", path="/v2/models/m1/ready", method="GET")
    resp = context.mlrun_handler(context, event)
    assert resp.status_code == 200, f"didnt get proper ready resp {resp.body}"


def test_v2_health():
    context = init_ctx()
    event = MockEvent(None, path="/", method="GET")
    resp = context.mlrun_handler(context, event)
    data = json.loads(resp.body)
    # expected: {'name': 'ModelRouter', 'version': 'v2', 'extensions': []}
    assert data["version"] == "v2", f"wrong health response {resp.body}"

    event = MockEvent("", path="/v2/health", method="GET")
    resp = context.mlrun_handler(context, event)
    data = json.loads(resp.body)
    assert data["version"] == "v2", f"wrong health response {resp.body}"


def test_v2_mock():
    host = create_graph_server(graph=RouterStep())
    host.graph.add_route(
        "my", class_name=ModelTestingClass, model_path="", multiplier=100
    )
    host.init_states(None, namespace=globals())
    host.init_object(globals())
    logger.info(host.to_yaml())
    resp = host.test("/v2/models/my/infer", testdata)
    logger.info(f"resp: {resp}")
    # expected: source (5) * multiplier (100)
    assert resp["outputs"] == 5 * 100, f"wrong health response {resp}"


def test_function():
    fn = mlrun.new_function("tests", kind="serving")
    graph = fn.set_topology("router")
    fn.add_model("my", ".", class_name=ModelTestingClass(multiplier=100))
    fn.set_tracking("dummy://")  # track using the _DummyStream

    server = fn.to_mock_server()
    logger.info(f"flow: {graph.to_yaml()}")
    resp = server.test("/v2/models/my/infer", testdata)
    # expected: source (5) * multiplier (100)
    assert resp["outputs"] == 5 * 100, f"wrong data response {resp}"

    dummy_stream = server.context.stream.output_stream
    assert len(dummy_stream.event_list) == 1, "expected stream to get one message"


def test_serving_no_router():
    fn = mlrun.new_function("tests", kind="serving")
    graph = fn.set_topology("flow", engine="sync")
    graph.to("ModelTestingClass", "my2", model_path=".", multiplier=100).respond()

    server = fn.to_mock_server()

    resp = server.test("/", method="GET")
    assert resp["name"] == "my2", f"wrong get response {resp}"

    resp = server.test("/ready", method="GET")
    assert resp.status_code == 200, f"wrong health response {resp}"

    resp = server.test("/", testdata)
    # expected: source (5) * multiplier (100)
    assert resp["outputs"] == 5 * 100, f"wrong data response {resp}"


def test_model_chained():
    fn = mlrun.new_function("demo", kind="serving")
    graph = fn.set_topology("flow", engine="async")
    graph.to(
        ModelTestingClass(name="m1", model_path=".", multiplier=2),
        result_path="m1",
        input_path="req",
    ).to(
        ModelTestingClass(
            name="m2", model_path=".", result_path="m2", multiplier=3, input_path="req"
        )
    ).respond()
    server = fn.to_mock_server()

    resp = server.test(body={"req": {"inputs": [5]}})
    server.wait_for_completion()
    assert list(resp.keys()) == ["req", "m1", "m2"], "unexpected keys in resp"
    assert (
        resp["m1"]["outputs"] == 5 * 2 and resp["m2"]["outputs"] == 5 * 3
    ), "unexpected model results"


def test_mock_deploy():
    mock_nuclio_config = mlrun.mlconf.mock_nuclio_deployment
    nuclio_version_config = mlrun.mlconf.nuclio_version
    project = mlrun.new_project("x", save=False)
    fn = mlrun.new_function("tests", kind="serving")
    fn.add_model("my", ".", class_name=ModelTestingClass(multiplier=100))

    # disable config
    mlrun.mlconf.mock_nuclio_deployment = ""

    # test mock deployment is working
    mlrun.deploy_function(fn, dashboard="bad-address", mock=True)
    resp = fn.invoke("/v2/models/my/infer", testdata)
    assert resp["outputs"] == 5 * 100, f"wrong data response {resp}"

    # test mock deployment is working via project object
    project.deploy_function(fn, dashboard="bad-address", mock=True)
    resp = fn.invoke("/v2/models/my/infer", testdata)
    assert resp["outputs"] == 5 * 100, f"wrong data response {resp}"

    # test that it tries real deployment when turned off
    with pytest.raises(Exception):
        mlrun.deploy_function(fn, dashboard="bad-address")
        fn.invoke("/v2/models/my/infer", testdata)

    # set the mock through the config
    fn._set_as_mock(False)
    mlrun.mlconf.mock_nuclio_deployment = "auto"
    mlrun.mlconf.nuclio_version = ""

    mlrun.deploy_function(fn)
    resp = fn.invoke("/v2/models/my/infer", testdata)
    assert resp["outputs"] == 5 * 100, f"wrong data response {resp}"

    mlrun.mlconf.mock_nuclio_deployment = "1"
    mlrun.mlconf.nuclio_version = "1.1"

    mlrun.deploy_function(fn)
    resp = fn.invoke("/v2/models/my/infer", testdata)
    assert resp["outputs"] == 5 * 100, f"wrong data response {resp}"

    # return config valued
    mlrun.mlconf.mock_nuclio_deployment = mock_nuclio_config
    mlrun.mlconf.nuclio_version = nuclio_version_config


def test_mock_invoke():
    mock_nuclio_config = mlrun.mlconf.mock_nuclio_deployment
    mlrun.new_project("x", save=False)
    fn = mlrun.new_function("tests", kind="serving")
    fn.add_model("my", ".", class_name=ModelTestingClass(multiplier=100))

    # disable config
    mlrun.mlconf.mock_nuclio_deployment = "1"

    # test mock deployment is working
    resp = fn.invoke("/v2/models/my/infer", testdata)
    assert resp["outputs"] == 5 * 100, f"wrong data response {resp}"

    # test that it tries real endpoint when turned off
    with pytest.raises(Exception):
        mlrun.deploy_function(fn, dashboard="bad-address")
        fn.invoke("/v2/models/my/infer", testdata, mock=False)

    # set the mock through the config
    fn._set_as_mock(False)
    mlrun.mlconf.mock_nuclio_deployment = ""
    resp = fn.invoke("/v2/models/my/infer", testdata, mock=True)
    assert resp["outputs"] == 5 * 100, f"wrong data response {resp}"

    # return config valued
    mlrun.mlconf.mock_nuclio_deployment = mock_nuclio_config<|MERGE_RESOLUTION|>--- conflicted
+++ resolved
@@ -242,30 +242,50 @@
     #           "weights": None}
     assert len(resp["models"]) == 5, f"wrong get models response {resp}"
 
-
-<<<<<<< HEAD
-def test_ensemble_change_weights():
-    models = ["m1", "m2", "m3:v1", "m3:v2"]
-    weights = [1, 1, 1, 1]
-=======
 def test_ensemble_get_metadata_of_models():
->>>>>>> ba9b54c2
     fn = mlrun.new_function("tests", kind="serving")
     graph = fn.set_topology(
         "router",
         mlrun.serving.routers.VotingEnsemble(
-<<<<<<< HEAD
+            vote_type="regression", prediction_col_name="predictions"
+        ),
+    )
+    graph.routes = generate_test_routes("EnsembleModelTestingClass")
+    server = fn.to_mock_server()
+    logger.info(f"flow: {graph.to_yaml()}")
+    resp = server.test("/v2/models/m1")
+    expected = {"name": "m1", "version": "", "inputs": [], "outputs": []}
+    assert resp == expected, f"wrong get models response {resp}"
+
+    resp = server.test("/v2/models/m3/versions/v2")
+    expected = {"name": "m3", "version": "v2", "inputs": [], "outputs": []}
+    assert resp == expected, f"wrong get models response {resp}"
+
+    resp = server.test("/v2/models/VotingEnsemble")
+    print(resp)
+    expected = {"name": "VotingEnsemble", "version": "v1", "inputs": [], "outputs": []}
+    assert resp == expected, f"wrong get models response {resp}"
+
+    mlrun.deploy_function(fn, dashboard="bad-address", mock=True)
+    resp = fn.invoke("/v2/models/m1")
+    expected = {"name": "m1", "version": "", "inputs": [], "outputs": []}
+    assert resp == expected, f"wrong get models response {resp}"
+    
+ 
+ def test_ensemble_change_weights():
+    models = ["m1", "m2", "m3:v1", "m3:v2"]
+    weights = [1, 1, 1, 1]
+    fn = mlrun.new_function("tests", kind="serving")
+    graph = fn.set_topology(
+        "router",
+        mlrun.serving.routers.VotingEnsemble(
             vote_type="regression",
             prediction_col_name="predictions",
             weights=dict(zip(models, weights)),
-=======
-            vote_type="regression", prediction_col_name="predictions"
->>>>>>> ba9b54c2
         ),
     )
     graph.routes = generate_test_routes("EnsembleModelTestingClass")
     server = fn.to_mock_server()
-<<<<<<< HEAD
     resp = server.test("/v2/models/")
     # expected: {"models": ["m1", "m2", "m3:v1", "m3:v2", "VotingEnsemble"],
     #           "weights": {'m1': 1, 'm2': 1, 'm3:v1': 1, 'm3:v2': 1}}
@@ -287,26 +307,6 @@
         "m3:v1": 0.3,
         "m3:v2": 0.4,
     }, f"wrong weights in get models response {resp}"
-=======
-    logger.info(f"flow: {graph.to_yaml()}")
-    resp = server.test("/v2/models/m1")
-    expected = {"name": "m1", "version": "", "inputs": [], "outputs": []}
-    assert resp == expected, f"wrong get models response {resp}"
-
-    resp = server.test("/v2/models/m3/versions/v2")
-    expected = {"name": "m3", "version": "v2", "inputs": [], "outputs": []}
-    assert resp == expected, f"wrong get models response {resp}"
-
-    resp = server.test("/v2/models/VotingEnsemble")
-    print(resp)
-    expected = {"name": "VotingEnsemble", "version": "v1", "inputs": [], "outputs": []}
-    assert resp == expected, f"wrong get models response {resp}"
-
-    mlrun.deploy_function(fn, dashboard="bad-address", mock=True)
-    resp = fn.invoke("/v2/models/m1")
-    expected = {"name": "m1", "version": "", "inputs": [], "outputs": []}
-    assert resp == expected, f"wrong get models response {resp}"
->>>>>>> ba9b54c2
 
 
 def test_ensemble_infer():
