--- conflicted
+++ resolved
@@ -75,28 +75,14 @@
             )
             self.end_time = datetime.max if self.end_time is None else self.end_time
             df = df.filter(
-                (df[self.time_field] >= self.start_time)
-                & (df[self.time_field] < self.end_time)
+                (df[self.time_field] > self.start_time)
+                & (df[self.time_field] <= self.end_time)
             )
         return df
 
     def to_spark_df(self, session, named_view=False):
         if self.support_spark:
             df = session.read.load(**self.get_spark_options())
-
-<<<<<<< HEAD
-            if self.start_time or self.end_time:
-                self.start_time = (
-                    datetime.min if self.start_time is None else self.start_time
-                )
-                self.end_time = datetime.max if self.end_time is None else self.end_time
-                df = df.filter(
-                    (df[self.time_field] > self.start_time)
-                    & (df[self.time_field] <= self.end_time)
-                )
-
-=======
->>>>>>> ec9407eb
             if named_view:
                 df.createOrReplaceTempView(self.name)
             return df
