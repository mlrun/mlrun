# >=1.25.4, <1.27 from botocore 1.19.28 inside boto3 1.16.28 inside nuclio-jupyter 0.8.8
urllib3>=1.25.4, <1.27
# >=3.0.2 from requests 2.25.1 <4.0 from aiohttp 3.7.3, requests is <5, so without the upbound there's a conflict
chardet>=3.0.2, <4.0
GitPython~=3.0
aiohttp~=3.6
click~=7.0
# kfp ~1.0.1 resolves to 1.0.4, which has google-auth>=1.6.1 which resolves to 2.x which is incompatible with
# google-cloud-storage (from kfp) that is >=1.13.0 and resolves to 1.42.0) and has google-api-core that is
# >=1.29.0,<3.0dev and resolves to 1.31.2 which has google-auth >=1.25.0,<2.0dev which is incompatible
google-auth>=1.25.0, <2.0dev
# 3.0 iguazio system uses 1.0.1, since the sdk is still mark as beta (and not stable) I'm limiting to only patch changes
kfp~=1.0.1
nest-asyncio~=1.0
# <7.17 cause from 7.17 python 3.6 is not supported (and models-gpu-legacy image build fail)
ipython~=7.0, <7.17
# nuclio-jupyter has notebook>=5.2.0 which resolves to 6.4.0 which has ipykernel without specifier, which from 0.6.0
# has ipython>=7.23.1 which is incompatible with our ipython specifiers, therefore instsalling ipykernel 5.x before
# nuclio-jupyter
ipykernel~=5.0
nuclio-jupyter~=0.8.21
# >=1.16.5 from pandas 1.2.1 and <1.20.0 because we're hitting the same issue as this one
# https://github.com/Azure/MachineLearningNotebooks/issues/1314
numpy>=1.16.5, <1.20.0
pandas~=1.2; python_version >= '3.7'
pandas~=1.0; python_version < '3.7'
# used as a the engine for parquet files by pandas
pyarrow~=1.0
pyyaml~=5.1
requests~=2.22
sqlalchemy~=1.3
tabulate>=0.8.0, <=0.8.3
v3io~=0.5.8
pydantic~=1.5
# <3.4 since 3.4 can't be installed on pip 18.1
orjson>=3,<3.4
importlib-resources~=5.0; python_version < '3.7'
# 1.6.0 introduced some bug and we were just about to release a version TODO: find the root cause for the problems
alembic~=1.4,<1.6.0
mergedeep~=1.3
# 3.2 iguazio system uses 0.9.x - limiting to only patch changes
v3io-frames~=0.9.4
semver~=2.13
dask~=2.12
# dask-kubernetes 0.11.0 has distributed>=2.5.2, but after 2.30.1 they moved to CalVer and released 2020.12.0
# so without our limitation to <3, 2020.12.0 is installed which is incompatible since it has dask>=2020.12.0 while ours
# is ~=2.12
# TODO: dask-kubernetes will probably release 0.11.1 with a fix for this soon and this could be removed
# (19.01.2021) - >=2.5.2, <3 in the client resolves to 2.30.1, and mlrun/ml-models comes pre-installed with 2.11.0 which
# is fine for that specifier, but they don't work together (couldn't find why) only 2.23 and up is working, so putting
# min bound of 2.23
distributed>=2.23, <3
# 3.0 iguazio system is running k8s 1.17 so ideally we would use 17.X, but kfp limiting to <12.0
kubernetes~=11.0
# TODO: move to API requirements (shouldn't really be here, the sql run db using the API sqldb is preventing us from
#  separating the SDK and API code) (referring to humanfriendly and fastapi)
humanfriendly~=8.2
<<<<<<< HEAD
fastapi~=0.68.0
# fsspec versioning changed to year.month.patch after 0.9.0
fsspec>=0.9.0, <=2021.8.1
=======
# fastapi fail to present docs. happen due to fastapi changes in 0.68.0
# the breaking PR is: https://github.com/tiangolo/fastapi/commit/97fa743ecb5a716fa0223a7463cb83f3f0df494c
# the bug report on: https://github.com/tiangolo/fastapi/issues/3782
fastapi~= 0.67.0
fsspec~=0.9.0
>>>>>>> eea4bd97
v3iofs~=0.1.7
# 3.4 and above failed builidng in some images - see https://github.com/pyca/cryptography/issues/5771
cryptography~=3.0, <3.4
storey~=0.8.1; python_version >= '3.7'
deepdiff~=5.0
pymysql~=1.0<|MERGE_RESOLUTION|>--- conflicted
+++ resolved
@@ -55,17 +55,12 @@
 # TODO: move to API requirements (shouldn't really be here, the sql run db using the API sqldb is preventing us from
 #  separating the SDK and API code) (referring to humanfriendly and fastapi)
 humanfriendly~=8.2
-<<<<<<< HEAD
-fastapi~=0.68.0
-# fsspec versioning changed to year.month.patch after 0.9.0
-fsspec>=0.9.0, <=2021.8.1
-=======
 # fastapi fail to present docs. happen due to fastapi changes in 0.68.0
 # the breaking PR is: https://github.com/tiangolo/fastapi/commit/97fa743ecb5a716fa0223a7463cb83f3f0df494c
 # the bug report on: https://github.com/tiangolo/fastapi/issues/3782
 fastapi~= 0.67.0
-fsspec~=0.9.0
->>>>>>> eea4bd97
+# fsspec versioning changed to year.month.patch after 0.9.0
+fsspec>=0.9.0, <=2021.8.1
 v3iofs~=0.1.7
 # 3.4 and above failed builidng in some images - see https://github.com/pyca/cryptography/issues/5771
 cryptography~=3.0, <3.4
