# Copyright 2023 Iguazio
#
# Licensed under the Apache License, Version 2.0 (the "License");
# you may not use this file except in compliance with the License.
# You may obtain a copy of the License at
#
#   http://www.apache.org/licenses/LICENSE-2.0
#
# Unless required by applicable law or agreed to in writing, software
# distributed under the License is distributed on an "AS IS" BASIS,
# WITHOUT WARRANTIES OR CONDITIONS OF ANY KIND, either express or implied.
# See the License for the specific language governing permissions and
# limitations under the License.
#
import typing

import sqlalchemy.orm

import mlrun.artifacts.base
import mlrun.common.formatters
import mlrun.common.schemas
import mlrun.common.schemas.artifact
import mlrun.config
import mlrun.errors
import mlrun.utils.singleton
import server.api.utils.singletons.db
from mlrun.errors import err_to_str
from mlrun.utils import logger
from mlrun.utils.helpers import validate_inline_artifact_body_size


class Artifacts(
    metaclass=mlrun.utils.singleton.Singleton,
):
    def store_artifact(
        self,
        db_session: sqlalchemy.orm.Session,
        key: str,
        artifact: dict,
        object_uid: str = None,
        tag: str = "latest",
        iter: int = 0,
        project: str = None,
        producer_id: str = None,
        auth_info: mlrun.common.schemas.AuthInfo = None,
    ):
        project = project or mlrun.mlconf.default_project
        # In case project is an empty string the setdefault won't catch it
        if not artifact.setdefault("project", project):
            artifact["project"] = project

        if artifact["project"] != project:
            raise mlrun.errors.MLRunInvalidArgumentError(
                f"Conflicting project name - storing artifact with project {artifact['project']}"
                f" into a different project: {project}."
            )

        # calculate the size of the artifact
        self._resolve_artifact_size(artifact, auth_info)

        return server.api.utils.singletons.db.get_db().store_artifact(
            db_session,
            key,
            artifact,
            object_uid,
            iter,
            tag,
            project,
            producer_id=producer_id,
        )

    def create_artifact(
        self,
        db_session: sqlalchemy.orm.Session,
        key: str,
        artifact: dict,
        tag: str = "latest",
        iter: int = 0,
        producer_id: str = None,
        project: str = None,
        auth_info: mlrun.common.schemas.AuthInfo = None,
    ):
        project = project or mlrun.mlconf.default_project
        # In case project is an empty string the setdefault won't catch it
        if not artifact.setdefault("project", project):
            artifact["project"] = project

        best_iteration = artifact.get("metadata", {}).get("best_iteration", False)

        if artifact["project"] != project:
            raise mlrun.errors.MLRunInvalidArgumentError(
                f"Conflicting project name - storing artifact with project {artifact['project']}"
                f" into a different project: {project}."
            )

        # calculate the size of the artifact
        self._resolve_artifact_size(artifact, auth_info)

        return server.api.utils.singletons.db.get_db().create_artifact(
            db_session,
            project,
            artifact,
            key,
            tag,
            iteration=iter,
            producer_id=producer_id,
            best_iteration=best_iteration,
        )

    def get_artifact(
        self,
        db_session: sqlalchemy.orm.Session,
        key: str,
        tag: str = "latest",
        iter: int = None,
        project: str = mlrun.mlconf.default_project,
        format_: mlrun.common.formatters.ArtifactFormat = mlrun.common.formatters.ArtifactFormat.full,
        producer_id: str = None,
        object_uid: str = None,
        raise_on_not_found: bool = True,
    ) -> dict:
        project = project or mlrun.mlconf.default_project
        artifact = server.api.utils.singletons.db.get_db().read_artifact(
            db_session,
            key,
            tag,
            iter,
            project,
            producer_id,
            object_uid,
<<<<<<< HEAD
            raise_on_not_found,
=======
            format_=format_,
>>>>>>> bf21939a
        )
        return artifact

    def list_artifacts(
        self,
        db_session: sqlalchemy.orm.Session,
        project: str = mlrun.mlconf.default_project,
        name: str = "",
        tag: str = "",
        labels: list[str] = None,
        since=None,
        until=None,
        kind: typing.Optional[str] = None,
        category: typing.Optional[mlrun.common.schemas.ArtifactCategories] = None,
        iter: typing.Optional[int] = None,
        best_iteration: bool = False,
        format_: mlrun.common.formatters.ArtifactFormat = mlrun.common.formatters.ArtifactFormat.full,
        producer_id: str = None,
        producer_uri: str = None,
    ) -> list:
        project = project or mlrun.mlconf.default_project
        if labels is None:
            labels = []
        artifacts = server.api.utils.singletons.db.get_db().list_artifacts(
            db_session,
            name,
            project,
            tag,
            labels,
            since,
            until,
            kind,
            category,
            iter,
            best_iteration,
            producer_id=producer_id,
            producer_uri=producer_uri,
            format_=format_,
        )
        return artifacts

    def list_artifacts_for_producer_id(
        self,
        db_session: sqlalchemy.orm.Session,
        producer_id: str,
        project: str,
        key_tag_iteration_pairs: list[tuple] = "",
    ):
        return server.api.utils.singletons.db.get_db().list_artifacts_for_producer_id(
            db_session,
            producer_id=producer_id,
            project=project,
            key_tag_iteration_pairs=key_tag_iteration_pairs,
        )

    def list_artifact_tags(
        self,
        db_session: sqlalchemy.orm.Session,
        project: str = mlrun.mlconf.default_project,
        category: mlrun.common.schemas.ArtifactCategories = None,
    ):
        project = project or mlrun.mlconf.default_project
        return server.api.utils.singletons.db.get_db().list_artifact_tags(
            db_session, project, category
        )

    def delete_artifact(
        self,
        db_session: sqlalchemy.orm.Session,
        key: str,
        tag: str = "latest",
        project: str = None,
        object_uid: str = None,
        producer_id: str = None,
        deletion_strategy: mlrun.common.schemas.artifact.ArtifactsDeletionStrategies = (
            mlrun.common.schemas.artifact.ArtifactsDeletionStrategies.metadata_only
        ),
        secrets: dict = None,
        auth_info: mlrun.common.schemas.AuthInfo = mlrun.common.schemas.AuthInfo(),
    ):
        project = project or mlrun.mlconf.default_project

        # delete artifacts data by deletion strategy
        if deletion_strategy in [
            mlrun.common.schemas.artifact.ArtifactsDeletionStrategies.data_optional,
            mlrun.common.schemas.artifact.ArtifactsDeletionStrategies.data_force,
        ]:
            self._delete_artifact_data(
                db_session,
                key,
                tag,
                project,
                object_uid,
                producer_id,
                deletion_strategy,
                secrets,
                auth_info,
            )

        return server.api.utils.singletons.db.get_db().del_artifact(
            db_session, key, tag, project, object_uid, producer_id=producer_id
        )

    def delete_artifacts(
        self,
        db_session: sqlalchemy.orm.Session,
        project: str = mlrun.mlconf.default_project,
        name: str = "",
        tag: str = "latest",
        labels: list[str] = None,
        auth_info: mlrun.common.schemas.AuthInfo = mlrun.common.schemas.AuthInfo(),
        producer_id: str = None,
    ):
        project = project or mlrun.mlconf.default_project
        server.api.utils.singletons.db.get_db().del_artifacts(
            db_session, name, project, tag, labels, producer_id=producer_id
        )

    @staticmethod
    def _resolve_artifact_size(artifact, auth_info):
        if "spec" in artifact and "size" not in artifact["spec"]:
            if "target_path" in artifact["spec"]:
                path = artifact["spec"].get("target_path")
                try:
                    file_stat = server.api.crud.Files().get_filestat(
                        auth_info, path=path
                    )
                    artifact["spec"]["size"] = file_stat["size"]
                except Exception as err:
                    logger.debug(
                        "Failed calculating artifact size",
                        path=path,
                        err=err_to_str(err),
                    )
        if "spec" in artifact and "inline" in artifact["spec"]:
            validate_inline_artifact_body_size(artifact["spec"]["inline"])

    def _delete_artifact_data(
        self,
        db_session: sqlalchemy.orm.Session,
        key: str,
        tag: str = "latest",
        project: str = mlrun.mlconf.default_project,
        object_uid: str = None,
        producer_id: str = None,
        deletion_strategy: mlrun.common.schemas.artifact.ArtifactsDeletionStrategies = (
            mlrun.common.schemas.artifact.ArtifactsDeletionStrategies.metadata_only
        ),
        secrets: dict = None,
        auth_info: mlrun.common.schemas.AuthInfo = mlrun.common.schemas.AuthInfo(),
    ):
        logger.debug("Deleting artifact data", project=project, key=key, tag=tag)

        try:
            artifact = self.get_artifact(
                db_session,
                key,
                tag,
                project=project,
                producer_id=producer_id,
                object_uid=object_uid,
            )

            # Data artifacts that are ModelArtifact, DirArtifact, or DatasetArtifact
            # must not be removed because we do not yet support the deletion of artifacts that contain multiple files
            # TODO: must be removed once it is supported
            artifact_kind = artifact["kind"]
            if artifact_kind in ["model", "dataset", "dir"]:
                raise mlrun.errors.MLRunNotImplementedServerError(
                    f"Deleting artifact data kind: {artifact_kind} is currently not supported"
                )
            path = artifact["spec"]["target_path"]
            server.api.crud.Files().delete_artifact_data(
                auth_info, project, path, secrets=secrets
            )
        except Exception as exc:
            logger.debug(
                "Failed delete artifact data",
                key=key,
                project=project,
                deletion_strategy=deletion_strategy,
                err=err_to_str(exc),
            )

            if (
                deletion_strategy
                == mlrun.common.schemas.artifact.ArtifactsDeletionStrategies.data_force
            ):
                raise<|MERGE_RESOLUTION|>--- conflicted
+++ resolved
@@ -128,11 +128,8 @@
             project,
             producer_id,
             object_uid,
-<<<<<<< HEAD
             raise_on_not_found,
-=======
             format_=format_,
->>>>>>> bf21939a
         )
         return artifact
 
