--- conflicted
+++ resolved
@@ -37,11 +37,7 @@
 
 type AbstractMlrunGRPCServer struct {
 	Logger         *loggerus.Loggerus
-<<<<<<< HEAD
-	server         *grpc.Server
-=======
 	Server         *grpc.Server
->>>>>>> 1d76fd90
 	grpcServerOpts []grpc.ServerOption
 }
 
@@ -66,13 +62,8 @@
 
 func (s *AbstractMlrunGRPCServer) RegisterRoutes(ctx context.Context) {
 	s.Logger.DebugCtx(ctx, "Registering routes")
-<<<<<<< HEAD
-	liveness.RegisterReadinessProbeServer(s.server, s)
-	liveness.RegisterLivenessProbeServer(s.server, s)
-=======
 	liveness.RegisterReadinessProbeServer(s.Server, s)
 	liveness.RegisterLivenessProbeServer(s.Server, s)
->>>>>>> 1d76fd90
 }
 
 func (s *AbstractMlrunGRPCServer) OnBeforeStart(ctx context.Context) error {
@@ -88,16 +79,6 @@
 	return &liveness.ReadinessResponse{Ready: true}, nil
 }
 
-<<<<<<< HEAD
-=======
-func NewAbstractMlrunGRPCServer(logger *loggerus.Loggerus, grpcServerOpts []grpc.ServerOption) (*AbstractMlrunGRPCServer, error) {
-	return &AbstractMlrunGRPCServer{
-		Logger:         logger,
-		grpcServerOpts: grpcServerOpts,
-	}, nil
-}
-
->>>>>>> 1d76fd90
 func StartServer(server MlrunGRPCServer, port int) error {
 	initContext := context.Background()
 
