# Copyright 2023 Iguazio
#
# Licensed under the Apache License, Version 2.0 (the "License");
# you may not use this file except in compliance with the License.
# You may obtain a copy of the License at
#
#   http://www.apache.org/licenses/LICENSE-2.0
#
# Unless required by applicable law or agreed to in writing, software
# distributed under the License is distributed on an "AS IS" BASIS,
# WITHOUT WARRANTIES OR CONDITIONS OF ANY KIND, either express or implied.
# See the License for the specific language governing permissions and
# limitations under the License.

import time
<<<<<<< HEAD
import warnings
=======
>>>>>>> c92ca752

import mlrun.common.schemas
import mlrun.db
import mlrun.errors

from ..kfpops import build_op
from ..model import RunObject
from ..utils import get_in, logger
from .pod import KubeResource


class KubejobRuntime(KubeResource):
    kind = "job"
    _is_nested = True

    _is_remote = True

    def is_deployed(self):
        """check if the function is deployed (has a valid container)"""
        if self.spec.image:
            return True

        db = self._get_db()
        try:
            # getting builder status enriches the runtime when it needs to be fetched from the API,
            # otherwise it's a no-op
            db.get_builder_status(self, logs=False)
        except Exception:
            pass

        if self.spec.image:
            return True
        if self.status.state and self.status.state == "ready":
            return True
        return False

    def with_source_archive(
        self, source, workdir=None, handler=None, pull_at_runtime=True, target_dir=None
    ):
        """load the code from git/tar/zip archive at runtime or build

        :param source:          valid absolute path or URL to git, zip, or tar file, e.g.
                                git://github.com/mlrun/something.git
                                http://some/url/file.zip
                                note path source must exist on the image or exist locally when run is local
                                (it is recommended to use 'workdir' when source is a filepath instead)
        :param handler:         default function handler
        :param workdir:         working dir relative to the archive root (e.g. './subdir') or absolute to the image root
        :param pull_at_runtime: load the archive into the container at job runtime vs on build/deploy
        :param target_dir:      target dir on runtime pod or repo clone / archive extraction
        """
        mlrun.utils.helpers.validate_builder_source(source, pull_at_runtime, workdir)

        self.spec.build.source = source
        if handler:
            self.spec.default_handler = handler
        if workdir:
            self.spec.workdir = workdir
        if target_dir:
            self.spec.clone_target_dir = target_dir

        self.spec.build.load_source_on_run = pull_at_runtime
        if (
            self.spec.build.base_image
            and not self.spec.build.commands
            and pull_at_runtime
            and not self.spec.image
        ):
            # if we load source from repo and don't need a full build use the base_image as the image
            self.spec.image = self.spec.build.base_image
        elif not pull_at_runtime:
            # clear the image so build will not be skipped
            self.spec.build.base_image = self.spec.build.base_image or self.spec.image
            self.spec.image = ""

    def build_config(
        self,
        image="",
        base_image=None,
        commands: list = None,
        secret=None,
        source=None,
        extra=None,
        load_source_on_run=None,
        with_mlrun=None,
        auto_build=None,
        requirements=None,
        overwrite=False,
        prepare_image_for_deploy=True,
        requirements_file=None,
        builder_env=None,
        extra_args=None,
    ):
        """specify builder configuration for the deploy operation

        :param image:      target image name/path
        :param base_image: base image name/path
        :param commands:   list of docker build (RUN) commands e.g. ['pip install pandas']
        :param secret:     k8s secret for accessing the docker registry
        :param source:     source git/tar archive to load code from in to the context/workdir
                           e.g. git://github.com/mlrun/something.git#development
        :param extra:      extra Dockerfile lines
        :param load_source_on_run: load the archive code into the container at runtime vs at build time
        :param with_mlrun: add the current mlrun package to the container build
        :param auto_build: when set to True and the function require build it will be built on the first
                           function run, use only if you dont plan on changing the build config between runs
        :param requirements: a list of packages to install
        :param requirements_file: requirements file to install
        :param overwrite:  overwrite existing build configuration (currently applies to requirements and commands)
           * False: the new params are merged with the existing
           * True: the existing params are replaced by the new ones
        :param prepare_image_for_deploy:    prepare the image/base_image spec for deployment
        :param extra_args:  A string containing additional builder arguments in the format of command-line options,
            e.g. extra_args="--skip-tls-verify --build-arg A=val"
        :param builder_env: Kaniko builder pod env vars dict (for config/credentials)
            e.g. builder_env={"GIT_TOKEN": token}
        """

        image = mlrun.utils.helpers.remove_image_protocol_prefix(image)
        self.spec.build.build_config(
            image=image,
            base_image=base_image,
            commands=commands,
            secret=secret,
            source=source,
            extra=extra,
            load_source_on_run=load_source_on_run,
            with_mlrun=with_mlrun,
            auto_build=auto_build,
            requirements=requirements,
            requirements_file=requirements_file,
            overwrite=overwrite,
            builder_env=builder_env,
            extra_args=extra_args,
        )

        if prepare_image_for_deploy:
            self.prepare_image_for_deploy()

    def deploy(
        self,
        watch=True,
        with_mlrun=None,
        skip_deployed=False,
        is_kfp=False,
        mlrun_version_specifier=None,
        builder_env: dict = None,
        show_on_failure: bool = False,
        force_build: bool = False,
    ) -> bool:
        """deploy function, build container with dependencies

        :param watch:                   wait for the deploy to complete (and print build logs)
        :param with_mlrun:              add the current mlrun package to the container build
        :param skip_deployed:           skip the build if we already have an image for the function
        :param is_kfp:                  deploy as part of a kfp pipeline
        :param mlrun_version_specifier: which mlrun package version to include (if not current)
        :param builder_env:             Kaniko builder pod env vars dict (for config/credentials)
                                        e.g. builder_env={"GIT_TOKEN": token}
        :param show_on_failure:         show logs only in case of build failure
        :param force_build:             set True for force building the image, even when no changes were made

        :return: True if the function is ready (deployed)
        """

        build = self.spec.build

        if with_mlrun is None:
            if build.with_mlrun is not None:
                with_mlrun = build.with_mlrun
            else:
                with_mlrun = build.base_image and not (
                    build.base_image.startswith("mlrun/")
                    or "/mlrun/" in build.base_image
                )

        if (
            not build.source
            and not build.commands
            and not build.requirements
            and not build.extra
            and with_mlrun
        ):
            logger.info(
                "running build to add mlrun package, set "
                "with_mlrun=False to skip if its already in the image"
            )
        self.status.state = ""
        if build.base_image:
            # clear the image so build will not be skipped
            self.spec.image = ""

        # When we're in pipelines context we must watch otherwise the pipelines pod will exit before the operation
        # is actually done. (when a pipelines pod exits, the pipeline step marked as done)
        if is_kfp:
            watch = True

        ready = False
        if self._is_remote_api():
            db = self._get_db()
            data = db.remote_builder(
                self,
                with_mlrun,
                mlrun_version_specifier,
                skip_deployed,
                builder_env=builder_env,
                force_build=force_build,
            )
            self.status = data["data"].get("status", None)
            self.spec.image = get_in(data, "data.spec.image")
            self.spec.build.base_image = self.spec.build.base_image or get_in(
                data, "data.spec.build.base_image"
            )
            # get the clone target dir in case it was enriched due to loading source
            self.spec.clone_target_dir = get_in(data, "data.spec.clone_target_dir")
            ready = data.get("ready", False)
            if not ready:
                logger.info(
                    f"Started building image: {data.get('data', {}).get('spec', {}).get('build', {}).get('image')}"
                )
            if watch and not ready:
                state = self._build_watch(watch, show_on_failure=show_on_failure)
                ready = state == "ready"
                self.status.state = state

        if watch and not ready:
            raise mlrun.errors.MLRunRuntimeError("Deploy failed")
        return ready

    def _build_watch(self, watch=True, logs=True, show_on_failure=False):
        db = self._get_db()
        offset = 0
        try:
            text, _ = db.get_builder_status(self, 0, logs=logs)
        except mlrun.db.RunDBError:
            raise ValueError("function or build process not found")

        def print_log(text):
            if text and (not show_on_failure or self.status.state == "error"):
                print(text, end="")

        print_log(text)
        offset += len(text)
        if watch:
            while self.status.state in ["pending", "running"]:
                time.sleep(2)
                if show_on_failure:
                    text = ""
                    db.get_builder_status(self, 0, logs=False)
                    if self.status.state == "error":
                        # re-read the full log on failure
                        text, _ = db.get_builder_status(self, offset, logs=logs)
                else:
                    text, _ = db.get_builder_status(self, offset, logs=logs)
                print_log(text)
                offset += len(text)

        return self.status.state

    def deploy_step(
        self,
        image=None,
        base_image=None,
        commands: list = None,
        secret_name="",
        with_mlrun=True,
        skip_deployed=False,
    ):
        function_name = self.metadata.name or "function"
        name = f"deploy_{function_name}"
        # mark that the function/image is built as part of the pipeline so other places
        # which use the function will grab the updated image/status
        self._build_in_pipeline = True
        return build_op(
            name,
            self,
            image=image,
            base_image=base_image,
            commands=commands,
            secret_name=secret_name,
            with_mlrun=with_mlrun,
            skip_deployed=skip_deployed,
        )

    def _run(self, runobj: RunObject, execution):
        raise NotImplementedError(
            f"Running a {self.kind} function from the client is not supported. Use .run() to submit the job to the API."
        )<|MERGE_RESOLUTION|>--- conflicted
+++ resolved
@@ -13,10 +13,6 @@
 # limitations under the License.
 
 import time
-<<<<<<< HEAD
-import warnings
-=======
->>>>>>> c92ca752
 
 import mlrun.common.schemas
 import mlrun.db
