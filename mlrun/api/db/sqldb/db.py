--- conflicted
+++ resolved
@@ -1,8 +1,5 @@
-<<<<<<< HEAD
+import collections
 import re
-=======
-import collections
->>>>>>> 1ad4520d
 from copy import deepcopy
 from datetime import datetime, timedelta, timezone
 from typing import Any, Dict, List
@@ -64,13 +61,10 @@
 class SQLDB(mlrun.api.utils.projects.remotes.member.Member, DBInterface):
     def __init__(self, dsn):
         self.dsn = dsn
-<<<<<<< HEAD
-        self._iter_regex = re.compile("^[0-9]+-.+$")
-=======
         self._cache = {
             "project_resources_counters": {"value": None, "ttl": datetime.min}
         }
->>>>>>> 1ad4520d
+        self._iter_regex = re.compile("^[0-9]+-.+$")
 
     def initialize(self, session):
         return
