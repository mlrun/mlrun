# Copyright 2018 Iguazio
#
# Licensed under the Apache License, Version 2.0 (the "License");
# you may not use this file except in compliance with the License.
# You may obtain a copy of the License at
#
#   http://www.apache.org/licenses/LICENSE-2.0
#
# Unless required by applicable law or agreed to in writing, software
# distributed under the License is distributed on an "AS IS" BASIS,
# WITHOUT WARRANTIES OR CONDITIONS OF ANY KIND, either express or implied.
# See the License for the specific language governing permissions and
# limitations under the License.

import tempfile
import time
from datetime import datetime
from os import path, remove
from typing import List, Dict, Union

import kfp
import requests
import semver
from requests.adapters import HTTPAdapter
from requests.packages.urllib3.util.retry import Retry

import mlrun
import mlrun.projects
from mlrun.api import schemas
from mlrun.errors import MLRunInvalidArgumentError
from .base import RunDBError, RunDBInterface
from ..config import config
from ..lists import RunList, ArtifactList
from ..utils import dict_to_json, logger, new_pipe_meta, datetime_to_iso

default_project = config.default_project

_artifact_keys = [
    "format",
    "inline",
    "key",
    "src_path",
    "target_path",
    "viewer",
]


def bool2str(val):
    return "yes" if val else "no"


http_adapter = HTTPAdapter(
    max_retries=Retry(total=3, backoff_factor=1, status_forcelist=[500, 502, 503, 504])
)


class HTTPRunDB(RunDBInterface):
    kind = "http"

    def __init__(self, base_url, user="", password="", token=""):
        self.base_url = base_url
        self.user = user
        self.password = password
        self.token = token
        self.server_version = ""
        self.session = None

    def __repr__(self):
        cls = self.__class__.__name__
        return f"{cls}({self.base_url!r})"

    def api_call(
        self,
        method,
        path,
        error=None,
        params=None,
        body=None,
        json=None,
        headers=None,
        timeout=20,
    ):
        url = f"{self.base_url}/api/{path}"
        kw = {
            key: value
            for key, value in (
                ("params", params),
                ("data", body),
                ("json", json),
                ("headers", headers),
            )
            if value is not None
        }

        if self.user:
            kw["auth"] = (self.user, self.password)
        elif self.token:
            kw["headers"] = {"Authorization": "Bearer " + self.token}

        if not self.session:
            self.session = requests.Session()
            self.session.mount("http://", http_adapter)
            self.session.mount("https://", http_adapter)

        try:
            resp = self.session.request(
                method, url, timeout=timeout, verify=False, **kw
            )
        except requests.RequestException as err:
            error = error or "{} {}, error: {}".format(method, url, err)
            raise RunDBError(error) from err

        if not resp.ok:
            if resp.content:
                try:
                    data = resp.json()
                    reason = data.get("detail", {}).get("reason", "")
                except Exception:
                    reason = ""
            if reason:
                error = error or "{} {}, error: {}".format(method, url, reason)
                raise RunDBError(error)

            try:
                resp.raise_for_status()
            except requests.RequestException as err:
                error = error or "{} {}, error: {}".format(method, url, err)
                raise RunDBError(error) from err

        return resp

    def _path_of(self, prefix, project, uid):
        project = project or default_project
        return f"{prefix}/{project}/{uid}"

    def connect(self, secrets=None):
        resp = self.api_call("GET", "healthz", timeout=5)
        try:
            server_cfg = resp.json()
            self.server_version = server_cfg["version"]
            self._validate_version_compatibility(self.server_version, config.version)
            config.namespace = config.namespace or server_cfg.get("namespace")
            if (
                "namespace" in server_cfg
                and server_cfg["namespace"] != config.namespace
            ):
                logger.warning(
                    "warning!, server ({}) and client ({}) namespace dont match".format(
                        server_cfg["namespace"], config.namespace
                    )
                )

            # get defaults from remote server
            config.remote_host = config.remote_host or server_cfg.get("remote_host")
            config.mpijob_crd_version = config.mpijob_crd_version or server_cfg.get(
                "mpijob_crd_version"
            )
            config.ui_url = config.ui_url or server_cfg.get("ui_url")
            config.artifact_path = config.artifact_path or server_cfg.get(
                "artifact_path"
            )
            config.spark_app_image = config.spark_app_image or server_cfg.get(
                "spark_app_image"
            )
            config.spark_app_image_tag = config.spark_app_image_tag or server_cfg.get(
                "spark_app_image_tag"
            )
            config.httpdb.builder.docker_registry = (
                config.httpdb.builder.docker_registry
                or server_cfg.get("docker_registry")
            )
        except Exception:
            pass
        return self

    def store_log(self, uid, project="", body=None, append=False):
        if not body:
            return

        path = self._path_of("log", project, uid)
        params = {"append": bool2str(append)}
        error = f"store log {project}/{uid}"
        self.api_call("POST", path, error, params, body)

    def get_log(self, uid, project="", offset=0, size=-1):
        params = {"offset": offset, "size": size}
        path = self._path_of("log", project, uid)
        error = f"get log {project}/{uid}"
        resp = self.api_call("GET", path, error, params=params)
        if resp.headers:
            state = resp.headers.get("x-mlrun-run-state", "")
            return state.lower(), resp.content

        return "unknown", resp.content

    def watch_log(self, uid, project="", watch=True, offset=0):
        state, text = self.get_log(uid, project, offset=offset)
        if text:
            print(text.decode())
        if watch:
            nil_resp = 0
            while state in ["pending", "running"]:
                offset += len(text)
                if nil_resp < 3:
                    time.sleep(3)
                else:
                    time.sleep(10)
                state, text = self.get_log(uid, project, offset=offset)
                if text:
                    nil_resp = 0
                    print(text.decode(), end="")
                else:
                    nil_resp += 1

        return state

    def store_run(self, struct, uid, project="", iter=0):
        path = self._path_of("run", project, uid)
        params = {"iter": iter}
        error = f"store run {project}/{uid}"
        body = _as_json(struct)
        self.api_call("POST", path, error, params=params, body=body)

    def update_run(self, updates: dict, uid, project="", iter=0):
        path = self._path_of("run", project, uid)
        params = {"iter": iter}
        error = f"update run {project}/{uid}"
        body = _as_json(updates)
        self.api_call("PATCH", path, error, params=params, body=body)

    def read_run(self, uid, project="", iter=0):
        path = self._path_of("run", project, uid)
        params = {"iter": iter}
        error = f"get run {project}/{uid}"
        resp = self.api_call("GET", path, error, params=params)
        return resp.json()["data"]

    def del_run(self, uid, project="", iter=0):
        path = self._path_of("run", project, uid)
        params = {"iter": iter}
        error = f"del run {project}/{uid}"
        self.api_call("DELETE", path, error, params=params)

    def list_runs(
        self,
        name=None,
        uid=None,
        project=None,
        labels=None,
        state=None,
        sort=True,
        last=0,
        iter=False,
        start_time_from: datetime = None,
        start_time_to: datetime = None,
        last_update_time_from: datetime = None,
        last_update_time_to: datetime = None,
    ):

        project = project or default_project
        params = {
            "name": name,
            "uid": uid,
            "project": project,
            "label": labels or [],
            "state": state,
            "sort": bool2str(sort),
            "iter": bool2str(iter),
            "start_time_from": datetime_to_iso(start_time_from),
            "start_time_to": datetime_to_iso(start_time_to),
            "last_update_time_from": datetime_to_iso(last_update_time_from),
            "last_update_time_to": datetime_to_iso(last_update_time_to),
        }
        error = "list runs"
        resp = self.api_call("GET", "runs", error, params=params)
        return RunList(resp.json()["runs"])

    def del_runs(self, name=None, project=None, labels=None, state=None, days_ago=0):
        project = project or default_project
        params = {
            "name": name,
            "project": project,
            "label": labels or [],
            "state": state,
            "days_ago": str(days_ago),
        }
        error = "del runs"
        self.api_call("DELETE", "runs", error, params=params)

    def store_artifact(self, key, artifact, uid, iter=None, tag=None, project=""):
        path = self._path_of("artifact", project, uid) + "/" + key
        params = {
            "tag": tag,
        }
        if iter:
            params["iter"] = str(iter)

        error = f"store artifact {project}/{uid}/{key}"

        body = _as_json(artifact)
        self.api_call("POST", path, error, params=params, body=body)

    def read_artifact(self, key, tag=None, iter=None, project=""):
        project = project or default_project
        tag = tag or "latest"
        path = "projects/{}/artifact/{}?tag={}".format(project, key, tag)
        error = f"read artifact {project}/{key}"
        params = {"iter": str(iter)} if iter else {}
        resp = self.api_call("GET", path, error, params=params)
        return resp.json()["data"]

    def del_artifact(self, key, tag=None, project=""):
        path = self._path_of("artifact", project, key)  # TODO: uid?
        params = {
            "key": key,
            "tag": tag,
        }
        error = f"del artifact {project}/{key}"
        self.api_call("DELETE", path, error, params=params)

    def list_artifacts(
        self, name=None, project=None, tag=None, labels=None, since=None, until=None
    ):
        project = project or default_project
        params = {
            "name": name,
            "project": project,
            "tag": tag,
            "label": labels or [],
        }
        error = "list artifacts"
        resp = self.api_call("GET", "artifacts", error, params=params)
        values = ArtifactList(resp.json()["artifacts"])
        values.tag = tag
        return values

    def del_artifacts(self, name=None, project=None, tag=None, labels=None, days_ago=0):
        project = project or default_project
        params = {
            "name": name,
            "project": project,
            "tag": tag,
            "label": labels or [],
            "days_ago": str(days_ago),
        }
        error = "del artifacts"
        self.api_call("DELETE", "artifacts", error, params=params)

    def list_artifact_tags(self, project=None):
        project = project or default_project
        error_message = f"Failed listing artifact tags. project={project}"
        response = self.api_call(
            "GET", f"/projects/{project}/artifact-tags", error_message
        )
        return response.json()

    def store_function(self, function, name, project="", tag=None, versioned=False):
        params = {"tag": tag, "versioned": versioned}
        project = project or default_project
        path = self._path_of("func", project, name)

        error = f"store function {project}/{name}"
        resp = self.api_call(
            "POST", path, error, params=params, body=dict_to_json(function)
        )

        # hash key optional to be backwards compatible to API v<0.4.10 in which it wasn't in the response
        return resp.json().get("hash_key")

    def get_function(self, name, project="", tag=None, hash_key=""):
        params = {"tag": tag, "hash_key": hash_key}
        project = project or default_project
        path = self._path_of("func", project, name)
        error = f"get function {project}/{name}"
        resp = self.api_call("GET", path, error, params=params)
        return resp.json()["func"]

    def delete_function(self, name: str, project: str = ""):
        project = project or default_project
        path = f"projects/{project}/functions/{name}"
        error_message = f"Failed deleting function {project}/{name}"
        self.api_call("DELETE", path, error_message)

    def list_functions(self, name=None, project=None, tag=None, labels=None):
        params = {
            "project": project or default_project,
            "name": name,
            "tag": tag,
            "label": labels or [],
        }
        error = "list functions"
        resp = self.api_call("GET", "funcs", error, params=params)
        return resp.json()["funcs"]

    def list_runtimes(self, label_selector: str = None) -> List:
        params = {"label_selector": label_selector}
        error = "list runtimes"
        resp = self.api_call("GET", "runtimes", error, params=params)
        return resp.json()

    def get_runtime(self, kind: str, label_selector: str = None) -> Dict:
        params = {"label_selector": label_selector}
        path = f"runtimes/{kind}"
        error = f"get runtime {kind}"
        resp = self.api_call("GET", path, error, params=params)
        return resp.json()

    def delete_runtimes(
        self,
        label_selector: str = None,
        force: bool = False,
        grace_period: int = config.runtime_resources_deletion_grace_period,
    ):
        params = {
            "label_selector": label_selector,
            "force": force,
            "grace_period": grace_period,
        }
        error = "delete runtimes"
        self.api_call("DELETE", "runtimes", error, params=params)

    def delete_runtime(
        self,
        kind: str,
        label_selector: str = None,
        force: bool = False,
        grace_period: int = config.runtime_resources_deletion_grace_period,
    ):
        params = {
            "label_selector": label_selector,
            "force": force,
            "grace_period": grace_period,
        }
        path = f"runtimes/{kind}"
        error = f"delete runtime {kind}"
        self.api_call("DELETE", path, error, params=params)

    def delete_runtime_object(
        self,
        kind: str,
        object_id: str,
        label_selector: str = None,
        force: bool = False,
        grace_period: int = config.runtime_resources_deletion_grace_period,
    ):
        params = {
            "label_selector": label_selector,
            "force": force,
            "grace_period": grace_period,
        }
        path = f"runtimes/{kind}/{object_id}"
        error = f"delete runtime object {kind} {object_id}"
        self.api_call("DELETE", path, error, params=params)

    def create_schedule(self, project: str, schedule: schemas.ScheduleInput):
        project = project or default_project
        path = f"projects/{project}/schedules"

        error_message = f"Failed creating schedule {project}/{schedule.name}"
        self.api_call("POST", path, error_message, body=dict_to_json(schedule.dict()))

    def update_schedule(
        self, project: str, name: str, schedule: schemas.ScheduleUpdate
    ):
        project = project or default_project
        path = f"projects/{project}/schedules/{name}"

        error_message = f"Failed updating schedule {project}/{name}"
        self.api_call("PUT", path, error_message, body=dict_to_json(schedule.dict()))

    def get_schedule(
        self, project: str, name: str, include_last_run: bool = False
    ) -> schemas.ScheduleOutput:
        project = project or default_project
        path = f"projects/{project}/schedules/{name}"
        error_message = f"Failed getting schedule for {project}/{name}"
        resp = self.api_call(
            "GET", path, error_message, params={"include_last_run": include_last_run}
        )
        return schemas.ScheduleOutput(**resp.json())

    def list_schedules(
        self,
        project: str,
        name: str = None,
        kind: schemas.ScheduleKinds = None,
        include_last_run: bool = False,
    ) -> schemas.SchedulesOutput:
        project = project or default_project
        params = {"kind": kind, "name": name, "include_last_run": include_last_run}
        path = f"projects/{project}/schedules"
        error_message = f"Failed listing schedules for {project} ? {kind} {name}"
        resp = self.api_call("GET", path, error_message, params=params)
        return schemas.SchedulesOutput(**resp.json())

    def delete_schedule(self, project: str, name: str):
        project = project or default_project
        path = f"projects/{project}/schedules/{name}"
        error_message = f"Failed deleting schedule {project}/{name}"
        self.api_call("DELETE", path, error_message)

    def invoke_schedule(self, project: str, name: str):
        project = project or default_project
        path = f"projects/{project}/schedules/{name}/invoke"
        error_message = f"Failed invoking schedule {project}/{name}"
        self.api_call("POST", path, error_message)

    def remote_builder(self, func, with_mlrun, mlrun_version_specifier=None):
        try:
            req = {"function": func.to_dict(), "with_mlrun": bool2str(with_mlrun)}
            if mlrun_version_specifier:
                req["mlrun_version_specifier"] = mlrun_version_specifier
            resp = self.api_call("POST", "build/function", json=req)
        except OSError as err:
            logger.error("error submitting build task: {}".format(err))
            raise OSError("error: cannot submit build, {}".format(err))

        if not resp.ok:
            logger.error("bad resp!!\n{}".format(resp.text))
            raise ValueError("bad function run response")

        return resp.json()

    def get_builder_status(
        self, func, offset=0, logs=True, last_log_timestamp=0, verbose=False
    ):
        try:
            params = {
                "name": func.metadata.name,
                "project": func.metadata.project,
                "tag": func.metadata.tag,
                "logs": bool2str(logs),
                "offset": str(offset),
                "last_log_timestamp": str(last_log_timestamp),
                "verbose": bool2str(verbose),
            }
            resp = self.api_call("GET", "build/status", params=params)
        except OSError as err:
            logger.error("error getting build status: {}".format(err))
            raise OSError("error: cannot get build status, {}".format(err))

        if not resp.ok:
            logger.warning("failed resp, {}".format(resp.text))
            raise RunDBError("bad function build response")

        if resp.headers:
            func.status.state = resp.headers.get("x-mlrun-function-status", "")
            last_log_timestamp = float(
                resp.headers.get("x-mlrun-last-timestamp", "0.0")
            )
            if func.kind in mlrun.runtimes.RuntimeKinds.nuclio_runtimes():
                func.status.address = resp.headers.get("x-mlrun-address", "")
                func.status.nuclio_name = resp.headers.get("x-mlrun-name", "")
            else:
                func.status.build_pod = resp.headers.get("builder_pod", "")
                func.spec.image = resp.headers.get("function_image", "")

        text = ""
        if resp.content:
            text = resp.content.decode()
        return text, last_log_timestamp

    def remote_start(self, func_url) -> schemas.BackgroundTask:
        try:
            req = {"functionUrl": func_url}
            resp = self.api_call(
                "POST",
                "start/function",
                json=req,
                timeout=int(config.submit_timeout) or 60,
            )
        except OSError as err:
            logger.error("error starting function: {}".format(err))
            raise OSError("error: cannot start function, {}".format(err))

        if not resp.ok:
            logger.error("bad resp!!\n{}".format(resp.text))
            raise ValueError("bad function start response")

        return schemas.BackgroundTask(**resp.json())

    def get_background_task(self, project: str, name: str,) -> schemas.BackgroundTask:
        project = project or default_project
        path = f"projects/{project}/background-tasks/{name}"
        error_message = (
            f"Failed getting background task. project={project}, name={name}"
        )
        response = self.api_call("GET", path, error_message)
        return schemas.BackgroundTask(**response.json())

    def remote_status(self, kind, selector):
        try:
            req = {"kind": kind, "selector": selector}
            resp = self.api_call("POST", "status/function", json=req)
        except OSError as err:
            logger.error("error starting function: {}".format(err))
            raise OSError("error: cannot start function, {}".format(err))

        if not resp.ok:
            logger.error("bad resp!!\n{}".format(resp.text))
            raise ValueError("bad function status response")

        return resp.json()["data"]

    def submit_job(
        self, runspec, schedule: Union[str, schemas.ScheduleCronTrigger] = None
    ):
        try:
            req = {"task": runspec.to_dict()}
            if schedule:
                if isinstance(schedule, schemas.ScheduleCronTrigger):
                    schedule = schedule.dict()
                req["schedule"] = schedule
            timeout = (int(config.submit_timeout) or 120) + 20
            resp = self.api_call("POST", "submit_job", json=req, timeout=timeout)
        except OSError as err:
            logger.error("error submitting task: {}".format(err))
            raise OSError("error: cannot submit task, {}".format(err))

        if not resp.ok:
            logger.error("bad resp!!\n{}".format(resp.text))
            raise ValueError("bad function run response, {}".format(resp.text))

        resp = resp.json()
        return resp["data"]

    def submit_pipeline(
        self,
        pipeline,
        arguments=None,
        experiment=None,
        run=None,
        namespace=None,
        artifact_path=None,
        ops=None,
        ttl=None,
    ):

        if isinstance(pipeline, str):
            pipe_file = pipeline
        else:
            pipe_file = tempfile.mktemp(suffix=".yaml")
            conf = new_pipe_meta(artifact_path, ttl, ops)
            kfp.compiler.Compiler().compile(
                pipeline, pipe_file, type_check=False, pipeline_conf=conf
            )

        if pipe_file.endswith(".yaml"):
            headers = {"content-type": "application/yaml"}
        elif pipe_file.endswith(".zip"):
            headers = {"content-type": "application/zip"}
        else:
            raise ValueError("pipeline file must be .yaml or .zip")
        if arguments:
            if not isinstance(arguments, dict):
                raise ValueError("arguments must be dict type")
            headers["pipeline-arguments"] = str(arguments)

        if not path.isfile(pipe_file):
            raise OSError("file {} doesnt exist".format(pipe_file))
        with open(pipe_file, "rb") as fp:
            data = fp.read()
        if not isinstance(pipeline, str):
            remove(pipe_file)

        try:
            params = {"namespace": namespace, "experiment": experiment, "run": run}
            resp = self.api_call(
                "POST",
                "submit_pipeline",
                params=params,
                timeout=20,
                body=data,
                headers=headers,
            )
        except OSError as err:
            logger.error("error cannot submit pipeline: {}".format(err))
            raise OSError("error: cannot cannot submit pipeline, {}".format(err))

        if not resp.ok:
            logger.error("bad resp!!\n{}".format(resp.text))
            raise ValueError("bad submit pipeline response, {}".format(resp.text))

        resp = resp.json()
        logger.info("submitted pipeline {} id={}".format(resp["name"], resp["id"]))
        return resp["id"]

    def list_pipelines(
        self,
        project: str,
        namespace: str = None,
        sort_by: str = "",
        page_token: str = "",
        filter_: str = "",
        format_: Union[
            str, mlrun.api.schemas.Format
        ] = mlrun.api.schemas.Format.metadata_only,
        page_size: int = None,
    ) -> mlrun.api.schemas.PipelinesOutput:
        if project != "*" and (page_token or page_size or sort_by or filter_):
            raise mlrun.errors.MLRunInvalidArgumentError(
                "Filtering by project can not be used together with pagination, sorting, or custom filter"
            )
        if isinstance(format_, mlrun.api.schemas.Format):
            format_ = format_.value
        params = {
            "namespace": namespace,
            "sort_by": sort_by,
            "page_token": page_token,
            "filter": filter_,
            "format": format_,
            "page_size": page_size,
        }

        error_message = f"Failed listing pipelines, query: {params}"
        response = self.api_call(
            "GET", f"projects/{project}/pipelines", error_message, params=params
        )
        return mlrun.api.schemas.PipelinesOutput(**response.json())

    def get_pipeline(self, run_id: str, namespace: str = None, timeout: int = 10):

        try:
            query = ""
            if namespace:
                query = "namespace={}".format(namespace)
            resp = self.api_call(
                "GET", "pipelines/{}?{}".format(run_id, query), timeout=timeout
            )
        except OSError as err:
            logger.error("error cannot get pipeline: {}".format(err))
            raise OSError("error: cannot get pipeline, {}".format(err))

        if not resp.ok:
            logger.error("bad resp!!\n{}".format(resp.text))
            raise ValueError("bad get pipeline response, {}".format(resp.text))

        return resp.json()

    @staticmethod
    def _resolve_reference(tag, uid):
        if uid and tag:
            raise MLRunInvalidArgumentError("both uid and tag were provided")
        return uid or tag or "latest"

    def create_feature_set(
        self, feature_set: Union[dict, schemas.FeatureSet], project="", versioned=True
    ) -> dict:
        if isinstance(feature_set, schemas.FeatureSet):
            feature_set = feature_set.dict()

        project = (
            project or feature_set["metadata"].get("project", None) or default_project
        )
        path = f"projects/{project}/feature-sets"
        params = {"versioned": versioned}

        name = feature_set["metadata"]["name"]
        error_message = f"Failed creating feature-set {project}/{name}"
        resp = self.api_call(
            "POST", path, error_message, params=params, body=dict_to_json(feature_set),
        )
        return resp.json()

    def get_feature_set(
        self, name: str, project: str = "", tag: str = None, uid: str = None
    ) -> dict:
        project = project or default_project
        reference = self._resolve_reference(tag, uid)
        path = f"projects/{project}/feature-sets/{name}/references/{reference}"
        error_message = f"Failed retrieving feature-set {project}/{name}"
        resp = self.api_call("GET", path, error_message)
        return resp.json()

    def list_features(
        self,
        project: str,
        name: str = None,
        tag: str = None,
        entities: List[str] = None,
        labels: List[str] = None,
    ) -> List[dict]:
        project = project or default_project
        params = {
            "name": name,
            "tag": tag,
            "entity": entities or [],
            "label": labels or [],
        }

        path = f"projects/{project}/features"

        error_message = f"Failed listing features, project: {project}, query: {params}"
        resp = self.api_call("GET", path, error_message, params=params)
        return resp.json()["features"]

    def list_entities(
        self, project: str, name: str = None, tag: str = None, labels: List[str] = None,
    ) -> List[dict]:
        project = project or default_project
        params = {
            "name": name,
            "tag": tag,
            "label": labels or [],
        }

        path = f"projects/{project}/entities"

        error_message = f"Failed listing entities, project: {project}, query: {params}"
        resp = self.api_call("GET", path, error_message, params=params)
        return resp.json()["entities"]

    def list_feature_sets(
        self,
        project: str = "",
        name: str = None,
        tag: str = None,
        state: str = None,
        entities: List[str] = None,
        features: List[str] = None,
        labels: List[str] = None,
    ) -> List[dict]:
        project = project or default_project
        params = {
            "name": name,
            "state": state,
            "tag": tag,
            "entity": entities or [],
            "feature": features or [],
            "label": labels or [],
        }

        path = f"projects/{project}/feature-sets"

        error_message = (
            f"Failed listing feature-sets, project: {project}, query: {params}"
        )
        resp = self.api_call("GET", path, error_message, params=params)
        return resp.json()["feature_sets"]

    def store_feature_set(
        self,
        feature_set: Union[dict, schemas.FeatureSet],
        name=None,
        project="",
        tag=None,
        uid=None,
        versioned=True,
    ) -> dict:
        reference = self._resolve_reference(tag, uid)
        params = {"versioned": versioned}

        if isinstance(feature_set, schemas.FeatureSet):
            feature_set = feature_set.dict()

        name = name or feature_set["metadata"]["name"]
        project = project or feature_set["metadata"].get("project") or default_project
        path = f"projects/{project}/feature-sets/{name}/references/{reference}"
        error_message = f"Failed storing feature-set {project}/{name}"
        resp = self.api_call(
            "PUT", path, error_message, params=params, body=dict_to_json(feature_set)
        )
        return resp.json()

    def patch_feature_set(
        self,
        name,
        feature_set_update: dict,
        project="",
        tag=None,
        uid=None,
        patch_mode: Union[str, schemas.PatchMode] = schemas.PatchMode.replace,
    ):
        project = project or default_project
        reference = self._resolve_reference(tag, uid)
        if isinstance(patch_mode, schemas.PatchMode):
            patch_mode = patch_mode.value
        headers = {schemas.HeaderNames.patch_mode: patch_mode}
        path = f"projects/{project}/feature-sets/{name}/references/{reference}"
        error_message = f"Failed updating feature-set {project}/{name}"
        self.api_call(
            "PATCH",
            path,
            error_message,
            body=dict_to_json(feature_set_update),
            headers=headers,
        )

    def delete_feature_set(self, name, project=""):
        project = project or default_project
        path = f"projects/{project}/feature-sets/{name}"
        error_message = f"Failed deleting feature-set {name}"
        self.api_call("DELETE", path, error_message)

    def create_feature_vector(
        self,
        feature_vector: Union[dict, schemas.FeatureVector],
        project="",
        versioned=True,
    ) -> dict:
        if isinstance(feature_vector, schemas.FeatureVector):
            feature_vector = feature_vector.dict()

        project = (
            project
            or feature_vector["metadata"].get("project", None)
            or default_project
        )
        path = f"projects/{project}/feature-vectors"
        params = {"versioned": versioned}

        name = feature_vector["metadata"]["name"]
        error_message = f"Failed creating feature-vector {project}/{name}"
        resp = self.api_call(
<<<<<<< HEAD
            "POST", path, error_message, params=params, body=dict_to_json(feature_vector),
=======
            "POST",
            path,
            error_message,
            params=params,
            body=dict_to_json(feature_vector),
>>>>>>> bebfe4d2
        )
        return resp.json()

    def get_feature_vector(
        self, name: str, project: str = "", tag: str = None, uid: str = None
    ) -> dict:
        project = project or default_project
        reference = self._resolve_reference(tag, uid)
        path = f"projects/{project}/feature-vectors/{name}/references/{reference}"
        error_message = f"Failed retrieving feature-vector {project}/{name}"
        resp = self.api_call("GET", path, error_message)
        return resp.json()

    def list_feature_vectors(
        self,
        project: str = "",
        name: str = None,
        tag: str = None,
        state: str = None,
        labels: List[str] = None,
    ) -> List[dict]:
        project = project or default_project
        params = {
            "name": name,
            "state": state,
            "tag": tag,
            "label": labels or [],
        }

        path = f"projects/{project}/feature-vectors"

        error_message = (
            f"Failed listing feature-vectors, project: {project}, query: {params}"
        )
        resp = self.api_call("GET", path, error_message, params=params)
        return resp.json()["feature_vectors"]

    def store_feature_vector(
        self,
        feature_vector: Union[dict, schemas.FeatureVector],
        name=None,
        project="",
        tag=None,
        uid=None,
        versioned=True,
    ) -> dict:
        reference = self._resolve_reference(tag, uid)
        params = {"versioned": versioned}

        if isinstance(feature_vector, schemas.FeatureVector):
            feature_vector = feature_vector.dict()

        name = name or feature_vector["metadata"]["name"]
        project = (
            project or feature_vector["metadata"].get("project") or default_project
        )
        path = f"projects/{project}/feature-vectors/{name}/references/{reference}"
        error_message = f"Failed storing feature-vector {project}/{name}"
        resp = self.api_call(
            "PUT", path, error_message, params=params, body=dict_to_json(feature_vector)
        )
        return resp.json()

    def patch_feature_vector(
        self,
        name,
        feature_vector_update: dict,
        project="",
        tag=None,
        uid=None,
        patch_mode: Union[str, schemas.PatchMode] = schemas.PatchMode.replace,
    ):
        reference = self._resolve_reference(tag, uid)
        project = project or default_project
        if isinstance(patch_mode, schemas.PatchMode):
            patch_mode = patch_mode.value
        headers = {schemas.HeaderNames.patch_mode: patch_mode}
        path = f"projects/{project}/feature-vectors/{name}/references/{reference}"
        error_message = f"Failed updating feature-vector {project}/{name}"
        self.api_call(
            "PATCH",
            path,
            error_message,
            body=dict_to_json(feature_vector_update),
            headers=headers,
        )

    def delete_feature_vector(self, name, project=""):
        project = project or default_project
        path = f"projects/{project}/feature-vectors/{name}"
        error_message = f"Failed deleting feature-vector {name}"
        self.api_call("DELETE", path, error_message)

    def list_projects(
        self,
        owner: str = None,
        format_: Union[str, mlrun.api.schemas.Format] = mlrun.api.schemas.Format.full,
        labels: List[str] = None,
        state: Union[str, mlrun.api.schemas.ProjectState] = None,
    ) -> List[Union[mlrun.projects.MlrunProject, str]]:
        if isinstance(state, mlrun.api.schemas.ProjectState):
            state = state.value
        if isinstance(format_, mlrun.api.schemas.Format):
            format_ = format_.value
        params = {
            "owner": owner,
            "state": state,
            "format": format_,
            "label": labels or [],
        }

        error_message = f"Failed listing projects, query: {params}"
        response = self.api_call("GET", "projects", error_message, params=params)
        if format_ == mlrun.api.schemas.Format.name_only:
            return response.json()["projects"]
        elif format_ == mlrun.api.schemas.Format.full:
            return [
                mlrun.projects.MlrunProject.from_dict(project_dict)
                for project_dict in response.json()["projects"]
            ]
        else:
            raise NotImplementedError(
                f"Provided format is not supported. format={format_}"
            )

    def get_project(self, name: str) -> mlrun.projects.MlrunProject:
        if not name:
            raise MLRunInvalidArgumentError("Name must be provided")

        path = f"projects/{name}"
        error_message = f"Failed retrieving project {name}"
        response = self.api_call("GET", path, error_message)
        return mlrun.projects.MlrunProject.from_dict(response.json())

    def delete_project(
        self,
        name: str,
        deletion_strategy: Union[
            str, mlrun.api.schemas.DeletionStrategy
        ] = mlrun.api.schemas.DeletionStrategy.default(),
    ):
        path = f"projects/{name}"
        if isinstance(deletion_strategy, schemas.DeletionStrategy):
            deletion_strategy = deletion_strategy.value
        headers = {schemas.HeaderNames.deletion_strategy: deletion_strategy}
        error_message = f"Failed deleting project {name}"
        self.api_call("DELETE", path, error_message, headers=headers)

    def store_project(
        self,
        name: str,
        project: Union[dict, mlrun.projects.MlrunProject, mlrun.api.schemas.Project],
    ) -> mlrun.projects.MlrunProject:
        path = f"projects/{name}"
        error_message = f"Failed storing project {name}"
        if isinstance(project, mlrun.api.schemas.Project):
            project = project.dict()
        elif isinstance(project, mlrun.projects.MlrunProject):
            project = project.to_dict()
<<<<<<< HEAD
        response = self.api_call("PUT", path, error_message, body=dict_to_json(project),)
=======
        response = self.api_call(
            "PUT", path, error_message, body=dict_to_json(project),
        )
>>>>>>> bebfe4d2
        return mlrun.projects.MlrunProject.from_dict(response.json())

    def patch_project(
        self,
        name: str,
        project: dict,
        patch_mode: Union[str, schemas.PatchMode] = schemas.PatchMode.replace,
    ) -> mlrun.projects.MlrunProject:
        path = f"projects/{name}"
        if isinstance(patch_mode, schemas.PatchMode):
            patch_mode = patch_mode.value
        headers = {schemas.HeaderNames.patch_mode: patch_mode}
        error_message = f"Failed patching project {name}"
        response = self.api_call(
            "PATCH", path, error_message, body=dict_to_json(project), headers=headers
        )
        return mlrun.projects.MlrunProject.from_dict(response.json())

    def create_project(
        self,
        project: Union[dict, mlrun.projects.MlrunProject, mlrun.api.schemas.Project],
    ) -> mlrun.projects.MlrunProject:
        if isinstance(project, mlrun.api.schemas.Project):
            project = project.dict()
        elif isinstance(project, mlrun.projects.MlrunProject):
            project = project.to_dict()
        error_message = f"Failed creating project {project['metadata']['name']}"
        response = self.api_call(
            "POST", "projects", error_message, body=dict_to_json(project),
        )
        return mlrun.projects.MlrunProject.from_dict(response.json())

    @staticmethod
    def _validate_version_compatibility(server_version, client_version):
        try:
            parsed_server_version = semver.VersionInfo.parse(server_version)
            parsed_client_version = semver.VersionInfo.parse(client_version)
        except ValueError:
            # This will mostly happen in dev scenarios when the version is unstable and such - therefore we're ignoring
            logger.warning(
                "Unable to parse server or client version. Assuming compatible",
                server_version=server_version,
                client_version=client_version,
            )
            return
        if (
            parsed_server_version.major != parsed_client_version.major
            or parsed_server_version.minor != parsed_client_version.minor
        ):
            message = "Server and client versions are incompatible"
            logger.warning(
                message,
                parsed_server_version=parsed_server_version,
                parsed_client_version=parsed_client_version,
            )
            raise mlrun.errors.MLRunIncompatibleVersionError(message)


def _as_json(obj):
    fn = getattr(obj, "to_json", None)
    if fn:
        return fn()
    return dict_to_json(obj)<|MERGE_RESOLUTION|>--- conflicted
+++ resolved
@@ -912,15 +912,11 @@
         name = feature_vector["metadata"]["name"]
         error_message = f"Failed creating feature-vector {project}/{name}"
         resp = self.api_call(
-<<<<<<< HEAD
-            "POST", path, error_message, params=params, body=dict_to_json(feature_vector),
-=======
             "POST",
             path,
             error_message,
             params=params,
             body=dict_to_json(feature_vector),
->>>>>>> bebfe4d2
         )
         return resp.json()
 
@@ -1080,13 +1076,9 @@
             project = project.dict()
         elif isinstance(project, mlrun.projects.MlrunProject):
             project = project.to_dict()
-<<<<<<< HEAD
-        response = self.api_call("PUT", path, error_message, body=dict_to_json(project),)
-=======
         response = self.api_call(
             "PUT", path, error_message, body=dict_to_json(project),
         )
->>>>>>> bebfe4d2
         return mlrun.projects.MlrunProject.from_dict(response.json())
 
     def patch_project(
