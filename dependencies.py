# Copyright 2023 MLRun Authors
#
# Licensed under the Apache License, Version 2.0 (the "License");
# you may not use this file except in compliance with the License.
# You may obtain a copy of the License at
#
#     http://www.apache.org/licenses/LICENSE-2.0
#
# Unless required by applicable law or agreed to in writing, software
# distributed under the License is distributed on an "AS IS" BASIS,
# WITHOUT WARRANTIES OR CONDITIONS OF ANY KIND, either express or implied.
# See the License for the specific language governing permissions and
# limitations under the License.
import os
import typing


def base_requirements() -> typing.List[str]:
    return list(_load_dependencies_from_file("requirements.txt"))


def dev_requirements() -> typing.List[str]:
    return list(_load_dependencies_from_file("dev-requirements.txt"))


def extra_requirements() -> typing.Dict[str, typing.List[str]]:

    # NOTE:
    #     - These are tested in `automation/package_test/test.py`. If you modify these, make sure to change the
    #       corresponding line there.
    #     - We have a copy of these in extras-requirements.txt. If you modify these, make sure to change it
    #       there as well
    extras_require = {
        "s3": [
            "boto3~=1.20.24",
            # "botocore>=1.20.106,<1.20.107",
            # "botocore~=1.23.24",
            "aiobotocore~=2.1.0",
            "s3fs~=2022.2.0",
        ],
        "azure-blob-storage": [
            "msrest~=0.6.21",
            "azure-core~=1.24",
            "azure-storage-blob~=12.13",
            "adlfs~=2022.2.0",
            "pyopenssl>=23",
        ],
        "azure-key-vault": [
            "azure-identity~=1.5",
            "azure-keyvault-secrets~=4.2",
            "pyopenssl>=23",
        ],
        "bokeh": [
            # >=2.4.2 to force having a security fix done in 2.4.2
            "bokeh~=2.4, >=2.4.2",
        ],
        # plotly artifact body in 5.12.0 may contain chars that are not encodable in 'latin-1' encoding
        # so, it cannot be logged as artifact (raised UnicodeEncode error - ML-3255)
        "plotly": ["plotly~=5.4, <5.12.0"],
        # used to generate visualization nuclio/serving graph steps
        "graphviz": ["graphviz~=0.20.0"],
        # google-cloud is mainly used for QA, that is why we are not including it in complete
        "google-cloud": [
            # because of kfp 1.8.13 requiring google-cloud-storage<2.0.0, >=1.20.0
            "google-cloud-storage~=1.20",
            "google-cloud-bigquery[pandas, bqstorage]~=3.2",
            "google-cloud~=0.34",
        ],
<<<<<<< HEAD
        "google-cloud-storage": ["gcsfs~=2022.2.0"],
        "google-cloud-bigquery": ["google-cloud-bigquery[pandas]>=3.2,<3.5"],
=======
        "google-cloud-storage": ["gcsfs~=2021.8.1"],
        "google-cloud-bigquery": ["google-cloud-bigquery[pandas, bqstorage]~=3.2"],
>>>>>>> 694218a6
        "kafka": ["kafka-python~=2.0"],
        "redis": ["redis~=4.3"],
    }

    # see above why we are excluding google-cloud
    exclude_from_complete = ["bokeh", "google-cloud"]
    api_deps = list(
        _load_dependencies_from_file("dockerfiles/mlrun-api/requirements.txt")
    )
    extras_require.update(
        {
            "api": api_deps,
            "all": _get_extra_dependencies(extras_require=extras_require),
            "complete": _get_extra_dependencies(
                exclude=exclude_from_complete,
                extras_require=extras_require,
            ),
            "complete-api": _get_extra_dependencies(
                exclude=exclude_from_complete,
                base_deps=api_deps,
                extras_require=extras_require,
            ),
        }
    )
    return extras_require


def _is_ignored(line: str) -> bool:
    line = line.strip()
    return (not line) or (line[0] == "#") or line.startswith("git+")


def _extract_package_from_egg(line: str) -> str:
    """Extract egg name from line"""
    if "#egg=" in line:
        _, package = line.split("#egg=")
        return f"{package} @ {line}"
    return line


def _load_dependencies_from_file(path: str, parent_dir: str = None) -> typing.List[str]:
    """Load dependencies from requirements file"""
    parent_dir = parent_dir or os.path.dirname(__file__)
    with open(f"{parent_dir}/{path}") as fp:
        return [
            _extract_package_from_egg(line.strip())
            for line in fp
            if not _is_ignored(line)
        ]


def _get_extra_dependencies(
    include: typing.List[str] = None,
    exclude: typing.List[str] = None,
    base_deps: typing.List[str] = None,
    extras_require: typing.Dict[str, typing.List[str]] = None,
) -> typing.List[str]:
    """Get list of dependencies for given extras categories

    :param include: list of extras categories to include
    :param exclude: list of extras categories to exclude
    :param base_deps: list of base dependencies to include
    :return: list of dependencies
    """
    include = include or []
    exclude = exclude or []
    base_deps = base_deps or []
    extras_require = extras_require or {}
    extra_deps = set(base_deps)
    for extra_key, requirement_list in extras_require.items():
        if extra_key not in exclude and (not include or extra_key in include):
            extra_deps.update(requirement_list)
    return list(sorted(extra_deps))<|MERGE_RESOLUTION|>--- conflicted
+++ resolved
@@ -66,13 +66,8 @@
             "google-cloud-bigquery[pandas, bqstorage]~=3.2",
             "google-cloud~=0.34",
         ],
-<<<<<<< HEAD
         "google-cloud-storage": ["gcsfs~=2022.2.0"],
-        "google-cloud-bigquery": ["google-cloud-bigquery[pandas]>=3.2,<3.5"],
-=======
-        "google-cloud-storage": ["gcsfs~=2021.8.1"],
         "google-cloud-bigquery": ["google-cloud-bigquery[pandas, bqstorage]~=3.2"],
->>>>>>> 694218a6
         "kafka": ["kafka-python~=2.0"],
         "redis": ["redis~=4.3"],
     }
