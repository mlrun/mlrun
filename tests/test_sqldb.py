# Copyright 2019 Iguazio
#
# Licensed under the Apache License, Version 2.0 (the "License");
# you may not use this file except in compliance with the License.
# You may obtain a copy of the License at
#
#   http://www.apache.org/licenses/LICENSE-2.0
#
# Unless required by applicable law or agreed to in writing, software
# distributed under the License is distributed on an "AS IS" BASIS,
# WITHOUT WARRANTIES OR CONDITIONS OF ANY KIND, either express or implied.
# See the License for the specific language governing permissions and
# limitations under the License.

<<<<<<< HEAD
# SQLDB specific tests, common tests should be in test_dbs.py
=======
from datetime import datetime, timedelta
>>>>>>> 53cb1503

import pytest

from mlrun.db import sqldb
from conftest import new_run


@pytest.fixture
def db():
    db = sqldb.SQLDB('sqlite:///:memory:?check_same_thread=false')
    db.connect()
    return db


def test_list_artifact_tags(db: sqldb.SQLDB):
    db.store_artifact('k1', {}, '1', tag='t1', project='p1')
    db.store_artifact('k1', {}, '2', tag='t2', project='p1')
    db.store_artifact('k1', {}, '2', tag='t2', project='p2')

    tags = db.list_artifact_tags('p1')
    assert {'t1', 't2'} == set(tags), 'bad tags'


def test_list_artifact_date(db: sqldb.SQLDB):
    t1 = datetime(2020, 2, 16)
    t2 = t1 - timedelta(days=7)
    t3 = t2 - timedelta(days=7)
    prj = 'p7'

    db.store_artifact('k1', {'updated': t1}, 'u1', project=prj)
    db.store_artifact('k2', {'updated': t2}, 'u2', project=prj)
    db.store_artifact('k3', {'updated': t3}, 'u3', project=prj)

    arts = db.list_artifacts(project=prj, since=t3, tag='*')
    assert 3 == len(arts), 'since t3'

    arts = db.list_artifacts(project=prj, since=t2, tag='*')
    assert 2 == len(arts), 'since t2'

    arts = db.list_artifacts(
        project=prj, since=t1 + timedelta(days=1), tag='*')
    assert not arts, 'since t1+'

    arts = db.list_artifacts(project=prj, until=t2, tag='*')
    assert 2 == len(arts), 'until t2'

    arts = db.list_artifacts(project=prj, since=t2, until=t2, tag='*')
    assert 1 == len(arts), 'since/until t2'


def test_list_projects(db: sqldb.SQLDB):
    for i in range(10):
        run = new_run('s1', ['l1', 'l2'], x=1)
        db.store_run(run, 'u7', project=f'prj{i%3}', iter=i)

    assert {'prj0', 'prj1', 'prj2'} == set(db.list_projects())


def test_schedules(db: sqldb.SQLDB):
    count = 7
    for i in range(count):
        data = {'i': i}
        db.store_schedule(data)

    scheds = list(db.list_schedules())
    assert count == len(scheds), 'wrong number of schedules'
    assert set(range(count)) == set(s['i'] for s in scheds), 'bad scheds'


def test_run_iter0(db: sqldb.SQLDB):
    uid, prj = 'uid39', 'lemon'
    run = new_run('s1', ['l1', 'l2'], x=1)
    for i in range(7):
        db.store_run(run, uid, prj, i)
    db._get_run(uid, prj, 0)  # See issue 140


def test_artifacts_latest(db: sqldb.SQLDB):
    k1, u1, art1 = 'k1', 'u1', {'a': 1}
    prj = 'p38'
    db.store_artifact(k1, art1, u1, project=prj)

    arts = db.list_artifacts(project=prj, tag='latest')
    assert art1['a'] == arts[0]['a'], 'bad artifact'

    art2 = {'a': 17}
    db.store_artifact(k1, art2, u1, project=prj)
    arts = db.list_artifacts(project=prj, tag='latest')
    assert art2['a'] == arts[0]['a'], 'bad artifact'<|MERGE_RESOLUTION|>--- conflicted
+++ resolved
@@ -12,11 +12,8 @@
 # See the License for the specific language governing permissions and
 # limitations under the License.
 
-<<<<<<< HEAD
 # SQLDB specific tests, common tests should be in test_dbs.py
-=======
 from datetime import datetime, timedelta
->>>>>>> 53cb1503
 
 import pytest
 
