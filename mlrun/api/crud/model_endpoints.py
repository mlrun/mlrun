import json
import os
import traceback
import typing

import nuclio.utils
import sqlalchemy.orm
import v3io.dataplane
import v3io_frames
import v3io_frames.errors

import mlrun.api.api.endpoints.functions
import mlrun.api.api.utils
import mlrun.api.schemas
import mlrun.api.schemas.model_endpoints
import mlrun.api.utils.singletons.k8s
import mlrun.artifacts
import mlrun.config
import mlrun.datastore.store_resources
import mlrun.errors
import mlrun.feature_store
import mlrun.model_monitoring.helpers
import mlrun.runtimes.function
import mlrun.utils.helpers
import mlrun.utils.model_monitoring
import mlrun.utils.v3io_clients
from mlrun.utils import logger


class ModelEndpoints:
    """Provide different methods for handling model endpoints such as listing, writing and deleting"""

    def create_or_patch(
        self,
        db_session: sqlalchemy.orm.Session,
        access_key: str,
        model_endpoint: mlrun.api.schemas.ModelEndpoint,
        auth_info: mlrun.api.schemas.AuthInfo = mlrun.api.schemas.AuthInfo(),
    ):
        """
        :param db_session:             A session that manages the current dialog with the database
        :param access_key:             Access key with permission to write to KV table
        :param model_endpoint:         Model endpoint object to update
        :param auth_info:              The auth info of the request

        Creates or patch a KV record with the given model_endpoint record
        """

        if model_endpoint.spec.model_uri or model_endpoint.status.feature_stats:
            logger.info(
                "Getting feature metadata",
                project=model_endpoint.metadata.project,
                model=model_endpoint.spec.model,
                function=model_endpoint.spec.function_uri,
                model_uri=model_endpoint.spec.model_uri,
            )

        # If model artifact was supplied, grab model metadata from artifact
        if model_endpoint.spec.model_uri:
            logger.info(
                "Getting model object, inferring column names and collecting feature stats"
            )
            run_db = mlrun.api.api.utils.get_run_db_instance(db_session)
            model_obj: mlrun.artifacts.ModelArtifact = (
                mlrun.datastore.store_resources.get_store_resource(
                    model_endpoint.spec.model_uri, db=run_db
                )
            )

            # get stats from model object if not found in model endpoint object
            if not model_endpoint.status.feature_stats and hasattr(
                model_obj, "feature_stats"
            ):
                model_endpoint.status.feature_stats = model_obj.feature_stats

            # get labels from model object if not found in model endpoint object
            if not model_endpoint.spec.label_names and hasattr(model_obj, "outputs"):
                model_label_names = [
                    self._clean_feature_name(f.name) for f in model_obj.outputs
                ]
                model_endpoint.spec.label_names = model_label_names

            # get algorithm from model object if not found in model endpoint object
            if not model_endpoint.spec.algorithm and hasattr(model_obj, "algorithm"):
                model_endpoint.spec.algorithm = model_obj.algorithm

            # Create monitoring feature set if monitoring found in model endpoint object
<<<<<<< HEAD
            if model_endpoint.spec.monitoring_mode == "enabled":
                self.create_monitoring_feature_set(
                    model_endpoint, model_obj, db_session
=======
            if (
                model_endpoint.spec.monitoring_mode
                == mlrun.api.schemas.ModelMonitoringMode.enabled.value
            ):
                self.create_monitoring_feature_set(
                    model_endpoint, model_obj, db_session, run_db
>>>>>>> 4403730d
                )

        # If feature_stats was either populated by model_uri or by manual input, make sure to keep the names
        # of the features. If feature_names was supplied, replace the names set in feature_stats, otherwise - make
        # sure to keep a clean version of the names
        if model_endpoint.status.feature_stats:
            logger.info("Feature stats found, cleaning feature names")
            if model_endpoint.spec.feature_names:
                if len(model_endpoint.status.feature_stats) != len(
                    model_endpoint.spec.feature_names
                ):
                    raise mlrun.errors.MLRunInvalidArgumentError(
                        f"feature_stats and feature_names have a different number of names, while expected to match"
                        f"feature_stats({len(model_endpoint.status.feature_stats)}), "
                        f"feature_names({len(model_endpoint.spec.feature_names)})"
                    )
            clean_feature_stats = {}
            clean_feature_names = []
            for i, (feature, stats) in enumerate(
                model_endpoint.status.feature_stats.items()
            ):
                if model_endpoint.spec.feature_names:
                    clean_name = self._clean_feature_name(
                        model_endpoint.spec.feature_names[i]
                    )
                else:
                    clean_name = self._clean_feature_name(feature)
                clean_feature_stats[clean_name] = stats
                clean_feature_names.append(clean_name)
            model_endpoint.status.feature_stats = clean_feature_stats
            model_endpoint.spec.feature_names = clean_feature_names

            logger.info(
                "Done preparing feature names and stats",
                feature_names=model_endpoint.spec.feature_names,
            )

        # If none of the above was supplied, feature names will be assigned on first contact with the model monitoring
        # system
        logger.info("Updating model endpoint", endpoint_id=model_endpoint.metadata.uid)

        self.write_endpoint_to_kv(
            access_key=access_key,
            endpoint=model_endpoint,
            update=True,
        )

        logger.info("Model endpoint updated", endpoint_id=model_endpoint.metadata.uid)

    def create_monitoring_feature_set(
        self,
        model_endpoint: mlrun.api.schemas.ModelEndpoint,
        model_obj: mlrun.artifacts.ModelArtifact,
        db_session: sqlalchemy.orm.Session,
<<<<<<< HEAD
=======
        run_db: mlrun.db.sqldb.SQLDB,
>>>>>>> 4403730d
    ):
        """
        Create monitoring feature set with the relevant parquet target.

<<<<<<< HEAD
        :param model_endpoint:    An object representing the model endpoint
        :param model_obj:         An object representing the deployed model
        :param db_session:        A session that manages the current dialog with the database

        """

        # define a new feature set
=======
        :param model_endpoint:    An object representing the model endpoint.
        :param model_obj:         An object representing the deployed model.
        :param db_session:        A session that manages the current dialog with the database.
        :param run_db:            A run db instance which will be used for retrieving the feature vector in case
                                  the features are not found in the model object.
        """

        # Define a new feature set
>>>>>>> 4403730d
        _, serving_function_name, _, _ = mlrun.utils.helpers.parse_versioned_object_uri(
            model_endpoint.spec.function_uri
        )

        model_name = model_endpoint.spec.model.replace(":", "-")

        feature_set = mlrun.feature_store.FeatureSet(
            f"monitoring-{serving_function_name}-{model_name}",
            entities=["endpoint_id"],
            timestamp_key="timestamp",
            description=f"Monitoring feature set for endpoint: {model_endpoint.spec.model}",
        )
        feature_set.metadata.project = model_endpoint.metadata.project

        feature_set.metadata.labels = {
            "endpoint_id": model_endpoint.metadata.uid,
            "model_class": model_endpoint.spec.model_class,
        }

<<<<<<< HEAD
        # add features to the feature set according to the model object
=======
        # Add features to the feature set according to the model object
>>>>>>> 4403730d
        if model_obj.inputs.values():
            for feature in model_obj.inputs.values():
                feature_set.add_feature(
                    mlrun.feature_store.Feature(
                        name=feature.name, value_type=feature.value_type
                    )
                )
<<<<<<< HEAD
        # check if features can be found within the feature vector
        elif model_obj.feature_vector:
            fv = mlrun.feature_store.common.get_feature_vector_by_uri(
                model_obj.feature_vector, project=model_endpoint.metadata.project
            )
            for feature in fv.status.features.values():
                feature_set.add_feature(
                    mlrun.feature_store.Feature(
                        name=feature.name, value_type=feature.value_type
                    )
                )
=======
        # Check if features can be found within the feature vector
        elif model_obj.feature_vector:
            _, name, _, tag, _ = mlrun.utils.helpers.parse_artifact_uri(
                model_obj.feature_vector
            )
            fv = run_db.get_feature_vector(
                name=name, project=model_endpoint.metadata.project, tag=tag
            )
            for feature in fv.status.features:
                if feature["name"] != fv.status.label_column:
                    feature_set.add_feature(
                        mlrun.feature_store.Feature(
                            name=feature["name"], value_type=feature["value_type"]
                        )
                    )
>>>>>>> 4403730d
        else:
            logger.info(
                "Could not find any features in the model object and in the Feature Vector"
            )
            return

<<<<<<< HEAD
        # define parquet target for this feature set

=======
        # Define parquet target for this feature set
>>>>>>> 4403730d
        parquet_path = (
            f"v3io:///projects/{model_endpoint.metadata.project}"
            f"/model-endpoints/parquet/key={model_endpoint.metadata.uid}"
        )
        parquet_target = mlrun.datastore.targets.ParquetTarget("parquet", parquet_path)
        driver = mlrun.datastore.targets.get_target_driver(parquet_target, feature_set)
        driver.update_resource_status("created")
        feature_set.set_targets(
            [mlrun.datastore.targets.ParquetTarget(path=parquet_path)],
            with_defaults=False,
        )

<<<<<<< HEAD
        # save the new feature set
=======
        # Save the new feature set
>>>>>>> 4403730d
        feature_set._override_run_db(db_session)
        feature_set.save()
        logger.info(
            "Monitoring feature set created",
            model_endpoint=model_endpoint.spec.model,
            parquet_target=parquet_path,
        )
        return

    def delete_endpoint_record(
        self,
        auth_info: mlrun.api.schemas.AuthInfo,
        project: str,
        endpoint_id: str,
        access_key: str,
    ):
        """
        Deletes the KV record of a given model endpoint, project and endpoint_id are used for lookup

        :param auth_info: The auth info of the request
        :param project: The name of the project
        :param endpoint_id: The id of the endpoint
        :param access_key: access key with permission to delete
        """
        logger.info("Clearing model endpoint table", endpoint_id=endpoint_id)
        client = mlrun.utils.v3io_clients.get_v3io_client(
            endpoint=mlrun.mlconf.v3io_api
        )

        path = mlrun.mlconf.model_endpoint_monitoring.store_prefixes.default.format(
            project=project,
            kind=mlrun.api.schemas.ModelMonitoringStoreKinds.ENDPOINTS,
        )
        (
            _,
            container,
            path,
        ) = mlrun.utils.model_monitoring.parse_model_endpoint_store_prefix(path)

        client.kv.delete(
            container=container,
            table_path=path,
            key=endpoint_id,
            access_key=access_key,
        )

        logger.info("Model endpoint table cleared", endpoint_id=endpoint_id)

    def list_endpoints(
        self,
        auth_info: mlrun.api.schemas.AuthInfo,
        project: str,
        model: typing.Optional[str] = None,
        function: typing.Optional[str] = None,
        labels: typing.Optional[typing.List[str]] = None,
        metrics: typing.Optional[typing.List[str]] = None,
        start: str = "now-1h",
        end: str = "now",
        top_level: typing.Optional[bool] = False,
        uids: typing.Optional[typing.List[str]] = None,
    ) -> mlrun.api.schemas.model_endpoints.ModelEndpointList:
        """
        Returns a list of ModelEndpointState objects. Each object represents the current state of a model endpoint.
        This functions supports filtering by the following parameters:
        1) model
        2) function
        3) labels
        4) top level
        5) uids
        By default, when no filters are applied, all available endpoints for the given project will be listed.

        In addition, this functions provides a facade for listing endpoint related metrics. This facade is time-based
        and depends on the 'start' and 'end' parameters. By default, when the metrics parameter is None, no metrics are
        added to the output of this function.

        :param auth_info: The auth info of the request
        :param project: The name of the project
        :param model: The name of the model to filter by
        :param function: The name of the function to filter by
        :param labels: A list of labels to filter by. Label filters work by either filtering a specific value of a label
        (i.e. list("key==value")) or by looking for the existence of a given key (i.e. "key")
        :param metrics: A list of metrics to return for each endpoint, read more in 'TimeMetric'
        :param start: The start time of the metrics
        :param end: The end time of the metrics
        :param top_level: if True will return only routers and endpoint that are NOT children of any router
        :param uids: will return ModelEndpointList of endpoints with uid in uids
        """

        logger.info(
            "Listing endpoints",
            project=project,
            model=model,
            function=function,
            labels=labels,
            metrics=metrics,
            start=start,
            end=end,
            top_level=top_level,
            uids=uids,
        )

        endpoint_list = mlrun.api.schemas.model_endpoints.ModelEndpointList(
            endpoints=[]
        )

        if uids is None:
            client = mlrun.utils.v3io_clients.get_v3io_client(
                endpoint=mlrun.mlconf.v3io_api
            )

            path = mlrun.mlconf.model_endpoint_monitoring.store_prefixes.default.format(
                project=project,
                kind=mlrun.api.schemas.ModelMonitoringStoreKinds.ENDPOINTS,
            )
            (
                _,
                container,
                path,
            ) = mlrun.utils.model_monitoring.parse_model_endpoint_store_prefix(path)
            cursor = client.kv.new_cursor(
                container=container,
                table_path=path,
                access_key=auth_info.data_session,
                filter_expression=self.build_kv_cursor_filter_expression(
                    project,
                    function,
                    model,
                    labels,
                    top_level,
                ),
                attribute_names=["endpoint_id"],
                raise_for_status=v3io.dataplane.RaiseForStatus.never,
            )
            try:
                items = cursor.all()
            except Exception:
                return endpoint_list

            uids = [item["endpoint_id"] for item in items]

        for endpoint_id in uids:
            endpoint = self.get_endpoint(
                auth_info=auth_info,
                project=project,
                endpoint_id=endpoint_id,
                metrics=metrics,
                start=start,
                end=end,
            )
            endpoint_list.endpoints.append(endpoint)
        return endpoint_list

    def get_endpoint(
        self,
        auth_info: mlrun.api.schemas.AuthInfo,
        project: str,
        endpoint_id: str,
        metrics: typing.Optional[typing.List[str]] = None,
        start: str = "now-1h",
        end: str = "now",
        feature_analysis: bool = False,
    ) -> mlrun.api.schemas.ModelEndpoint:
        """
        Returns a ModelEndpoint object with additional metrics and feature related data.

        :param auth_info: The auth info of the request
        :param project: The name of the project
        :param endpoint_id: The id of the model endpoint
        :param metrics: A list of metrics to return for each endpoint, read more in 'TimeMetric'
        :param start: The start time of the metrics
        :param end: The end time of the metrics
        :param feature_analysis: When True, the base feature statistics and current feature statistics will be added to
        the output of the resulting object
        """
        access_key = self.get_access_key(auth_info)
        logger.info(
            "Getting model endpoint record from kv",
            endpoint_id=endpoint_id,
        )

        client = mlrun.utils.v3io_clients.get_v3io_client(
            endpoint=mlrun.mlconf.v3io_api
        )

        path = mlrun.mlconf.model_endpoint_monitoring.store_prefixes.default.format(
            project=project,
            kind=mlrun.api.schemas.ModelMonitoringStoreKinds.ENDPOINTS,
        )
        (
            _,
            container,
            path,
        ) = mlrun.utils.model_monitoring.parse_model_endpoint_store_prefix(path)

        endpoint = client.kv.get(
            container=container,
            table_path=path,
            key=endpoint_id,
            access_key=access_key,
            raise_for_status=v3io.dataplane.RaiseForStatus.never,
        )
        endpoint = endpoint.output.item

        if not endpoint:
            raise mlrun.errors.MLRunNotFoundError(f"Endpoint {endpoint_id} not found")

        labels = endpoint.get("labels")

        feature_names = endpoint.get("feature_names")
        feature_names = self._json_loads_if_not_none(feature_names)

        label_names = endpoint.get("label_names")
        label_names = self._json_loads_if_not_none(label_names)

        feature_stats = endpoint.get("feature_stats")
        feature_stats = self._json_loads_if_not_none(feature_stats)

        current_stats = endpoint.get("current_stats")
        current_stats = self._json_loads_if_not_none(current_stats)

        drift_measures = endpoint.get("drift_measures")
        drift_measures = self._json_loads_if_not_none(drift_measures)

        children = endpoint.get("children")
        children = self._json_loads_if_not_none(children)

        monitor_configuration = endpoint.get("monitor_configuration")
        monitor_configuration = self._json_loads_if_not_none(monitor_configuration)

        endpoint_type = endpoint.get("endpoint_type")
        endpoint_type = self._json_loads_if_not_none(endpoint_type)

        children_uids = endpoint.get("children_uids")
        children_uids = self._json_loads_if_not_none(children_uids)

        endpoint = mlrun.api.schemas.ModelEndpoint(
            metadata=mlrun.api.schemas.ModelEndpointMetadata(
                project=endpoint.get("project"),
                labels=self._json_loads_if_not_none(labels),
                uid=endpoint_id,
            ),
            spec=mlrun.api.schemas.ModelEndpointSpec(
                function_uri=endpoint.get("function_uri"),
                model=endpoint.get("model"),
                model_class=endpoint.get("model_class") or None,
                model_uri=endpoint.get("model_uri") or None,
                feature_names=feature_names or None,
                label_names=label_names or None,
                stream_path=endpoint.get("stream_path") or None,
                algorithm=endpoint.get("algorithm") or None,
                monitor_configuration=monitor_configuration or None,
                active=endpoint.get("active") or None,
                monitoring_mode=endpoint.get("monitoring_mode") or None,
            ),
            status=mlrun.api.schemas.ModelEndpointStatus(
                state=endpoint.get("state") or None,
                feature_stats=feature_stats or None,
                current_stats=current_stats or None,
                children=children or None,
                first_request=endpoint.get("first_request") or None,
                last_request=endpoint.get("last_request") or None,
                accuracy=endpoint.get("accuracy") or None,
                error_count=endpoint.get("error_count") or None,
                drift_status=endpoint.get("drift_status") or None,
                endpoint_type=endpoint_type or None,
                children_uids=children_uids or None,
            ),
        )

        if feature_analysis and feature_names:
            endpoint_features = self.get_endpoint_features(
                feature_names=feature_names,
                feature_stats=feature_stats,
                current_stats=current_stats,
            )
            if endpoint_features:
                endpoint.status.features = endpoint_features
                endpoint.status.drift_measures = drift_measures

        if metrics:
            endpoint_metrics = self.get_endpoint_metrics(
                access_key=access_key,
                project=project,
                endpoint_id=endpoint_id,
                start=start,
                end=end,
                metrics=metrics,
            )
            if endpoint_metrics:
                endpoint.status.metrics = endpoint_metrics

        return endpoint

    def deploy_monitoring_functions(
        self,
        project: str,
        model_monitoring_access_key: str,
        db_session: sqlalchemy.orm.Session,
        auth_info: mlrun.api.schemas.AuthInfo,
    ):
        """
        Invoking monitoring deploying functions.
        :param project:                     The name of the project
        :param model_monitoring_access_key: Access key to apply the model monitoring process
        :param db_session:                  A session that manages the current dialog with the database.
        :param auth_info:                   The auth info of the request
        """
        self.deploy_model_monitoring_stream_processing(
            project=project,
            model_monitoring_access_key=model_monitoring_access_key,
            db_session=db_session,
            auto_info=auth_info,
        )
        self.deploy_model_monitoring_batch_processing(
            project=project,
            model_monitoring_access_key=model_monitoring_access_key,
            db_session=db_session,
            auth_info=auth_info,
        )

    def write_endpoint_to_kv(
        self,
        access_key: str,
        endpoint: mlrun.api.schemas.ModelEndpoint,
        update: bool = True,
    ):
        """
        Writes endpoint data to KV, a prerequisite for initializing the monitoring process

        :param access_key: V3IO access key for managing user permissions
        :param endpoint: ModelEndpoint object
        :param update: When True, use client.kv.update, otherwise use client.kv.put
        """

        labels = endpoint.metadata.labels or {}
        searchable_labels = {f"_{k}": v for k, v in labels.items()} if labels else {}
        feature_names = endpoint.spec.feature_names or []
        label_names = endpoint.spec.label_names or []
        feature_stats = endpoint.status.feature_stats or {}
        current_stats = endpoint.status.current_stats or {}
        children = endpoint.status.children or []
        monitor_configuration = endpoint.spec.monitor_configuration or {}
        endpoint_type = endpoint.status.endpoint_type or None
        children_uids = endpoint.status.children_uids or []

        client = mlrun.utils.v3io_clients.get_v3io_client(
            endpoint=mlrun.mlconf.v3io_api
        )
        function = client.kv.update if update else client.kv.put

        path = mlrun.mlconf.model_endpoint_monitoring.store_prefixes.default.format(
            project=endpoint.metadata.project,
            kind=mlrun.api.schemas.ModelMonitoringStoreKinds.ENDPOINTS,
        )
        (
            _,
            container,
            path,
        ) = mlrun.utils.model_monitoring.parse_model_endpoint_store_prefix(path)

        function(
            container=container,
            table_path=path,
            key=endpoint.metadata.uid,
            access_key=access_key,
            attributes={
                "endpoint_id": endpoint.metadata.uid,
                "project": endpoint.metadata.project,
                "function_uri": endpoint.spec.function_uri,
                "model": endpoint.spec.model,
                "model_class": endpoint.spec.model_class or "",
                "labels": json.dumps(labels),
                "model_uri": endpoint.spec.model_uri or "",
                "stream_path": endpoint.spec.stream_path or "",
                "active": endpoint.spec.active or "",
                "monitoring_mode": endpoint.spec.monitoring_mode or "",
                "state": endpoint.status.state or "",
                "feature_stats": json.dumps(feature_stats),
                "current_stats": json.dumps(current_stats),
                "feature_names": json.dumps(feature_names),
                "children": json.dumps(children),
                "label_names": json.dumps(label_names),
                "monitor_configuration": json.dumps(monitor_configuration),
                "endpoint_type": json.dumps(endpoint_type),
                "children_uids": json.dumps(children_uids),
                **searchable_labels,
            },
        )

        return endpoint

    def get_endpoint_metrics(
        self,
        access_key: str,
        project: str,
        endpoint_id: str,
        metrics: typing.List[str],
        start: str = "now-1h",
        end: str = "now",
    ) -> typing.Dict[str, mlrun.api.schemas.Metric]:

        if not metrics:
            raise mlrun.errors.MLRunInvalidArgumentError(
                "Metric names must be provided"
            )

        path = mlrun.mlconf.model_endpoint_monitoring.store_prefixes.default.format(
            project=project, kind=mlrun.api.schemas.ModelMonitoringStoreKinds.EVENTS
        )
        (
            _,
            container,
            path,
        ) = mlrun.utils.model_monitoring.parse_model_endpoint_store_prefix(path)

        client = mlrun.utils.v3io_clients.get_frames_client(
            token=access_key,
            address=mlrun.mlconf.v3io_framesd,
            container=container,
        )

        metrics_mapping = {}

        try:
            data = client.read(
                backend="tsdb",
                table=path,
                columns=["endpoint_id", *metrics],
                filter=f"endpoint_id=='{endpoint_id}'",
                start=start,
                end=end,
            )

            data_dict = data.to_dict()
            for metric in metrics:
                metric_data = data_dict.get(metric)
                if metric_data is None:
                    continue

                values = [
                    (str(timestamp), value) for timestamp, value in metric_data.items()
                ]
                metrics_mapping[metric] = mlrun.api.schemas.Metric(
                    name=metric, values=values
                )
        except v3io_frames.errors.ReadError:
            logger.warn(f"failed to read tsdb for endpoint {endpoint_id}")
        return metrics_mapping

    def verify_project_has_no_model_endpoints(self, project_name: str):
        auth_info = mlrun.api.schemas.AuthInfo(
            data_session=os.getenv("V3IO_ACCESS_KEY")
        )

        if not mlrun.mlconf.igz_version or not mlrun.mlconf.v3io_api:
            return

        endpoints = self.list_endpoints(auth_info, project_name)
        if endpoints.endpoints:
            raise mlrun.errors.MLRunPreconditionFailedError(
                f"Project {project_name} can not be deleted since related resources found: model endpoints"
            )

    def delete_model_endpoints_resources(self, project_name: str):
        auth_info = mlrun.api.schemas.AuthInfo(
            data_session=os.getenv("V3IO_ACCESS_KEY")
        )
        access_key = auth_info.data_session

        # we would ideally base on config.v3io_api but can't for backwards compatibility reasons,
        # we're using the igz version heuristic
        if not mlrun.mlconf.igz_version or not mlrun.mlconf.v3io_api:
            return

        endpoints = self.list_endpoints(auth_info, project_name)
        for endpoint in endpoints.endpoints:
            self.delete_endpoint_record(
                auth_info,
                endpoint.metadata.project,
                endpoint.metadata.uid,
                access_key,
            )

        v3io_client = mlrun.utils.v3io_clients.get_v3io_client(
            endpoint=mlrun.mlconf.v3io_api, access_key=access_key
        )

        path = mlrun.mlconf.model_endpoint_monitoring.store_prefixes.default.format(
            project=project_name,
            kind=mlrun.api.schemas.ModelMonitoringStoreKinds.ENDPOINTS,
        )
        tsdb_path = mlrun.utils.model_monitoring.parse_model_endpoint_project_prefix(
            path, project_name
        )
        (
            _,
            container,
            path,
        ) = mlrun.utils.model_monitoring.parse_model_endpoint_store_prefix(path)

        frames = mlrun.utils.v3io_clients.get_frames_client(
            token=access_key,
            container=container,
            address=mlrun.mlconf.v3io_framesd,
        )
        try:
            all_records = v3io_client.kv.new_cursor(
                container=container,
                table_path=path,
                raise_for_status=v3io.dataplane.RaiseForStatus.never,
                access_key=access_key,
            ).all()

            all_records = [r["__name"] for r in all_records]

            # Cleanup KV
            for record in all_records:
                v3io_client.kv.delete(
                    container=container,
                    table_path=path,
                    key=record,
                    access_key=access_key,
                    raise_for_status=v3io.dataplane.RaiseForStatus.never,
                )
        except RuntimeError as exc:
            # KV might raise an exception even it was set not raise one.  exception is raised if path is empty or
            # not exist, therefore ignoring failures until they'll fix the bug.
            # TODO: remove try except after bug is fixed
            logger.debug(
                "Failed cleaning model endpoints KV. Ignoring",
                exc=str(exc),
                traceback=traceback.format_exc(),
            )
            pass

        # Cleanup TSDB
        try:
            frames.delete(
                backend="tsdb",
                table=path,
                if_missing=v3io_frames.frames_pb2.IGNORE,
            )
        except v3io_frames.errors.CreateError:
            # frames might raise an exception if schema file does not exist.
            pass

        # final cleanup of tsdb path
        tsdb_path.replace("://u", ":///u")
        store, _ = mlrun.store_manager.get_or_create_store(tsdb_path)
        store.rm(tsdb_path, recursive=True)

    @staticmethod
    def deploy_model_monitoring_stream_processing(
        project: str,
        model_monitoring_access_key: str,
        db_session: sqlalchemy.orm.Session,
        auto_info: mlrun.api.schemas.AuthInfo,
    ):
        """
        Deploying model monitoring stream real time nuclio function. The goal of this real time function is
        to monitor the log of the data stream. It is triggered when a new log entry is detected.
        It processes the new events into statistics that are then written to statistics databases.
        :param project:                     The name of the project
        :param model_monitoring_access_key: Access key to apply the model monitoring process
        :param db_session:                  A session that manages the current dialog with the database.
        :param auth_info:                   The auth info of the request
        """

        logger.info(
            "Checking if model monitoring stream is already deployed",
            project=project,
        )
        try:
            # validate that the model monitoring stream has not yet been deployed
            mlrun.runtimes.function.get_nuclio_deploy_status(
                name="model-monitoring-stream", project=project, tag=""
            )
            logger.info(
                "Detected model monitoring stream processing function already deployed",
                project=project,
            )
            return
        except nuclio.utils.DeployError:
            logger.info(
                "Deploying model monitoring stream processing function", project=project
            )

<<<<<<< HEAD
        fn = mlrun.model_monitoring.helpers.init_model_monitoring_stream_processing_function(
=======
        fn = mlrun.model_monitoring.helpers.initial_model_monitoring_stream_processing_function(
>>>>>>> 4403730d
            project, model_monitoring_access_key, db_session
        )

        mlrun.api.api.endpoints.functions._build_function(
            db_session=db_session, auth_info=auto_info, function=fn
        )

    @staticmethod
    def deploy_model_monitoring_batch_processing(
        project: str,
        model_monitoring_access_key: str,
        db_session: sqlalchemy.orm.Session,
        auth_info: mlrun.api.schemas.AuthInfo,
    ):
        """
        Deploying model monitoring batch job. The goal of this job is to identify drift in the data
        based on the latest batch of events. By default, this job is executed on the hour every hour.
        Note that if the monitoring batch job was already deployed then you will have to delete the
        old monitoring batch job before deploying a new one.
        :param project:                     The name of the project
        :param model_monitoring_access_key: Access key to apply the model monitoring process
        :param db_session:                  A session that manages the current dialog with the database.
        :param auth_info:                   The auth info of the request
        """
<<<<<<< HEAD

        logger.info(
            "Checking if model monitoring batch processing function is already deployed",
            project=project,
        )

        # try to list functions that named model monitoring batch
        # to make sure that this job has not yet been deployed
        function_list = mlrun.api.utils.singletons.db.get_db().list_functions(
            session=db_session, name="model-monitoring-batch", project=project
        )

=======

        logger.info(
            "Checking if model monitoring batch processing function is already deployed",
            project=project,
        )

        # try to list functions that named model monitoring batch
        # to make sure that this job has not yet been deployed
        function_list = mlrun.api.utils.singletons.db.get_db().list_functions(
            session=db_session, name="model-monitoring-batch", project=project
        )

>>>>>>> 4403730d
        if function_list:
            logger.info(
                "Detected model monitoring batch processing function already deployed",
                project=project,
            )
            return

        # create a monitoring batch job function object
        fn = mlrun.model_monitoring.helpers.get_model_monitoring_batch_function(
            project=project,
            model_monitoring_access_key=model_monitoring_access_key,
            db_session=db_session,
            auth_info=auth_info,
        )

<<<<<<< HEAD
        # get the function uri
=======
        # Get the function uri
>>>>>>> 4403730d
        function_uri = fn.save(versioned=True)
        function_uri = function_uri.replace("db://", "")


        task = mlrun.new_task(name="model-monitoring-batch", project=project)
        task.spec.function = function_uri

        data = {
            "task": task.to_dict(),
            "schedule": "0 */1 * * *",
        }

        logger.info(
            "Deploying model monitoring batch processing function", project=project
        )

        # add job schedule policy (every hour by default)
        mlrun.api.api.utils._submit_run(
            db_session=db_session, auth_info=auth_info, data=data
        )

    @staticmethod
    def get_endpoint_features(
        feature_names: typing.List[str],
        feature_stats: typing.Optional[dict],
        current_stats: typing.Optional[dict],
    ) -> typing.List[mlrun.api.schemas.Features]:
        safe_feature_stats = feature_stats or {}
        safe_current_stats = current_stats or {}

        features = []
        for name in feature_names:
            if feature_stats is not None and name not in feature_stats:
                logger.warn(f"Feature '{name}' missing from 'feature_stats'")
            if current_stats is not None and name not in current_stats:
                logger.warn(f"Feature '{name}' missing from 'current_stats'")
            f = mlrun.api.schemas.Features.new(
                name, safe_feature_stats.get(name), safe_current_stats.get(name)
            )
            features.append(f)
        return features

    @staticmethod
    def build_kv_cursor_filter_expression(
        project: str,
        function: typing.Optional[str] = None,
        model: typing.Optional[str] = None,
        labels: typing.Optional[typing.List[str]] = None,
        top_level: typing.Optional[bool] = False,
    ):
        if not project:
            raise mlrun.errors.MLRunInvalidArgumentError("project can't be empty")

        filter_expression = [f"project=='{project}'"]

        if function:
            filter_expression.append(f"function=='{function}'")
        if model:
            filter_expression.append(f"model=='{model}'")
        if labels:
            for label in labels:

                if not label.startswith("_"):
                    label = f"_{label}"

                if "=" in label:
                    lbl, value = list(map(lambda x: x.strip(), label.split("=")))
                    filter_expression.append(f"{lbl}=='{value}'")
                else:
                    filter_expression.append(f"exists({label})")
        if top_level:
            filter_expression.append(
                f"(endpoint_type=='{str(mlrun.utils.model_monitoring.EndpointType.NODE_EP.value)}' "
                f"OR  endpoint_type=='{str(mlrun.utils.model_monitoring.EndpointType.ROUTER.value)}')"
            )

        return " AND ".join(filter_expression)

    @staticmethod
    def _json_loads_if_not_none(field: typing.Any):
        if field is None:
            return None
        return json.loads(field)

    @staticmethod
    def _clean_feature_name(feature_name):
        return feature_name.replace(" ", "_").replace("(", "").replace(")", "")

    @staticmethod
    def get_access_key(auth_info: mlrun.api.schemas.AuthInfo):
        access_key = auth_info.data_session
        if not access_key:
            raise mlrun.errors.MLRunBadRequestError("Data session is missing")
        return access_key<|MERGE_RESOLUTION|>--- conflicted
+++ resolved
@@ -85,18 +85,12 @@
                 model_endpoint.spec.algorithm = model_obj.algorithm
 
             # Create monitoring feature set if monitoring found in model endpoint object
-<<<<<<< HEAD
-            if model_endpoint.spec.monitoring_mode == "enabled":
-                self.create_monitoring_feature_set(
-                    model_endpoint, model_obj, db_session
-=======
             if (
                 model_endpoint.spec.monitoring_mode
                 == mlrun.api.schemas.ModelMonitoringMode.enabled.value
             ):
                 self.create_monitoring_feature_set(
                     model_endpoint, model_obj, db_session, run_db
->>>>>>> 4403730d
                 )
 
         # If feature_stats was either populated by model_uri or by manual input, make sure to keep the names
@@ -151,23 +145,11 @@
         model_endpoint: mlrun.api.schemas.ModelEndpoint,
         model_obj: mlrun.artifacts.ModelArtifact,
         db_session: sqlalchemy.orm.Session,
-<<<<<<< HEAD
-=======
         run_db: mlrun.db.sqldb.SQLDB,
->>>>>>> 4403730d
     ):
         """
         Create monitoring feature set with the relevant parquet target.
 
-<<<<<<< HEAD
-        :param model_endpoint:    An object representing the model endpoint
-        :param model_obj:         An object representing the deployed model
-        :param db_session:        A session that manages the current dialog with the database
-
-        """
-
-        # define a new feature set
-=======
         :param model_endpoint:    An object representing the model endpoint.
         :param model_obj:         An object representing the deployed model.
         :param db_session:        A session that manages the current dialog with the database.
@@ -176,7 +158,6 @@
         """
 
         # Define a new feature set
->>>>>>> 4403730d
         _, serving_function_name, _, _ = mlrun.utils.helpers.parse_versioned_object_uri(
             model_endpoint.spec.function_uri
         )
@@ -196,11 +177,7 @@
             "model_class": model_endpoint.spec.model_class,
         }
 
-<<<<<<< HEAD
-        # add features to the feature set according to the model object
-=======
         # Add features to the feature set according to the model object
->>>>>>> 4403730d
         if model_obj.inputs.values():
             for feature in model_obj.inputs.values():
                 feature_set.add_feature(
@@ -208,19 +185,6 @@
                         name=feature.name, value_type=feature.value_type
                     )
                 )
-<<<<<<< HEAD
-        # check if features can be found within the feature vector
-        elif model_obj.feature_vector:
-            fv = mlrun.feature_store.common.get_feature_vector_by_uri(
-                model_obj.feature_vector, project=model_endpoint.metadata.project
-            )
-            for feature in fv.status.features.values():
-                feature_set.add_feature(
-                    mlrun.feature_store.Feature(
-                        name=feature.name, value_type=feature.value_type
-                    )
-                )
-=======
         # Check if features can be found within the feature vector
         elif model_obj.feature_vector:
             _, name, _, tag, _ = mlrun.utils.helpers.parse_artifact_uri(
@@ -236,19 +200,13 @@
                             name=feature["name"], value_type=feature["value_type"]
                         )
                     )
->>>>>>> 4403730d
         else:
             logger.info(
                 "Could not find any features in the model object and in the Feature Vector"
             )
             return
 
-<<<<<<< HEAD
-        # define parquet target for this feature set
-
-=======
         # Define parquet target for this feature set
->>>>>>> 4403730d
         parquet_path = (
             f"v3io:///projects/{model_endpoint.metadata.project}"
             f"/model-endpoints/parquet/key={model_endpoint.metadata.uid}"
@@ -261,11 +219,7 @@
             with_defaults=False,
         )
 
-<<<<<<< HEAD
-        # save the new feature set
-=======
         # Save the new feature set
->>>>>>> 4403730d
         feature_set._override_run_db(db_session)
         feature_set.save()
         logger.info(
@@ -853,11 +807,7 @@
                 "Deploying model monitoring stream processing function", project=project
             )
 
-<<<<<<< HEAD
-        fn = mlrun.model_monitoring.helpers.init_model_monitoring_stream_processing_function(
-=======
         fn = mlrun.model_monitoring.helpers.initial_model_monitoring_stream_processing_function(
->>>>>>> 4403730d
             project, model_monitoring_access_key, db_session
         )
 
@@ -882,7 +832,6 @@
         :param db_session:                  A session that manages the current dialog with the database.
         :param auth_info:                   The auth info of the request
         """
-<<<<<<< HEAD
 
         logger.info(
             "Checking if model monitoring batch processing function is already deployed",
@@ -895,20 +844,6 @@
             session=db_session, name="model-monitoring-batch", project=project
         )
 
-=======
-
-        logger.info(
-            "Checking if model monitoring batch processing function is already deployed",
-            project=project,
-        )
-
-        # try to list functions that named model monitoring batch
-        # to make sure that this job has not yet been deployed
-        function_list = mlrun.api.utils.singletons.db.get_db().list_functions(
-            session=db_session, name="model-monitoring-batch", project=project
-        )
-
->>>>>>> 4403730d
         if function_list:
             logger.info(
                 "Detected model monitoring batch processing function already deployed",
@@ -924,14 +859,9 @@
             auth_info=auth_info,
         )
 
-<<<<<<< HEAD
-        # get the function uri
-=======
         # Get the function uri
->>>>>>> 4403730d
         function_uri = fn.save(versioned=True)
         function_uri = function_uri.replace("db://", "")
-
 
         task = mlrun.new_task(name="model-monitoring-batch", project=project)
         task.spec.function = function_uri
