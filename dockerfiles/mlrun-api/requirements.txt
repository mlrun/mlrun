--- conflicted
+++ resolved
@@ -4,11 +4,7 @@
 # 3.10.2 is bugged for python 3.9
 apscheduler>=3.10.3,<4
 objgraph~=3.6
-<<<<<<< HEAD
-igz-mgmt==0.1.0
-=======
 igz-mgmt~=0.1.3
->>>>>>> 7034459d
 humanfriendly~=10.0
 fastapi~=0.110.0
 # in sqlalchemy>=2.0 there is breaking changes (such as in Table class autoload argument is removed)
