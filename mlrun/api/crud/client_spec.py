--- conflicted
+++ resolved
@@ -39,12 +39,9 @@
             api_url=config.httpdb.api_url,
             nuclio_version=resolve_nuclio_version(),
             spark_operator_version=config.spark_operator_version,
-<<<<<<< HEAD
             calculate_artifact_hash=config.artifacts.calculate_hash,
             generate_artifact_target_path_from_artifact_hash=config.artifacts.generate_target_path_from_artifact_hash,
-=======
             redis_url=config.redis.url,
->>>>>>> fd7af85d
             # These don't have a default value, but we don't send them if they are not set to allow the client to know
             # when to use server value and when to use client value (server only if set). Since their default value is
             # empty and not set is also empty we can use the same _get_config_value_if_not_default
