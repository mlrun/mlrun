--- conflicted
+++ resolved
@@ -104,12 +104,7 @@
         item.format = format or item.format
         item.src_path = src_path
         if src_path and ('://' in src_path or src_path.startswith('/')):
-<<<<<<< HEAD
-            print(f"HEDI - local_path {local_path} - item.src_path {item.src_path}")
-            raise ValueError('local/source path must be a relative path, '
-=======
             raise ValueError('local/source path ({}) must be a relative path, '
->>>>>>> dea41441
                              'cannot be remote or absolute path, '
                              'use target_path for absolute paths'.format(src_path))
 
