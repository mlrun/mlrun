import asyncio
import collections
import re
import typing
from copy import deepcopy
from datetime import datetime, timedelta, timezone
from typing import Any, Dict, List, Tuple

import fastapi.concurrency
import mergedeep
import pytz
from sqlalchemy import and_, distinct, func, or_
from sqlalchemy.exc import SQLAlchemyError
from sqlalchemy.orm import Session, aliased

import mlrun.api.db.session
import mlrun.api.utils.projects.remotes.follower
import mlrun.errors
from mlrun.api import schemas
from mlrun.api.db.base import DBInterface
from mlrun.api.db.sqldb.helpers import (
    generate_query_predicate_for_name,
    label_set,
    run_labels,
    run_start_time,
    run_state,
    update_labels,
)
from mlrun.api.db.sqldb.models import (
    Artifact,
    DataVersion,
    Entity,
    Feature,
    FeatureSet,
    FeatureVector,
    Function,
    Log,
    MarketplaceSource,
    Project,
    Run,
    Schedule,
    User,
    _labeled,
    _tagged,
)
from mlrun.config import config
from mlrun.lists import ArtifactList, FunctionList, RunList
from mlrun.model import RunObject
from mlrun.utils import (
    as_list,
    fill_function_hash,
    fill_object_hash,
    generate_artifact_uri,
    generate_object_uri,
    get_in,
    logger,
    match_times,
    update_in,
)

NULL = None  # Avoid flake8 issuing warnings when comparing in filter
run_time_fmt = "%Y-%m-%dT%H:%M:%S.%fZ"
unversioned_tagged_object_uid_prefix = "unversioned-"


class SQLDB(DBInterface):
    def __init__(self, dsn):
        self.dsn = dsn
        self._cache = {
            "project_resources_counters": {"value": None, "ttl": datetime.min}
        }
        self._name_with_iter_regex = re.compile("^[0-9]+-.+$")

    def initialize(self, session):
        pass

    def store_log(
        self, session, uid, project="", body=b"", append=False,
    ):
        raise NotImplementedError("DB should not be used for logs storage")

    def get_log(self, session, uid, project="", offset=0, size=0):
        raise NotImplementedError("DB should not be used for logs storage")

    def delete_log(self, session: Session, project: str, uid: str):
        project = project or config.default_project
        self._delete(session, Log, project=project, uid=uid)

    def _delete_logs(self, session: Session, project: str):
        logger.debug("Removing logs from db", project=project)
        for log in self._list_logs(session, project):
            self.delete_log(session, project, log.uid)

    def _list_logs(self, session: Session, project: str):
        return self._query(session, Log, project=project).all()

    def store_run(
        self, session, run_data, uid, project="", iter=0,
    ):
        logger.debug(
            "Storing run to db", project=project, uid=uid, iter=iter, run=run_data
        )
        run = self._get_run(session, uid, project, iter)
        if not run:
            run = Run(
                uid=uid,
                project=project,
                iteration=iter,
                state=run_state(run_data),
                start_time=run_start_time(run_data) or datetime.now(timezone.utc),
            )
        labels = run_labels(run_data)
        new_state = run_state(run_data)
        if new_state:
            run.state = new_state
        update_labels(run, labels)
        run.struct = run_data
        self._upsert(session, run, ignore=True)

    def update_run(self, session, updates: dict, uid, project="", iter=0):
        project = project or config.default_project
        run = self._get_run(session, uid, project, iter)
        if not run:
            run_uri = RunObject.create_uri(project, uid, iter)
            raise mlrun.errors.MLRunNotFoundError(f"Run {run_uri} not found")
        struct = run.struct
        for key, val in updates.items():
            update_in(struct, key, val)
        run.struct = struct
        new_state = run_state(struct)
        if new_state:
            run.state = new_state
        start_time = run_start_time(struct)
        if start_time:
            run.start_time = start_time
        run.labels.clear()
        for name, value in run_labels(struct).items():
            lbl = Run.Label(name=name, value=value, parent=run.id)
            run.labels.append(lbl)
        session.merge(run)
        session.commit()
        self._delete_empty_labels(session, Run.Label)

    def read_run(self, session, uid, project=None, iter=0):
        project = project or config.default_project
        run = self._get_run(session, uid, project, iter)
        if not run:
            raise mlrun.errors.MLRunNotFoundError(f"Run {uid}:{project} not found")
        return run.struct

    def list_runs(
        self,
        session,
        name=None,
        uid=None,
        project=None,
        labels=None,
        state=None,
        sort=True,
        last=0,
        iter=False,
        start_time_from=None,
        start_time_to=None,
        last_update_time_from=None,
        last_update_time_to=None,
    ):
        project = project or config.default_project
        query = self._find_runs(session, uid, project, labels)
        if start_time_from:
            query = query.filter(Run.start_time >= start_time_from)
        if start_time_to:
            query = query.filter(Run.start_time <= start_time_to)
        if sort:
            query = query.order_by(Run.start_time.desc())
        if last:
            query = query.limit(last)
        if not iter:
            query = query.filter(Run.iteration == 0)

        filtered_runs = self._post_query_runs_filter(
            query, name, state, last_update_time_from, last_update_time_to
        )

        runs = RunList()
        for run in filtered_runs:
            runs.append(run.struct)

        return runs

    def del_run(self, session, uid, project=None, iter=0):
        project = project or config.default_project
        # We currently delete *all* iterations
        self._delete(session, Run, uid=uid, project=project)

    def del_runs(
        self, session, name=None, project=None, labels=None, state=None, days_ago=0
    ):
        # FIXME: Run has no `name`
        project = project or config.default_project
        query = self._find_runs(session, None, project, labels)
        if days_ago:
            since = datetime.now(timezone.utc) - timedelta(days=days_ago)
            query = query.filter(Run.start_time >= since)
        filtered_runs = self._post_query_runs_filter(query, name, state)
        for run in filtered_runs:  # Can not use query.delete with join
            session.delete(run)
        session.commit()

    def store_artifact(
        self, session, key, artifact, uid, iter=None, tag="", project="",
    ):
        self._store_artifact(
            session, key, artifact, uid, iter, tag, project,
        )

    def _store_artifact(
        self,
        session,
        key,
        artifact,
        uid,
        iter=None,
        tag="",
        project="",
        tag_artifact=True,
    ):
        project = project or config.default_project
        artifact = deepcopy(artifact)
        updated = artifact.get("updated")
        if not updated:
            updated = artifact["updated"] = datetime.now(timezone.utc)
        db_key = artifact.get("db_key")
        if db_key and db_key != key:
            raise mlrun.errors.MLRunInvalidArgumentError(
                "Conflict between requested key and key in artifact body"
            )
        if not db_key:
            artifact["db_key"] = key
        if iter:
            key = f"{iter}-{key}"
        art = self._get_artifact(session, uid, project, key)
        labels = artifact.get("labels", {})
        if not art:
            art = Artifact(key=key, uid=uid, updated=updated, project=project)
        update_labels(art, labels)

        # Ensure there is no "tag" field in the object, to avoid inconsistent situations between
        # body and tag parameter provided.
        artifact.pop("tag", None)

        art.struct = artifact
        self._upsert(session, art)
        if tag_artifact:
            tag = tag or "latest"
            self.tag_artifacts(session, [art], project, tag)

    def _add_tags_to_artifact_struct(
        self, session, artifact_struct, artifact_id, tag=None
    ):
        artifacts = []
        if tag and tag != "*":
            artifact_struct["tag"] = tag
            artifacts.append(artifact_struct)
        else:
            tag_results = self._query(session, Artifact.Tag, obj_id=artifact_id).all()
            if not tag_results:
                return [artifact_struct]
            for tag_object in tag_results:
                artifact_with_tag = artifact_struct.copy()
                artifact_with_tag["tag"] = tag_object.name
                artifacts.append(artifact_with_tag)
        return artifacts

    def read_artifact(self, session, key, tag="", iter=None, project=""):
        project = project or config.default_project
        ids = self._resolve_tag(session, Artifact, project, tag)
        if iter:
            key = f"{iter}-{key}"

        query = self._query(session, Artifact, key=key, project=project)

        # This will hold the real tag of the object (if exists). Will be placed in the artifact structure.
        db_tag = None

        # TODO: refactor this
        # tag has 2 meanings:
        # 1. tag - in this case _resolve_tag will find the relevant uids and will return a list
        # 2. uid - in this case _resolve_tag won't find anything and simply return what was given to it, which actually
        # represents the uid
        if isinstance(ids, list) and ids:
            query = query.filter(Artifact.id.in_(ids))
            db_tag = tag
        elif isinstance(ids, str) and ids:
            query = query.filter(Artifact.uid == ids)
        else:
            # Select by last updated
            max_updated = session.query(func.max(Artifact.updated)).filter(
                Artifact.project == project, Artifact.key == key
            )
            query = query.filter(Artifact.updated.in_(max_updated))

        art = query.one_or_none()
        if not art:
            artifact_uri = generate_artifact_uri(project, key, tag, iter)
            raise mlrun.errors.MLRunNotFoundError(f"Artifact {artifact_uri} not found")

        artifact_struct = art.struct
        # We only set a tag in the object if the user asked specifically for this tag.
        if db_tag:
            artifact_struct["tag"] = db_tag
        return artifact_struct

    def list_artifacts(
        self,
        session,
        name=None,
        project=None,
        tag=None,
        labels=None,
        since=None,
        until=None,
        kind=None,
        category: schemas.ArtifactCategories = None,
        iter: int = None,
        best_iteration: bool = False,
    ):
        project = project or config.default_project

        if best_iteration and iter is not None:
            raise mlrun.errors.MLRunInvalidArgumentError(
                "best-iteration cannot be used when iter is specified"
            )

        # TODO: Refactor this area
        # in case where tag is not given ids will be "latest" to mark to _find_artifacts to find the latest using the
        # old way - by the updated field
        ids = "latest"
        if tag:
            # allow to ask for all versions of an artifact
            if tag == "*":
                ids = tag
            else:
                ids = self._resolve_tag(session, Artifact, project, tag)

        artifacts = ArtifactList()
        artifact_records = self._find_artifacts(
            session, project, ids, labels, since, until, name, kind, category, iter
        )
        indexed_artifacts = {artifact.key: artifact for artifact in artifact_records}
        for artifact in artifact_records:
            has_iteration = self._name_with_iter_regex.match(artifact.key)

            # Handle case of looking for best iteration. In that case if there's a linked iteration, we look
            # for it in the results and return the linked artifact if exists. If original iter is not 0 then
            # we skip this item.
            if best_iteration:
                if has_iteration:
                    continue
                link_iteration = artifact.struct.get("link_iteration")
                if link_iteration:
                    linked_key = f"{link_iteration}-{artifact.key}"
                    linked_artifact = indexed_artifacts.get(linked_key)
                    if linked_artifact:
                        artifact = linked_artifact
                    else:
                        continue

            # We need special handling for the case where iter==0, since in that case no iter prefix will exist.
            # Regex support is db-specific, and SQLAlchemy actually implements Python regex for SQLite anyway,
            # and even that only in SA 1.4. So doing this here rather than in the query.
            if iter == 0 and has_iteration:
                continue

            artifact_struct = artifact.struct
            if ids != "latest":
                artifacts_with_tag = self._add_tags_to_artifact_struct(
                    session, artifact_struct, artifact.id, tag
                )
                artifacts.extend(artifacts_with_tag)
            else:
                artifacts.append(artifact_struct)

        return artifacts

    def del_artifact(self, session, key, tag="", project=""):
        project = project or config.default_project

        # deleting tags and labels, because in sqlite the relationships aren't necessarily cascading
        self._delete_artifact_tags(session, project, key, tag, commit=False)
        self._delete_class_labels(
            session, Artifact, project=project, key=key, commit=False
        )
        kw = {
            "key": key,
            "project": project,
        }
        if tag:
            kw["tag"] = tag

        self._delete(session, Artifact, **kw)

    def _delete_artifact_tags(
        self, session, project, artifact_key, tag_name="", commit=True
    ):
        query = (
            session.query(Artifact.Tag)
            .join(Artifact)
            .filter(Artifact.project == project, Artifact.key == artifact_key)
        )
        if tag_name:
            query = query.filter(Artifact.Tag.name == tag_name)
        for tag in query:
            session.delete(tag)
        if commit:
            session.commit()

    def del_artifacts(self, session, name="", project="", tag="*", labels=None):
        project = project or config.default_project
        ids = "*"
        if tag and tag != "*":
            ids = self._resolve_tag(session, Artifact, project, tag)
        for artifact in self._find_artifacts(session, project, ids, labels, name=name):
            self.del_artifact(session, artifact.key, "", project)

    def store_function(
        self, session, function, name, project="", tag="", versioned=False,
    ) -> str:
        logger.debug(
            "Storing function to DB",
            name=name,
            project=project,
            tag=tag,
            versioned=versioned,
            function=function,
        )
        function = deepcopy(function)
        project = project or config.default_project
        tag = tag or get_in(function, "metadata.tag") or "latest"
        hash_key = fill_function_hash(function, tag)

        # clear tag from object in case another function will "take" that tag
        update_in(function, "metadata.tag", "")

        # versioned means whether we want to version this function object so that it will queryable by its hash key
        # to enable that we set the uid to the hash key so it will have a unique record (Unique constraint of function
        # is the set (project, name, uid))
        # when it's not enabled it means we want to have one unique function object for the set (project, name, tag)
        # that will be reused on every store function (cause we don't want to version each version e.g. create a new
        # record) so we set the uid to be unversioned-{tag}
        if versioned:
            uid = hash_key
        else:
            uid = f"{unversioned_tagged_object_uid_prefix}{tag}"

        updated = datetime.now(timezone.utc)
        update_in(function, "metadata.updated", updated)
        body_name = function.get("metadata", {}).get("name")
        if body_name and body_name != name:
            raise mlrun.errors.MLRunInvalidArgumentError(
                "Conflict between requested name and name in function body"
            )
        if not body_name:
            function.setdefault("metadata", {})["name"] = name
        fn = self._get_class_instance_by_uid(session, Function, name, project, uid)
        if not fn:
            fn = Function(name=name, project=project, uid=uid,)
        fn.updated = updated
        labels = get_in(function, "metadata.labels", {})
        update_labels(fn, labels)
        fn.struct = function
        self._upsert(session, fn)
        self.tag_objects_v2(session, [fn], project, tag)
        return hash_key

    def get_function(self, session, name, project="", tag="", hash_key=""):
        project = project or config.default_project
        query = self._query(session, Function, name=name, project=project)
        computed_tag = tag or "latest"
        tag_function_uid = None
        if not tag and hash_key:
            uid = hash_key
        else:
            tag_function_uid = self._resolve_class_tag_uid(
                session, Function, project, name, computed_tag
            )
            if tag_function_uid is None:
                function_uri = generate_object_uri(project, name, tag)
                raise mlrun.errors.MLRunNotFoundError(
                    f"Function tag not found {function_uri}"
                )
            uid = tag_function_uid
        if uid:
            query = query.filter(Function.uid == uid)
        obj = query.one_or_none()
        if obj:
            function = obj.struct

            # If queried by hash key remove status
            if hash_key:
                function["status"] = None

            # If connected to a tag add it to metadata
            if tag_function_uid:
                function["metadata"]["tag"] = computed_tag
            return function
        else:
            function_uri = generate_object_uri(project, name, tag, hash_key)
            raise mlrun.errors.MLRunNotFoundError(f"Function not found {function_uri}")

    def delete_function(self, session: Session, project: str, name: str):
        logger.debug("Removing function from db", project=project, name=name)

        # deleting tags and labels, because in sqlite the relationships aren't necessarily cascading
        self._delete_function_tags(session, project, name, commit=False)
        self._delete_class_labels(
            session, Function, project=project, name=name, commit=False
        )
        self._delete(session, Function, project=project, name=name)

    def _delete_functions(self, session: Session, project: str):
        for function in self._list_project_functions(session, project):
            self.delete_function(session, project, function.name)

    def _list_project_functions(self, session: Session, project: str):
        return self._query(session, Function, project=project).all()

    def _delete_resources_tags(self, session: Session, project: str):
        for tagged_class in _tagged:
            self._delete(session, tagged_class, project=project)

    def _delete_resources_labels(self, session: Session, project: str):
        for labeled_class in _labeled:
            if hasattr(labeled_class, "project"):
                self._delete(session, labeled_class, project=project)

    def list_functions(self, session, name=None, project=None, tag=None, labels=None):
        project = project or config.default_project
        uids = None
        if tag:
            uids = self._resolve_class_tag_uids(session, Function, project, tag, name)
        functions = FunctionList()
        for function in self._find_functions(session, name, project, uids, labels):
            function_dict = function.struct
            if not tag:
                function_tags = self._list_function_tags(session, project, function.id)
                if len(function_tags) == 0:

                    # function status should be added only to tagged functions
                    function_dict["status"] = None

                    # the unversioned uid is only a place holder for tagged instance that are is versioned
                    # if another instance "took" the tag, we're left with an unversioned untagged instance
                    # don't list it
                    if function.uid.startswith(unversioned_tagged_object_uid_prefix):
                        continue

                    functions.append(function_dict)
                elif len(function_tags) == 1:
                    function_dict["metadata"]["tag"] = function_tags[0]
                    functions.append(function_dict)
                else:
                    for function_tag in function_tags:
                        function_dict_copy = deepcopy(function_dict)
                        function_dict_copy["metadata"]["tag"] = function_tag
                        functions.append(function_dict_copy)
            else:
                function_dict["metadata"]["tag"] = tag
                functions.append(function_dict)
        return functions

    def _delete_function_tags(self, session, project, function_name, commit=True):
        query = session.query(Function.Tag).filter(
            Function.Tag.project == project, Function.Tag.obj_name == function_name
        )
        for obj in query:
            session.delete(obj)
        if commit:
            session.commit()

    def _list_function_tags(self, session, project, function_id):
        query = (
            session.query(Function.Tag.name)
            .filter(Function.Tag.project == project, Function.Tag.obj_id == function_id)
            .distinct()
        )
        return [row[0] for row in query]

    def list_artifact_tags(
        self, session, project
    ) -> typing.List[typing.Tuple[str, str, str]]:
        """
        :return: a list of Tuple of (project, artifact.key, tag)
        """
        query = (
            session.query(Artifact.key, Artifact.Tag.name)
            .filter(Artifact.Tag.project == project)
            .join(Artifact)
            .distinct()
        )
        return [(project, row[0], row[1]) for row in query]

    def create_schedule(
        self,
        session: Session,
        project: str,
        name: str,
        kind: schemas.ScheduleKinds,
        scheduled_object: Any,
        cron_trigger: schemas.ScheduleCronTrigger,
        concurrency_limit: int,
        labels: Dict = None,
    ):
        schedule = Schedule(
            project=project,
            name=name,
            kind=kind.value,
            creation_time=datetime.now(timezone.utc),
            concurrency_limit=concurrency_limit,
            # these are properties of the object that map manually (using getters and setters) to other column of the
            # table and therefore Pycharm yells that they're unexpected
            scheduled_object=scheduled_object,
            cron_trigger=cron_trigger,
        )

        labels = labels or {}
        update_labels(schedule, labels)

        logger.debug(
            "Saving schedule to db",
            project=project,
            name=name,
            kind=kind,
            cron_trigger=cron_trigger,
            concurrency_limit=concurrency_limit,
        )
        self._upsert(session, schedule)

    def update_schedule(
        self,
        session: Session,
        project: str,
        name: str,
        scheduled_object: Any = None,
        cron_trigger: schemas.ScheduleCronTrigger = None,
        labels: Dict = None,
        last_run_uri: str = None,
        concurrency_limit: int = None,
    ):
        schedule = self._get_schedule_record(session, project, name)

        # explicitly ensure the updated fields are not None, as they can be empty strings/dictionaries etc.
        if scheduled_object is not None:
            schedule.scheduled_object = scheduled_object

        if cron_trigger is not None:
            schedule.cron_trigger = cron_trigger

        if labels is not None:
            update_labels(schedule, labels)

        if last_run_uri is not None:
            schedule.last_run_uri = last_run_uri

        if concurrency_limit is not None:
            schedule.concurrency_limit = concurrency_limit

        logger.debug(
            "Updating schedule in db",
            project=project,
            name=name,
            cron_trigger=cron_trigger,
            labels=labels,
            concurrency_limit=concurrency_limit,
        )
        session.merge(schedule)
        session.commit()

    def list_schedules(
        self,
        session: Session,
        project: str = None,
        name: str = None,
        labels: str = None,
        kind: schemas.ScheduleKinds = None,
    ) -> List[schemas.ScheduleRecord]:
        logger.debug("Getting schedules from db", project=project, name=name, kind=kind)
        query = self._query(session, Schedule, project=project, kind=kind)
        if name is not None:
            query = query.filter(generate_query_predicate_for_name(Schedule.name, name))
        labels = label_set(labels)
        query = self._add_labels_filter(session, query, Schedule, labels)

        schedules = [
            self._transform_schedule_model_to_scheme(db_schedule)
            for db_schedule in query
        ]
        return schedules

    def get_schedule(
        self, session: Session, project: str, name: str
    ) -> schemas.ScheduleRecord:
        logger.debug("Getting schedule from db", project=project, name=name)
        schedule_record = self._get_schedule_record(session, project, name)
        schedule = self._transform_schedule_model_to_scheme(schedule_record)
        return schedule

    def _get_schedule_record(
        self, session: Session, project: str, name: str
    ) -> schemas.ScheduleRecord:
        query = self._query(session, Schedule, project=project, name=name)
        schedule_record = query.one_or_none()
        if not schedule_record:
            raise mlrun.errors.MLRunNotFoundError(
                f"Schedule not found: project={project}, name={name}"
            )
        return schedule_record

    def delete_schedule(self, session: Session, project: str, name: str):
        logger.debug("Removing schedule from db", project=project, name=name)
        self._delete_class_labels(
            session, Schedule, project=project, name=name, commit=False
        )
        self._delete(session, Schedule, project=project, name=name)

    def delete_schedules(self, session: Session, project: str):
        logger.debug("Removing schedules from db", project=project)
        for schedule in self.list_schedules(session, project=project):
            self.delete_schedule(session, project, schedule.name)

    def _delete_feature_sets(self, session: Session, project: str):
        logger.debug("Removing feature-sets from db", project=project)
        for feature_set in self.list_feature_sets(session, project).feature_sets:
            self.delete_feature_set(session, project, feature_set.metadata.name)

    def _delete_feature_vectors(self, session: Session, project: str):
        logger.debug("Removing feature-vectors from db", project=project)
        for feature_vector in self.list_feature_vectors(
            session, project
        ).feature_vectors:
            self.delete_feature_vector(session, project, feature_vector.metadata.name)

    def tag_artifacts(self, session, artifacts, project: str, name: str):
        for artifact in artifacts:
            query = (
                self._query(session, artifact.Tag, project=project, name=name,)
                .join(Artifact)
                .filter(Artifact.key == artifact.key)
            )
            tag = query.one_or_none()
            if not tag:
                tag = artifact.Tag(project=project, name=name)
            tag.obj_id = artifact.id
            self._upsert(session, tag, ignore=True)

    def tag_objects_v2(self, session, objs, project: str, name: str):
        for obj in objs:
            query = self._query(
                session, obj.Tag, name=name, project=project, obj_name=obj.name
            )
            tag = query.one_or_none()
            if not tag:
                tag = obj.Tag(project=project, name=name, obj_name=obj.name)
            tag.obj_id = obj.id
            session.add(tag)
        session.commit()

    def create_project(self, session: Session, project: schemas.Project):
        logger.debug("Creating project in DB", project=project)
        created = datetime.utcnow()
        project.metadata.created = created
        # TODO: handle taking out the functions/workflows/artifacts out of the project and save them separately
        project_record = Project(
            name=project.metadata.name,
            description=project.spec.description,
            source=project.spec.source,
            state=project.status.state,
            created=created,
            full_object=project.dict(),
        )
        labels = project.metadata.labels or {}
        update_labels(project_record, labels)
        self._upsert(session, project_record)

    def store_project(self, session: Session, name: str, project: schemas.Project):
        logger.debug("Storing project in DB", name=name, project=project)
        project_record = self._get_project_record(
            session, name, raise_on_not_found=False
        )
        if not project_record:
            self.create_project(session, project)
        else:
            self._update_project_record_from_project(session, project_record, project)

    def patch_project(
        self,
        session: Session,
        name: str,
        project: dict,
        patch_mode: schemas.PatchMode = schemas.PatchMode.replace,
    ):
        logger.debug(
            "Patching project in DB", name=name, project=project, patch_mode=patch_mode
        )
        project_record = self._get_project_record(session, name)
        self._patch_project_record_from_project(
            session, name, project_record, project, patch_mode
        )

    def get_project(
        self, session: Session, name: str = None, project_id: int = None
    ) -> schemas.Project:
        project_record = self._get_project_record(session, name, project_id)

        return self._transform_project_record_to_schema(session, project_record)

    def delete_project(
        self,
        session: Session,
        name: str,
        deletion_strategy: schemas.DeletionStrategy = schemas.DeletionStrategy.default(),
    ):
        logger.debug(
            "Deleting project from DB", name=name, deletion_strategy=deletion_strategy
        )
        self._delete(session, Project, name=name)

    def list_projects(
        self,
        session: Session,
        owner: str = None,
        format_: mlrun.api.schemas.ProjectsFormat = mlrun.api.schemas.ProjectsFormat.full,
        labels: List[str] = None,
        state: mlrun.api.schemas.ProjectState = None,
        names: typing.Optional[typing.List[str]] = None,
    ) -> schemas.ProjectsOutput:
        query = self._query(session, Project, owner=owner, state=state)
        if labels:
            query = self._add_labels_filter(session, query, Project, labels)
        if names is not None:
            query = query.filter(Project.name.in_(names))
        project_records = query.all()
        projects = []
        for project_record in project_records:
            if format_ == mlrun.api.schemas.ProjectsFormat.name_only:
                projects = [project_record.name for project_record in project_records]
            # leader format is only for follower mode which will format the projects returned from here
            elif format_ in [
                mlrun.api.schemas.ProjectsFormat.full,
                mlrun.api.schemas.ProjectsFormat.leader,
            ]:
                projects.append(
                    self._transform_project_record_to_schema(session, project_record)
                )
            else:
                raise NotImplementedError(
                    f"Provided format is not supported. format={format_}"
                )
        return schemas.ProjectsOutput(projects=projects)

    async def get_project_resources_counters(
        self,
    ) -> Tuple[
        Dict[str, int],
        Dict[str, int],
        Dict[str, int],
        Dict[str, int],
        Dict[str, int],
        Dict[str, int],
    ]:
        results = await asyncio.gather(
            fastapi.concurrency.run_in_threadpool(
                mlrun.api.db.session.run_function_with_new_db_session,
                self._calculate_files_counters,
            ),
            fastapi.concurrency.run_in_threadpool(
                mlrun.api.db.session.run_function_with_new_db_session,
                self._calculate_schedules_counters,
            ),
            fastapi.concurrency.run_in_threadpool(
                mlrun.api.db.session.run_function_with_new_db_session,
                self._calculate_feature_sets_counters,
            ),
            fastapi.concurrency.run_in_threadpool(
                mlrun.api.db.session.run_function_with_new_db_session,
                self._calculate_models_counters,
            ),
            fastapi.concurrency.run_in_threadpool(
                mlrun.api.db.session.run_function_with_new_db_session,
                self._calculate_runs_counters,
            ),
        )
        (
            project_to_files_count,
            project_to_schedule_count,
            project_to_feature_set_count,
            project_to_models_count,
            (project_to_recent_failed_runs_count, project_to_running_runs_count,),
        ) = results
        return (
            project_to_files_count,
            project_to_schedule_count,
            project_to_feature_set_count,
            project_to_models_count,
            project_to_recent_failed_runs_count,
            project_to_running_runs_count,
        )

    def _calculate_functions_counters(self, session) -> Dict[str, int]:
        functions_count_per_project = (
            session.query(Function.project, func.count(distinct(Function.name)))
            .group_by(Function.project)
            .all()
        )
        project_to_function_count = {
            result[0]: result[1] for result in functions_count_per_project
        }
        return project_to_function_count

    def _calculate_schedules_counters(self, session) -> Dict[str, int]:
        schedules_count_per_project = (
            session.query(Schedule.project, func.count(distinct(Schedule.name)))
            .group_by(Schedule.project)
            .all()
        )
        project_to_schedule_count = {
            result[0]: result[1] for result in schedules_count_per_project
        }
        return project_to_schedule_count

    def _calculate_feature_sets_counters(self, session) -> Dict[str, int]:
        feature_sets_count_per_project = (
            session.query(FeatureSet.project, func.count(distinct(FeatureSet.name)))
            .group_by(FeatureSet.project)
            .all()
        )
        project_to_feature_set_count = {
            result[0]: result[1] for result in feature_sets_count_per_project
        }
        return project_to_feature_set_count

    def _calculate_models_counters(self, session) -> Dict[str, int]:
        import mlrun.artifacts

        # The kind filter is applied post the query to the DB (manually in python code), so counting should be that
        # way as well, therefore we're doing it here, and can't do it with sql as the above
        # We're using the "latest" which gives us only one version of each artifact key, which is what we want to
        # count (artifact count, not artifact versions count)
        model_artifacts = self._find_artifacts(
            session, None, "latest", kind=mlrun.artifacts.model.ModelArtifact.kind
        )
        project_to_models_count = collections.defaultdict(int)
        for model_artifact in model_artifacts:
            project_to_models_count[model_artifact.project] += 1
        return project_to_models_count

    def _calculate_files_counters(self, session) -> Dict[str, int]:
        import mlrun.artifacts

        # The category filter is applied post the query to the DB (manually in python code), so counting should be that
        # way as well, therefore we're doing it here, and can't do it with sql as the above
        # We're using the "latest" which gives us only one version of each artifact key, which is what we want to
        # count (artifact count, not artifact versions count)
        file_artifacts = self._find_artifacts(
            session, None, "latest", category=mlrun.api.schemas.ArtifactCategories.other
        )
        project_to_files_count = collections.defaultdict(int)
        for file_artifact in file_artifacts:
            project_to_files_count[file_artifact.project] += 1
        return project_to_files_count

    def _calculate_runs_counters(
        self, session
    ) -> Tuple[Dict[str, int], Dict[str, int]]:
        runs = self._find_runs(session, None, "*", None)
        project_to_recent_failed_runs_count = collections.defaultdict(int)
        project_to_running_runs_count = collections.defaultdict(int)
        # we want to count unique run names, and not all occurrences of all runs, therefore we're keeping set of
        # names and only count new names
        project_to_recent_failed_run_names = collections.defaultdict(set)
        project_to_running_run_names = collections.defaultdict(set)
        runs = runs.all()
        for run in runs:
            run_json = run.struct
            if self._is_run_matching_state(
                run, run_json, mlrun.runtimes.constants.RunStates.non_terminal_states(),
            ):
                if (
                    run_json.get("metadata", {}).get("name")
                    and run_json["metadata"]["name"]
                    not in project_to_running_run_names[run.project]
                ):
                    project_to_running_run_names[run.project].add(
                        run_json["metadata"]["name"]
                    )
                    project_to_running_runs_count[run.project] += 1
            if self._is_run_matching_state(
                run,
                run_json,
                [
                    mlrun.runtimes.constants.RunStates.error,
                    mlrun.runtimes.constants.RunStates.aborted,
                ],
            ):
                one_day_ago = datetime.now() - timedelta(hours=24)
                if run.start_time and run.start_time >= one_day_ago:
                    if (
                        run_json.get("metadata", {}).get("name")
                        and run_json["metadata"]["name"]
                        not in project_to_recent_failed_run_names[run.project]
                    ):
                        project_to_recent_failed_run_names[run.project].add(
                            run_json["metadata"]["name"]
                        )
                        project_to_recent_failed_runs_count[run.project] += 1

        return project_to_recent_failed_runs_count, project_to_running_runs_count

    async def generate_projects_summaries(
        self, session: Session, projects: List[str]
    ) -> List[mlrun.api.schemas.ProjectSummary]:
        (
            project_to_function_count,
            project_to_schedule_count,
            project_to_feature_set_count,
            project_to_models_count,
            project_to_recent_failed_runs_count,
            project_to_running_runs_count,
        ) = await self._get_project_resources_counters(session)
        project_summaries = []
        for project in projects:
            project_summaries.append(
                mlrun.api.schemas.ProjectSummary(
                    name=project,
                    functions_count=project_to_function_count.get(project, 0),
                    schedules_count=project_to_schedule_count.get(project, 0),
                    feature_sets_count=project_to_feature_set_count.get(project, 0),
                    models_count=project_to_models_count.get(project, 0),
                    runs_failed_recent_count=project_to_recent_failed_runs_count.get(
                        project, 0
                    ),
                    runs_running_count=project_to_running_runs_count.get(project, 0),
                    # This is a mandatory field - filling here with 0, it will be filled with the real number in the
                    # crud layer
                    pipelines_running_count=0,
                )
            )
        return project_summaries

    def _update_project_record_from_project(
        self, session: Session, project_record: Project, project: schemas.Project
    ):
        project.metadata.created = project_record.created
        project_dict = project.dict()
        # TODO: handle taking out the functions/workflows/artifacts out of the project and save them separately
        project_record.full_object = project_dict
        project_record.description = project.spec.description
        project_record.source = project.spec.source
        project_record.state = project.status.state
        labels = project.metadata.labels or {}
        update_labels(project_record, labels)
        self._upsert(session, project_record)

    def _patch_project_record_from_project(
        self,
        session: Session,
        name: str,
        project_record: Project,
        project: dict,
        patch_mode: schemas.PatchMode,
    ):
        project.setdefault("metadata", {})["created"] = project_record.created
        strategy = patch_mode.to_mergedeep_strategy()
        project_record_full_object = project_record.full_object
        mergedeep.merge(project_record_full_object, project, strategy=strategy)

        # If a bad kind value was passed, it will fail here (return 422 to caller)
        project = schemas.Project(**project_record_full_object)
        self.store_project(
            session, name, project,
        )

        project_record.full_object = project_record_full_object
        self._upsert(session, project_record)

    def is_project_exists(self, session: Session, name: str, **kwargs):
        project_record = self._get_project_record(
            session, name, raise_on_not_found=False
        )
        if not project_record:
            return False
        return True

    def _get_project_record(
        self,
        session: Session,
        name: str = None,
        project_id: int = None,
        raise_on_not_found: bool = True,
    ) -> Project:
        if not any([project_id, name]):
            raise mlrun.errors.MLRunInvalidArgumentError(
                "One of 'name' or 'project_id' must be provided"
            )
        project_record = self._query(
            session, Project, name=name, id=project_id
        ).one_or_none()
        if not project_record:
            if not raise_on_not_found:
                return None
            raise mlrun.errors.MLRunNotFoundError(
                f"Project not found: name={name}, project_id={project_id}"
            )

        return project_record

    def verify_project_has_no_related_resources(self, session: Session, name: str):
        artifacts = self._find_artifacts(session, name, "*")
        self._verify_empty_list_of_project_related_resources(
            name, artifacts, "artifacts"
        )
        logs = self._list_logs(session, name)
        self._verify_empty_list_of_project_related_resources(name, logs, "logs")
        runs = self._find_runs(session, None, name, []).all()
        self._verify_empty_list_of_project_related_resources(name, runs, "runs")
        schedules = self.list_schedules(session, project=name)
        self._verify_empty_list_of_project_related_resources(
            name, schedules, "schedules"
        )
        functions = self._list_project_functions(session, name)
        self._verify_empty_list_of_project_related_resources(
            name, functions, "functions"
        )
        feature_sets = self.list_feature_sets(session, name).feature_sets
        self._verify_empty_list_of_project_related_resources(
            name, feature_sets, "feature_sets"
        )
        feature_vectors = self.list_feature_vectors(session, name).feature_vectors
        self._verify_empty_list_of_project_related_resources(
            name, feature_vectors, "feature_vectors"
        )

    def delete_project_related_resources(self, session: Session, name: str):
        self.del_artifacts(session, project=name)
        self._delete_logs(session, name)
        self.del_runs(session, project=name)
        self.delete_schedules(session, name)
        self._delete_functions(session, name)
        self._delete_feature_sets(session, name)
        self._delete_feature_vectors(session, name)

        # resources deletion should remove their tags and labels as well, but doing another try in case there are
        # orphan resources
        self._delete_resources_tags(session, name)
        self._delete_resources_labels(session, name)

    @staticmethod
    def _verify_empty_list_of_project_related_resources(
        project: str, resources: List, resource_name: str
    ):
        if resources:
            raise mlrun.errors.MLRunPreconditionFailedError(
                f"Project {project} can not be deleted since related resources found: {resource_name}"
            )

    def _get_record_by_name_tag_and_uid(
        self, session, cls, project: str, name: str, tag: str = None, uid: str = None,
    ):
        query = self._query(session, cls, name=name, project=project)
        computed_tag = tag or "latest"
        object_tag_uid = None
        if tag or not uid:
            object_tag_uid = self._resolve_class_tag_uid(
                session, cls, project, name, computed_tag
            )
            if object_tag_uid is None:
                return None, None, None
            uid = object_tag_uid
        if uid:
            query = query.filter(cls.uid == uid)
        return computed_tag, object_tag_uid, query.one_or_none()

    def _get_feature_set(
        self, session, project: str, name: str, tag: str = None, uid: str = None,
    ):
        (
            computed_tag,
            feature_set_tag_uid,
            db_feature_set,
        ) = self._get_record_by_name_tag_and_uid(
            session, FeatureSet, project, name, tag, uid
        )
        if db_feature_set:
            feature_set = self._transform_feature_set_model_to_schema(db_feature_set)

            # If connected to a tag add it to metadata
            if feature_set_tag_uid:
                feature_set.metadata.tag = computed_tag
            return feature_set
        else:
            return None

    def get_feature_set(
        self, session, project: str, name: str, tag: str = None, uid: str = None,
    ) -> schemas.FeatureSet:
        feature_set = self._get_feature_set(session, project, name, tag, uid)
        if not feature_set:
            feature_set_uri = generate_object_uri(project, name, tag)
            raise mlrun.errors.MLRunNotFoundError(
                f"Feature-set not found {feature_set_uri}"
            )

        return feature_set

    def _get_records_to_tags_map(self, session, cls, project, tag, name=None):
        # Find object IDs by tag, project and feature-set-name (which is a like query)
        tag_query = self._query(session, cls.Tag, project=project, name=tag)
        if name:
            tag_query = tag_query.filter(
                generate_query_predicate_for_name(cls.Tag.obj_name, name)
            )

        # Generate a mapping from each object id (note: not uid, it's the DB ID) to its associated tags.
        obj_id_tags = {}
        for row in tag_query:
            if row.obj_id in obj_id_tags:
                obj_id_tags[row.obj_id].append(row.name)
            else:
                obj_id_tags[row.obj_id] = [row.name]
        return obj_id_tags

    def _generate_records_with_tags_assigned(
        self, object_record, transform_fn, obj_id_tags, default_tag=None
    ):
        # Using a similar mechanism here to assign tags to feature sets as is used in list_functions. Please refer
        # there for some comments explaining the logic.
        results = []
        if default_tag:
            results.append(transform_fn(object_record, default_tag))
        else:
            object_tags = obj_id_tags.get(object_record.id, [])
            if len(object_tags) == 0 and not object_record.uid.startswith(
                unversioned_tagged_object_uid_prefix
            ):
                new_object = transform_fn(object_record)
                results.append(new_object)
            else:
                for object_tag in object_tags:
                    results.append(transform_fn(object_record, object_tag))
        return results

    @staticmethod
    def _generate_feature_set_digest(feature_set: schemas.FeatureSet):
        return schemas.FeatureSetDigestOutput(
            metadata=feature_set.metadata,
            spec=schemas.FeatureSetDigestSpec(
                entities=feature_set.spec.entities, features=feature_set.spec.features,
            ),
        )

    def _generate_feature_or_entity_list_query(
        self,
        session,
        query_class,
        project: str,
        feature_set_keys,
        name: str = None,
        tag: str = None,
        labels: List[str] = None,
    ):
        # Query the actual objects to be returned
        query = (
            session.query(FeatureSet, query_class)
            .filter_by(project=project)
            .join(query_class)
        )

        if name:
            query = query.filter(
                generate_query_predicate_for_name(query_class.name, name)
            )
        if labels:
            query = self._add_labels_filter(session, query, query_class, labels)
        if tag:
            query = query.filter(FeatureSet.id.in_(feature_set_keys))

        return query

    def list_features(
        self,
        session,
        project: str,
        name: str = None,
        tag: str = None,
        entities: List[str] = None,
        labels: List[str] = None,
    ) -> schemas.FeaturesOutput:
        # We don't filter by feature-set name here, as the name parameter refers to features
        feature_set_id_tags = self._get_records_to_tags_map(
            session, FeatureSet, project, tag, name=None
        )

        query = self._generate_feature_or_entity_list_query(
            session, Feature, project, feature_set_id_tags.keys(), name, tag, labels
        )

        if entities:
            query = query.join(FeatureSet.entities).filter(Entity.name.in_(entities))

        features_results = []
        for row in query:
            feature_record = schemas.FeatureRecord.from_orm(row.Feature)
            feature_name = feature_record.name

            feature_sets = self._generate_records_with_tags_assigned(
                row.FeatureSet,
                self._transform_feature_set_model_to_schema,
                feature_set_id_tags,
                tag,
            )

            for feature_set in feature_sets:
                # Get the feature from the feature-set full structure, as it may contain extra fields (which are not
                # in the DB)
                feature = next(
                    (
                        feature
                        for feature in feature_set.spec.features
                        if feature.name == feature_name
                    ),
                    None,
                )
                if not feature:
                    raise mlrun.errors.MLRunInternalServerError(
                        "Inconsistent data in DB - features in DB not in feature-set document"
                    )

                features_results.append(
                    schemas.FeatureListOutput(
                        feature=feature,
                        feature_set_digest=self._generate_feature_set_digest(
                            feature_set
                        ),
                    )
                )
        return schemas.FeaturesOutput(features=features_results)

    def list_entities(
        self,
        session,
        project: str,
        name: str = None,
        tag: str = None,
        labels: List[str] = None,
    ) -> schemas.EntitiesOutput:
        feature_set_id_tags = self._get_records_to_tags_map(
            session, FeatureSet, project, tag, name=None
        )

        query = self._generate_feature_or_entity_list_query(
            session, Entity, project, feature_set_id_tags.keys(), name, tag, labels
        )

        entities_results = []
        for row in query:
            entity_record = schemas.FeatureRecord.from_orm(row.Entity)
            entity_name = entity_record.name

            feature_sets = self._generate_records_with_tags_assigned(
                row.FeatureSet,
                self._transform_feature_set_model_to_schema,
                feature_set_id_tags,
                tag,
            )

            for feature_set in feature_sets:
                # Get the feature from the feature-set full structure, as it may contain extra fields (which are not
                # in the DB)
                entity = next(
                    (
                        entity
                        for entity in feature_set.spec.entities
                        if entity.name == entity_name
                    ),
                    None,
                )
                if not entity:
                    raise mlrun.errors.MLRunInternalServerError(
                        "Inconsistent data in DB - entities in DB not in feature-set document"
                    )

                entities_results.append(
                    schemas.EntityListOutput(
                        entity=entity,
                        feature_set_digest=self._generate_feature_set_digest(
                            feature_set
                        ),
                    )
                )
        return schemas.EntitiesOutput(entities=entities_results)

    @staticmethod
    def _assert_partition_by_parameters(partition_by, sort):
        if sort is None:
            raise mlrun.errors.MLRunInvalidArgumentError(
                "sort parameter must be provided when partition_by is used."
            )
        # For now, name is the only supported value. Remove once more fields are added.
        if partition_by != schemas.FeatureStorePartitionByField.name:
            raise mlrun.errors.MLRunInvalidArgumentError(
                f"partition_by for feature-store objects must be 'name'. Value given: '{partition_by.value}'"
            )

    @staticmethod
    def _create_partitioned_query(session, query, cls, group_by, order, rows_per_group):
        row_number_column = (
            func.row_number()
            .over(
                partition_by=group_by.to_partition_by_db_field(cls),
                order_by=order.to_order_by_predicate(cls.updated),
            )
            .label("row_number")
        )

        # Need to generate a subquery so we can filter based on the row_number, since it
        # is a window function using over().
        subquery = query.add_column(row_number_column).subquery()
        return session.query(aliased(cls, subquery)).filter(
            subquery.c.row_number <= rows_per_group
        )

    def list_feature_sets(
        self,
        session,
        project: str,
        name: str = None,
        tag: str = None,
        state: str = None,
        entities: List[str] = None,
        features: List[str] = None,
        labels: List[str] = None,
        partition_by: schemas.FeatureStorePartitionByField = None,
        rows_per_partition: int = 1,
        partition_sort: schemas.SortField = None,
        partition_order: schemas.OrderType = schemas.OrderType.desc,
    ) -> schemas.FeatureSetsOutput:
        obj_id_tags = self._get_records_to_tags_map(
            session, FeatureSet, project, tag, name
        )

        # Query the actual objects to be returned
        query = self._query(session, FeatureSet, project=project, state=state)

        if name is not None:
            query = query.filter(
                generate_query_predicate_for_name(FeatureSet.name, name)
            )
        if tag:
            query = query.filter(FeatureSet.id.in_(obj_id_tags.keys()))
        if entities:
            query = query.join(FeatureSet.entities).filter(Entity.name.in_(entities))
        if features:
            query = query.join(FeatureSet.features).filter(Feature.name.in_(features))
        if labels:
            query = self._add_labels_filter(session, query, FeatureSet, labels)

        if partition_by:
            self._assert_partition_by_parameters(partition_by, partition_sort)
            query = self._create_partitioned_query(
                session,
                query,
                FeatureSet,
                partition_by,
                partition_order,
                rows_per_partition,
            )

        feature_sets = []
        for feature_set_record in query:
            feature_sets.extend(
                self._generate_records_with_tags_assigned(
                    feature_set_record,
                    self._transform_feature_set_model_to_schema,
                    obj_id_tags,
                    tag,
                )
            )
        return schemas.FeatureSetsOutput(feature_sets=feature_sets)

    def list_feature_sets_tags(
        self, session, project: str,
    ):
        query = (
            session.query(FeatureSet.name, FeatureSet.Tag.name)
            .filter(FeatureSet.Tag.project == project)
            .join(FeatureSet, FeatureSet.Tag.obj_id == FeatureSet.id)
            .distinct()
        )
        return [(project, row[0], row[1]) for row in query]

    @staticmethod
    def _update_feature_set_features(
        feature_set: FeatureSet, feature_dicts: List[dict], replace=False
    ):
        if replace:
            feature_set.features = []

        for feature_dict in feature_dicts:
            labels = feature_dict.get("labels") or {}
            feature = Feature(
                name=feature_dict["name"],
                value_type=feature_dict["value_type"],
                labels=[],
            )
            update_labels(feature, labels)
            feature_set.features.append(feature)

    @staticmethod
    def _update_feature_set_entities(
        feature_set: FeatureSet, entity_dicts: List[dict], replace=False
    ):
        if replace:
            feature_set.entities = []

        for entity_dict in entity_dicts:
            labels = entity_dict.get("labels") or {}
            entity = Entity(
                name=entity_dict["name"],
                value_type=entity_dict["value_type"],
                labels=[],
            )
            update_labels(entity, labels)
            feature_set.entities.append(entity)

    def _update_feature_set_spec(
        self, feature_set: FeatureSet, new_feature_set_dict: dict, replace=True
    ):
        feature_set_spec = new_feature_set_dict.get("spec")
        features = feature_set_spec.pop("features", [])
        entities = feature_set_spec.pop("entities", [])

        self._update_feature_set_features(feature_set, features, replace)
        self._update_feature_set_entities(feature_set, entities, replace)

    @staticmethod
    def _common_object_validate_and_perform_uid_change(
        object_dict: dict, tag, versioned, existing_uid=None,
    ):
        uid = fill_object_hash(object_dict, "uid", tag)
        if not versioned:
            uid = f"{unversioned_tagged_object_uid_prefix}{tag}"
            object_dict["metadata"]["uid"] = uid

        # If object was referenced by UID, the request cannot modify it
        if existing_uid and uid != existing_uid:
            raise mlrun.errors.MLRunInvalidArgumentError(
                "Changing uid for an object referenced by its uid"
            )
        return uid

    @staticmethod
    def _update_db_record_from_object_dict(
        db_object, common_object_dict: dict, uid,
    ):
        db_object.name = common_object_dict["metadata"]["name"]
        updated_datetime = datetime.now(timezone.utc)
        db_object.updated = updated_datetime
        if not db_object.created:
            db_object.created = common_object_dict["metadata"].pop(
                "created", None
            ) or datetime.now(timezone.utc)
        db_object.state = common_object_dict.get("status", {}).get("state")
        db_object.uid = uid

        common_object_dict["metadata"]["updated"] = str(updated_datetime)
        common_object_dict["metadata"]["created"] = str(db_object.created)

        # In case of an unversioned object, we don't want to return uid to user queries. However,
        # the uid DB field has to be set, since it's used for uniqueness in the DB.
        if uid.startswith(unversioned_tagged_object_uid_prefix):
            common_object_dict["metadata"].pop("uid", None)

        db_object.full_object = common_object_dict

        labels = common_object_dict["metadata"].pop("labels", {}) or {}
        update_labels(db_object, labels)

    def store_feature_set(
        self,
        session,
        project,
        name,
        feature_set: schemas.FeatureSet,
        tag=None,
        uid=None,
        versioned=True,
        always_overwrite=False,
    ) -> str:
        original_uid = uid

        _, _, existing_feature_set = self._get_record_by_name_tag_and_uid(
            session, FeatureSet, project, name, tag, uid
        )

        feature_set_dict = feature_set.dict(exclude_none=True)

        if not existing_feature_set:
            # Check if this is a re-tag of existing object - search by uid only
            uid = fill_object_hash(feature_set_dict, "uid", tag)
            _, _, existing_feature_set = self._get_record_by_name_tag_and_uid(
                session, FeatureSet, project, name, None, uid
            )
            if existing_feature_set:
                self.tag_objects_v2(session, [existing_feature_set], project, tag)
                return uid

            feature_set.metadata.tag = tag
            return self.create_feature_set(session, project, feature_set, versioned)

        uid = self._common_object_validate_and_perform_uid_change(
            feature_set_dict, tag, versioned, original_uid
        )

        if uid == existing_feature_set.uid or always_overwrite:
            db_feature_set = existing_feature_set
        else:
            db_feature_set = FeatureSet(project=project, full_object=feature_set_dict)

        self._update_db_record_from_object_dict(db_feature_set, feature_set_dict, uid)

        self._update_feature_set_spec(db_feature_set, feature_set_dict)
        self._upsert(session, db_feature_set)
        self.tag_objects_v2(session, [db_feature_set], project, tag)

        return uid

    def _validate_and_enrich_record_for_creation(
        self, session, new_object, db_class, project, versioned,
    ):
        object_type = new_object.__class__.__name__

        object_dict = new_object.dict(exclude_none=True)
        hash_key = fill_object_hash(object_dict, "uid", new_object.metadata.tag)

        if versioned:
            uid = hash_key
        else:
            uid = f"{unversioned_tagged_object_uid_prefix}{new_object.metadata.tag}"
            object_dict["metadata"]["uid"] = uid

        existing_object = self._get_class_instance_by_uid(
            session, db_class, new_object.metadata.name, project, uid
        )
        if existing_object:
            object_uri = generate_object_uri(
                project, new_object.metadata.name, new_object.metadata.tag
            )
            raise mlrun.errors.MLRunConflictError(
                f"Adding an already-existing {object_type} - {object_uri}"
            )

        return uid, new_object.metadata.tag, object_dict

    def create_feature_set(
        self, session, project, feature_set: schemas.FeatureSet, versioned=True,
    ) -> str:
        (uid, tag, feature_set_dict,) = self._validate_and_enrich_record_for_creation(
            session, feature_set, FeatureSet, project, versioned
        )

        db_feature_set = FeatureSet(project=project)

        self._update_db_record_from_object_dict(db_feature_set, feature_set_dict, uid)
        self._update_feature_set_spec(db_feature_set, feature_set_dict)

        self._upsert(session, db_feature_set)
        self.tag_objects_v2(session, [db_feature_set], project, tag)

        return uid

    def patch_feature_set(
        self,
        session,
        project,
        name,
        feature_set_patch: dict,
        tag=None,
        uid=None,
        patch_mode: schemas.PatchMode = schemas.PatchMode.replace,
    ) -> str:
        feature_set_record = self._get_feature_set(session, project, name, tag, uid)
        if not feature_set_record:
            feature_set_uri = generate_object_uri(project, name, tag)
            raise mlrun.errors.MLRunNotFoundError(
                f"Feature-set not found {feature_set_uri}"
            )

        feature_set_struct = feature_set_record.dict(exclude_none=True)
        # using mergedeep for merging the patch content into the existing dictionary
        strategy = patch_mode.to_mergedeep_strategy()
        mergedeep.merge(feature_set_struct, feature_set_patch, strategy=strategy)

        versioned = feature_set_record.metadata.uid is not None

        # If a bad kind value was passed, it will fail here (return 422 to caller)
        feature_set = schemas.FeatureSet(**feature_set_struct)
        return self.store_feature_set(
            session,
            project,
            name,
            feature_set,
            feature_set.metadata.tag,
            uid,
            versioned,
            always_overwrite=True,
        )

    def _delete_feature_store_object(self, session, cls, project, name, tag, uid):
        if tag and uid:
            raise mlrun.errors.MLRunInvalidArgumentError(
                "Both uid and tag specified when deleting an object."
            )

        object_id = None
        if uid:
            object_record = self._query(
                session, cls, project=project, name=name, uid=uid
            ).one_or_none()
            if object_record is None:
                return
            object_id = object_record.id
        elif tag:
            tag_record = self._query(
                session, cls.Tag, project=project, name=tag, obj_name=name
            ).one_or_none()
            if tag_record is None:
                return
            object_id = tag_record.obj_id

        if object_id:
<<<<<<< HEAD
=======
            # deleting tags, because in sqlite the relationships aren't necessarily cascading
>>>>>>> c751092e
            self._delete(session, cls.Tag, obj_id=object_id)
            self._delete(session, cls, id=object_id)
        else:
            # If we got here, neither tag nor uid were provided - delete all references by name.
<<<<<<< HEAD
=======
            # deleting tags, because in sqlite the relationships aren't necessarily cascading
>>>>>>> c751092e
            self._delete(session, cls.Tag, project=project, obj_name=name)
            self._delete(session, cls, project=project, name=name)

    def delete_feature_set(self, session, project, name, tag=None, uid=None):
        self._delete_feature_store_object(session, FeatureSet, project, name, tag, uid)

    def create_feature_vector(
        self, session, project, feature_vector: schemas.FeatureVector, versioned=True,
    ) -> str:
        (
            uid,
            tag,
            feature_vector_dict,
        ) = self._validate_and_enrich_record_for_creation(
            session, feature_vector, FeatureVector, project, versioned
        )

        db_feature_vector = FeatureVector(project=project)

        self._update_db_record_from_object_dict(
            db_feature_vector, feature_vector_dict, uid
        )

        self._upsert(session, db_feature_vector)
        self.tag_objects_v2(session, [db_feature_vector], project, tag)

        return uid

    def _get_feature_vector(
        self, session, project: str, name: str, tag: str = None, uid: str = None,
    ):
        (
            computed_tag,
            feature_vector_tag_uid,
            db_feature_vector,
        ) = self._get_record_by_name_tag_and_uid(
            session, FeatureVector, project, name, tag, uid
        )
        if db_feature_vector:
            feature_vector = self._transform_feature_vector_model_to_schema(
                db_feature_vector
            )

            # If connected to a tag add it to metadata
            if feature_vector_tag_uid:
                feature_vector.metadata.tag = computed_tag
            return feature_vector
        else:
            return None

    def get_feature_vector(
        self, session, project: str, name: str, tag: str = None, uid: str = None
    ) -> schemas.FeatureVector:
        feature_vector = self._get_feature_vector(session, project, name, tag, uid)
        if not feature_vector:
            feature_vector_uri = generate_object_uri(project, name, tag)
            raise mlrun.errors.MLRunNotFoundError(
                f"Feature-vector not found {feature_vector_uri}"
            )

        return feature_vector

    def list_feature_vectors(
        self,
        session,
        project: str,
        name: str = None,
        tag: str = None,
        state: str = None,
        labels: List[str] = None,
        partition_by: schemas.FeatureStorePartitionByField = None,
        rows_per_partition: int = 1,
        partition_sort_by: schemas.SortField = None,
        partition_order: schemas.OrderType = schemas.OrderType.desc,
    ) -> schemas.FeatureVectorsOutput:
        obj_id_tags = self._get_records_to_tags_map(
            session, FeatureVector, project, tag, name
        )

        # Query the actual objects to be returned
        query = self._query(session, FeatureVector, project=project, state=state)

        if name is not None:
            query = query.filter(
                generate_query_predicate_for_name(FeatureVector.name, name)
            )
        if tag:
            query = query.filter(FeatureVector.id.in_(obj_id_tags.keys()))
        if labels:
            query = self._add_labels_filter(session, query, FeatureVector, labels)

        if partition_by:
            self._assert_partition_by_parameters(partition_by, partition_sort_by)
            query = self._create_partitioned_query(
                session,
                query,
                FeatureVector,
                partition_by,
                partition_order,
                rows_per_partition,
            )

        feature_vectors = []
        for feature_vector_record in query:
            feature_vectors.extend(
                self._generate_records_with_tags_assigned(
                    feature_vector_record,
                    self._transform_feature_vector_model_to_schema,
                    obj_id_tags,
                    tag,
                )
            )
        return schemas.FeatureVectorsOutput(feature_vectors=feature_vectors)

    def list_feature_vectors_tags(
        self, session, project: str,
    ):
        query = (
            session.query(FeatureVector.name, FeatureVector.Tag.name)
            .filter(FeatureVector.Tag.project == project)
            .join(FeatureVector, FeatureVector.Tag.obj_id == FeatureVector.id)
            .distinct()
        )
        return [(project, row[0], row[1]) for row in query]

    def store_feature_vector(
        self,
        session,
        project,
        name,
        feature_vector: schemas.FeatureVector,
        tag=None,
        uid=None,
        versioned=True,
        always_overwrite=False,
    ) -> str:
        original_uid = uid

        _, _, existing_feature_vector = self._get_record_by_name_tag_and_uid(
            session, FeatureVector, project, name, tag, uid
        )

        feature_vector_dict = feature_vector.dict(exclude_none=True)

        if not existing_feature_vector:
            # Check if this is a re-tag of existing object - search by uid only
            uid = fill_object_hash(feature_vector_dict, "uid", tag)
            _, _, existing_feature_vector = self._get_record_by_name_tag_and_uid(
                session, FeatureVector, project, name, None, uid
            )
            if existing_feature_vector:
                self.tag_objects_v2(session, [existing_feature_vector], project, tag)
                return uid

            feature_vector.metadata.tag = tag
            return self.create_feature_vector(
                session, project, feature_vector, versioned
            )

        uid = self._common_object_validate_and_perform_uid_change(
            feature_vector_dict, tag, versioned, original_uid
        )

        if uid == existing_feature_vector.uid or always_overwrite:
            db_feature_vector = existing_feature_vector
        else:
            db_feature_vector = FeatureVector(project=project)

        self._update_db_record_from_object_dict(
            db_feature_vector, feature_vector_dict, uid
        )

        self._upsert(session, db_feature_vector)
        self.tag_objects_v2(session, [db_feature_vector], project, tag)

        return uid

    def patch_feature_vector(
        self,
        session,
        project,
        name,
        feature_vector_update: dict,
        tag=None,
        uid=None,
        patch_mode: schemas.PatchMode = schemas.PatchMode.replace,
    ) -> str:
        feature_vector_record = self._get_feature_vector(
            session, project, name, tag, uid
        )
        if not feature_vector_record:
            feature_vector_uri = generate_object_uri(project, name, tag)
            raise mlrun.errors.MLRunNotFoundError(
                f"Feature-vector not found {feature_vector_uri}"
            )

        feature_vector_struct = feature_vector_record.dict(exclude_none=True)
        # using mergedeep for merging the patch content into the existing dictionary
        strategy = patch_mode.to_mergedeep_strategy()
        mergedeep.merge(feature_vector_struct, feature_vector_update, strategy=strategy)

        versioned = feature_vector_record.metadata.uid is not None

        feature_vector = schemas.FeatureVector(**feature_vector_struct)
        return self.store_feature_vector(
            session,
            project,
            name,
            feature_vector,
            feature_vector.metadata.tag,
            uid,
            versioned,
            always_overwrite=True,
        )

    def delete_feature_vector(self, session, project, name, tag=None, uid=None):
        self._delete_feature_store_object(
            session, FeatureVector, project, name, tag, uid
        )

    def _resolve_tag(self, session, cls, project, name):
        ids = []
        for tag in self._query(session, cls.Tag, project=project, name=name):
            ids.append(tag.obj_id)
        if not ids:
            return name  # Not found, return original uid
        return ids

    def _resolve_class_tag_uid(self, session, cls, project, obj_name, tag_name):
        for tag in self._query(
            session, cls.Tag, project=project, obj_name=obj_name, name=tag_name
        ):
            return self._query(session, cls).get(tag.obj_id).uid
        return None

    def _resolve_class_tag_uids(
        self, session, cls, project, tag_name, obj_name=None
    ) -> List[str]:
        uids = []

        query = self._query(session, cls.Tag, project=project, name=tag_name)
        if obj_name:
            query = query.filter(
                generate_query_predicate_for_name(cls.Tag.obj_name, obj_name)
            )

        for tag in query:
            uids.append(self._query(session, cls).get(tag.obj_id).uid)
        return uids

    def _query(self, session, cls, **kw):
        kw = {k: v for k, v in kw.items() if v is not None}
        return session.query(cls).filter_by(**kw)

    def _function_latest_uid(self, session, project, name):
        # FIXME
        query = (
            self._query(session, Function.uid)
            .filter(Function.project == project, Function.name == name)
            .order_by(Function.updated.desc())
        ).limit(1)
        out = query.one_or_none()
        if out:
            return out[0]

    def _find_or_create_users(self, session, user_names):
        users = list(self._query(session, User).filter(User.name.in_(user_names)))
        new = set(user_names) - {user.name for user in users}
        if new:
            for name in new:
                user = User(name=name)
                session.add(user)
                users.append(user)
            try:
                session.commit()
            except SQLAlchemyError as err:
                session.rollback()
                raise mlrun.errors.MLRunConflictError(f"add user: {err}") from err
        return users

    def _get_class_instance_by_uid(self, session, cls, name, project, uid):
        query = self._query(session, cls, name=name, project=project, uid=uid)
        return query.one_or_none()

    def _get_artifact(self, session, uid, project, key):
        try:
            resp = self._query(
                session, Artifact, uid=uid, project=project, key=key
            ).one_or_none()
            return resp
        finally:
            pass

    def _get_run(self, session, uid, project, iteration):
        try:
            resp = self._query(
                session, Run, uid=uid, project=project, iteration=iteration
            ).one_or_none()
            return resp
        finally:
            pass

    def _delete_empty_labels(self, session, cls):
        session.query(cls).filter(cls.parent == NULL).delete()
        session.commit()

    def _upsert(self, session, obj, ignore=False):
        def _try_commit_obj():
            try:
                session.add(obj)
                session.commit()
            except SQLAlchemyError as err:
                session.rollback()
                cls = obj.__class__.__name__
                if "database is locked" in str(err):
                    logger.warning(
                        "Database is locked. Retrying", cls=cls, err=str(err)
                    )
                    raise mlrun.errors.MLRunRuntimeError(
                        "Failed adding resource, database is locked"
                    ) from err
                logger.warning("Conflict adding resource to DB", cls=cls, err=str(err))
                if not ignore:
                    # We want to retry only when database is locked so for any other scenario escalate to fatal failure
                    try:
                        raise mlrun.errors.MLRunConflictError(
                            f"Conflict - {cls} already exists: {obj.get_identifier_string()}"
                        ) from err
                    except mlrun.errors.MLRunConflictError as exc:
                        raise mlrun.utils.helpers.FatalFailureException(
                            original_exception=exc
                        )

        if config.httpdb.db.commit_retry_timeout:
            mlrun.utils.helpers.retry_until_successful(
                config.httpdb.db.commit_retry_interval,
                config.httpdb.db.commit_retry_timeout,
                logger,
                False,
                _try_commit_obj,
            )

    def _find_runs(self, session, uid, project, labels):
        labels = label_set(labels)
        if project == "*":
            project = None
        query = self._query(session, Run, uid=uid, project=project)
        return self._add_labels_filter(session, query, Run, labels)

    def _post_query_runs_filter(
        self,
        query,
        name=None,
        state=None,
        last_update_time_from=None,
        last_update_time_to=None,
    ):
        """
        This function is hacky and exists to cover on bugs we had with how we save our data in the DB
        We're doing it the hacky way since:
        1. SQLDB is about to be replaced
        2. Schema + Data migration are complicated and as long we can avoid them, we prefer to (also because of 1)
        name - the name is only saved in the json itself, therefore we can't use the SQL query filter and have to filter
        it ourselves
        state - the state is saved in a column, but, there was a bug in which the state was only getting updated in the
        json itself, therefore, in field systems, most runs records will have an empty or not updated data in the state
        column
        """
        if (
            not name
            and not state
            and not last_update_time_from
            and not last_update_time_to
        ):
            return query.all()

        filtered_runs = []
        for run in query:
            run_json = run.struct
            if name:
                if not run_json or not isinstance(run_json, dict):
                    continue

                run_name = run_json.get("metadata", {}).get("name", "")
                if name.startswith("~"):
                    if name[1:].casefold() not in run_name.casefold():
                        continue
                elif name != run_name:
                    continue
            if state:
                if not self._is_run_matching_state(run, run_json, state):
                    continue
            if last_update_time_from or last_update_time_to:
                if not match_times(
                    last_update_time_from,
                    last_update_time_to,
                    run_json,
                    "status.last_update",
                ):
                    continue

            filtered_runs.append(run)

        return filtered_runs

    def _is_run_matching_state(self, run, run_json, state):
        requested_states = as_list(state)
        record_state = run.state
        json_state = None
        if (
            run_json
            and isinstance(run_json, dict)
            and run_json.get("status", {}).get("state")
        ):
            json_state = run_json.get("status", {}).get("state")
        if not record_state and not json_state:
            return False
        # json_state has precedence over record state
        if json_state:
            if json_state in requested_states:
                return True
        else:
            if record_state in requested_states:
                return True
        return False

    def _latest_uid_filter(self, session, query):
        # Create a sub query of latest uid (by updated) per (project,key)
        subq = (
            session.query(
                Artifact.uid,
                Artifact.project,
                Artifact.key,
                func.max(Artifact.updated),
            )
            .group_by(Artifact.project, Artifact.key.label("key"),)
            .subquery("max_key")
        )

        # Join current query with sub query on (project, key, uid)
        return query.join(
            subq,
            and_(
                Artifact.project == subq.c.project,
                Artifact.key == subq.c.key,
                Artifact.uid == subq.c.uid,
            ),
        )

    def _add_artifact_name_and_iter_query(self, query, name=None, iter=None):
        if not name and not iter:
            return query

        # Escape special chars (_,%) since we still need to do a like query because of the iter.
        # Also limit length to len(str) + 3, assuming iter is < 100 (two iter digits + hyphen)
        # this helps filter the situations where we match a suffix by mistake due to the like query.
        exact_name = (
            name.translate(name.maketrans({"_": r"\_", "%": r"\%"})) if name else ""
        )

        if name and name.startswith("~"):
            # Like query
            iter_prefix = f"{iter}-" if iter else ""
            return query.filter(
                Artifact.key.ilike(f"{iter_prefix}%{exact_name[1:]}%", escape="\\")
            )

        # From here on, it's either exact name match or no name
        if iter:
            if name:
                return query.filter(Artifact.key == f"{iter}-{name}")
            return query.filter(Artifact.key.ilike(f"{iter}-%"))

        # Exact match, no iter specified
        return query.filter(
            or_(
                Artifact.key == name,
                and_(
                    Artifact.key.like(f"%-{exact_name}", escape="\\"),
                    func.length(Artifact.key) < len(name) + 4,
                ),
            )
        )

    def _find_artifacts(
        self,
        session,
        project,
        ids,
        labels=None,
        since=None,
        until=None,
        name=None,
        kind=None,
        category: schemas.ArtifactCategories = None,
        iter=None,
    ):
        """
        TODO: refactor this method
        basically ids should be list of strings (representing ids), but we also handle 3 special cases (mainly for
        BC until we refactor the whole artifacts API):
        1. ids == "*" - in which we don't care about ids we just don't add any filter for this column
        2. ids == "latest" - in which we find the relevant uid by finding the latest artifact using the updated column
        3. ids is a string (different than "latest") - in which the meaning is actually a uid, so we add this filter
        """
        if category and kind:
            message = "Category and Kind filters can't be given together"
            logger.warning(message, kind=kind, category=category)
            raise ValueError(message)
        labels = label_set(labels)
        query = self._query(session, Artifact, project=project)
        if ids != "*":
            if ids == "latest":
                query = self._latest_uid_filter(session, query)
            elif isinstance(ids, str):
                query = query.filter(Artifact.uid == ids)
            else:
                query = query.filter(Artifact.id.in_(ids))

        query = self._add_labels_filter(session, query, Artifact, labels)

        if since or until:
            since = since or datetime.min
            until = until or datetime.max
            query = query.filter(
                and_(Artifact.updated >= since, Artifact.updated <= until)
            )

        query = self._add_artifact_name_and_iter_query(query, name, iter)

        if kind:
            return self._filter_artifacts_by_kinds(query, [kind])

        elif category:
            filtered_artifacts = self._filter_artifacts_by_category(query, category)
            # TODO - this is a hack needed since link artifacts will be returned even for artifacts of
            #        the wrong category. Remove this when we refactor this area.
            return self._filter_out_extra_link_artifacts(filtered_artifacts)
        else:
            return query.all()

    def _filter_artifacts_by_category(
        self, artifacts, category: schemas.ArtifactCategories
    ):
        kinds, exclude = category.to_kinds_filter()
        return self._filter_artifacts_by_kinds(artifacts, kinds, exclude)

    def _filter_artifacts_by_kinds(
        self, artifacts, kinds: List[str], exclude: bool = False
    ):
        """
        :param kinds - list of kinds to filter by
        :param exclude - if true then the filter will be "all except" - get all artifacts excluding the ones who have
         any of the given kinds
        """
        # see docstring of _post_query_runs_filter for why we're filtering it manually
        filtered_artifacts = []
        for artifact in artifacts:
            artifact_json = artifact.struct
            if (
                artifact_json
                and isinstance(artifact_json, dict)
                and (
                    (
                        not exclude
                        and any([kind == artifact_json.get("kind") for kind in kinds])
                    )
                    or (
                        exclude
                        and all([kind != artifact_json.get("kind") for kind in kinds])
                    )
                )
            ):
                filtered_artifacts.append(artifact)
        return filtered_artifacts

    # TODO - this is a hack needed since link artifacts will be returned even for artifacts of
    #        the wrong category. Remove this when we refactor this area.
    @staticmethod
    def _filter_out_extra_link_artifacts(artifacts):
        # Only keep link artifacts that point at "real" artifacts that already exist in the results
        existing_keys = set()
        link_artifacts = []
        filtered_artifacts = []
        for artifact in artifacts:
            if artifact.struct.get("kind") != "link":
                existing_keys.add(artifact.key)
                filtered_artifacts.append(artifact)
            else:
                link_artifacts.append(artifact)

        for link_artifact in link_artifacts:
            link_iteration = link_artifact.struct.get("link_iteration")
            if not link_iteration:
                continue
            linked_key = f"{link_iteration}-{link_artifact.key}"
            if linked_key in existing_keys:
                filtered_artifacts.append(link_artifact)

        return filtered_artifacts

    def _find_functions(self, session, name, project, uids=None, labels=None):
        query = self._query(session, Function, project=project)
        if name:
            query = query.filter(generate_query_predicate_for_name(Function.name, name))
        if uids:
            query = query.filter(Function.uid.in_(uids))

        labels = label_set(labels)
        return self._add_labels_filter(session, query, Function, labels)

    def _delete(self, session, cls, **kw):
        query = session.query(cls).filter_by(**kw)
        for obj in query:
            session.delete(obj)
        session.commit()

    def _find_lables(self, session, cls, label_cls, labels):
        return session.query(cls).join(label_cls).filter(label_cls.name.in_(labels))

    def _add_labels_filter(self, session, query, cls, labels):
        if not labels:
            return query

        preds = []
        # Some specific handling is needed for the case of a query like "label=x&label=x=value". In this case
        # of course it should be reduced to "label=x=value". That's why we need to keep the labels that are queried
        # with values, and then remove it from the list of labels queried without value.
        label_names_with_values = set()
        label_names_no_values = set()

        for lbl in labels:
            if "=" in lbl:
                name, value = [v.strip() for v in lbl.split("=", 1)]
                cond = and_(cls.Label.name == name, cls.Label.value == value)
                preds.append(cond)
                label_names_with_values.add(name)
            else:
                label_names_no_values.add(lbl.strip())

        for name in label_names_no_values.difference(label_names_with_values):
            preds.append(cls.Label.name == name)

        if len(preds) == 1:
            # A single label predicate is a common case, and there's no need to burden the DB with
            # a more complex query for that case.
            subq = session.query(cls.Label).filter(*preds).subquery("labels")
        else:
            # Basically do an "or" query on the predicates, and count how many rows each parent object has -
            # if it has as much rows as predicates, then it means it answers all the conditions.
            subq = (
                session.query(cls.Label)
                .filter(or_(*preds))
                .group_by(cls.Label.parent)
                .having(func.count(cls.Label.parent) == len(preds))
                .subquery("labels")
            )

        return query.join(subq)

    def _delete_class_labels(
        self,
        session: Session,
        cls: Any,
        project: str = "",
        name: str = "",
        key: str = "",
        commit: bool = True,
    ):
        filters = []
        if project:
            filters.append(cls.project == project)
        if name:
            filters.append(cls.name == name)
        if key:
            filters.append(cls.key == key)
        query = session.query(cls.Label).join(cls).filter(*filters)

        for label in query:
            session.delete(label)
        if commit:
            session.commit()

    @staticmethod
    def _transform_schedule_model_to_scheme(
        db_schedule: Schedule,
    ) -> schemas.ScheduleRecord:
        schedule = schemas.ScheduleRecord.from_orm(db_schedule)
        SQLDB._add_utc_timezone(schedule, "creation_time")
        return schedule

    @staticmethod
    def _add_utc_timezone(obj, attribute_name):
        """
        sqlalchemy losing timezone information with sqlite so we're returning it
        https://stackoverflow.com/questions/6991457/sqlalchemy-losing-timezone-information-with-sqlite
        """
        setattr(obj, attribute_name, pytz.utc.localize(getattr(obj, attribute_name)))

    @staticmethod
    def _transform_feature_set_model_to_schema(
        feature_set_record: FeatureSet, tag=None,
    ) -> schemas.FeatureSet:
        feature_set_full_dict = feature_set_record.full_object
        feature_set_resp = schemas.FeatureSet(**feature_set_full_dict)

        feature_set_resp.metadata.tag = tag
        return feature_set_resp

    @staticmethod
    def _transform_feature_vector_model_to_schema(
        feature_vector_record: FeatureVector, tag=None,
    ) -> schemas.FeatureVector:
        feature_vector_full_dict = feature_vector_record.full_object
        feature_vector_resp = schemas.FeatureVector(**feature_vector_full_dict)

        feature_vector_resp.metadata.tag = tag
        feature_vector_resp.metadata.created = feature_vector_record.created
        return feature_vector_resp

    def _transform_project_record_to_schema(
        self, session: Session, project_record: Project
    ) -> schemas.Project:
        # in projects that was created before 0.6.0 the full object wasn't created properly - fix that, and return
        if not project_record.full_object:
            project = schemas.Project(
                metadata=schemas.ProjectMetadata(
                    name=project_record.name, created=project_record.created,
                ),
                spec=schemas.ProjectSpec(
                    description=project_record.description,
                    source=project_record.source,
                ),
                status=schemas.ObjectStatus(state=project_record.state,),
            )
            self.store_project(session, project_record.name, project)
            return project
        # TODO: handle transforming the functions/workflows/artifacts references to real objects
        return schemas.Project(**project_record.full_object)

    def _move_and_reorder_table_items(
        self, session, moved_object, move_to=None, move_from=None
    ):
        # If move_to is None - delete object. If move_from is None - insert a new object
        moved_object.index = move_to

        if move_from == move_to:
            # It's just modifying the same object - update and exit.
            session.merge(moved_object)
            session.commit()
            return

        modifier = 1
        if move_from is None:
            start, end = move_to, None
        elif move_to is None:
            start, end = move_from + 1, None
            modifier = -1
        else:
            if move_from < move_to:
                start, end = move_from + 1, move_to
                modifier = -1
            else:
                start, end = move_to, move_from - 1

        query = session.query(MarketplaceSource).filter(
            MarketplaceSource.index >= start
        )
        if end:
            query = query.filter(MarketplaceSource.index <= end)

        for source_record in query:
            source_record.index = source_record.index + modifier
            session.merge(source_record)

        if move_to:
            session.merge(moved_object)
        else:
            session.delete(moved_object)
        session.commit()

    @staticmethod
    def _transform_marketplace_source_record_to_schema(
        marketplace_source_record: MarketplaceSource,
    ) -> schemas.IndexedMarketplaceSource:
        source_full_dict = marketplace_source_record.full_object
        marketplace_source = schemas.MarketplaceSource(**source_full_dict)
        return schemas.IndexedMarketplaceSource(
            index=marketplace_source_record.index, source=marketplace_source
        )

    @staticmethod
    def _transform_marketplace_source_schema_to_record(
        marketplace_source_schema: schemas.IndexedMarketplaceSource,
        current_object: MarketplaceSource = None,
    ):
        now = datetime.now(timezone.utc)
        if current_object:
            if current_object.name != marketplace_source_schema.source.metadata.name:
                raise mlrun.errors.MLRunInternalServerError(
                    "Attempt to update object while replacing its name"
                )
            created_timestamp = current_object.created
        else:
            created_timestamp = marketplace_source_schema.source.metadata.created or now
        updated_timestamp = marketplace_source_schema.source.metadata.updated or now

        marketplace_source_record = MarketplaceSource(
            id=current_object.id if current_object else None,
            name=marketplace_source_schema.source.metadata.name,
            index=marketplace_source_schema.index,
            created=created_timestamp,
            updated=updated_timestamp,
        )
        full_object = marketplace_source_schema.source.dict()
        full_object["metadata"]["created"] = str(created_timestamp)
        full_object["metadata"]["updated"] = str(updated_timestamp)
        # Make sure we don't keep any credentials in the DB. These are handled in the marketplace crud object.
        full_object["spec"].pop("credentials", None)

        marketplace_source_record.full_object = full_object
        return marketplace_source_record

    @staticmethod
    def _validate_and_adjust_marketplace_order(session, order):
        max_order = session.query(func.max(MarketplaceSource.index)).scalar()
        if not max_order or max_order < 0:
            max_order = 0

        if order == schemas.marketplace.last_source_index:
            order = max_order + 1

        if order > max_order + 1:
            raise mlrun.errors.MLRunInvalidArgumentError(
                f"Order must not exceed the current maximal order + 1. max_order = {max_order}, order = {order}"
            )
        if order < 1:
            raise mlrun.errors.MLRunInvalidArgumentError(
                "Order of inserted source must be greater than 0 or "
                + f"{schemas.marketplace.last_source_index} (for last). order = {order}"
            )
        return order

    def create_marketplace_source(
        self, session, ordered_source: schemas.IndexedMarketplaceSource
    ):
        logger.debug(
            "Creating marketplace source in DB",
            index=ordered_source.index,
            name=ordered_source.source.metadata.name,
        )

        order = self._validate_and_adjust_marketplace_order(
            session, ordered_source.index
        )
        name = ordered_source.source.metadata.name
        source_record = self._query(session, MarketplaceSource, name=name).one_or_none()
        if source_record:
            raise mlrun.errors.MLRunConflictError(
                f"Marketplace source name already exists. name = {name}"
            )
        source_record = self._transform_marketplace_source_schema_to_record(
            ordered_source
        )

        self._move_and_reorder_table_items(
            session, source_record, move_to=order, move_from=None
        )

    def store_marketplace_source(
        self, session, name, ordered_source: schemas.IndexedMarketplaceSource,
    ):
        logger.debug(
            "Storing marketplace source in DB", index=ordered_source.index, name=name
        )

        if name != ordered_source.source.metadata.name:
            raise mlrun.errors.MLRunInvalidArgumentError(
                "Conflict between resource name and metadata.name in the stored object"
            )
        order = self._validate_and_adjust_marketplace_order(
            session, ordered_source.index
        )

        source_record = self._query(session, MarketplaceSource, name=name).one_or_none()
        current_order = source_record.index if source_record else None
        if current_order == schemas.marketplace.last_source_index:
            raise mlrun.errors.MLRunInvalidArgumentError(
                "Attempting to modify the global marketplace source."
            )
        source_record = self._transform_marketplace_source_schema_to_record(
            ordered_source, source_record
        )

        self._move_and_reorder_table_items(
            session, source_record, move_to=order, move_from=current_order
        )

    def list_marketplace_sources(
        self, session
    ) -> List[schemas.IndexedMarketplaceSource]:
        results = []
        query = self._query(session, MarketplaceSource).order_by(
            MarketplaceSource.index.desc()
        )
        for record in query:
            ordered_source = self._transform_marketplace_source_record_to_schema(record)
            # Need this to make the list return such that the default source is last in the response.
            if ordered_source.index != schemas.last_source_index:
                results.insert(0, ordered_source)
            else:
                results.append(ordered_source)
        return results

    def delete_marketplace_source(self, session, name):
        logger.debug("Deleting marketplace source from DB", name=name)

        source_record = self._query(session, MarketplaceSource, name=name).one_or_none()
        if not source_record:
            return

        current_order = source_record.index
        if current_order == schemas.marketplace.last_source_index:
            raise mlrun.errors.MLRunInvalidArgumentError(
                "Attempting to delete the global marketplace source."
            )

        self._move_and_reorder_table_items(
            session, source_record, move_to=None, move_from=current_order
        )

    def get_marketplace_source(self, session, name) -> schemas.IndexedMarketplaceSource:
        source_record = self._query(session, MarketplaceSource, name=name).one_or_none()
        if not source_record:
            raise mlrun.errors.MLRunNotFoundError(
                f"Marketplace source not found. name = {name}"
            )

        return self._transform_marketplace_source_record_to_schema(source_record)

    def get_current_data_version(
        self, session, raise_on_not_found=True
    ) -> typing.Optional[str]:
        current_data_version_record = (
            self._query(session, DataVersion)
            .order_by(DataVersion.created.desc())
            .limit(1)
            .one_or_none()
        )
        if not current_data_version_record:
            log_method = logger.warning if raise_on_not_found else logger.debug
            message = "No data version found"
            log_method(message)
            if raise_on_not_found:
                raise mlrun.errors.MLRunNotFoundError(message)
        if current_data_version_record:
            return current_data_version_record.version
        else:
            return None

    def create_data_version(self, session, version):
        logger.debug(
            "Creating data version in DB", version=version,
        )

        now = datetime.now(timezone.utc)
        data_version_record = DataVersion(version=version, created=now)
        self._upsert(session, data_version_record)<|MERGE_RESOLUTION|>--- conflicted
+++ resolved
@@ -1737,18 +1737,12 @@
             object_id = tag_record.obj_id
 
         if object_id:
-<<<<<<< HEAD
-=======
             # deleting tags, because in sqlite the relationships aren't necessarily cascading
->>>>>>> c751092e
             self._delete(session, cls.Tag, obj_id=object_id)
             self._delete(session, cls, id=object_id)
         else:
             # If we got here, neither tag nor uid were provided - delete all references by name.
-<<<<<<< HEAD
-=======
             # deleting tags, because in sqlite the relationships aren't necessarily cascading
->>>>>>> c751092e
             self._delete(session, cls.Tag, project=project, obj_name=name)
             self._delete(session, cls, project=project, name=name)
 
