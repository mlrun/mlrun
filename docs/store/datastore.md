--- conflicted
+++ resolved
@@ -3,11 +3,8 @@
 
 A data store defines a storage provider (e.g. file system, S3, Azure blob, Iguazio v3io, etc.).
 
-<<<<<<< HEAD
 MLRun supports multiple data stores. Additional data stores, for example MongoDB, can easily be added by extending the `DataStore` class.
-=======
-MLRun supports multiple data stores (additional data stores, for example MongoDB, can easily be added by extending the `DataStore` class).
->>>>>>> 66af02ad
+
 Data stores are referred to using the schema prefix (e.g. `s3://my-bucket/path`). The currently supported schemas and their urls:
 * **files** &mdash; local/shared file paths, format: `/file-dir/path/to/file` (Unix) or `C:/dir/file` (Windows)
 * **http, https** &mdash; read data from HTTP sources (read-only), format: `https://host/path/to/file` (Not supported by runtimes: Spark and RemoteSpark)
