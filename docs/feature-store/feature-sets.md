--- conflicted
+++ resolved
@@ -1,4 +1,3 @@
-<<<<<<< HEAD
 # Feature sets
 
 In MLRun, a group of features can be ingested together and stored in logical group called a feature set. 
@@ -214,201 +213,4 @@
 ```{admonition} Note:
 When working with the Iguazio platform the default feature set storage location is under the "Projects" container --> <project name>/fs/.. folder. 
 The default location can be modified in mlrun config or specified per ingest operation. The parquet/csv files can be stored in NFS, S3, Azure blob storage and on Iguazio DB/FS.
-```
-=======
-# Feature sets
-
-In MLRun, a group of features can be ingested together and stored in logical group called feature set. 
-feature set take data from offline or online sources, build a list of features through a set of transformations, and 
-store the resulting features along with the associated metadata and statistics. <br>
-A feature set can be viewed as a database table with multiple material implementations for batch and real-time access,
-along with the data pipeline definitions used to produce the features.
- 
-The feature set object contains the following information:
-- **Metadata** - General information which is helpful for search and organization. Examples are project, name, owner, last update, description, labels and etc..
-- **Key attributes** - Entity (the join key), timestamp key (optional), label column.
-- **Features** - the list of features along with their schema, metadata, validation policies and statistics
-- **Source** - The online or offline data source definitions and ingestion policy (file, database, stream, http endpoint, ..).
-- **Transformation** - The data transformation pipeline (e.g. aggregation, enrichment etc..).
-- **Target stores** - The type (i.e. parquet/csv or key value), location and status for the feature set materialized data. 
-- **Function** - the type (storey, pandas, spark) and attributes of the data pipeline serverless functions.
-
-## Building and Using Feature Sets
-
-Creating a feature set comprises of the following steps:
-* Create a new {py:class}`~mlrun.feature_store.FeatureSet` with the base definitions (name, entities, engine, etc.)
-* Define the data processing steps using a transformations graph (DAG)
-* Simulate and debug the data pipeline with a small dataset
-* define the source and material targets, and start the ingestion process (as local process, remote job, 
-  or real-time function)
-
-### Create a FeatureSet
-* **name** &mdash; The feature set name is a unique name within a project. 
-* **entities** &mdash; Each feature set must be associated with one or more index column. when joining feature sets the entity is used as the key column.
-* **timestamp_key** &mdash; (optional) - it is used for specifying the time field when joining by time
-* **engine** &mdash; the processing engine type (storey, pandas, spark)
-
-Example:
-```python
-#Create a basic feature set example
-stocks_set = FeatureSet("stocks", entities=[Entity("ticker")])
-```
-
-To learn more about FeatureSet go to {py:class}`~mlrun.feature_store.FeatureSet` 
-
-> **Note:** Feature sets can also be created using the MLRun UI. To create a new feature set using the UI:
->1. Select a project and press the "Feature store" link.
->2. Press on "Create Set"
->3. After completing the form, press "Save and Ingest" to start the process, or "Save" to save the set for later ingestion.
-
-### Add Transformations 
-
-Feature set data pipeline take raw data from online or offline sources and transforms it to meaningful features,
-MLRun feature store support three processing engines (storey, pandas, spark) which can run in the client 
-(e.g. Notebook) for interactive development or in elastic serverless functions for production and scale.
-
-The data pipeline is defined using MLRun graph (DAG) language, graph steps can be pre-defined operators 
-(such as aggregate, filter, encode, map, join, impute, etc) or custom python classes/functions. 
-Read more about the graph in [**Real-time serving pipelines (graphs)**](../serving/serving-graph.md)
-
-the `pandas` and `spark` engines are good for simple batch transformations while the `storey` stream processing engine (the default engine)
-can handle complex workflows and real-time sources.
-
-The results from the transformation pipeline are stored in one or more material targets, usually data for offline 
-access such as training will be stored in Parquet files and data for online access such as serving will be stored 
-in a NoSQL DB, users can use the default targets or add/replace with additional custom targets.
-
-Graph example (storey engine):
-```python
-import mlrun.feature_store as fstore
-feature_set = fstore.FeatureSet("measurements", entities=[Entity(key)], timestamp_key="timestamp")
-# Define the computational graph including our custom functions
-feature_set.graph.to(DropColumns(drop_columns))\
-                 .to(RenameColumns(mapping={'bad': 'bed'}))
-feature_set.add_aggregation('hr', ['avg'], ["1h"])
-feature_set.plot()
-fstore.ingest(feature_set, data_df)
-```
-
-Graph example (pandas engine):
-```python
-def myfunc1(df, context=None):
-    df = df.drop(columns=["exchange"])
-    return df
-
-stocks_set = fstore.FeatureSet("stocks", entities=[Entity("ticker")], engine="pandas")
-stocks_set.graph.to(name="s1", handler="myfunc1")
-df = fstore.ingest(stocks_set, stocks_df)
-```
-
-The graph steps can use built-in transformation classes, simple python classes or function handlers. 
-
-### Simulate The Data Pipeline
-During the development phase it's pretty common to check the feature set definition and simulate the creation of the feature set before ingesting the entire dataset which can take time. <br>
-This allows to get a preview of the results (in the returned dataframe). The simulation method is called `infer`, it infers the source data schema as well as processing the graph logic (assuming there is one) on a small subset of data. 
-The infer operation also learns the feature set schema and does statistical analysis on the result by default.
-  
-```python
-df = fstore.preview(quotes_set, quotes)
-
-# print the featue statistics
-print(quotes_set.get_stats_table())
-```
-
-## Ingest Data Into The Feature Store
-
-Data can be ingested as a batch process either by running the ingest command on demand or as a scheduled job.
-The data source could be a DataFrame or files (e.g. csv, parquet). Files can be either local files residing on a volume (e.g. v3io), and remote (e.g. S3, Azure blob). MLRun also supports Google BigQuery as a data source. If you define a transformation graph then when running an ingestion process it runs the graph transformations, infers metadata and stats and writes the results to a target data store.
-When targets are not specified data is stored in the configured default targets (i.e. NoSQL for real-time and Parquet for offline).
-Batch ingestion can be done locally (i.e. running as a python process in the Jupyter pod) or as an MLRun job.
-
->  **Limitation**: Do not name columns starting with either `t_` or `aggr_`. They are reserved for internal use, and the data does not ingest correctly. See also general limitations in [Attribute name restrictions](https://www.iguazio.com/docs/latest-release/data-layer/objects/attributes/#attribute-names).
-
-### Ingest data (locally)
-
-Use FeatureSet to create the basic feature set definition and then the ingest method to run a simple ingestion "locally" in the jupyter notebook pod.
-
-
-```python
-# Simple feature set that reads a csv file as a dataframe and ingest it as is 
-stocks_set = FeatureSet("stocks", entities=[Entity("ticker")])
-stocks = pd.read_csv("stocks.csv")
-df = ingest(stocks_set, stocks)
-
-# specify a csv file as source, specify custom CSV target 
-source = CSVSource("mycsv", path="stocks.csv")
-targets = [CSVTarget("mycsv", path="./new_stocks.csv")]
-ingest(measurements, source, targets)
-```
-
-To learn more about ingest go to {py:class}`~mlrun.feature_store.ingest`
-
-### Ingest data using an MLRun job
-
-Use the ingest method with run_config parameter for running the ingestion process using a serverless MLRun job. <br>
-By doing that, the ingestion process is running on its own pod or service on the kubernetes cluster. <br>
-Using this option is more robust as it can leverage the cluster resources as opposed to running within the jupyter notebook.<br>
-It also enables users to schedule the job or use bigger/faster resources.
-
-```python
-# running as remote job
-stocks_set = FeatureSet("stocks", entities=[Entity("ticker")])
-config = RunConfig(image='mlrun/mlrun')
-df = ingest(stocks_set, stocks, run_config=config)
-```
-
-### Real time ingestion
-
-Real time use cases (e.g. real time fraud detection) requires feature engineering on live data (e.g. z-score calculation)
-while the data is coming from a streaming engine (e.g. kafka) or a live http endpoint. <br>
-The feature store enables users to start real-time ingestion service. <br>
-When running the {py:class}`~mlrun.feature_store.deploy_ingestion_service` the feature store creates an elastic real time serverless function 
-(AKA nuclio function) which runs the pipeline and stores the data results in the "offline" and "online" feature store by default. <br>
-There are multiple data source options including http, kafka, kinesis, v3io stream, etc. <br>
-Due to the asynchronous nature of feature store's execution engine, errors are not returned, but rather logged and pushed to the defined
-error stream. <br>
-```python
-# Create a real time function that receive http requests
-# the "ingest" function runs the feature engineering logic on live events
-source = HTTPSource()
-func = mlrun.code_to_function("ingest", kind="serving").apply(mount_v3io())
-config = RunConfig(function=func)
-fstore.deploy_ingestion_service(my_set, source, run_config=config)
-```
-
-To learn more about deploy_ingestion_service go to {py:class}`~mlrun.feature_store.deploy_ingestion_service` 
-
-### Incremental ingestion
-
-You can schedule an ingestion job for a feature set on an ongoing basis. The first scheduled job runs on all the data in the source and the subsequent jobs ingest only the deltas since the previous run (from the last timestamp of the previous run until ‘datetime.now’). 
-Example:
-
-cron_trigger = "* */1 * * *" #will run every hour
-source = ParquetSource("myparquet", path=path, time_field="time", schedule=cron_trigger)
-feature_set = fs.FeatureSet(
-  name=name, entities=[fs.Entity("first_name")], timestamp_key="time",
-)
-fs.ingest(
-  feature_set, source, run_config=fs.RunConfig()
-)
-
-The default value for the ‘overwrite’ parameter in the ingest function for scheduled ingest is `False`, meaning that the target from the previous ingest is not deleted.
-For storey engine, the feature is currently implemented for ParquetSource only. (CsvSource will be supported in an future release). For Spark engine, other sources are also supported. 
-
-### Data sources
-
-For batch ingestion the feature store supports dataframes or files (i.e. csv & parquet). <br>
-The files can reside on S3, NFS, Azure blob storage, or the Iguazio platform. MLRun also supports Google BigQuery as a data source. Please note that for working with S3/Azure extra requirements are needed, you can use pip install mlrun[s3] or pip install mlrun[azure-blob-storage] to install them. When working with Azure, AZURE_STORAGE_CONNECTION_STRING environment variable must be defined. For working with S3, define "AWS_ACCESS_KEY_ID", "AWS_SECRET_ACCESS_KEY" and "AWS_BUCKET".<br>
-For real time ingestion the source could be http, kafka or v3io stream, etc.
-When defining a source  it maps to a nuclio event triggers. <br>
-
-Note that users can also create a custom `source` to access various databases or data sources.
-
-### Target stores
-By default the feature sets are stored as both parquet file for training and as a key value table (in Iguazio platform) for online serving. <br>
-The parquet file is ideal for fetching large set of data for training while the key value is ideal for an online application as it supports low latency data retrieval based on key access. <br>
-
-> **Note:** When working with Iguazio platform the default feature set storage location is under "Projects" container --> <project name>/fs/.. folder. 
-the default location can be modified in mlrun config or specified per ingest operation. the parquet/csv files can be stored in NFS, S3, Azure blob storage and on Iguazio DB/FS.
-
->>>>>>> 63a58b1c
+```