# Copyright 2018 Iguazio
#
# Licensed under the Apache License, Version 2.0 (the "License");
# you may not use this file except in compliance with the License.
# You may obtain a copy of the License at
#
#   http://www.apache.org/licenses/LICENSE-2.0
#
# Unless required by applicable law or agreed to in writing, software
# distributed under the License is distributed on an "AS IS" BASIS,
# WITHOUT WARRANTIES OR CONDITIONS OF ANY KIND, either express or implied.
# See the License for the specific language governing permissions and
# limitations under the License.
from typing import List, Optional, Union
from urllib.parse import urlparse

import pandas as pd

import mlrun
import mlrun.errors

from ..data_types import InferOptions, get_infer_interface
from ..datastore.store_resources import parse_store_uri
from ..datastore.targets import get_default_targets, get_target_driver
from ..db import RunDBError
from ..model import DataSource, DataTargetBase
from ..runtimes import RuntimeKinds
from ..runtimes.function_reference import FunctionReference
from ..utils import get_caller_globals, logger
from .common import RunConfig, get_feature_set_by_uri, get_feature_vector_by_uri
from .feature_set import FeatureSet
from .feature_vector import FeatureVector, OfflineVectorResponse, OnlineVectorService
from .ingestion import (
    context_to_ingestion_params,
    init_featureset_graph,
    run_ingestion_job,
    run_spark_graph,
)
from .retrieval import LocalFeatureMerger, init_feature_vector_graph, run_merge_job

_v3iofs = None
spark_transform_handler = "transform"


def _features_to_vector(features):
    if isinstance(features, str):
        vector = get_feature_vector_by_uri(features)
    elif isinstance(features, FeatureVector):
        vector = features
    else:
        raise mlrun.errors.MLRunInvalidArgumentError(
            f"illegal features value/type ({type(features)})"
        )
    return vector


def get_offline_features(
    feature_vector: Union[str, FeatureVector],
    entity_rows=None,
    entity_timestamp_column: str = None,
    target: DataTargetBase = None,
    run_config: RunConfig = None,
    drop_columns: List[str] = None,
    start_time: Optional[pd.Timestamp] = None,
    end_time: Optional[pd.Timestamp] = None,
) -> OfflineVectorResponse:
    """retrieve offline feature vector results

    specify a feature vector object/uri and retrieve the desired features, their metadata
    and statistics. returns :py:class:`~mlrun.feature_store.OfflineVectorResponse`,
    results can be returned as a dataframe or written to a target

    example::

        features = [
            "stock-quotes.bid",
            "stock-quotes.asks_sum_5h",
            "stock-quotes.ask as mycol",
            "stocks.*",
        ]
        vector = FeatureVector(features=features)
        resp = get_offline_features(
            vector, entity_rows=trades, entity_timestamp_column="time"
        )
        print(resp.to_dataframe())
        print(vector.get_stats_table())
        resp.to_parquet("./out.parquet")

    :param feature_vector: feature vector uri or FeatureVector object
    :param entity_rows:    dataframe with entity rows to join with
    :param target:         where to write the results to
    :param drop_columns:   list of columns to drop from the final result
    :param entity_timestamp_column: timestamp column name in the entity rows dataframe
    :param run_config:     function and/or run configuration
                           see :py:class:`~mlrun.feature_store.RunConfig`
    :param start_time:      datetime, low limit of time needed to be filtered. Optional.
        entity_timestamp_column must be passed when using time filtering.
    :param end_time:        datetime, high limit of time needed to be filtered. Optional.
        entity_timestamp_column must be passed when using time filtering.
    """
    feature_vector = _features_to_vector(feature_vector)

    entity_timestamp_column = (
        entity_timestamp_column or feature_vector.spec.timestamp_field
    )
    if run_config:
        return run_merge_job(
            feature_vector,
            target,
            entity_rows,
            timestamp_column=entity_timestamp_column,
            run_config=run_config,
            drop_columns=drop_columns,
        )

    if (start_time or end_time) and not entity_timestamp_column:
        raise TypeError(
            "entity_timestamp_column or feature_vector.spec.timestamp_field is required when passing start/end time"
        )
    merger = LocalFeatureMerger(feature_vector)
    return merger.start(
        entity_rows,
        entity_timestamp_column,
        target=target,
        drop_columns=drop_columns,
        start_time=start_time,
        end_time=end_time,
    )


def get_online_feature_service(
    feature_vector: Union[str, FeatureVector], run_config: RunConfig = None,
) -> OnlineVectorService:
    """initialize and return online feature vector service api,
    returns :py:class:`~mlrun.feature_store.OnlineVectorService`

    example::

        svc = get_online_feature_service(vector_uri)
        resp = svc.get([{"ticker": "GOOG"}, {"ticker": "MSFT"}])
        print(resp)
        resp = svc.get([{"ticker": "AAPL"}], as_list=True)
        print(resp)

    :param feature_vector:  feature vector uri or FeatureVector object
    :param run_config:   function and/or run configuration for remote jobs/services
    """
    feature_vector = _features_to_vector(feature_vector)
    graph, index_columns = init_feature_vector_graph(feature_vector)
    service = OnlineVectorService(feature_vector, graph, index_columns)

    # todo: support remote service (using remote nuclio/mlrun function if run_config)
    return service


def ingest(
    featureset: Union[FeatureSet, str] = None,
    source=None,
    targets: List[DataTargetBase] = None,
    namespace=None,
    return_df: bool = True,
    infer_options: InferOptions = InferOptions.default(),
    run_config: RunConfig = None,
    mlrun_context=None,
    spark_context=None,
) -> pd.DataFrame:
    """Read local DataFrame, file, URL, or source into the feature store
    Ingest reads from the source, run the graph transformations, infers  metadata and stats
    and writes the results to the default ot specified targets

    when targets are not specified data is stored in the configured default targets
    (will usually be NoSQL for real-time and Parquet for offline).

    example::

        stocks_set = FeatureSet("stocks", entities=[Entity("ticker")])
        stocks = pd.read_csv("stocks.csv")
        df = ingest(stocks_set, stocks, infer_options=fs.InferOptions.default())

        # for running as remote job
        config = RunConfig(image='mlrun/mlrun').apply(mount_v3io())
        df = ingest(stocks_set, stocks, run_config=config)

        # specify source and targets
        source = CSVSource("mycsv", path="measurements.csv")
        targets = [CSVTarget("mycsv", path="./mycsv.csv")]
        ingest(measurements, source, targets)

    :param featureset:    feature set object or featureset.uri. (uri must be of a feature set that is in the DB,
                          call `.save()` if it's not)
    :param source:        source dataframe or file path
    :param targets:       optional list of data target objects
    :param namespace:     namespace or module containing graph classes
    :param return_df:     indicate if to return a dataframe with the graph results
    :param infer_options: schema and stats infer options
    :param run_config:    function and/or run configuration for remote jobs,
                          see :py:class:`~mlrun.feature_store.RunConfig`
    :param mlrun_context: mlrun context (when running as a job), for internal use !
    :param spark_context: local spark session for spark ingestion, example for creating the spark context:
                          `spark = SparkSession.builder.appName("Spark function").getOrCreate()`
                          For remote spark ingestion, this should contain the remote spark service name
    """
    if featureset:
        if isinstance(featureset, str):
            # need to strip store prefix from the uri
            _, stripped_name = parse_store_uri(featureset)
            try:
                featureset = get_feature_set_by_uri(stripped_name)
            except RunDBError as exc:
                # TODO: this handling is needed because the generic httpdb error handling doesn't raise the correct
                #  error class and doesn't propagate the correct message, until it solved we're manually handling this
                #  case to give better user experience, remove this when the error handling is fixed.
                raise mlrun.errors.MLRunInvalidArgumentError(
                    f"{exc}. Make sure the feature set is saved in DB (call feature_set.save())"
                )

        # feature-set spec always has a source property that is not None. It may be default-constructed, in which
        # case the path will be 'None'. That's why we need a special check
        if source is None and featureset.has_valid_source():
            source = featureset.spec.source

    if not mlrun_context and (not featureset or source is None):
        raise mlrun.errors.MLRunInvalidArgumentError(
            "feature set and source must be specified"
        )

    if run_config:
        # remote job execution
        run_config = run_config.copy() if run_config else RunConfig()
        source, run_config.parameters = set_task_params(
            featureset, source, targets, run_config.parameters, infer_options
        )
        name = f"{featureset.metadata.name}_ingest"
        return run_ingestion_job(
            name, featureset, run_config, source.schedule, spark_context
        )

    if mlrun_context:
        # extract ingestion parameters from mlrun context
        if featureset or source is not None:
            raise mlrun.errors.MLRunInvalidArgumentError(
                "cannot specify mlrun_context with feature set or source"
            )
        featureset, source, targets, infer_options = context_to_ingestion_params(
            mlrun_context
        )
        if not source:
            raise mlrun.errors.MLRunInvalidArgumentError(
                "data source was not specified"
            )
        mlrun_context.logger.info(f"starting ingestion task to {featureset.uri}")
        return_df = False

    namespace = namespace or get_caller_globals()

    if spark_context and featureset.spec.engine != "spark":
        raise mlrun.errors.MLRunInvalidArgumentError(
            "featureset.spec.engine must be set to 'spark' to injest with spark"
        )
    if featureset.spec.engine == "spark":
        # use local spark session to ingest
        return _ingest_with_spark(
            spark_context,
            featureset,
            source,
            targets,
            infer_options=infer_options,
            mlrun_context=mlrun_context,
            namespace=namespace,
        )

    if isinstance(source, str):
        # if source is a path/url convert to DataFrame
        source = mlrun.store_manager.object(url=source).as_df()

    schema_options = InferOptions.get_common_options(
        infer_options, InferOptions.schema()
    )
    if schema_options:
        infer_metadata(
            featureset, source, options=schema_options, namespace=namespace,
        )
    infer_stats = InferOptions.get_common_options(
        infer_options, InferOptions.all_stats()
    )
    return_df = return_df or infer_stats != InferOptions.Null
    featureset.save()

    targets = targets or featureset.spec.targets or get_default_targets()
    df = init_featureset_graph(
        source, featureset, namespace, targets=targets, return_df=return_df,
    )
    infer_from_static_df(df, featureset, options=infer_stats)
    _post_ingestion(mlrun_context, featureset, spark_context)

    return df


def infer(
    featureset: FeatureSet,
    source,
    entity_columns=None,
    timestamp_key=None,
    namespace=None,
    options: InferOptions = None,
) -> pd.DataFrame:
    """run the ingestion pipeline with local DataFrame/file data and infer features schema and stats

    example::

        quotes_set = FeatureSet("stock-quotes", entities=[Entity("ticker")])
        quotes_set.add_aggregation("asks", "ask", ["sum", "max"], ["1h", "5h"], "10m")
        quotes_set.add_aggregation("bids", "bid", ["min", "max"], ["1h"], "10m")
        df = infer(
            quotes_set,
            quotes_df,
            entity_columns=["ticker"],
            timestamp_key="time",
        )

    :param featureset:     feature set object or uri
    :param source:         source dataframe or csv/parquet file path
    :param entity_columns: list of entity (index) column names
    :param timestamp_key:  timestamp column name
    :param namespace:      namespace or module containing graph classes
    :param options:        schema and stats infer options (:py:class:`~mlrun.feature_store.InferOptions`)
    """
    options = options if options is not None else InferOptions.default()
    if timestamp_key is not None:
        featureset.spec.timestamp_key = timestamp_key

    if isinstance(source, str):
        # if source is a path/url convert to DataFrame
        source = mlrun.store_manager.object(url=source).as_df()

    namespace = namespace or get_caller_globals()
    if featureset.spec.require_processing():
        _, default_final_step, _ = featureset.graph.check_and_process_graph(
            allow_empty=True
        )
        if not default_final_step:
            raise mlrun.errors.MLRunPreconditionFailedError(
                "Split flow graph must have a default final step defined"
            )
        # find/update entities schema
        if len(featureset.spec.entities) == 0:
            infer_from_static_df(
                source,
                featureset,
                entity_columns,
                InferOptions.get_common_options(options, InferOptions.Entities),
            )
        source = init_featureset_graph(source, featureset, namespace, return_df=True)

    df = infer_from_static_df(source, featureset, entity_columns, options)
    return df


# keep for backwards compatibility
infer_metadata = infer
preview = infer


def _run_ingestion_job(
    featureset: Union[FeatureSet, str],
    source: DataSource = None,
    targets: List[DataTargetBase] = None,
    name: str = None,
    infer_options: InferOptions = InferOptions.default(),
    run_config: RunConfig = None,
):
    if isinstance(featureset, str):
        featureset = get_feature_set_by_uri(featureset)

    run_config = run_config.copy() if run_config else RunConfig()
    source, run_config.parameters = set_task_params(
        featureset, source, targets, run_config.parameters, infer_options
    )

    return run_ingestion_job(name, featureset, run_config, source.schedule)


def deploy_ingestion_service(
    featureset: Union[FeatureSet, str],
    source: DataSource = None,
    targets: List[DataTargetBase] = None,
    name: str = None,
    run_config: RunConfig = None,
):
    """Start real-time ingestion service using nuclio function

    Deploy a real-time function implementing feature ingestion pipeline
    the source maps to Nuclio event triggers (http, kafka, v3io stream, etc.)

    example::

        source = HTTPSource()
        func = mlrun.code_to_function("ingest", kind="serving").apply(mount_v3io())
        config = RunConfig(function=func)
        fs.deploy_ingestion_service(my_set, source, run_config=config)

    :param featureset:    feature set object or uri
    :param source:        data source object describing the online or offline source
    :param targets:       list of data target objects
    :param name:          name name for the job/function
    :param run_config:    service runtime configuration (function object/uri, resources, etc..)
    """
    if isinstance(featureset, str):
        featureset = get_feature_set_by_uri(featureset)

    run_config = run_config.copy() if run_config else RunConfig()
    source, run_config.parameters = set_task_params(
        featureset, source, targets, run_config.parameters
    )

    name = name or f"{featureset.metadata.name}_ingest"
    if not run_config.function:
        function_ref = featureset.spec.function.copy()
        if function_ref.is_empty():
            function_ref = FunctionReference(name=name, kind=RuntimeKinds.serving)
        function_ref.kind = function_ref.kind or RuntimeKinds.serving
        if not function_ref.url:
            function_ref.code = function_ref.code or ""
        run_config.function = function_ref

    function = run_config.to_function(
        RuntimeKinds.serving, mlrun.mlconf.feature_store.default_job_image
    )
    function.metadata.project = featureset.metadata.project
    function.metadata.name = function.metadata.name or name

    # todo: add trigger (from source object)

    function.spec.graph = featureset.spec.graph
    function.spec.parameters = run_config.parameters
    function.spec.graph_initializer = (
        "mlrun.feature_store.ingestion.featureset_initializer"
    )
    function.verbose = True
    if run_config.local:
        return function.to_mock_server(namespace=get_caller_globals())
    return function.deploy()


def _ingest_with_spark(
    spark=None,
    featureset: Union[FeatureSet, str] = None,
    source: DataSource = None,
    targets: List[DataTargetBase] = None,
    infer_options: InferOptions = InferOptions.default(),
    mlrun_context=None,
    namespace=None,
):
<<<<<<< HEAD
    try:
        if spark is None or spark is True:
            # create spark context
            from pyspark.sql import SparkSession

            if mlrun_context:
                session_name = f"{mlrun_context.name}-{mlrun_context.uid}"
            else:
                session_name = (
                    f"{featureset.metadata.project}-{featureset.metadata.name}"
                )

            spark = SparkSession.builder.appName(session_name).getOrCreate()

        df = source.to_spark_df(spark)
        if featureset.spec.graph and featureset.spec.graph.states:
            df = run_spark_graph(df, featureset, namespace, spark)
        infer_from_static_df(df, featureset, options=infer_options)

        key_column = featureset.spec.entities[0].name
        timestamp_key = featureset.spec.timestamp_key
        if not targets:
            if not featureset.spec.targets:
                featureset.set_targets()
            targets = featureset.spec.targets
            targets = [get_target_driver(target, featureset) for target in targets]

        for target in targets or []:
            if target.path and urlparse(target.path).scheme == "":
                if mlrun_context:
                    mlrun_context.logger.error(
                        "Paths for spark ingest must contain schema, i.e v3io, s3, az"
                    )
                raise mlrun.errors.MLRunInvalidArgumentError(
                    "Paths for spark ingest must contain schema, i.e v3io, s3, az"
                )
            spark_options = target.get_spark_options(key_column, timestamp_key)
            logger.info(
                f"writing to target {target.name}, spark options {spark_options}"
            )
            df.write.mode("overwrite").save(**spark_options)
            target.set_resource(featureset)
            target.update_resource_status("ready")
        _post_ingestion(mlrun_context, featureset, spark)
    finally:
        if spark:
            spark.stop()
=======
    if spark is None or spark is True:
        # create spark context
        from pyspark.sql import SparkSession

        if mlrun_context:
            session_name = f"{mlrun_context.name}-{mlrun_context.uid}"
        else:
            session_name = f"{featureset.metadata.project}-{featureset.metadata.name}"

        spark = SparkSession.builder.appName(session_name).getOrCreate()

    df = source.to_spark_df(spark)
    if featureset.spec.graph and featureset.spec.graph.steps:
        df = run_spark_graph(df, featureset, namespace, spark)
    infer_from_static_df(df, featureset, options=infer_options)

    key_column = featureset.spec.entities[0].name
    timestamp_key = featureset.spec.timestamp_key
    if not targets:
        if not featureset.spec.targets:
            featureset.set_targets()
        targets = featureset.spec.targets
        targets = [get_target_driver(target, featureset) for target in targets]

    for target in targets or []:
        spark_options = target.get_spark_options(key_column, timestamp_key)
        logger.info(f"writing to target {target.name}, spark options {spark_options}")
        df.write.mode("overwrite").save(**spark_options)
        target.set_resource(featureset)
        target.update_resource_status("ready")

    _post_ingestion(mlrun_context, featureset, spark)
>>>>>>> d495cd43
    return df


def _post_ingestion(context, featureset, spark=None):
    featureset.save()
    if context:
        context.logger.info("ingestion task completed, targets:")
        context.logger.info(f"{featureset.status.targets.to_dict()}")
        context.log_result("featureset", featureset.uri)


def infer_from_static_df(
    df, featureset, entity_columns=None, options: InferOptions = InferOptions.default()
):
    """infer feature-set schema & stats from static dataframe (without pipeline)"""
    if hasattr(df, "to_dataframe"):
        df = df.to_dataframe()
    inferer = get_infer_interface(df)
    if InferOptions.get_common_options(options, InferOptions.schema()):
        featureset.spec.timestamp_key = inferer.infer_schema(
            df,
            featureset.spec.features,
            featureset.spec.entities,
            featureset.spec.timestamp_key,
            entity_columns,
            options=options,
        )
    if InferOptions.get_common_options(options, InferOptions.Stats):
        featureset.status.stats = inferer.get_stats(df, options)
    if InferOptions.get_common_options(options, InferOptions.Preview):
        featureset.status.preview = inferer.get_preview(df)
    return df


def set_task_params(
    featureset: FeatureSet,
    source: DataSource = None,
    targets: List[DataTargetBase] = None,
    parameters: dict = None,
    infer_options: InferOptions = InferOptions.Null,
):
    """convert ingestion parameters to dict, return source + params dict"""
    source = source or featureset.spec.source
    parameters = parameters or {}
    parameters["infer_options"] = infer_options
    parameters["featureset"] = featureset.uri
    if source:
        parameters["source"] = source.to_dict()
    if targets:
        parameters["targets"] = [target.to_dict() for target in targets]
    elif not featureset.spec.targets:
        featureset.set_targets()
    featureset.save()
    return source, parameters


def get_feature_set(uri, project=None):
    """get feature set object from the db

    :param uri:  a feature set uri([{project}/{name}[:version])
    :param project:  project name if not specified in uri or not using the current/default
    """
    return get_feature_set_by_uri(uri, project)


def get_feature_vector(uri, project=None):
    """get feature vector object from the db

    :param uri:  a feature vector uri([{project}/{name}[:version])
    :param project:  project name if not specified in uri or not using the current/default
    """
    return get_feature_vector_by_uri(uri, project)


def delete_feature_set(name, project="", tag=None, uid=None):
    """ Delete a :py:class:`~mlrun.feature_store.FeatureSet` object from the DB.
    :param name: Name of the object to delete
    :param project: Name of the object's project
    :param tag: Specific object's version tag
    :param uid: Specific object's uid

    If ``tag`` or ``uid`` are specified, then just the version referenced by them will be deleted. Using both
        is not allowed.
        If none are specified, then all instances of the object whose name is ``name`` will be deleted.
    """
    db = mlrun.get_run_db()
    return db.delete_feature_set(name=name, project=project, tag=tag, uid=uid)


def delete_feature_vector(name, project="", tag=None, uid=None):
    """ Delete a :py:class:`~mlrun.feature_store.FeatureVector` object from the DB.
    :param name: Name of the object to delete
    :param project: Name of the object's project
    :param tag: Specific object's version tag
    :param uid: Specific object's uid

    If ``tag`` or ``uid`` are specified, then just the version referenced by them will be deleted. Using both
        is not allowed.
        If none are specified, then all instances of the object whose name is ``name`` will be deleted.
    """
    db = mlrun.get_run_db()
    return db.delete_feature_vector(name=name, project=project, tag=tag, uid=uid)<|MERGE_RESOLUTION|>--- conflicted
+++ resolved
@@ -451,7 +451,6 @@
     mlrun_context=None,
     namespace=None,
 ):
-<<<<<<< HEAD
     try:
         if spark is None or spark is True:
             # create spark context
@@ -467,7 +466,7 @@
             spark = SparkSession.builder.appName(session_name).getOrCreate()
 
         df = source.to_spark_df(spark)
-        if featureset.spec.graph and featureset.spec.graph.states:
+        if featureset.spec.graph and featureset.spec.graph.steps:
             df = run_spark_graph(df, featureset, namespace, spark)
         infer_from_static_df(df, featureset, options=infer_options)
 
@@ -499,40 +498,6 @@
     finally:
         if spark:
             spark.stop()
-=======
-    if spark is None or spark is True:
-        # create spark context
-        from pyspark.sql import SparkSession
-
-        if mlrun_context:
-            session_name = f"{mlrun_context.name}-{mlrun_context.uid}"
-        else:
-            session_name = f"{featureset.metadata.project}-{featureset.metadata.name}"
-
-        spark = SparkSession.builder.appName(session_name).getOrCreate()
-
-    df = source.to_spark_df(spark)
-    if featureset.spec.graph and featureset.spec.graph.steps:
-        df = run_spark_graph(df, featureset, namespace, spark)
-    infer_from_static_df(df, featureset, options=infer_options)
-
-    key_column = featureset.spec.entities[0].name
-    timestamp_key = featureset.spec.timestamp_key
-    if not targets:
-        if not featureset.spec.targets:
-            featureset.set_targets()
-        targets = featureset.spec.targets
-        targets = [get_target_driver(target, featureset) for target in targets]
-
-    for target in targets or []:
-        spark_options = target.get_spark_options(key_column, timestamp_key)
-        logger.info(f"writing to target {target.name}, spark options {spark_options}")
-        df.write.mode("overwrite").save(**spark_options)
-        target.set_resource(featureset)
-        target.update_resource_status("ready")
-
-    _post_ingestion(mlrun_context, featureset, spark)
->>>>>>> d495cd43
     return df
 
 
