--- conflicted
+++ resolved
@@ -4,24 +4,14 @@
 import lightgbm as lgb
 
 import mlrun
-<<<<<<< HEAD
-
-from .._ml_common import MLArtifactsLibrary, MLPlan
-from ..sklearn import Metric, MetricsLibrary
-from .mlrun_interfaces import (
-=======
 from mlrun.frameworks.lgbm.mlrun_interfaces import (
->>>>>>> 6ba74857
     LGBMBoosterMLRunInterface,
     LGBMMLRunInterface,
     LGBMModelMLRunInterface,
 )
-<<<<<<< HEAD
-=======
 
 from .._ml_common import MLArtifactsLibrary, MLPlan
 from ..sklearn import Metric, MetricsLibrary
->>>>>>> 6ba74857
 from .model_handler import LGBMModelHandler
 from .model_server import LGBMModelServer
 from .utils import LGBMTypes, LGBMUtils
