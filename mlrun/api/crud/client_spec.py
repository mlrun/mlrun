--- conflicted
+++ resolved
@@ -24,13 +24,8 @@
     def get_client_spec(
         self, client_version: str = None, client_python_version: str = None
     ):
-<<<<<<< HEAD
         mpijob_crd_version = resolve_mpijob_crd_version()
-        return mlrun.api.schemas.ClientSpec(
-=======
-        mpijob_crd_version = resolve_mpijob_crd_version(api_context=True)
         return mlrun.common.schemas.ClientSpec(
->>>>>>> fc8fc2b3
             version=config.version,
             namespace=config.namespace,
             docker_registry=config.httpdb.builder.docker_registry,
