# Copyright 2023 Iguazio
#
# Licensed under the Apache License, Version 2.0 (the "License");
# you may not use this file except in compliance with the License.
# You may obtain a copy of the License at
#
#   http://www.apache.org/licenses/LICENSE-2.0
#
# Unless required by applicable law or agreed to in writing, software
# distributed under the License is distributed on an "AS IS" BASIS,
# WITHOUT WARRANTIES OR CONDITIONS OF ANY KIND, either express or implied.
# See the License for the specific language governing permissions and
# limitations under the License.

# flake8: noqa  - this is until we take care of the F401 violations with respect to __all__ & sphinx

from dependency_injector import containers, providers

from mlrun.config import config

from .. import MPIJobCRDVersions
<<<<<<< HEAD
=======
from .abstract import AbstractMPIJobRuntime
>>>>>>> 2e63e4b0
from .v1 import MpiRuntimeV1
from .v1alpha1 import MpiRuntimeV1Alpha1


def _resolve_mpijob_crd_version():
    # config is expected to get enriched from the API through the client-spec
    return config.mpijob_crd_version or MPIJobCRDVersions.default()


class MpiRuntimeContainer(containers.DeclarativeContainer):
    resolver = providers.Callable(
        _resolve_mpijob_crd_version,
    )

    selector = providers.Selector(
        resolver,
        v1=providers.Object(MpiRuntimeV1),
        v1alpha1=providers.Object(MpiRuntimeV1Alpha1),
    )

    # An empty selector to be overriden by the API
    handler_selector = providers.Selector(
        resolver,
        v1=providers.Object(None),
        v1alpha1=providers.Object(None),
    )<|MERGE_RESOLUTION|>--- conflicted
+++ resolved
@@ -19,10 +19,7 @@
 from mlrun.config import config
 
 from .. import MPIJobCRDVersions
-<<<<<<< HEAD
-=======
 from .abstract import AbstractMPIJobRuntime
->>>>>>> 2e63e4b0
 from .v1 import MpiRuntimeV1
 from .v1alpha1 import MpiRuntimeV1Alpha1
 
