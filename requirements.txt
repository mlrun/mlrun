# >=1.26.9, <1.27 from botocore 1.19.28 inside boto3 1.16.28 inside nuclio-jupyter 0.8.8
urllib3>=1.26.9, <1.27
# >=3.0.2 from requests 2.25.1 <4.0 from aiohttp 3.7.3, requests is <5, so without the upbound there's a conflict
chardet>=3.0.2, <4.0
GitPython~=3.1, >= 3.1.30
aiohttp~=3.8
aiohttp-retry~=2.8
# 8.1.0+ breaks dask/distributed versions older than 2022.04.0, see here - https://github.com/dask/distributed/pull/6018
click~=8.0.0
# 3.0/3.2 iguazio system uses 1.0.1, but we needed >=1.6.0 to be compatible with k8s>=12.0 to fix scurity issue
# since the sdk is still mark as beta (and not stable) I'm limiting to only patch changes
# 1.8.14 introduced new features related to ParallelFor, while our actual kfp server is 1.8.1, which isn't compatible
# with the new features, therefore limiting to 1.8.13
kfp~=1.8.0, <1.8.14
nest-asyncio~=1.0
ipython~=8.0
nuclio-jupyter~=0.9.12
# >=1.16.5 from pandas 1.2.1 and <1.23.0 from storey
numpy>=1.16.5, <1.23.0
# limiting pandas to <1.5.0 since 1.5.0 causes exception in storey on casting from ns to us
pandas~=1.2, <1.5.0
# used as a the engine for parquet files by pandas
# >=10 to resolve https://issues.apache.org/jira/browse/ARROW-16838 bug that is triggered by ingest (ML-3299)
# <12 to prevent bugs due to major upgrading
pyarrow>=10.0, <12
pyyaml~=5.1
<<<<<<< HEAD
requests~=2.22
=======
requests~=2.31
>>>>>>> 347fe0e0
# >=0.8.6 from kfp 1.6.0 (and still up until 1.8.10)
tabulate~=0.8.6
v3io~=0.5.21
# pydantic 1.10.8 fixes a bug with literal and typing-extension 4.6.0
# https://docs.pydantic.dev/latest/changelog/#v1108-2023-05-23
pydantic~=1.10, >=1.10.8
# blacklist 3.8.12 due to a bug not being able to collect traceback of exceptions
orjson~=3.3, <3.8.12
mergedeep~=1.3
<<<<<<< HEAD
v3io-frames~=0.10.4
=======
v3io-frames~=0.10.7
>>>>>>> 347fe0e0
semver~=3.0
dask~=2021.11.2
distributed~=2021.11.2
# iguazio systems are running 1.17-1.21 so ideally we would use 17.X or later, but kfp limiting to <13.0
kubernetes~=12.0
dependency-injector~=4.41
fsspec>=2023.1,<2023.7
v3iofs~=0.1.15
storey~=1.5.6
deepdiff~=5.0
inflection~=0.5.0
python-dotenv~=0.17.0
# older version of setuptools contains vulnerabilities, see `GHSA-r9hx-vwmv-q579`, so we limit to 65.5 and above
setuptools~=65.6
deprecated~=1.2
jinja2~=3.1
anyio~=3.5<|MERGE_RESOLUTION|>--- conflicted
+++ resolved
@@ -24,11 +24,7 @@
 # <12 to prevent bugs due to major upgrading
 pyarrow>=10.0, <12
 pyyaml~=5.1
-<<<<<<< HEAD
-requests~=2.22
-=======
 requests~=2.31
->>>>>>> 347fe0e0
 # >=0.8.6 from kfp 1.6.0 (and still up until 1.8.10)
 tabulate~=0.8.6
 v3io~=0.5.21
@@ -38,11 +34,7 @@
 # blacklist 3.8.12 due to a bug not being able to collect traceback of exceptions
 orjson~=3.3, <3.8.12
 mergedeep~=1.3
-<<<<<<< HEAD
-v3io-frames~=0.10.4
-=======
 v3io-frames~=0.10.7
->>>>>>> 347fe0e0
 semver~=3.0
 dask~=2021.11.2
 distributed~=2021.11.2
