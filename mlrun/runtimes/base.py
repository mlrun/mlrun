# Copyright 2023 Iguazio
#
# Licensed under the Apache License, Version 2.0 (the "License");
# you may not use this file except in compliance with the License.
# You may obtain a copy of the License at
#
#   http://www.apache.org/licenses/LICENSE-2.0
#
# Unless required by applicable law or agreed to in writing, software
# distributed under the License is distributed on an "AS IS" BASIS,
# WITHOUT WARRANTIES OR CONDITIONS OF ANY KIND, either express or implied.
# See the License for the specific language governing permissions and
# limitations under the License.
import enum
import getpass
import http
import re
import warnings
from base64 import b64encode
from os import environ
from typing import Callable, Dict, List, Optional, Union

import requests.exceptions
from deprecated import deprecated
from nuclio.build import mlrun_footer

import mlrun.common.schemas
import mlrun.db
import mlrun.errors
import mlrun.launcher.factory
import mlrun.utils.helpers
import mlrun.utils.notifications
import mlrun.utils.regex
from mlrun.utils.helpers import generate_object_uri, verify_field_regex

from ..config import config
from ..datastore import store_manager
from ..errors import err_to_str
from ..kfpops import mlrun_op
from ..lists import RunList
from ..model import BaseMetadata, HyperParamOptions, ImageBuilder, ModelObj, RunObject
from ..utils import (
    dict_to_json,
    dict_to_yaml,
    enrich_image_url,
    get_in,
    get_parsed_docker_registry,
    logger,
    now_date,
    update_in,
)
from .funcdoc import update_function_entry_points
from .utils import RunError, calc_hash

spec_fields = [
    "command",
    "args",
    "image",
    "mode",
    "build",
    "entry_points",
    "description",
    "workdir",
    "default_handler",
    "pythonpath",
    "disable_auto_mount",
    "allow_empty_resources",
    "clone_target_dir",
]


class RuntimeClassMode(enum.Enum):
    """
    Runtime class mode
    Currently there are two modes:
    * run - the runtime class is used to run a function
    * build - the runtime class is used to build a function

    The runtime class mode is used to determine what should be the name of the runtime class, each runtime might have a
    different name for each mode and some might not have both modes.
    """

    run = "run"
    build = "build"


class FunctionStatus(ModelObj):
    def __init__(self, state=None, build_pod=None):
        self.state = state
        self.build_pod = build_pod


class FunctionSpec(ModelObj):
    _dict_fields = spec_fields

    def __init__(
        self,
        command=None,
        args=None,
        image=None,
        mode=None,
        build=None,
        entry_points=None,
        description=None,
        workdir=None,
        default_handler=None,
        pythonpath=None,
        disable_auto_mount=False,
        clone_target_dir=None,
    ):
        self.command = command or ""
        self.image = image or ""
        self.mode = mode
        self.args = args or []
        self.rundb = None
        self.description = description or ""
        self.workdir = workdir
        self.pythonpath = pythonpath

        self._build = None
        self.build = build
        self.default_handler = default_handler
        # TODO: type verification (FunctionEntrypoint dict)
        self.entry_points = entry_points or {}
        self.disable_auto_mount = disable_auto_mount
        self.allow_empty_resources = None
        # the build.source is cloned/extracted to the specified clone_target_dir
        # if a relative path is specified, it will be enriched with a temp dir path
        self.clone_target_dir = clone_target_dir or ""

    @property
    def build(self) -> ImageBuilder:
        return self._build

    @build.setter
    def build(self, build):
        self._build = self._verify_dict(build, "build", ImageBuilder)

    def enrich_function_preemption_spec(self):
        pass

    def validate_service_account(self, allowed_service_accounts):
        pass


class BaseRuntime(ModelObj):
    kind = "base"
    _is_nested = False
    _is_remote = False
    _dict_fields = ["kind", "metadata", "spec", "status", "verbose"]

    def __init__(self, metadata=None, spec=None):
        self._metadata = None
        self.metadata = metadata
        self.kfp = None
        self._spec = None
        self.spec = spec
        self._db_conn = None
        self._secrets = None
        self._k8s = None
        self._is_built = False
        self.is_child = False
        self._status = None
        self.status = None
        self.verbose = False
        self._enriched_image = False

    def set_db_connection(self, conn):
        if not self._db_conn:
            self._db_conn = conn

    @property
    def metadata(self) -> BaseMetadata:
        return self._metadata

    @metadata.setter
    def metadata(self, metadata):
        self._metadata = self._verify_dict(metadata, "metadata", BaseMetadata)

    @property
    def spec(self) -> FunctionSpec:
        return self._spec

    @spec.setter
    def spec(self, spec):
        self._spec = self._verify_dict(spec, "spec", FunctionSpec)

    @property
    def status(self) -> FunctionStatus:
        return self._status

    @status.setter
    def status(self, status):
        self._status = self._verify_dict(status, "status", FunctionStatus)

    def set_label(self, key, value):
        self.metadata.labels[key] = str(value)
        return self

    @property
    def uri(self):
        return self._function_uri()

    def is_deployed(self):
        return True

    def _is_remote_api(self):
        db = self._get_db()
        if db and db.kind == "http":
            return True
        return False

    def _function_uri(self, tag=None, hash_key=None):
        return generate_object_uri(
            self.metadata.project,
            self.metadata.name,
            tag=tag or self.metadata.tag,
            hash_key=hash_key,
        )

    def _ensure_run_db(self):
        self.spec.rundb = self.spec.rundb or mlrun.db.get_or_set_dburl()

    def _get_db(self):
        # TODO: remove this function and use the launcher db instead
        self._ensure_run_db()
        if not self._db_conn:
            if self.spec.rundb:
                self._db_conn = mlrun.db.get_run_db(
                    self.spec.rundb, secrets=self._secrets
                )
        return self._db_conn

    # This function is different than the auto_mount function, as it mounts to runtimes based on the configuration.
    # That's why it's named differently.
    def try_auto_mount_based_on_config(self):
        pass

    def validate_and_enrich_service_account(
        self, allowed_service_account, default_service_account
    ):
        pass

    def _fill_credentials(self):
        """
        If access key is not mask (starts with secret prefix) then fill $generate so that the API will handle filling
         of the credentials.
        We rely on the HTTPDB to send the access key session through the request header and that the API will mask
         the access key, that way we won't even store any plain access key in the function.
        """
        if self.metadata.credentials.access_key and (
            # if contains secret reference or $generate then no need to overwrite the access key
            self.metadata.credentials.access_key.startswith(
                mlrun.model.Credentials.secret_reference_prefix
            )
            or self.metadata.credentials.access_key.startswith(
                mlrun.model.Credentials.generate_access_key
            )
        ):
            return
        self.metadata.credentials.access_key = (
            mlrun.model.Credentials.generate_access_key
        )

    def generate_runtime_k8s_env(self, runobj: RunObject = None) -> List[Dict]:
        """
        Prepares a runtime environment as it's expected by kubernetes.models.V1Container

        :param runobj: Run context object (RunObject) with run metadata and status
        :return: List of dicts with the structure {"name": "var_name", "value": "var_value"}
        """
        return [
            {"name": k, "value": v}
            for k, v in self._generate_runtime_env(runobj).items()
        ]

    def run(
        self,
        runspec: Optional[
            Union["mlrun.run.RunTemplate", "mlrun.run.RunObject", dict]
        ] = None,
        handler: Optional[Union[str, Callable]] = None,
        name: Optional[str] = "",
        project: Optional[str] = "",
        params: Optional[dict] = None,
        inputs: Optional[Dict[str, str]] = None,
        out_path: Optional[str] = "",
        workdir: Optional[str] = "",
        artifact_path: Optional[str] = "",
        watch: Optional[bool] = True,
        schedule: Optional[Union[str, mlrun.common.schemas.ScheduleCronTrigger]] = None,
        hyperparams: Optional[Dict[str, list]] = None,
        hyper_param_options: Optional[HyperParamOptions] = None,
        verbose: Optional[bool] = None,
        scrape_metrics: Optional[bool] = None,
        local: Optional[bool] = False,
        local_code_path: Optional[str] = None,
        auto_build: Optional[bool] = None,
        param_file_secrets: Optional[Dict[str, str]] = None,
        notifications: Optional[List[mlrun.model.Notification]] = None,
        returns: Optional[List[Union[str, Dict[str, str]]]] = None,
        **launcher_kwargs,
    ) -> RunObject:
        """
        Run a local or remote task.

        :param runspec:        The run spec to generate the RunObject from. Can be RunTemplate | RunObject | dict.
        :param handler:        Pointer or name of a function handler.
        :param name:           Execution name.
        :param project:        Project name.
        :param params:         Input parameters (dict).
        :param inputs:         Input objects to pass to the handler. Type hints can be given so the input will be parsed
                               during runtime from `mlrun.DataItem` to the given type hint. The type hint can be given
                               in the key field of the dictionary after a colon, e.g: "<key> : <type_hint>".
        :param out_path:       Default artifact output path.
        :param artifact_path:  Default artifact output path (will replace out_path).
        :param workdir:        Default input artifacts path.
        :param watch:          Watch/follow run log.
        :param schedule:       ScheduleCronTrigger class instance or a standard crontab expression string
                               (which will be converted to the class using its `from_crontab` constructor),
                               see this link for help:
                               https://apscheduler.readthedocs.io/en/3.x/modules/triggers/cron.html#module-apscheduler.triggers.cron
        :param hyperparams:    Dict of param name and list of values to be enumerated.
                               The default strategy is grid search and uses e.g. {"p1": [1,2,3]}.
                               (Can be specified as a JSON file)
                               For list, lists must be of equal length, e.g. {"p1": [1], "p2": [2]}.
                               (Can be specified as JSON file or as a CSV file listing the parameter values
                               per iteration.)
                               You can specify strategy of type grid, list, random,
                               and other options in the hyper_param_options parameter.
        :param hyper_param_options: Dict or :py:class:`~mlrun.model.HyperParamOptions` struct of hyperparameter options.
        :param verbose:             Add verbose prints/logs.
        :param scrape_metrics:      Whether to add the `mlrun/scrape-metrics` label to this run's resources.
        :param local:               Run the function locally vs on the runtime/cluster.
        :param local_code_path:     Path of the code for local runs & debug.
        :param auto_build:          When set to True and the function require build it will be built on the first
                                    function run, use only if you don't plan on changing the build config between runs.
        :param param_file_secrets:  Dictionary of secrets to be used only for accessing the hyper-param parameter file.
                                    These secrets are only used locally and will not be stored anywhere
        :param notifications:       List of notifications to push when the run is completed
        :param returns: List of log hints - configurations for how to log the returning values from the handler's run
                        (as artifacts or results). The list's length must be equal to the amount of returning objects. A
                        log hint may be given as:

                        * A string of the key to use to log the returning value as result or as an artifact. To specify
                          The artifact type, it is possible to pass a string in the following structure:
                          "<key> : <type>". Available artifact types can be seen in `mlrun.ArtifactType`. If no
                          artifact type is specified, the object's default artifact type will be used.
                        * A dictionary of configurations to use when logging. Further info per object type and artifact
                          type can be given there. The artifact key must appear in the dictionary as "key": "the_key".
        :param builder_env: Kaniko builder pod env vars dict (for config/credentials)
                                        e.g. builder_env={"GIT_TOKEN": token}
        :return: Run context object (RunObject) with run metadata, results and status
        """
        launcher = mlrun.launcher.factory.LauncherFactory().create_launcher(
            self._is_remote, local=local, **launcher_kwargs
        )
        return launcher.launch(
            runtime=self,
            task=runspec,
            handler=handler,
            name=name,
            project=project,
            params=params,
            inputs=inputs,
            out_path=out_path,
            workdir=workdir,
            artifact_path=artifact_path,
            watch=watch,
            schedule=schedule,
            hyperparams=hyperparams,
            hyper_param_options=hyper_param_options,
            verbose=verbose,
            scrape_metrics=scrape_metrics,
            local_code_path=local_code_path,
            auto_build=auto_build,
            param_file_secrets=param_file_secrets,
            notifications=notifications,
            returns=returns,
        )

    def _get_db_run(self, task: RunObject = None):
        if self._get_db() and task:
            project = task.metadata.project
            uid = task.metadata.uid
            iter = task.metadata.iteration
            try:
                return self._get_db().read_run(uid, project, iter=iter)
            except mlrun.db.RunDBError:
                return None
        if task:
            return task.to_dict()

    def _generate_runtime_env(self, runobj: RunObject = None) -> Dict:
        """
        Prepares all available environment variables for usage on a runtime
        Data will be extracted from several sources and most of them are not guaranteed to be available

        :param runobj: Run context object (RunObject) with run metadata and status
        :return: Dictionary with all the variables that could be parsed
        """
        runtime_env = {
            "MLRUN_DEFAULT_PROJECT": self.metadata.project or config.default_project
        }
        if runobj:
<<<<<<< HEAD
            runtime_env["MLRUN_EXEC_CONFIG"] = runobj.to_json()
=======
            runtime_env["MLRUN_EXEC_CONFIG"] = runobj.to_json(
                exclude_notifications_params=True
            )
>>>>>>> 347fe0e0
            if runobj.metadata.project:
                runtime_env["MLRUN_DEFAULT_PROJECT"] = runobj.metadata.project
            if runobj.spec.verbose:
                runtime_env["MLRUN_LOG_LEVEL"] = "DEBUG"
        if config.httpdb.api_url:
            runtime_env["MLRUN_DBPATH"] = config.httpdb.api_url
        if self.metadata.namespace or config.namespace:
            runtime_env["MLRUN_NAMESPACE"] = self.metadata.namespace or config.namespace
        return runtime_env

    @staticmethod
    def _handle_submit_job_http_error(error: requests.HTTPError):
        # if we receive a 400 status code, this means the request was invalid and the run wasn't created in the DB.
        # so we don't need to update the run state and we can just raise the error.
        # more status code handling can be added here if needed
        if error.response.status_code == http.HTTPStatus.BAD_REQUEST.value:
            raise mlrun.errors.MLRunBadRequestError(
                f"Bad request to mlrun api: {error.response.text}"
            )

    def _store_function(self, runspec, meta, db):
        meta.labels["kind"] = self.kind
        if "owner" not in meta.labels:
            meta.labels["owner"] = environ.get("V3IO_USERNAME") or getpass.getuser()
        if runspec.spec.output_path:
            runspec.spec.output_path = runspec.spec.output_path.replace(
                "{{run.user}}", meta.labels["owner"]
            )

        if db and self.kind != "handler":
            struct = self.to_dict()
            hash_key = db.store_function(
                struct, self.metadata.name, self.metadata.project, versioned=True
            )
            runspec.spec.function = self._function_uri(hash_key=hash_key)

    def _get_cmd_args(self, runobj: RunObject):
        extra_env = self._generate_runtime_env(runobj)
        if self.spec.pythonpath:
            extra_env["PYTHONPATH"] = self.spec.pythonpath
        args = []
        command = self.spec.command
        code = (
            self.spec.build.functionSourceCode if hasattr(self.spec, "build") else None
        )

        if runobj.spec.handler and self.spec.mode == "pass":
            raise ValueError('cannot use "pass" mode with handler')

        if code:
            extra_env["MLRUN_EXEC_CODE"] = code

        load_archive = self.spec.build.load_source_on_run and self.spec.build.source
        need_mlrun = code or load_archive or self.spec.mode != "pass"

        if need_mlrun:
            args = ["run", "--name", runobj.metadata.name, "--from-env"]
            if runobj.spec.handler:
                args += ["--handler", runobj.spec.handler]
            if self.spec.mode:
                args += ["--mode", self.spec.mode]
            if self.spec.build.origin_filename:
                args += ["--origin-file", self.spec.build.origin_filename]

            if load_archive:
                if code:
                    raise ValueError("cannot specify both code and source archive")
                args += ["--source", self.spec.build.source]
                if self.spec.workdir:
                    # set the absolute/relative path to the cloned code
                    args += ["--workdir", self.spec.workdir]

            if command:
                args += [command]

            if self.spec.args:
                if not command:
                    # * is a placeholder for the url argument in the run CLI command,
                    # where the code is passed in the `MLRUN_EXEC_CODE` meaning there is no "actual" file to execute
                    # until the run command will create that file from the env param.
                    args += ["*"]
                args = args + self.spec.args

            command = "mlrun"
        else:
            command = command.format(**runobj.spec.parameters)
            if self.spec.args:
                args = [arg.format(**runobj.spec.parameters) for arg in self.spec.args]

        extra_env = [{"name": k, "value": v} for k, v in extra_env.items()]
        return command, args, extra_env

    def _pre_run(self, runspec: RunObject, execution):
        pass

    def _post_run(self, results, execution):
        pass

    def _run(self, runobj: RunObject, execution) -> dict:
        pass

    def _run_many(self, generator, execution, runobj: RunObject) -> RunList:
        results = RunList()
        num_errors = 0
        tasks = generator.generate(runobj)
        for task in tasks:
            try:
                self.store_run(task)
                resp = self._run(task, execution)
                resp = self._update_run_state(resp, task=task)
                run_results = resp["status"].get("results", {})
                if generator.eval_stop_condition(run_results):
                    logger.info(
                        f"reached early stop condition ({generator.options.stop_condition}), stopping iterations!"
                    )
                    results.append(resp)
                    break

            except RunError as err:
                task.status.state = "error"
                error_string = err_to_str(err)
                task.status.error = error_string
                resp = self._update_run_state(task=task, err=error_string)
                num_errors += 1
                if num_errors > generator.max_errors:
                    logger.error("too many errors, stopping iterations!")
                    results.append(resp)
                    break

            results.append(resp)

        return results

    def store_run(self, runobj: RunObject):
        if self._get_db() and runobj:
            project = runobj.metadata.project
            uid = runobj.metadata.uid
            iter = runobj.metadata.iteration
            self._get_db().store_run(runobj.to_dict(), uid, project, iter=iter)

    def _store_run_dict(self, rundict: dict):
        if self._get_db() and rundict:
            project = get_in(rundict, "metadata.project", "")
            uid = get_in(rundict, "metadata.uid")
            iter = get_in(rundict, "metadata.iteration", 0)
            self._get_db().store_run(rundict, uid, project, iter=iter)

    def _update_run_state(
        self,
        resp: dict = None,
        task: RunObject = None,
        err=None,
    ) -> dict:
        """update the task state in the DB"""
        was_none = False
        if resp is None and task:
            was_none = True
            resp = self._get_db_run(task)

            if not resp:
                self.store_run(task)
                return task.to_dict()

            if task.status.status_text:
                update_in(resp, "status.status_text", task.status.status_text)

        if resp is None:
            return None

        if not isinstance(resp, dict):
            raise ValueError(f"post_run called with type {type(resp)}")

        updates = None
        last_state = get_in(resp, "status.state", "")
        kind = get_in(resp, "metadata.labels.kind", "")
        if last_state == "error" or err:
            updates = {
                "status.last_update": now_date().isoformat(),
                "status.state": "error",
            }
            update_in(resp, "status.state", "error")
            if err:
                update_in(resp, "status.error", err_to_str(err))
            err = get_in(resp, "status.error")
            if err:
                updates["status.error"] = err_to_str(err)

        elif not was_none and last_state != "completed":
            try:
                runtime_cls = mlrun.runtimes.get_runtime_class(kind)
                updates = runtime_cls._get_run_completion_updates(resp)
            except KeyError:
                updates = self._get_run_completion_updates(resp)

        uid = get_in(resp, "metadata.uid")
        logger.debug(
            "Run updates",
            name=get_in(resp, "metadata.name"),
            uid=uid,
            kind=kind,
            last_state=last_state,
            updates=updates,
        )
        if self._get_db() and updates:
            project = get_in(resp, "metadata.project")
            iter = get_in(resp, "metadata.iteration", 0)
            self._get_db().update_run(updates, uid, project, iter=iter)

        return resp

    def _force_handler(self, handler):
        if not handler:
            raise RunError(f"handler must be provided for {self.kind} runtime")

    def _has_pipeline_param(self) -> bool:
        # check if the runtime has pipeline parameters
        # https://www.kubeflow.org/docs/components/pipelines/v1/sdk/parameters/
        matches = re.findall(mlrun.utils.regex.pipeline_param[0], self.to_json())
        return bool(matches)

    @staticmethod
    def _get_run_completion_updates(run: dict) -> dict:
        """
        Get the required updates for the run object when it's completed and update the run object state
        Override this if the run completion is not resolved by a single execution
        """
        updates = {
            "status.last_update": now_date().isoformat(),
            "status.state": "completed",
        }
        update_in(run, "status.state", "completed")
        return updates

    def full_image_path(
        self, image=None, client_version: str = None, client_python_version: str = None
    ):
        image = image or self.spec.image or ""

        image = enrich_image_url(image, client_version, client_python_version)
        if not image.startswith("."):
            return image
        registry, repository = get_parsed_docker_registry()
        if registry:
            if repository and repository not in image:
                return f"{registry}/{repository}/{image[1:]}"
            return f"{registry}/{image[1:]}"
        namespace_domain = environ.get("IGZ_NAMESPACE_DOMAIN", None)
        if namespace_domain is not None:
            return f"docker-registry.{namespace_domain}:80/{image[1:]}"
        raise RunError("local container registry is not defined")

    def as_step(
        self,
        runspec: RunObject = None,
        handler=None,
        name: str = "",
        project: str = "",
        params: dict = None,
        hyperparams=None,
        selector="",
        hyper_param_options: HyperParamOptions = None,
        inputs: dict = None,
        outputs: dict = None,
        workdir: str = "",
        artifact_path: str = "",
        image: str = "",
        labels: dict = None,
        use_db=True,
        verbose=None,
        scrape_metrics=False,
        returns: Optional[List[Union[str, Dict[str, str]]]] = None,
        auto_build: bool = False,
    ):
        """Run a local or remote task.

        :param runspec:         run template object or dict (see RunTemplate)
        :param handler:         name of the function handler
        :param name:            execution name
        :param project:         project name
        :param params:          input parameters (dict)
        :param hyperparams:     hyper parameters
        :param selector:        selection criteria for hyper params
        :param hyper_param_options:  hyper param options (selector, early stop, strategy, ..)
                            see: :py:class:`~mlrun.model.HyperParamOptions`
        :param inputs:          Input objects to pass to the handler. Type hints can be given so the input will be
                                parsed during runtime from `mlrun.DataItem` to the given type hint. The type hint can be
                                given in the key field of the dictionary after a colon, e.g: "<key> : <type_hint>".
        :param outputs:         list of outputs which can pass in the workflow
        :param artifact_path:   default artifact output path (replace out_path)
        :param workdir:         default input artifacts path
        :param image:           container image to use
        :param labels:          labels to tag the job/run with ({key:val, ..})
        :param use_db:          save function spec in the db (vs the workflow file)
        :param verbose:         add verbose prints/logs
        :param scrape_metrics:  whether to add the `mlrun/scrape-metrics` label to this run's resources
        :param returns:         List of configurations for how to log the returning values from the handler's run
                                (as artifacts or results). The list's length must be equal to the amount of returning
                                objects. A configuration may be given as:

                                * A string of the key to use to log the returning value as result or as an artifact.
                                  To specify The artifact type, it is possible to pass a string in the following
                                  structure:
                                  "<key> : <type>". Available artifact types can be seen in `mlrun.ArtifactType`. If no
                                  artifact type is specified, the object's default artifact type will be used.
                                * A dictionary of configurations to use when logging. Further info per object type and
                                  artifact type can be given there. The artifact key must appear in the dictionary as
                                  "key": "the_key".
        :param auto_build:      when set to True and the function require build it will be built on the first
                                function run, use only if you dont plan on changing the build config between runs
        :return: KubeFlow containerOp
        """

        # if the function contain KFP PipelineParams (futures) pass the full spec to the
        # ContainerOp this way KFP will substitute the params with previous step outputs
        if use_db and not self._has_pipeline_param():
            # if the same function is built as part of the pipeline we do not use the versioned function
            # rather the latest function w the same tag so we can pick up the updated image/status
            versioned = False if hasattr(self, "_build_in_pipeline") else True
            url = self.save(versioned=versioned, refresh=True)
        else:
            url = None

        if runspec is not None:
            verify_field_regex(
                "run.metadata.name", runspec.metadata.name, mlrun.utils.regex.run_name
            )

        return mlrun_op(
            name,
            project,
            function=self,
            func_url=url,
            runobj=runspec,
            handler=handler,
            params=params,
            hyperparams=hyperparams,
            selector=selector,
            hyper_param_options=hyper_param_options,
            inputs=inputs,
            returns=returns,
            outputs=outputs,
            job_image=image,
            labels=labels,
            out_path=artifact_path,
            in_path=workdir,
            verbose=verbose,
            scrape_metrics=scrape_metrics,
            auto_build=auto_build,
        )

    def with_code(self, from_file="", body=None, with_doc=True):
        """Update the function code
        This function eliminates the need to build container images every time we edit the code

        :param from_file:   blank for current notebook, or path to .py/.ipynb file
        :param body:        will use the body as the function code
        :param with_doc:    update the document of the function parameters

        :return: function object
        """
        if body and from_file:
            raise mlrun.errors.MLRunInvalidArgumentError(
                "must provide either body or from_file argument. not both"
            )

        if (not body and not from_file) or (from_file and from_file.endswith(".ipynb")):
            from nuclio import build_file

            _, _, body = build_file(from_file, name=self.metadata.name)

        else:
            if from_file:
                with open(from_file) as fp:
                    body = fp.read()
            if self.kind == mlrun.runtimes.RuntimeKinds.serving:
                body = body + mlrun_footer.format(
                    mlrun.runtimes.serving.serving_subkind
                )

        self.spec.build.functionSourceCode = b64encode(body.encode("utf-8")).decode(
            "utf-8"
        )
        if with_doc:
            update_function_entry_points(self, body)
        return self

    def with_requirements(
        self,
        requirements: Union[str, List[str]],
        overwrite: bool = False,
        verify_base_image: bool = False,
        prepare_image_for_deploy: bool = True,
        requirements_file: str = "",
    ):
        """add package requirements from file or list to build spec.

        :param requirements:                a list of python packages
        :param requirements_file:           a local python requirements file path
        :param overwrite:                   overwrite existing requirements
        :param verify_base_image:           verify that the base image is configured
                                            (deprecated, use prepare_image_for_deploy)
        :param prepare_image_for_deploy:    prepare the image/base_image spec for deployment
        :return: function object
        """
        self.spec.build.with_requirements(requirements, requirements_file, overwrite)

        if verify_base_image or prepare_image_for_deploy:
            # TODO: remove verify_base_image in 1.6.0
            if verify_base_image:
                warnings.warn(
                    "verify_base_image is deprecated in 1.4.0 and will be removed in 1.6.0, "
                    "use prepare_image_for_deploy",
                    category=FutureWarning,
                )
            self.prepare_image_for_deploy()

        return self

    def with_commands(
        self,
        commands: List[str],
        overwrite: bool = False,
        verify_base_image: bool = False,
        prepare_image_for_deploy: bool = True,
    ):
        """add commands to build spec.

        :param commands:                    list of commands to run during build
        :param overwrite:                   overwrite existing commands
        :param verify_base_image:           verify that the base image is configured
                                            (deprecated, use prepare_image_for_deploy)
        :param prepare_image_for_deploy:    prepare the image/base_image spec for deployment

        :return: function object
        """
        self.spec.build.with_commands(commands, overwrite)

        if verify_base_image or prepare_image_for_deploy:
            # TODO: remove verify_base_image in 1.6.0
            if verify_base_image:
                warnings.warn(
                    "verify_base_image is deprecated in 1.4.0 and will be removed in 1.6.0, "
                    "use prepare_image_for_deploy",
                    category=FutureWarning,
                )

            self.prepare_image_for_deploy()
        return self

    def clean_build_params(self):
        # when using `with_requirements` we also execute `prepare_image_for_deploy` which adds the base image
        # and cleans the spec.image, so we need to restore the image back
        if self.spec.build.base_image and not self.spec.image:
            self.spec.image = self.spec.build.base_image

        self.spec.build = {}
        return self

    # TODO: remove in 1.6.0
    @deprecated(
        version="1.4.0",
        reason="'verify_base_image' will be removed in 1.6.0, use 'prepare_image_for_deploy' instead",
        category=FutureWarning,
    )
    def verify_base_image(self):
        self.prepare_image_for_deploy()

    def prepare_image_for_deploy(self):
        """
        if a function has a 'spec.image' it is considered to be deployed,
        but because we allow the user to set 'spec.image' for usability purposes,
        we need to check whether this is a built image or it requires to be built on top.
        """
        launcher = mlrun.launcher.factory.LauncherFactory().create_launcher(
            is_remote=self._is_remote
        )
        launcher.prepare_image_for_deploy(self)

    def export(self, target="", format=".yaml", secrets=None, strip=True):
        """save function spec to a local/remote path (default to./function.yaml)

        :param target:   target path/url
        :param format:   `.yaml` (default) or `.json`
        :param secrets:  optional secrets dict/object for target path (e.g. s3)
        :param strip:    strip status data

        :returns: self
        """
        if self.kind == "handler":
            raise ValueError(
                "cannot export local handler function, use "
                + "code_to_function() to serialize your function"
            )
        calc_hash(self)
        struct = self.to_dict(strip=strip)
        if format == ".yaml":
            data = dict_to_yaml(struct)
        else:
            data = dict_to_json(struct)
        stores = store_manager.set(secrets)
        target = target or "function.yaml"
        datastore, subpath = stores.get_or_create_store(target)
        datastore.put(subpath, data)
        logger.info(f"function spec saved to path: {target}")
        return self

    def save(self, tag="", versioned=False, refresh=False) -> str:
        launcher = mlrun.launcher.factory.LauncherFactory().create_launcher(
            is_remote=self._is_remote
        )
        return launcher.save_function(
            self, tag=tag, versioned=versioned, refresh=refresh
        )

    def to_dict(self, fields=None, exclude=None, strip=False):
        struct = super().to_dict(fields, exclude=exclude)
        if strip:
            if "status" in struct:
                del struct["status"]
        return struct

    def doc(self):
        print("function:", self.metadata.name)
        print(self.spec.description)
        if self.spec.default_handler:
            print("default handler:", self.spec.default_handler)
        if self.spec.entry_points:
            print("entry points:")
            for name, entry in self.spec.entry_points.items():
                print(f"  {name}: {entry.get('doc', '')}")
                params = entry.get("parameters")
                if params:
                    for p in params:
                        line = p["name"]
                        if "type" in p:
                            line += f"({p['type']})"
                        line += "  - " + p.get("doc", "")
                        if "default" in p:
                            line += f", default={p['default']}"
                        print("    " + line)<|MERGE_RESOLUTION|>--- conflicted
+++ resolved
@@ -403,13 +403,9 @@
             "MLRUN_DEFAULT_PROJECT": self.metadata.project or config.default_project
         }
         if runobj:
-<<<<<<< HEAD
-            runtime_env["MLRUN_EXEC_CONFIG"] = runobj.to_json()
-=======
             runtime_env["MLRUN_EXEC_CONFIG"] = runobj.to_json(
                 exclude_notifications_params=True
             )
->>>>>>> 347fe0e0
             if runobj.metadata.project:
                 runtime_env["MLRUN_DEFAULT_PROJECT"] = runobj.metadata.project
             if runobj.spec.verbose:
