# >=1.25.4, <1.27 from botocore 1.19.28 inside boto3 1.16.28 inside nuclio-jupyter 0.8.8
urllib3>=1.25.4, <1.27
# >=3.0.2 from requests 2.25.1 <4.0 from aiohttp 3.7.3, requests is <5, so without the upbound there's a conflict
chardet>=3.0.2, <4.0
GitPython~=3.0
aiohttp~=3.6
click~=7.0
# kfp ~1.0.1 resolves to 1.0.4, which has google-auth>=1.6.1 which resolves to 2.x which is incompatible with
# google-cloud-storage (from kfp) that is >=1.13.0 and resolves to 1.42.0) and has google-api-core that is
# >=1.29.0,<3.0dev and resolves to 1.31.2 which has google-auth >=1.25.0,<2.0dev which is incompatible
google-auth>=1.25.0, <2.0dev
# 3.0 iguazio system uses 1.0.1, since the sdk is still mark as beta (and not stable) I'm limiting to only patch changes
kfp~=1.0.1
nest-asyncio~=1.0
# <7.17 cause from 7.17 python 3.6 is not supported (and models-gpu-legacy image build fail)
ipython~=7.0, <7.17
# nuclio-jupyter has notebook>=5.2.0 which resolves to 6.4.0 which has ipykernel without specifier, which from 0.6.0
# has ipython>=7.23.1 which is incompatible with our ipython specifiers, therefore instsalling ipykernel 5.x before
# nuclio-jupyter
ipykernel~=5.0
nuclio-jupyter~=0.8.19
# >=1.16.5 from pandas 1.2.1 and <1.20.0 because we're hitting the same issue as this one
# https://github.com/Azure/MachineLearningNotebooks/issues/1314
numpy>=1.16.5, <1.20.0
pandas~=1.2; python_version >= '3.7'
pandas~=1.0; python_version < '3.7'
# used as a the engine for parquet files by pandas
pyarrow~=1.0
pyyaml~=5.1
requests~=2.22
sqlalchemy~=1.3
tabulate>=0.8.0, <=0.8.3
v3io~=0.5.8
pydantic~=1.5
# <3.4 since 3.4 can't be installed on pip 18.1
orjson>=3,<3.4
importlib-resources~=5.0; python_version < '3.7'
# 1.6.0 introduced some bug and we were just about to release a version TODO: find the root cause for the problems
alembic~=1.4,<1.6.0
mergedeep~=1.3
# 3.2 iguazio system uses 0.9.x - limiting to only patch changes
v3io-frames~=0.9.3
semver~=2.13
dask~=2.12
# dask-kubernetes 0.11.0 has distributed>=2.5.2, but after 2.30.1 they moved to CalVer and released 2020.12.0
# so without our limitation to <3, 2020.12.0 is installed which is incompatible since it has dask>=2020.12.0 while ours
# is ~=2.12
# TODO: dask-kubernetes will probably release 0.11.1 with a fix for this soon and this could be removed
# (19.01.2021) - >=2.5.2, <3 in the client resolves to 2.30.1, and mlrun/ml-models comes pre-installed with 2.11.0 which
# is fine for that specifier, but they don't work together (couldn't find why) only 2.23 and up is working, so putting
# min bound of 2.23
distributed>=2.23, <3
# 3.0 iguazio system is running k8s 1.17 so ideally we would use 17.X, but kfp limiting to <12.0
kubernetes~=11.0
# TODO: move to API requirements (shouldn't really be here, the sql run db using the API sqldb is preventing us from
#  separating the SDK and API code) (referring to humanfriendly and fastapi)
humanfriendly~=8.2
fastapi~=0.68.0
fsspec~=0.9.0
v3iofs~=0.1.7
# 3.4 and above failed builidng in some images - see https://github.com/pyca/cryptography/issues/5771
cryptography~=3.0, <3.4
storey~=0.8.0; python_version >= '3.7'
<<<<<<< HEAD
PyMySQL~=1.0
=======
deepdiff~=5.0
>>>>>>> 03225a73
<|MERGE_RESOLUTION|>--- conflicted
+++ resolved
@@ -61,8 +61,5 @@
 # 3.4 and above failed builidng in some images - see https://github.com/pyca/cryptography/issues/5771
 cryptography~=3.0, <3.4
 storey~=0.8.0; python_version >= '3.7'
-<<<<<<< HEAD
-PyMySQL~=1.0
-=======
 deepdiff~=5.0
->>>>>>> 03225a73
+PyMySQL~=1.0