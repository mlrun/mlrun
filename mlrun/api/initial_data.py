import collections
import datetime
import os
import pathlib
import typing

import sqlalchemy.orm

import mlrun.api.db.sqldb.db
import mlrun.api.db.sqldb.models
import mlrun.api.schemas
import mlrun.artifacts
from mlrun.api.db.init_db import init_db
from mlrun.api.db.session import close_session, create_session
from mlrun.config import config
from mlrun.utils import logger

from .utils.alembic import AlembicUtil


def init_data(from_scratch: bool = False) -> None:
    logger.info("Creating initial data")

    # run schema migrations on existing DB or create it with alembic
    dir_path = pathlib.Path(os.path.dirname(os.path.realpath(__file__)))
    alembic_config_path = dir_path / "alembic.ini"

    alembic_util = AlembicUtil(alembic_config_path)
    alembic_util.init_alembic(from_scratch=from_scratch)

    db_session = create_session()
    try:
        init_db(db_session)
        _perform_data_migrations(db_session)
    finally:
        close_session(db_session)
    logger.info("Initial data created")


def _perform_data_migrations(db_session: sqlalchemy.orm.Session):
    # FileDB is not really a thing anymore, so using SQLDB directly
    db = mlrun.api.db.sqldb.db.SQLDB("")
    logger.info("Performing data migrations")
    _fill_project_state(db, db_session)
    _fix_artifact_tags_duplications(db, db_session)
<<<<<<< HEAD
    _fix_datasets_large_previews(db, db_session, leader_session)
    _add_default_marketplace_source_if_needed(db, db_session)
=======
    _fix_datasets_large_previews(db, db_session)
>>>>>>> e0cacad7


def _fix_datasets_large_previews(
    db: mlrun.api.db.sqldb.db.SQLDB, db_session: sqlalchemy.orm.Session,
):
    # get all artifacts
    artifacts = db._find_artifacts(db_session, None, "*")
    for artifact in artifacts:
        try:
            artifact_dict = artifact.struct
            if (
                artifact_dict
                and artifact_dict.get("kind") == mlrun.artifacts.DatasetArtifact.kind
            ):
                header = artifact_dict.get("header", [])
                if header and len(header) > mlrun.artifacts.dataset.max_preview_columns:
                    logger.debug(
                        "Found dataset artifact with more than allowed columns in preview fields. Fixing",
                        artifact=artifact_dict,
                    )
                    columns_to_remove = header[
                        mlrun.artifacts.dataset.max_preview_columns :
                    ]

                    # align preview
                    if artifact_dict.get("preview"):
                        new_preview = []
                        for preview_row in artifact_dict["preview"]:
                            # sanity
                            if (
                                len(preview_row)
                                < mlrun.artifacts.dataset.max_preview_columns
                            ):
                                logger.warning(
                                    "Found artifact with more than allowed columns in header definition, "
                                    "but preview data is valid. Leaving preview as is",
                                    artifact=artifact_dict,
                                )
                            new_preview.append(
                                preview_row[
                                    : mlrun.artifacts.dataset.max_preview_columns
                                ]
                            )

                        artifact_dict["preview"] = new_preview

                    # align stats
                    for column_to_remove in columns_to_remove:
                        if column_to_remove in artifact_dict.get("stats", {}):
                            del artifact_dict["stats"][column_to_remove]

                    # align schema
                    if artifact_dict.get("schema", {}).get("fields"):
                        new_schema_fields = []
                        for field in artifact_dict["schema"]["fields"]:
                            if field.get("name") not in columns_to_remove:
                                new_schema_fields.append(field)
                        artifact_dict["schema"]["fields"] = new_schema_fields

                    # lastly, align headers
                    artifact_dict["header"] = header[
                        : mlrun.artifacts.dataset.max_preview_columns
                    ]
                    logger.debug(
                        "Fixed dataset artifact preview fields. Storing",
                        artifact=artifact_dict,
                    )
                    db._store_artifact(
                        db_session,
                        artifact.key,
                        artifact_dict,
                        artifact.uid,
                        project=artifact.project,
                        tag_artifact=False,
                    )
        except Exception as exc:
            logger.warning(
                "Failed fixing dataset artifact large preview. Continuing", exc=exc,
            )


def _fix_artifact_tags_duplications(
    db: mlrun.api.db.sqldb.db.SQLDB, db_session: sqlalchemy.orm.Session
):
    # get all artifacts
    artifacts = db._find_artifacts(db_session, None, "*")
    # get all artifact tags
    tags = db._query(db_session, mlrun.api.db.sqldb.models.Artifact.Tag).all()
    # artifact record id -> artifact
    artifact_record_id_map = {artifact.id: artifact for artifact in artifacts}
    tags_to_delete = []
    projects = {artifact.project for artifact in artifacts}
    for project in projects:
        artifact_keys = {
            artifact.key for artifact in artifacts if artifact.project == project
        }
        for artifact_key in artifact_keys:
            artifact_key_tags = []
            for tag in tags:
                # sanity
                if tag.obj_id not in artifact_record_id_map:
                    logger.warning("Found orphan tag, deleting", tag=tag.to_dict())
                if artifact_record_id_map[tag.obj_id].key == artifact_key:
                    artifact_key_tags.append(tag)
            tag_name_tags_map = collections.defaultdict(list)
            for tag in artifact_key_tags:
                tag_name_tags_map[tag.name].append(tag)
            for tag_name, _tags in tag_name_tags_map.items():
                if len(_tags) == 1:
                    continue
                tags_artifacts = [artifact_record_id_map[tag.obj_id] for tag in _tags]
                last_updated_artifact = _find_last_updated_artifact(tags_artifacts)
                for tag in _tags:
                    if tag.obj_id != last_updated_artifact.id:
                        tags_to_delete.append(tag)
    if tags_to_delete:
        logger.info(
            "Found duplicated artifact tags. Removing duplications",
            tags_to_delete=[
                tag_to_delete.to_dict() for tag_to_delete in tags_to_delete
            ],
            tags=[tag.to_dict() for tag in tags],
            artifacts=[artifact.to_dict() for artifact in artifacts],
        )
        for tag in tags_to_delete:
            db_session.delete(tag)
        db_session.commit()


def _find_last_updated_artifact(
    artifacts: typing.List[mlrun.api.db.sqldb.models.Artifact],
):
    # sanity
    if not artifacts:
        raise RuntimeError("No artifacts given")
    last_updated_artifact = None
    last_updated_artifact_time = datetime.datetime.min
    artifacts_with_same_update_time = []
    for artifact in artifacts:
        if artifact.updated > last_updated_artifact_time:
            last_updated_artifact = artifact
            last_updated_artifact_time = last_updated_artifact.updated
            artifacts_with_same_update_time = [last_updated_artifact]
        elif artifact.updated == last_updated_artifact_time:
            artifacts_with_same_update_time.append(artifact)
    if len(artifacts_with_same_update_time) > 1:
        logger.warning(
            "Found several artifact with same update time, heuristically choosing the first",
            artifacts=[
                artifact.to_dict() for artifact in artifacts_with_same_update_time
            ],
        )
        # we don't really need to do anything to choose the first, it's already happening because the first if is >
        # and not >=
    if not last_updated_artifact:
        logger.warning(
            "No artifact had update time, heuristically choosing the first",
            artifacts=[artifact.to_dict() for artifact in artifacts],
        )
        last_updated_artifact = artifacts[0]

    return last_updated_artifact


def _fill_project_state(
    db: mlrun.api.db.sqldb.db.SQLDB, db_session: sqlalchemy.orm.Session
):
    projects = db.list_projects(db_session)
    for project in projects.projects:
        changed = False
        if not project.spec.desired_state:
            changed = True
            project.spec.desired_state = mlrun.api.schemas.ProjectState.online
        if not project.status.state:
            changed = True
            project.status.state = project.spec.desired_state
        if changed:
            logger.debug(
                "Found project without state data. Enriching",
                name=project.metadata.name,
            )
            db.store_project(db_session, project.metadata.name, project)


def _add_default_marketplace_source_if_needed(
    db: mlrun.api.db.sqldb.db.SQLDB, db_session: sqlalchemy.orm.Session
):
    try:
        hub_marketplace_source = db.get_marketplace_source(
            db_session, config.marketplace.default_source.name
        )
    except mlrun.errors.MLRunNotFoundError:
        hub_marketplace_source = None

    if not hub_marketplace_source:
        hub_source = mlrun.api.schemas.MarketplaceSource.generate_default_source()
        # hub_source will be None if the configuration has marketplace.default_source.create=False
        if hub_source:
            # Not using db.store_marketplace_source() since it doesn't allow changing the default marketplace source.
            hub_record = db._transform_marketplace_source_schema_to_record(
                mlrun.api.schemas.OrderedMarketplaceSource(
                    order=mlrun.api.schemas.marketplace.last_source_order,
                    source=hub_source,
                )
            )
            db_session.add(hub_record)
            db_session.commit()
    return


def main() -> None:
    init_data()


if __name__ == "__main__":
    main()<|MERGE_RESOLUTION|>--- conflicted
+++ resolved
@@ -43,12 +43,8 @@
     logger.info("Performing data migrations")
     _fill_project_state(db, db_session)
     _fix_artifact_tags_duplications(db, db_session)
-<<<<<<< HEAD
-    _fix_datasets_large_previews(db, db_session, leader_session)
+    _fix_datasets_large_previews(db, db_session)
     _add_default_marketplace_source_if_needed(db, db_session)
-=======
-    _fix_datasets_large_previews(db, db_session)
->>>>>>> e0cacad7
 
 
 def _fix_datasets_large_previews(
