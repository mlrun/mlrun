--- conflicted
+++ resolved
@@ -1,10 +1,5 @@
-<<<<<<< HEAD
-(model-server-api)=
-# Model server API
-=======
 (model-api)=
 # Model Server API
->>>>>>> cfda5403
 
 MLRun Serving follows the same REST API defined by Triton and [KFServing v2](https://github.com/kubeflow/kfserving/blob/master/docs/predict-api/v2/required_api.md).
 
