--- conflicted
+++ resolved
@@ -17,14 +17,12 @@
 import re
 import shutil
 import sys
-import time
 from sys import executable
 
 import pytest
 from kfp import dsl
 
 import mlrun
-from mlrun.api.schemas.background_task import BackgroundTaskState
 from mlrun.artifacts import Artifact
 from mlrun.model import EntrypointParam
 from mlrun.utils import logger
@@ -263,6 +261,7 @@
             "-w",
             "-p",
             f"v3io:///projects/{name}",
+            "--ensure-project",
             project_dir,
         ]
         out = exec_project(args)
@@ -691,17 +690,6 @@
             schedule.scheduled_object["schedule"] == schedules[1]
         ), "Failed to override existing workflow"
 
-<<<<<<< HEAD
-        # submit schedule when one exists without override - fail:
-        run = project.run(
-            workflow_name,
-            schedule=schedules[1],
-            dirty=True,
-        )
-        assert run.state == mlrun.run.RunStatuses.failed
-
-=======
->>>>>>> e6a00497
         # overwriting schedule from cli:
         args = [
             project_dir,
@@ -719,23 +707,6 @@
             schedule.scheduled_object["schedule"] == schedules[2]
         ), "Failed to override from CLI"
 
-<<<<<<< HEAD
-        # without override workflow from cli:
-        args = [
-            project_dir,
-            "-n",
-            name,
-            "-d",
-            "-r",
-            workflow_name,
-            "--schedule",
-            f"'{schedules[1]}'",
-        ]
-        out = exec_project(args)
-        assert "use override=True (SDK) or --override-workflow (CLI)" in out
-
-=======
->>>>>>> e6a00497
     def test_timeout_warning(self):
         name = "timeout-warning-test"
         project_dir = f"{projects_dir}/{name}"
@@ -853,37 +824,6 @@
             run.state == mlrun.run.RunStatuses.failed
         ), "pipeline supposed to fail since newflow is not in the temporary source"
 
-    def _assert_scheduled(self, project_name, schedule_str):
-        schedule = self._run_db.get_schedule(project_name, "main")
-<<<<<<< HEAD
-        assert schedule.scheduled_object["schedule"] == schedule_str
-
-    def test_backwards_compatibility_overwrite(self):
-        # TODO: Remove in 1.6.0 when removing overwrite from SDK
-        name = "set-workflow"
-        self.custom_project_names_to_delete.append(name)
-
-        # _create_project contains set_workflow inside:
-        project = self._create_project(name)
-
-        archive_path = f"v3io:///projects/{project.name}/archived.zip"
-        project.export(archive_path)
-        project.spec.source = archive_path
-        project.save()
-        print(project.to_yaml())
-
-        schedule = "*/20 * * * *"
-        project.run("main", schedule=schedule)
-        self._assert_scheduled(name, schedule)
-
-        schedule = "*/21 * * * *"
-        project.run("main", schedule=schedule, override=True)
-        self._assert_scheduled(name, schedule)
-
-        schedule = "*/22 * * * *"
-        project.run("main", schedule=schedule, overwrite=True)
-        self._assert_scheduled(name, schedule)
-
     def test_workflow_image_fails(self):
         name = "test-image"
         self.custom_project_names_to_delete.append(name)
@@ -906,20 +846,6 @@
         )
         assert run.state == mlrun.run.RunStatuses.failed
 
-    def test_load_project_endpoint(self):
-        name = "test-load-project-endpoint"
-        self.custom_project_names_to_delete.append(name)
-        bg_task = self._run_db.load_project(
-            name=name, url="git://github.com/mlrun/project-demo.git"
-        )
-        for _ in range(20):
-            if bg_task.status.state != BackgroundTaskState.running:
-                break
-            bg_task = self._run_db.get_project_background_task(
-                project=name, name=bg_task.metadata.name
-            )
-            time.sleep(1)
-        assert bg_task.status.state == BackgroundTaskState.succeeded
-=======
-        assert schedule.scheduled_object["schedule"] == schedule_str
->>>>>>> e6a00497
+    def _assert_scheduled(self, project_name, schedule_str):
+        schedule = self._run_db.get_schedule(project_name, "main")
+        assert schedule.scheduled_object["schedule"] == schedule_str