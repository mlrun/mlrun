# Copyright 2018 Iguazio
#
# Licensed under the Apache License, Version 2.0 (the "License");
# you may not use this file except in compliance with the License.
# You may obtain a copy of the License at
#
#   http://www.apache.org/licenses/LICENSE-2.0
#
# Unless required by applicable law or agreed to in writing, software
# distributed under the License is distributed on an "AS IS" BASIS,
# WITHOUT WARRANTIES OR CONDITIONS OF ANY KIND, either express or implied.
# See the License for the specific language governing permissions and
# limitations under the License.
import sys
from base64 import b64encode
from os import getenv, path, remove
from tempfile import mktemp

import fsspec
import orjson
import pandas as pd
import pyarrow.parquet as pq
import requests
import urllib3

import mlrun.errors
from mlrun.utils import is_ipython, logger

verify_ssl = False
if not verify_ssl:
    urllib3.disable_warnings(urllib3.exceptions.InsecureRequestWarning)


class FileStats:
    def __init__(self, size, modified, content_type=None):
        self.size = size
        self.modified = modified
        self.content_type = content_type

    def __repr__(self):
        return f"FileStats(size={self.size}, modified={self.modified}, type={self.content_type})"


class DataStore:
    def __init__(self, parent, name, kind, endpoint=""):
        self._parent = parent
        self.kind = kind
        self.name = name
        self.endpoint = endpoint
        self.subpath = ""
        self.secret_pfx = ""
        self.options = {}
        self.from_spec = False
        self._filesystem = None

    @property
    def is_structured(self):
        return False

    @property
    def is_unstructured(self):
        return True

    @staticmethod
    def uri_to_kfp(endpoint, subpath):
        raise ValueError("data store doesnt support KFP URLs")

    @staticmethod
    def uri_to_ipython(endpoint, subpath):
        return ""

    def get_filesystem(self, silent=True):
        """return fsspec file system object, if supported"""
        return None

    def supports_isdir(self):
        """Whether the data store supports isdir"""
        return True

    def _get_secret_or_env(self, key, default=None):
        return self._secret(key) or getenv(key, default)

    def get_storage_options(self):
        """get fsspec storage options"""
        return None

    def open(self, filepath, mode):
        fs = self.get_filesystem(False)
        return fs.open(filepath, mode)

    def _join(self, key):
        if self.subpath:
            return f"{self.subpath}/{key}"
        return key

    def _secret(self, key):
        return self._parent.secret(self.secret_pfx + key)

    @property
    def url(self):
        return f"{self.kind}://{self.endpoint}"

    def get(self, key, size=None, offset=0):
        pass

    def query(self, key, query="", **kwargs):
        raise ValueError("data store doesnt support structured queries")

    def put(self, key, data, append=False):
        pass

    def stat(self, key):
        pass

    def listdir(self, key):
        raise ValueError("data store doesnt support listdir")

    def download(self, key, target_path):
        data = self.get(key)
        mode = "wb"
        if isinstance(data, str):
            mode = "w"
        with open(target_path, mode) as fp:
            fp.write(data)
            fp.close()

    def upload(self, key, src_path):
        pass

    def as_df(
        self,
        url,
        subpath,
        columns=None,
        df_module=None,
        format="",
        start_time=None,
        end_time=None,
        time_column=None,
        **kwargs,
    ):
        df_module = df_module or pd
        if url.endswith(".csv") or format == "csv":
            if columns:
                kwargs["usecols"] = columns
            reader = df_module.read_csv
        elif url.endswith(".parquet") or url.endswith(".pq") or format == "parquet":
            if columns:
                kwargs["columns"] = columns

            def reader(*args, **kwargs):
                if start_time or end_time:
                    if sys.version_info < (3, 7):
                        raise ValueError(
                            f"feature not supported for python version {sys.version_info}"
                        )

                    from storey.utils import find_filters
<<<<<<< HEAD

                    dataset = pq.ParquetDataset(args[0], filesystem=fs)
=======
                    
                    dataset = pq.ParquetDataset(url, filesystem=fs)
>>>>>>> cac80c16
                    if dataset.partitions:
                        partitions = dataset.partitions.partition_names
                        time_attributes = [
                            "year",
                            "month",
                            "day",
                            "hour",
                            "minute",
                            "second",
                        ]
                        partitions_time_attributes = [
                            j for j in time_attributes if j in partitions
                        ]
                    else:
                        partitions_time_attributes = []
                    filters = []
                    find_filters(
                        partitions_time_attributes,
                        start_time,
                        end_time,
                        filters,
                        time_column,
                    )
                    kwargs["filters"] = filters

                return df_module.read_parquet(*args, **kwargs)

        elif url.endswith(".json") or format == "json":
            reader = df_module.read_json

        else:
            raise Exception(f"file type unhandled {url}")

        fs = self.get_filesystem()
        if fs:
            if (self.supports_isdir() and fs.isdir(url)) or df_module != pd:
                # Dask requires the storage_options parameter
                storage_options = self.get_storage_options()
                if storage_options:
                    kwargs["storage_options"] = storage_options
                return reader(url, **kwargs)
            else:
                # If not dir, use fs.open() to avoid regression when pandas < 1.2 and does not
                # support the storage_options parameter.
                return reader(fs.open(url), **kwargs)

        tmp = mktemp()
        self.download(self._join(subpath), tmp)
        df = reader(tmp, **kwargs)
        remove(tmp)
        return df

    def to_dict(self):
        return {
            "name": self.name,
            "url": f"{self.kind}://{self.endpoint}/{self.subpath}",
            "secret_pfx": self.secret_pfx,
            "options": self.options,
        }

    def rm(self, path, recursive=False, maxdepth=None):
        self.get_filesystem().rm(path=path, recursive=recursive, maxdepth=maxdepth)

def _drop_reserved_columns(df):
    cols_to_drop = []
    for col in df.columns:
        if col.startswith("igzpart_"):
            cols_to_drop.append(col)
    df = df.drop(labels=cols_to_drop, axis=1, errors="ignore")


class DataItem:
    """Data input/output class abstracting access to various local/remote data sources

    DataItem objects are passed into functions and can be used inside the function, when a function run completes
    users can access the run data via the run.artifact(key) which returns a DataItem object.
    users can also convert a data url (e.g. s3://bucket/key.csv) to a DataItem using `mlrun.get_dataitem(url)`.

    Example::

        # using data item inside a function
        def my_func(context, data: DataItem):
            df = data.as_df()


        # reading run results using DataItem (run.artifact())
        train_run = train_iris_func.run(inputs={'dataset': dataset},
                                        params={'label_column': 'label'})

        train_run.artifact('confusion-matrix').show()
        test_set = train_run.artifact('test_set').as_df()

        # create and use DataItem from uri
        data = mlrun.get_dataitem('http://xyz/data.json').get()
    """

    def __init__(
        self,
        key: str,
        store: DataStore,
        subpath: str,
        url: str = "",
        meta=None,
        artifact_url=None,
    ):
        self._store = store
        self._key = key
        self._url = url
        self._path = subpath
        self._meta = meta
        self._artifact_url = artifact_url
        self._local_path = ""

    @property
    def key(self):
        """DataItem key"""
        return self._key

    @property
    def suffix(self):
        """DataItem suffix (file extension) e.g. '.png'"""
        _, file_ext = path.splitext(self._path)
        return file_ext

    @property
    def store(self):
        """DataItem store object"""
        return self._store

    @property
    def kind(self):
        """DataItem store kind (file, s3, v3io, ..)"""
        return self._store.kind

    @property
    def meta(self):
        """Artifact Metadata, when the DataItem is read from the artifacts store"""
        return self._meta

    @property
    def artifact_url(self):
        """DataItem artifact url (when its an artifact) or url for simple dataitems"""
        return self._artifact_url or self._url

    @property
    def url(self):
        """DataItem url e.g. /dir/path, s3://bucket/path"""
        return self._url

    def get(self, size=None, offset=0, encoding=None):
        """read all or a byte range and return the content

        :param size:     number of bytes to get
        :param offset:   fetch from offset (in bytes)
        :param encoding: encoding (e.g. "utf-8") for converting bytes to str
        """
        body = self._store.get(self._path, size=size, offset=offset)
        if encoding and isinstance(body, bytes):
            body = body.decode(encoding)
        return body

    def download(self, target_path):
        """download to the target dir/path

        :param target_path: local target path for the downloaded item
        """
        self._store.download(self._path, target_path)

    def put(self, data, append=False):
        """write/upload the data, append is only supported by some datastores

        :param data:   data (bytes/str) to write
        :param append: append data to the end of the object, NOT SUPPORTED BY SOME OBJECT STORES!
        """
        self._store.put(self._path, data, append=append)

    def upload(self, src_path):
        """upload the source file (src_path)

        :param src_path: source file path to read from and upload
        """
        self._store.upload(self._path, src_path)

    def stat(self):
        """return FileStats class (size, modified, content_type)"""
        return self._store.stat(self._path)

    def open(self, mode):
        """return fsspec file handler, if supported"""
        return self._store.open(self._url, mode)

    def ls(self):
        """return a list of child file names"""
        return self._store.listdir(self._path)

    def listdir(self):
        """return a list of child file names"""
        return self._store.listdir(self._path)

    def local(self):
        """get the local path of the file, download to tmp first if its a remote object"""
        if self.kind == "file":
            return self._path
        if self._local_path:
            return self._local_path

        dot = self._path.rfind(".")
        self._local_path = mktemp() if dot == -1 else mktemp(self._path[dot:])
        logger.info(f"downloading {self.url} to local tmp")
        self.download(self._local_path)
        return self._local_path

    def as_df(
        self, columns=None, df_module=None, format="", **kwargs,
    ):
        """return a dataframe object (generated from the dataitem).

        :param columns:   optional, list of columns to select
        :param df_module: optional, dataframe class (e.g. pd, dd, cudf, ..)
        :param format:    file format, if not specified it will be deducted from the suffix
        """
        return self._store.as_df(
            self._url,
            self._path,
            columns=columns,
            df_module=df_module,
            format=format,
            **kwargs,
        )

    def show(self, format=None):
        """show the data object content in Jupyter

        :param format: format to use (when there is no/wrong suffix), e.g. 'png'
        """
        if not is_ipython:
            logger.warning(
                "Jupyter/IPython was not detected, .show() will only display inside Jupyter"
            )
            return

        from IPython import display

        suffix = self.suffix.lower()
        if format:
            suffix = "." + format

        if suffix in [".jpg", ".png", ".gif"]:
            display.display(display.Image(self.get(), format=suffix[1:]))
        elif suffix in [".htm", ".html"]:
            display.display(display.HTML(self.get(encoding="utf-8")))
        elif suffix in [".csv", ".pq", ".parquet"]:
            display.display(self.as_df())
        elif suffix in [".yaml", ".txt", ".py"]:
            display.display(display.Pretty(self.get(encoding="utf-8")))
        elif suffix == ".json":
            display.display(display.JSON(orjson.loads(self.get())))
        elif suffix == ".md":
            display.display(display.Markdown(self.get(encoding="utf-8")))
        else:
            logger.error(f"unsupported show() format {suffix} for {self.url}")

    def __str__(self):
        return self.url

    def __repr__(self):
        return f"'{self.url}'"


def get_range(size, offset):
    byterange = f"bytes={offset}-"
    if size:
        byterange += str(offset + size)
    return byterange


def basic_auth_header(user, password):
    username = user.encode("latin1")
    password = password.encode("latin1")
    base = b64encode(b":".join((username, password))).strip()
    authstr = "Basic " + base.decode("ascii")
    return {"Authorization": authstr}


def http_get(url, headers=None, auth=None):
    try:
        response = requests.get(url, headers=headers, auth=auth, verify=verify_ssl)
    except OSError as exc:
        raise OSError(f"error: cannot connect to {url}: {exc}")

    mlrun.errors.raise_for_status(response)

    return response.content


def http_head(url, headers=None, auth=None):
    try:
        response = requests.head(url, headers=headers, auth=auth, verify=verify_ssl)
    except OSError as exc:
        raise OSError(f"error: cannot connect to {url}: {exc}")

    mlrun.errors.raise_for_status(response)

    return response.headers


def http_put(url, data, headers=None, auth=None):
    try:
        response = requests.put(
            url, data=data, headers=headers, auth=auth, verify=verify_ssl
        )
    except OSError as exc:
        raise OSError(f"error: cannot connect to {url}: {exc}")

    mlrun.errors.raise_for_status(response)


def http_upload(url, file_path, headers=None, auth=None):
    with open(file_path, "rb") as data:
        http_put(url, data, headers, auth)


class HttpStore(DataStore):
    def __init__(self, parent, schema, name, endpoint=""):
        super().__init__(parent, name, schema, endpoint)
        self.auth = None

    def get_filesystem(self, silent=True):
        """return fsspec file system object, if supported"""
        if not self._filesystem:
            self._filesystem = fsspec.filesystem("http")
        return self._filesystem

    def supports_isdir(self):
        return False

    def upload(self, key, src_path):
        raise ValueError("unimplemented")

    def put(self, key, data, append=False):
        raise ValueError("unimplemented")

    def get(self, key, size=None, offset=0):
        data = http_get(self.url + self._join(key), None, self.auth)
        if offset:
            data = data[offset:]
        if size:
            data = data[:size]
        return data<|MERGE_RESOLUTION|>--- conflicted
+++ resolved
@@ -156,13 +156,7 @@
                         )
 
                     from storey.utils import find_filters
-<<<<<<< HEAD
-
-                    dataset = pq.ParquetDataset(args[0], filesystem=fs)
-=======
-                    
                     dataset = pq.ParquetDataset(url, filesystem=fs)
->>>>>>> cac80c16
                     if dataset.partitions:
                         partitions = dataset.partitions.partition_names
                         time_attributes = [
