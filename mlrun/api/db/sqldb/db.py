--- conflicted
+++ resolved
@@ -119,7 +119,6 @@
         return run.struct
 
     def list_runs(
-<<<<<<< HEAD
         self,
         session,
         name=None,
@@ -129,12 +128,8 @@
         state=None,
         sort=True,
         last=0,
-        iter=None,
+        iter=False,
     ):
-=======
-            self, session, name=None, uid=None, project=None, labels=None,
-            state=None, sort=True, last=0, iter=False):
->>>>>>> 2a6319b4
         # FIXME: Run has no "name"
         project = project or config.default_project
         query = self._find_runs(session, uid, project, labels, state)
