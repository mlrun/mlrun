--- conflicted
+++ resolved
@@ -1302,10 +1302,6 @@
         source = ParquetSource(
             "myparquet",
             path=path,
-<<<<<<< HEAD
-=======
-            time_field="time",
->>>>>>> 79557146
             schedule="mock",
         )
 
