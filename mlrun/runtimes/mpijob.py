--- conflicted
+++ resolved
@@ -79,8 +79,6 @@
             _update_container(job, 'image', self._image_path())
         update_in(job, 'spec.template.spec.volumes', self.spec.volumes)
         _update_container(job, 'volumeMounts', self.spec.volume_mounts)
-<<<<<<< HEAD
-=======
 
         extra_env = {'MLRUN_EXEC_CONFIG': runobj.to_json()}
         if self.spec.rundb:
@@ -90,39 +88,25 @@
         if self.spec.image_pull_policy:
             _update_container(job, 'imagePullPolicy', self.spec.image_pull_policy)
 
->>>>>>> 9cd19ec8
         if self.spec.command:
             _update_container(job, 'command',
                               ['mpirun', 'python', self.spec.command] + self.spec.args)
 
         resp = self._submit_mpijob(job, meta.namespace)
-<<<<<<< HEAD
-        for i in range(20):
-            resp = self.get_job(meta.name, meta.namespace)
-            if resp and resp.get('status'):
-=======
         state = None
         for i in range(30):
             resp = self.get_job(meta.name, meta.namespace)
             state = get_in(resp, 'status.launcherStatus')
             if resp and state:
->>>>>>> 9cd19ec8
                 break
             time.sleep(1)
 
         if resp:
-<<<<<<< HEAD
-            state = get_in(resp, 'status.launcherStatus')
-=======
->>>>>>> 9cd19ec8
             logger.info('MpiJob {} state={}'.format(meta.name, state or 'unknown'))
             if state:
                 launcher, status = self._get_lancher(meta.name, meta.namespace)
                 execution.set_hostname(launcher)
                 execution.set_state(state.lower())
-<<<<<<< HEAD
-                logger.info('MpiJob {} launcher pod {} state {}'.format(meta.name, launcher, status))
-=======
                 if self.interactive or self.kfp:
                     status = self._get_k8s().watch(launcher, meta.namespace)
                     logger.info('MpiJob {} finished with state {}'.format(meta.name, status))
@@ -131,7 +115,6 @@
                 else:
                     logger.info('MpiJob {} launcher pod {} state {}'.format(meta.name, launcher, status))
                     logger.info('use .watch({}) to see logs'.format(meta.name))
->>>>>>> 9cd19ec8
             else:
                 logger.warning('MpiJob status unknown or failed, check pods: {}'.format(self.get_pods(meta.name, meta.namespace)))
 
@@ -146,10 +129,6 @@
                 plural=mpi_plural, body=job)
             name = get_in(resp, 'metadata.name', 'unknown')
             logger.info('MpiJob {} created'.format(name))
-<<<<<<< HEAD
-            logger.info('use .watch({}) to see logs'.format(name))
-=======
->>>>>>> 9cd19ec8
             return resp
         except client.rest.ApiException as e:
             logger.error("Exception when creating MPIJob: %s" % e)
