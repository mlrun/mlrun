--- conflicted
+++ resolved
@@ -49,11 +49,8 @@
 from mlrun.api.db.sqldb.models import (
     Artifact,
     BackgroundTask,
-<<<<<<< HEAD
     Base,
-=======
     DatastoreProfile,
->>>>>>> fadac502
     DataVersion,
     Entity,
     Feature,
@@ -3952,68 +3949,6 @@
             )
         self._commit(session, [run], ignore=True)
 
-<<<<<<< HEAD
-    def delete_table_records(
-        self,
-        session: Session,
-        table: typing.Type[Base],
-        raise_on_not_exists=True,
-    ):
-        """Delete all records from a table
-
-        :param session: SQLAlchemy session
-        :param table: the table class
-        :param raise_on_not_exists: raise an error if the table does not exist
-        """
-        return self.delete_table_records_by_name(
-            session, table.__tablename__, raise_on_not_exists
-        )
-
-    def delete_table_records_by_name(
-        self,
-        session: Session,
-        table_name: str,
-        raise_on_not_exists=True,
-    ):
-        """
-        Delete a table by its name
-
-        :param session: SQLAlchemy session
-        :param table_name: table name
-        :param raise_on_not_exists: raise an error if the table does not exist
-        """
-
-        # sanitize table name to prevent SQL injection, by removing all non-alphanumeric characters or underscores
-        sanitized_table_name = re.sub(r"[^a-zA-Z0-9_]", "", table_name)
-
-        # checking if the table exists can also help prevent SQL injection
-        if self._is_table_exists(session, sanitized_table_name):
-            truncate_statement = sqlalchemy.text(f"DELETE FROM {sanitized_table_name}")
-            session.execute(truncate_statement)
-            session.commit()
-            return
-
-        if raise_on_not_exists:
-            raise mlrun.errors.MLRunNotFoundError(
-                f"Table not found: {sanitized_table_name}"
-            )
-        logger.warning(
-            "Table not found, skipping delete",
-            table_name=sanitized_table_name,
-        )
-
-    @staticmethod
-    def _is_table_exists(session: Session, table_name: str) -> bool:
-        """
-        Check if a table exists
-
-        :param table_name: table name
-        :return: True if the table exists, False otherwise
-        """
-        metadata = sqlalchemy.MetaData(bind=session.bind)
-        metadata.reflect()
-        return table_name in metadata.tables.keys()
-=======
     def store_datastore_profile(
         self, session, info: mlrun.common.schemas.DatastoreProfile
     ):
@@ -4114,4 +4049,64 @@
         for profile in query_results:
             session.delete(profile)
         session.commit()
->>>>>>> fadac502
+
+    def delete_table_records(
+        self,
+        session: Session,
+        table: typing.Type[Base],
+        raise_on_not_exists=True,
+    ):
+        """Delete all records from a table
+
+        :param session: SQLAlchemy session
+        :param table: the table class
+        :param raise_on_not_exists: raise an error if the table does not exist
+        """
+        return self.delete_table_records_by_name(
+            session, table.__tablename__, raise_on_not_exists
+        )
+
+    def delete_table_records_by_name(
+        self,
+        session: Session,
+        table_name: str,
+        raise_on_not_exists=True,
+    ):
+        """
+        Delete a table by its name
+
+        :param session: SQLAlchemy session
+        :param table_name: table name
+        :param raise_on_not_exists: raise an error if the table does not exist
+        """
+
+        # sanitize table name to prevent SQL injection, by removing all non-alphanumeric characters or underscores
+        sanitized_table_name = re.sub(r"[^a-zA-Z0-9_]", "", table_name)
+
+        # checking if the table exists can also help prevent SQL injection
+        if self._is_table_exists(session, sanitized_table_name):
+            truncate_statement = sqlalchemy.text(f"DELETE FROM {sanitized_table_name}")
+            session.execute(truncate_statement)
+            session.commit()
+            return
+
+        if raise_on_not_exists:
+            raise mlrun.errors.MLRunNotFoundError(
+                f"Table not found: {sanitized_table_name}"
+            )
+        logger.warning(
+            "Table not found, skipping delete",
+            table_name=sanitized_table_name,
+        )
+
+    @staticmethod
+    def _is_table_exists(session: Session, table_name: str) -> bool:
+        """
+        Check if a table exists
+
+        :param table_name: table name
+        :return: True if the table exists, False otherwise
+        """
+        metadata = sqlalchemy.MetaData(bind=session.bind)
+        metadata.reflect()
+        return table_name in metadata.tables.keys()