# Copyright 2018 Iguazio
#
# Licensed under the Apache License, Version 2.0 (the "License");
# you may not use this file except in compliance with the License.
# You may obtain a copy of the License at
#
#   http://www.apache.org/licenses/LICENSE-2.0
#
# Unless required by applicable law or agreed to in writing, software
# distributed under the License is distributed on an "AS IS" BASIS,
# WITHOUT WARRANTIES OR CONDITIONS OF ANY KIND, either express or implied.
# See the License for the specific language governing permissions and
# limitations under the License.
#
import json
from typing import Any, Dict, List, Optional, Tuple

<<<<<<< HEAD
import mlrun.api.utils.singletons.k8s
import mlrun.errors
import mlrun.utils.singleton
from mlrun.api.schemas.hub import (
    HubCatalog,
    HubItem,
    HubItemMetadata,
    HubItemSpec,
    HubSource,
    ObjectStatus,
)
=======
import mlrun.common.schemas
import mlrun.common.schemas.hub
import mlrun.errors
import mlrun.utils.singleton
from mlrun.api.utils.singletons.k8s import get_k8s
>>>>>>> fc8fc2b3
from mlrun.config import config
from mlrun.datastore import store_manager

from .secrets import Secrets, SecretsClientType

# Using a complex separator, as it's less likely someone will use it in a real secret name
secret_name_separator = "-__-"


class Hub(metaclass=mlrun.utils.singleton.Singleton):
    def __init__(self):
        self._internal_project_name = config.hub.k8s_secrets_project_name
        self._catalogs = {}

    @staticmethod
    def _in_k8s():
        k8s_helper = mlrun.api.utils.singletons.k8s.get_k8s_helper()
        return (
            k8s_helper is not None and k8s_helper.is_running_inside_kubernetes_cluster()
        )

    @staticmethod
    def _generate_credentials_secret_key(source, key=""):
        full_key = source + secret_name_separator + key
        return Secrets().generate_client_project_secret_key(
            SecretsClientType.hub, full_key
        )

    def add_source(self, source: mlrun.common.schemas.hub.HubSource):
        source_name = source.metadata.name
        credentials = source.spec.credentials
        if credentials:
            self._store_source_credentials(source_name, credentials)

    def remove_source(self, source_name):
        self._catalogs.pop(source_name, None)
        if not self._in_k8s():
            return

        source_credentials = self._get_source_credentials(source_name)
        if not source_credentials:
            return
        secrets_to_delete = [
            self._generate_credentials_secret_key(source_name, key)
            for key in source_credentials
        ]
        Secrets().delete_project_secrets(
            self._internal_project_name,
            mlrun.common.schemas.SecretProviderName.kubernetes,
            secrets_to_delete,
            allow_internal_secrets=True,
        )

    def _store_source_credentials(self, source_name, credentials: dict):
        if not self._in_k8s():
            raise mlrun.errors.MLRunInvalidArgumentError(
                "MLRun is not configured with k8s, hub source credentials cannot be stored securely"
            )

        adjusted_credentials = {
            self._generate_credentials_secret_key(source_name, key): value
            for key, value in credentials.items()
        }
        Secrets().store_project_secrets(
            self._internal_project_name,
            mlrun.common.schemas.SecretsData(
                provider=mlrun.common.schemas.SecretProviderName.kubernetes,
                secrets=adjusted_credentials,
            ),
            allow_internal_secrets=True,
        )

    def _get_source_credentials(self, source_name):
        if not self._in_k8s():
            return {}

        secret_prefix = self._generate_credentials_secret_key(source_name)
        secrets = (
            Secrets()
            .list_project_secrets(
                self._internal_project_name,
                mlrun.common.schemas.SecretProviderName.kubernetes,
                allow_secrets_from_k8s=True,
                allow_internal_secrets=True,
            )
            .secrets
        )

        source_secrets = {}
        for key, value in secrets.items():
            if key.startswith(secret_prefix):
                source_secrets[key[len(secret_prefix) :]] = value

        return source_secrets

    @staticmethod
    def _get_asset_full_path(
        source: mlrun.common.schemas.hub.HubSource,
        item: mlrun.common.schemas.hub.HubItem,
        asset: str,
    ):
        """
        Combining the item path with the asset path.

        :param source:  Hub source object.
        :param item:    The relevant item to get the asset from.
        :param asset:   The asset name
        :return:    Full path to the asset, relative to the item directory.
        """
        asset_path = item.spec.assets.get(asset, None)
        if not asset_path:
            raise mlrun.errors.MLRunNotFoundError(
                f"Asset={asset} not found. "
                f"item={item.metadata.name}, version={item.metadata.version}, tag={item.metadata.tag}"
            )
        item_path = item.metadata.get_relative_path()
        return source.get_full_uri(item_path + asset_path)

    @staticmethod
    def _transform_catalog_dict_to_schema(
        source: mlrun.common.schemas.hub.HubSource, catalog_dict: Dict[str, Any]
    ) -> mlrun.common.schemas.hub.HubCatalog:
        """
        Transforms catalog dictionary to HubCatalog schema
        :param source:          Hub source object.
        :param catalog_dict:    raw catalog dict, top level keys are item names,
                                second level keys are version tags ("latest, "1.1.0", ...) and
                                bottom level keys include spec as a dict and all the rest is considered as metadata.
        :return: catalog object
        """
        catalog = mlrun.common.schemas.hub.HubCatalog(
            catalog=[], channel=source.spec.channel
        )
        # Loop over objects, then over object versions.
        for object_name, object_dict in catalog_dict.items():
            for version_tag, version_dict in object_dict.items():
                object_details_dict = version_dict.copy()
                spec_dict = object_details_dict.pop("spec", {})
                assets = object_details_dict.pop("assets", {})
                metadata = mlrun.common.schemas.hub.HubItemMetadata(
                    tag=version_tag, **object_details_dict
                )
                item_uri = source.get_full_uri(metadata.get_relative_path())
                spec = mlrun.common.schemas.hub.HubItemSpec(
                    item_uri=item_uri, assets=assets, **spec_dict
                )
                item = mlrun.common.schemas.hub.HubItem(
                    metadata=metadata,
                    spec=spec,
                    status=mlrun.common.schemas.ObjectStatus(),
                )
                catalog.catalog.append(item)

        return catalog

    def get_source_catalog(
        self,
        source: mlrun.common.schemas.hub.HubSource,
        version: Optional[str] = None,
        tag: Optional[str] = None,
        force_refresh: bool = False,
    ) -> mlrun.common.schemas.hub.HubCatalog:
        """
        Getting the catalog object by source.
        If version and/or tag are given, the catalog will be filtered accordingly.

        :param source:          Hub source object.
        :param version:         version of items to filter by
        :param tag:             tag of items to filter by
        :param force_refresh:   if True, the catalog will be loaded from source always,
                                otherwise will be pulled from db (if loaded before)
        :return: catalog object
        """
        source_name = source.metadata.name
        if not self._catalogs.get(source_name) or force_refresh:
            url = source.get_catalog_uri()
            credentials = self._get_source_credentials(source_name)
            catalog_data = mlrun.run.get_object(url=url, secrets=credentials)
            catalog_dict = json.loads(catalog_data)
            catalog = self._transform_catalog_dict_to_schema(source, catalog_dict)
            self._catalogs[source_name] = catalog
        else:
            catalog = self._catalogs[source_name]

        result_catalog = mlrun.common.schemas.hub.HubCatalog(
            catalog=[], channel=source.spec.channel
        )
        for item in catalog.catalog:
            # Because tag and version are optionals,
            # we filter the catalog by one of them with priority to tag
            if (tag is None or item.metadata.tag == tag) and (
                version is None or item.metadata.version == version
            ):
                result_catalog.catalog.append(item)

        return result_catalog

    def get_item(
        self,
        source: mlrun.common.schemas.hub.HubSource,
        item_name: str,
        version: Optional[str] = None,
        tag: Optional[str] = None,
        force_refresh: bool = False,
    ) -> mlrun.common.schemas.hub.HubItem:
        """
        Retrieve item from source. The item is filtered by tag and version.

        :param source:          Hub source object
        :param item_name:       name of the item to retrieve
        :param version:         version of the item
        :param tag:             tag of the item
        :param force_refresh:   if True, the catalog will be loaded from source always,
                                otherwise will be pulled from db (if loaded before)

        :return: hub item object

        :raise if the number of collected items from catalog is not exactly one.
        """
        catalog = self.get_source_catalog(source, version, tag, force_refresh)
        items = self._get_catalog_items_filtered_by_name(catalog.catalog, item_name)
        num_items = len(items)

        if not num_items:
            raise mlrun.errors.MLRunNotFoundError(
                f"Item not found. source={item_name}, version={version}"
            )
        if num_items > 1:
            raise mlrun.errors.MLRunInvalidArgumentError(
                "Query resulted in more than 1 catalog items. "
                + f"source={item_name}, version={version}, tag={tag}"
            )
        return items[0]

    @staticmethod
    def _get_catalog_items_filtered_by_name(
        catalog: List[mlrun.common.schemas.hub.HubItem],
        item_name: str,
    ) -> List[mlrun.common.schemas.hub.HubItem]:
        """
        Retrieve items from catalog filtered by name

        :param catalog:     list of items
        :param item_name:   item name to filter by

        :return:   list of item objects from catalog
        """
        return [item for item in catalog if item.metadata.name == item_name]

    def get_item_object_using_source_credentials(
        self, source: mlrun.common.schemas.hub.HubSource, url
    ):
        credentials = self._get_source_credentials(source.metadata.name)

        if not url.startswith(source.spec.path):
            raise mlrun.errors.MLRunInvalidArgumentError(
                "URL to retrieve must be located in the source filesystem tree"
            )

        if url.endswith("/"):
            obj = store_manager.object(url=url, secrets=credentials)
            listdir = obj.listdir()
            return {
                "listdir": listdir,
            }
        else:
            catalog_data = mlrun.run.get_object(url=url, secrets=credentials)
        return catalog_data

    def get_asset(
        self,
        source: mlrun.common.schemas.hub.HubSource,
        item: mlrun.common.schemas.hub.HubItem,
        asset_name: str,
    ) -> Tuple[bytes, str]:
        """
        Retrieve asset object from hub source.

        :param source:      hub source
        :param item:        hub item which contains the assets
        :param asset_name:  asset name, like source, example, etc.

        :return: tuple of asset as bytes and url of asset
        """
        credentials = self._get_source_credentials(source.metadata.name)
        asset_path = self._get_asset_full_path(source, item, asset_name)
        return (
            mlrun.run.get_object(url=asset_path, secrets=credentials),
            asset_path,
        )<|MERGE_RESOLUTION|>--- conflicted
+++ resolved
@@ -15,25 +15,11 @@
 import json
 from typing import Any, Dict, List, Optional, Tuple
 
-<<<<<<< HEAD
 import mlrun.api.utils.singletons.k8s
-import mlrun.errors
-import mlrun.utils.singleton
-from mlrun.api.schemas.hub import (
-    HubCatalog,
-    HubItem,
-    HubItemMetadata,
-    HubItemSpec,
-    HubSource,
-    ObjectStatus,
-)
-=======
 import mlrun.common.schemas
 import mlrun.common.schemas.hub
 import mlrun.errors
 import mlrun.utils.singleton
-from mlrun.api.utils.singletons.k8s import get_k8s
->>>>>>> fc8fc2b3
 from mlrun.config import config
 from mlrun.datastore import store_manager
 
