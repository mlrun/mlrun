--- conflicted
+++ resolved
@@ -8,13 +8,7 @@
 
 
 def close_session(db_session):
-<<<<<<< HEAD
     db_session.close()
-=======
-
-    # will be None when it's filedb session
-    if db_session is not None:
-        db_session.close()
 
 
 def run_function_with_new_db_session(func):
@@ -23,5 +17,4 @@
         result = func(session)
         return result
     finally:
-        close_session(session)
->>>>>>> c180a6a5
+        close_session(session)