# Copyright 2018 Iguazio
#
# Licensed under the Apache License, Version 2.0 (the "License");
# you may not use this file except in compliance with the License.
# You may obtain a copy of the License at
#
#   http://www.apache.org/licenses/LICENSE-2.0
#
# Unless required by applicable law or agreed to in writing, software
# distributed under the License is distributed on an "AS IS" BASIS,
# WITHOUT WARRANTIES OR CONDITIONS OF ANY KIND, either express or implied.
# See the License for the specific language governing permissions and
# limitations under the License.

import warnings
from abc import ABC, abstractmethod
from typing import List, Optional, Union

from mlrun.api import schemas
from mlrun.api.schemas import ModelEndpoint


class RunDBError(Exception):
    pass


class RunDBInterface(ABC):
    kind = ""

    @abstractmethod
    def connect(self, secrets=None):
        return self

    @abstractmethod
    def store_log(self, uid, project="", body=None, append=False):
        pass

    @abstractmethod
    def get_log(self, uid, project="", offset=0, size=0):
        pass

    @abstractmethod
    def store_run(self, struct, uid, project="", iter=0):
        pass

    @abstractmethod
    def update_run(self, updates: dict, uid, project="", iter=0):
        pass

    @abstractmethod
    def abort_run(self, uid, project="", iter=0):
        pass

    @abstractmethod
    def read_run(self, uid, project="", iter=0):
        pass

    @abstractmethod
    def list_runs(
        self,
        name="",
        uid=None,
        project="",
        labels=None,
        state="",
        sort=True,
        last=0,
        iter=False,
    ):
        pass

    @abstractmethod
    def del_run(self, uid, project="", iter=0):
        pass

    @abstractmethod
    def del_runs(self, name="", project="", labels=None, state="", days_ago=0):
        pass

    @abstractmethod
    def store_artifact(self, key, artifact, uid, iter=None, tag="", project=""):
        pass

    @abstractmethod
    def read_artifact(self, key, tag="", iter=None, project=""):
        pass

    @abstractmethod
    def list_artifacts(
        self,
        name="",
        project="",
        tag="",
        labels=None,
        since=None,
        until=None,
        iter: int = None,
        best_iteration: bool = False,
    ):
        pass

    @abstractmethod
    def del_artifact(self, key, tag="", project=""):
        pass

    @abstractmethod
    def del_artifacts(self, name="", project="", tag="", labels=None):
        pass

    # TODO: Make these abstract once filedb implements them
    def store_metric(self, uid, project="", keyvals=None, timestamp=None, labels=None):
        warnings.warn("store_metric not implemented yet")

    def read_metric(self, keys, project="", query=""):
        warnings.warn("store_metric not implemented yet")

    @abstractmethod
    def store_function(self, function, name, project="", tag="", versioned=False):
        pass

    @abstractmethod
    def get_function(self, name, project="", tag="", hash_key=""):
        pass

    @abstractmethod
    def delete_function(self, name: str, project: str = ""):
        pass

    @abstractmethod
    def list_functions(self, name=None, project="", tag="", labels=None):
        pass

    @abstractmethod
    def delete_project(
        self,
        name: str,
        deletion_strategy: schemas.DeletionStrategy = schemas.DeletionStrategy.default(),
    ):
        pass

    @abstractmethod
    def store_project(self, name: str, project: schemas.Project,) -> schemas.Project:
        pass

    @abstractmethod
    def patch_project(
        self,
        name: str,
        project: dict,
        patch_mode: schemas.PatchMode = schemas.PatchMode.replace,
    ) -> schemas.Project:
        pass

    @abstractmethod
    def create_project(self, project: schemas.Project,) -> schemas.Project:
        pass

    @abstractmethod
    def list_projects(
        self,
        owner: str = None,
        format_: schemas.ProjectsFormat = schemas.ProjectsFormat.full,
        labels: List[str] = None,
        state: schemas.ProjectState = None,
    ) -> schemas.ProjectsOutput:
        pass

    @abstractmethod
    def get_project(self, name: str) -> schemas.Project:
        pass

    @abstractmethod
    def list_artifact_tags(self, project=None):
        pass

    @abstractmethod
    def create_feature_set(
        self, feature_set: Union[dict, schemas.FeatureSet], project="", versioned=True
    ) -> dict:
        pass

    @abstractmethod
    def get_feature_set(
        self, name: str, project: str = "", tag: str = None, uid: str = None
    ) -> dict:
        pass

    @abstractmethod
    def list_features(
        self,
        project: str,
        name: str = None,
        tag: str = None,
        entities: List[str] = None,
        labels: List[str] = None,
    ) -> schemas.FeaturesOutput:
        pass

    @abstractmethod
    def list_entities(
        self, project: str, name: str = None, tag: str = None, labels: List[str] = None,
    ) -> schemas.EntitiesOutput:
        pass

    @abstractmethod
    def list_feature_sets(
        self,
        project: str = "",
        name: str = None,
        tag: str = None,
        state: str = None,
        entities: List[str] = None,
        features: List[str] = None,
        labels: List[str] = None,
        partition_by: Union[schemas.FeatureStorePartitionByField, str] = None,
        rows_per_partition: int = 1,
        partition_sort_by: Union[schemas.SortField, str] = None,
        partition_order: Union[schemas.OrderType, str] = schemas.OrderType.desc,
    ) -> List[dict]:
        pass

    @abstractmethod
    def store_feature_set(
        self,
        feature_set: Union[dict, schemas.FeatureSet],
        name=None,
        project="",
        tag=None,
        uid=None,
        versioned=True,
    ):
        pass

    @abstractmethod
    def patch_feature_set(
        self,
        name,
        feature_set: dict,
        project="",
        tag=None,
        uid=None,
        patch_mode: Union[str, schemas.PatchMode] = schemas.PatchMode.replace,
    ):
        pass

    @abstractmethod
    def delete_feature_set(self, name, project="", tag=None, uid=None):
        pass

    @abstractmethod
    def create_feature_vector(
        self,
        feature_vector: Union[dict, schemas.FeatureVector],
        project="",
        versioned=True,
    ) -> dict:
        pass

    @abstractmethod
    def get_feature_vector(
        self, name: str, project: str = "", tag: str = None, uid: str = None
    ) -> dict:
        pass

    @abstractmethod
    def list_feature_vectors(
        self,
        project: str = "",
        name: str = None,
        tag: str = None,
        state: str = None,
        labels: List[str] = None,
        partition_by: Union[schemas.FeatureStorePartitionByField, str] = None,
        rows_per_partition: int = 1,
        partition_sort_by: Union[schemas.SortField, str] = None,
        partition_order: Union[schemas.OrderType, str] = schemas.OrderType.desc,
    ) -> List[dict]:
        pass

    @abstractmethod
    def store_feature_vector(
        self,
        feature_vector: Union[dict, schemas.FeatureVector],
        name=None,
        project="",
        tag=None,
        uid=None,
        versioned=True,
    ):
        pass

    @abstractmethod
    def patch_feature_vector(
        self,
        name,
        feature_vector_update: dict,
        project="",
        tag=None,
        uid=None,
        patch_mode: Union[str, schemas.PatchMode] = schemas.PatchMode.replace,
    ):
        pass

    @abstractmethod
    def delete_feature_vector(self, name, project="", tag=None, uid=None):
        pass

    @abstractmethod
    def list_pipelines(
        self,
        project: str,
        namespace: str = None,
        sort_by: str = "",
        page_token: str = "",
        filter_: str = "",
        format_: Union[
            str, schemas.PipelinesFormat
        ] = schemas.PipelinesFormat.metadata_only,
        page_size: int = None,
    ) -> schemas.PipelinesOutput:
        pass

    @abstractmethod
    def create_project_secrets(
        self,
        project: str,
        provider: Union[
            str, schemas.SecretProviderName
        ] = schemas.SecretProviderName.vault,
        secrets: dict = None,
    ):
        pass

    @abstractmethod
    def list_project_secrets(
        self,
        project: str,
        token: str,
        provider: Union[
            str, schemas.SecretProviderName
        ] = schemas.SecretProviderName.vault,
        secrets: List[str] = None,
    ) -> schemas.SecretsData:
        pass

    @abstractmethod
    def list_project_secret_keys(
        self,
        project: str,
        provider: Union[
            str, schemas.SecretProviderName
        ] = schemas.SecretProviderName.vault,
        token: str = None,
    ) -> schemas.SecretKeysData:
        pass

    @abstractmethod
    def delete_project_secrets(
        self,
        project: str,
        provider: Union[
            str, schemas.SecretProviderName
        ] = schemas.SecretProviderName.vault,
        secrets: List[str] = None,
    ):
        pass

    @abstractmethod
    def create_user_secrets(
        self,
        user: str,
        provider: Union[
            str, schemas.SecretProviderName
        ] = schemas.SecretProviderName.vault,
        secrets: dict = None,
    ):
        pass

    @abstractmethod
    def create_or_patch_model_endpoint(
        self,
        project: str,
        endpoint_id: str,
        model_endpoint: ModelEndpoint,
        access_key: Optional[str] = None,
    ):
        pass

    @abstractmethod
    def delete_model_endpoint_record(
        self, project: str, endpoint_id: str, access_key: Optional[str] = None
    ):
        pass

    @abstractmethod
    def list_model_endpoints(
        self,
        project: str,
        model: Optional[str] = None,
        function: Optional[str] = None,
        labels: List[str] = None,
        start: str = "now-1h",
        end: str = "now",
        metrics: Optional[List[str]] = None,
        access_key: Optional[str] = None,
    ):
        pass

    @abstractmethod
    def get_model_endpoint(
        self,
        project: str,
        endpoint_id: str,
        start: Optional[str] = None,
        end: Optional[str] = None,
        metrics: Optional[List[str]] = None,
        features: bool = False,
        access_key: Optional[str] = None,
    ):
        pass

    @abstractmethod
<<<<<<< HEAD
    def create_marketplace_source(
        self, source: Union[dict, schemas.IndexedMarketplaceSource]
    ):
        pass

    @abstractmethod
    def store_marketplace_source(
        self, source_name: str, source: Union[dict, schemas.IndexedMarketplaceSource]
    ):
        pass

    @abstractmethod
    def list_marketplace_sources(self):
        pass

    @abstractmethod
    def get_marketplace_source(self, source_name: str):
        pass

    @abstractmethod
    def delete_marketplace_source(self, source_name: str):
        pass

    @abstractmethod
    def get_marketplace_catalog(
        self,
        source_name: str,
        channel: str = None,
        version: str = None,
        tag: str = None,
        force_refresh: bool = False,
    ):
        pass

    @abstractmethod
    def get_marketplace_item(
        self,
        source_name: str,
        item_name: str,
        channel: str = "development",
        version: str = None,
        tag: str = "latest",
        force_refresh: bool = False,
=======
    def verify_authorization(
        self, authorization_verification_input: schemas.AuthorizationVerificationInput
>>>>>>> bb682c7a
    ):
        pass<|MERGE_RESOLUTION|>--- conflicted
+++ resolved
@@ -420,7 +420,6 @@
         pass
 
     @abstractmethod
-<<<<<<< HEAD
     def create_marketplace_source(
         self, source: Union[dict, schemas.IndexedMarketplaceSource]
     ):
@@ -464,9 +463,11 @@
         version: str = None,
         tag: str = "latest",
         force_refresh: bool = False,
-=======
+    ):
+        pass
+
+    @abstractmethod
     def verify_authorization(
         self, authorization_verification_input: schemas.AuthorizationVerificationInput
->>>>>>> bb682c7a
     ):
         pass