# Copyright 2018 Iguazio
#
# Licensed under the Apache License, Version 2.0 (the "License");
# you may not use this file except in compliance with the License.
# You may obtain a copy of the License at
#
#   http://www.apache.org/licenses/LICENSE-2.0
#
# Unless required by applicable law or agreed to in writing, software
# distributed under the License is distributed on an "AS IS" BASIS,
# WITHOUT WARRANTIES OR CONDITIONS OF ANY KIND, either express or implied.
# See the License for the specific language governing permissions and
# limitations under the License.
import typing
from copy import deepcopy
from datetime import datetime

from kubernetes import client
from sqlalchemy.orm import Session

import mlrun.runtimes.pod
from mlrun.api.db.base import DBInterface
from mlrun.config import config as mlconf
from mlrun.execution import MLClientCtx
from mlrun.model import RunObject
from mlrun.runtimes.base import BaseRuntimeHandler, RunStates, RuntimeClassMode
from mlrun.runtimes.constants import MPIJobCRDVersions, MPIJobV1CleanPodPolicies
from mlrun.runtimes.mpijob.abstract import AbstractMPIJobRuntime, MPIResourceSpec
from mlrun.utils import get_in, update_in


class MPIV1ResourceSpec(MPIResourceSpec):
    _dict_fields = MPIResourceSpec._dict_fields + ["clean_pod_policy"]

    def __init__(
        self,
        command=None,
        args=None,
        image=None,
        mode=None,
        volumes=None,
        volume_mounts=None,
        env=None,
        resources=None,
        default_handler=None,
        entry_points=None,
        description=None,
        workdir=None,
        replicas=None,
        image_pull_policy=None,
        service_account=None,
        build=None,
        image_pull_secret=None,
        mpi_args=None,
        clean_pod_policy=None,
        node_name=None,
        node_selector=None,
        affinity=None,
        priority_class_name=None,
        disable_auto_mount=False,
        pythonpath=None,
        tolerations=None,
        preemption_mode=None,
        security_context=None,
    ):
        super().__init__(
            command=command,
            image=image,
            mode=mode,
            build=build,
            entry_points=entry_points,
            description=description,
            workdir=workdir,
            default_handler=default_handler,
            volumes=volumes,
            volume_mounts=volume_mounts,
            env=env,
            resources=resources,
            replicas=replicas,
            image_pull_policy=image_pull_policy,
            service_account=service_account,
            image_pull_secret=image_pull_secret,
            args=args,
            mpi_args=mpi_args,
            node_name=node_name,
            node_selector=node_selector,
            affinity=affinity,
            priority_class_name=priority_class_name,
            disable_auto_mount=disable_auto_mount,
            pythonpath=pythonpath,
            tolerations=tolerations,
            preemption_mode=preemption_mode,
            security_context=security_context,
        )
        self.clean_pod_policy = clean_pod_policy or MPIJobV1CleanPodPolicies.default()


class MpiRuntimeV1(AbstractMPIJobRuntime):
    _mpijob_pod_template = {
        "spec": {
            "containers": [
                {
                    "image": "mlrun/ml-models",
                    "name": "base",
                    "command": [],
                    "env": [],
                    "volumeMounts": [],
                    "securityContext": {"capabilities": {"add": ["IPC_LOCK"]}},
                    "resources": {"limits": {}},
                }
            ],
            "volumes": [],
        },
        "metadata": {},
    }

    crd_group = "kubeflow.org"
    crd_version = MPIJobCRDVersions.v1
    crd_plural = "mpijobs"

    @property
    def spec(self) -> MPIV1ResourceSpec:
        return self._spec

    @spec.setter
    def spec(self, spec):
        self._spec = self._verify_dict(spec, "spec", MPIV1ResourceSpec)

    def _generate_mpi_job_template(self, launcher_pod_template, worker_pod_template):
        # https://github.com/kubeflow/mpi-operator/blob/master/pkg/apis/kubeflow/v1/types.go#L25
        # MPI job consists of Launcher and Worker which both are of type ReplicaSet
        # https://github.com/kubeflow/common/blob/master/pkg/apis/common/v1/types.go#L74
        return {
            "apiVersion": "kubeflow.org/v1",
            "kind": "MPIJob",
            "metadata": {"name": "", "namespace": "default-tenant"},
            "spec": {
                "slotsPerWorker": 1,
                "cleanPodPolicy": "All",
                "mpiReplicaSpecs": {
                    "Launcher": {"template": launcher_pod_template},
                    "Worker": {"replicas": 1, "template": worker_pod_template},
                },
            },
        }

    def _update_container(self, struct, key, value):
        struct["spec"]["containers"][0][key] = value

    def _enrich_launcher_configurations(self, launcher_pod_template, args):
        quoted_args = args or []
        quoted_mpi_args = []
        for arg in self.spec.mpi_args:
            quoted_mpi_args.append(arg)
        self._update_container(
            launcher_pod_template,
            "command",
            ["mpirun", *quoted_mpi_args, *quoted_args],
        )
        self._update_container(
            launcher_pod_template,
            "resources",
            mlconf.get_default_function_pod_resources(),
        )

    def _enrich_worker_configurations(self, worker_pod_template):
        if self.spec.resources:
            self._update_container(
                worker_pod_template, "resources", self.spec.resources
            )

    def _generate_mpi_job(
        self,
        runobj: RunObject,
        execution: MLClientCtx,
        meta: client.V1ObjectMeta,
    ) -> dict:
        pod_labels = deepcopy(meta.labels)
        pod_labels["mlrun/job"] = meta.name

        # Populate mpijob object

        # start by populating pod templates
        launcher_pod_template = deepcopy(self._mpijob_pod_template)
        worker_pod_template = deepcopy(self._mpijob_pod_template)
        command, args, extra_env = self._get_cmd_args(runobj)

        # configuration for both launcher and workers
        for pod_template in [launcher_pod_template, worker_pod_template]:
            if self.spec.image:
                self._update_container(
                    pod_template,
                    "image",
                    self.full_image_path(
                        client_version=runobj.metadata.labels.get(
                            "mlrun/client_version"
                        )
                    ),
                )
            self._update_container(
                pod_template, "volumeMounts", self.spec.volume_mounts
            )
            self._update_container(pod_template, "env", extra_env + self.spec.env)
            if self.spec.image_pull_policy:
                self._update_container(
                    pod_template,
                    "imagePullPolicy",
                    self.spec.image_pull_policy,
                )
            if self.spec.workdir:
                self._update_container(pod_template, "workingDir", self.spec.workdir)
            if self.spec.image_pull_secret:
                update_in(
                    pod_template,
                    "spec.imagePullSecrets",
                    [{"name": self.spec.image_pull_secret}],
                )
            if self.spec.security_context:
                update_in(
                    pod_template,
                    "spec.securityContext",
                    mlrun.runtimes.pod.get_sanitized_attribute(
                        self.spec, "security_context"
                    ),
                )
            update_in(pod_template, "metadata.labels", pod_labels)
            update_in(pod_template, "spec.volumes", self.spec.volumes)
            update_in(pod_template, "spec.nodeName", self.spec.node_name)
            update_in(pod_template, "spec.nodeSelector", self.spec.node_selector)
            update_in(
                pod_template,
                "spec.affinity",
                mlrun.runtimes.pod.get_sanitized_attribute(self.spec, "affinity"),
            )
            update_in(
                pod_template,
                "spec.tolerations",
                mlrun.runtimes.pod.get_sanitized_attribute(self.spec, "tolerations"),
            )
            if self.spec.priority_class_name and len(
                mlconf.get_valid_function_priority_class_names()
            ):
                update_in(
                    pod_template,
                    "spec.priorityClassName",
                    self.spec.priority_class_name,
                )
            if self.spec.service_account:
                update_in(
                    pod_template, "spec.serviceAccountName", self.spec.service_account
                )

        # configuration for workers only
        # update resources only for workers because the launcher
        # doesn't require special resources (like GPUs, Memory, etc..)
        self._enrich_worker_configurations(worker_pod_template)

        # configuration for launcher only
        self._enrich_launcher_configurations(launcher_pod_template, [command] + args)

        # generate mpi job using both pod templates
        job = self._generate_mpi_job_template(
            launcher_pod_template, worker_pod_template
        )

        # update the replicas only for workers
        update_in(
            job,
            "spec.mpiReplicaSpecs.Worker.replicas",
            self.spec.replicas or 1,
        )

        update_in(
            job,
            "spec.cleanPodPolicy",
            self.spec.clean_pod_policy,
        )

        if execution.get_param("slots_per_worker"):
            update_in(
                job,
                "spec.slotsPerWorker",
                execution.get_param("slots_per_worker"),
            )

        update_in(job, "metadata", meta.to_dict())

        return job

    def _get_job_launcher_status(self, resp: typing.List) -> str:
        launcher_status = get_in(resp, "status.replicaStatuses.Launcher")
        if launcher_status is None:
            return ""

        for status in ["active", "failed", "succeeded"]:
            if launcher_status.get(status, 0) == 1:
                return status

        return ""

    @staticmethod
    def _generate_pods_selector(name: str, launcher: bool) -> str:
        selector = f"mpi-job-name={name}"
        if launcher:
            selector += ",mpi-job-role=launcher"

        return selector

    @staticmethod
    def _get_crd_info() -> typing.Tuple[str, str, str]:
        return (
            MpiRuntimeV1.crd_group,
            MpiRuntimeV1.crd_version,
            MpiRuntimeV1.crd_plural,
        )


class MpiV1RuntimeHandler(BaseRuntimeHandler):
    kind = "mpijob"
    class_modes = {
        RuntimeClassMode.run: "mpijob",
    }

    def _resolve_crd_object_status_info(
        self, db: DBInterface, db_session: Session, crd_object
    ) -> typing.Tuple[bool, typing.Optional[datetime], typing.Optional[str]]:
        """
        https://github.com/kubeflow/mpi-operator/blob/master/pkg/apis/kubeflow/v1/types.go#L29
        https://github.com/kubeflow/common/blob/master/pkg/apis/common/v1/types.go#L55
        """
        launcher_status = (
            crd_object.get("status", {}).get("replicaStatuses", {}).get("Launcher", {})
        )
        # the launcher status also has running property, but it's empty for
        # short period after the creation, so we're
        # checking terminal state by the completion time existence
        in_terminal_state = (
            crd_object.get("status", {}).get("completionTime", None) is not None
        )
        desired_run_state = RunStates.running
        completion_time = None
        if in_terminal_state:
            completion_time = datetime.fromisoformat(
                crd_object.get("status", {})
                .get("completionTime")
                .replace("Z", "+00:00")
            )
            desired_run_state = (
                RunStates.error
                if launcher_status.get("failed", 0) > 0
                else RunStates.completed
            )
        return in_terminal_state, completion_time, desired_run_state

    @staticmethod
    def _are_resources_coupled_to_run_object() -> bool:
        return True

    @staticmethod
    def _get_object_label_selector(object_id: str) -> str:
        return f"mlrun/uid={object_id}"

    @staticmethod
<<<<<<< HEAD
=======
    def _get_possible_mlrun_class_label_values() -> typing.List[str]:
        return ["mpijob"]

    @staticmethod
    def _get_run_completion_updates(run: dict) -> dict:

        # TODO: add a 'workers' section in run objects state, each worker will update its state while
        #  the run state will be resolved by the server.
        # update the run object state if empty so that it won't default to 'created' state
        update_in(run, "status.state", "running", append=False, replace=False)
        return {}

    @staticmethod
>>>>>>> d401b793
    def _get_crd_info() -> typing.Tuple[str, str, str]:
        return (
            MpiRuntimeV1.crd_group,
            MpiRuntimeV1.crd_version,
            MpiRuntimeV1.crd_plural,
        )<|MERGE_RESOLUTION|>--- conflicted
+++ resolved
@@ -361,12 +361,6 @@
         return f"mlrun/uid={object_id}"
 
     @staticmethod
-<<<<<<< HEAD
-=======
-    def _get_possible_mlrun_class_label_values() -> typing.List[str]:
-        return ["mpijob"]
-
-    @staticmethod
     def _get_run_completion_updates(run: dict) -> dict:
 
         # TODO: add a 'workers' section in run objects state, each worker will update its state while
@@ -376,7 +370,6 @@
         return {}
 
     @staticmethod
->>>>>>> d401b793
     def _get_crd_info() -> typing.Tuple[str, str, str]:
         return (
             MpiRuntimeV1.crd_group,
