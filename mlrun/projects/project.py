# Copyright 2023 Iguazio
#
# Licensed under the Apache License, Version 2.0 (the "License");
# you may not use this file except in compliance with the License.
# You may obtain a copy of the License at
#
#   http://www.apache.org/licenses/LICENSE-2.0
#
# Unless required by applicable law or agreed to in writing, software
# distributed under the License is distributed on an "AS IS" BASIS,
# WITHOUT WARRANTIES OR CONDITIONS OF ANY KIND, either express or implied.
# See the License for the specific language governing permissions and
# limitations under the License.
import datetime
import getpass
import glob
import http
import importlib.util as imputil
import json
import os.path
import pathlib
import shutil
import tempfile
import typing
import uuid
import warnings
import zipfile
from os import environ, makedirs, path, remove
from typing import Dict, List, Optional, Union

import dotenv
import git
import git.exc
import inflection
import kfp
import nuclio
import requests
import yaml
from deprecated import deprecated

import mlrun.common.model_monitoring as model_monitoring_constants
import mlrun.common.schemas
import mlrun.db
import mlrun.errors
import mlrun.runtimes
import mlrun.runtimes.pod
import mlrun.runtimes.utils
import mlrun.utils.regex

from ..artifacts import Artifact, ArtifactProducer, DatasetArtifact, ModelArtifact
from ..artifacts.manager import ArtifactManager, dict_to_artifact, extend_artifact_path
from ..datastore import store_manager
from ..features import Feature
from ..model import EntrypointParam, ImageBuilder, ModelObj
from ..run import code_to_function, get_object, import_function, new_function
from ..secrets import SecretsStore
from ..utils import (
    is_ipython,
    is_legacy_artifact,
    is_relative_path,
    is_yaml_path,
    logger,
    update_in,
)
from ..utils.clones import clone_git, clone_tgz, clone_zip, get_repo_url
from ..utils.helpers import ensure_git_branch, resolve_git_reference_from_source
from ..utils.notifications import CustomNotificationPusher, NotificationTypes
from .operations import (
    BuildStatus,
    DeployStatus,
    build_function,
    deploy_function,
    run_function,
)
from .pipelines import (
    FunctionsDict,
    WorkflowSpec,
    _PipelineRunStatus,
    enrich_function_object,
    get_db_function,
    get_workflow_engine,
    pipeline_context,
)


class ProjectError(Exception):
    pass


def init_repo(context, url, init_git):
    repo = None
    context_path = pathlib.Path(context)
    if not context_path.exists():
        context_path.mkdir(parents=True)
    elif not context_path.is_dir():
        raise ValueError(f"context {context} is not a dir path")
    try:
        repo = git.Repo(context)
        url = get_repo_url(repo)
    except Exception:
        if init_git:
            repo = git.Repo.init(context)
    return repo, url


def new_project(
    name,
    context: str = "./",
    init_git: bool = False,
    user_project: bool = False,
    remote: str = None,
    from_template: str = None,
    secrets: dict = None,
    description: str = None,
    subpath: str = None,
    save: bool = True,
    overwrite: bool = False,
    parameters: dict = None,
) -> "MlrunProject":
    """Create a new MLRun project, optionally load it from a yaml/zip/git template

    example::

        # create a project with local and hub functions, a workflow, and an artifact
        project = mlrun.new_project("myproj", "./", init_git=True, description="my new project")
        project.set_function('prep_data.py', 'prep-data', image='mlrun/mlrun', handler='prep_data')
        project.set_function('hub://auto-trainer', 'train')
        project.set_artifact('data', Artifact(target_path=data_url))
        project.set_workflow('main', "./myflow.py")
        project.save()

        # run the "main" workflow (watch=True to wait for run completion)
        project.run("main", watch=True)

    example (load from template)::

        # create a new project from a zip template (can also use yaml/git templates)
        # initialize a local git, and register the git remote path
        project = mlrun.new_project("myproj", "./", init_git=True,
                                    remote="git://github.com/mlrun/project-demo.git",
                                    from_template="http://mysite/proj.zip")
        project.run("main", watch=True)


    :param name:         project name
    :param context:      project local directory path (default value = "./")
    :param init_git:     if True, will git init the context dir
    :param user_project: add the current user name to the provided project name (making it unique per user)
    :param remote:       remote Git url
    :param from_template:     path to project YAML/zip file that will be used as a template
    :param secrets:      key:secret dict or SecretsStore used to download sources
    :param description:  text describing the project
    :param subpath:      project subpath (relative to the context dir)
    :param save:         whether to save the created project in the DB
    :param overwrite:    overwrite project using 'cascade' deletion strategy (deletes project resources)
                         if project with name exists
    :param parameters:   key/value pairs to add to the project.spec.params

    :returns: project object
    """
    context = context or "./"
    name = _add_username_to_project_name_if_needed(name, user_project)

    if from_template:
        if from_template.endswith(".yaml"):
            project = _load_project_file(from_template, name, secrets)
        elif from_template.startswith("git://"):
            clone_git(from_template, context, secrets, clone=True)
            shutil.rmtree(path.join(context, ".git"))
            project = _load_project_dir(context, name)
        elif from_template.endswith(".zip"):
            clone_zip(from_template, context, secrets)
            project = _load_project_dir(context, name)
        else:
            raise ValueError("template must be a path to .yaml or .zip file")
        project.metadata.name = name
        # Remove original owner name for avoiding possible conflicts
        project.spec.owner = None
    else:
        project = MlrunProject.from_dict(
            {
                "metadata": {
                    "name": name,
                }
            }
        )
    project.spec.context = context
    project.spec.subpath = subpath or project.spec.subpath

    repo, url = init_repo(context, remote, init_git or remote)
    project.spec.repo = repo
    if remote and url != remote:
        project.create_remote(remote)
    elif url:
        project.spec._source = url
        project.spec.origin_url = url
    if description:
        project.spec.description = description
    if parameters:
        # Enable setting project parameters at load time, can be used to customize the project_setup
        for key, val in parameters.items():
            project.spec.params[key] = val

    _set_as_current_default_project(project)

    if save and mlrun.mlconf.dbpath:
        if overwrite:
            logger.info(
                "Overwriting project (by deleting and then creating)", name=name
            )
            _delete_project_from_db(
                name, secrets, mlrun.common.schemas.DeletionStrategy.cascade
            )

        try:
            project.save(store=False)
        except mlrun.errors.MLRunConflictError as exc:
            raise mlrun.errors.MLRunConflictError(
                f"Project with name {name} already exists. "
                "Use overwrite=True to overwrite the existing project."
            ) from exc
        logger.info(
            "Created and saved project",
            name=name,
            from_template=from_template,
            overwrite=overwrite,
            context=context,
            save=save,
        )
        if from_template:
            # Hook for initializing the project using a project_setup script
            setup_file_path = path.join(context, "project_setup.py")
            project = _run_project_setup(project, setup_file_path, save)

    return project


def load_project(
    context: str = "./",
    url: str = None,
    name: str = None,
    secrets: dict = None,
    init_git: bool = False,
    subpath: str = None,
    clone: bool = False,
    user_project: bool = False,
    save: bool = True,
    sync_functions: bool = False,
    parameters: dict = None,
) -> "MlrunProject":
    """Load an MLRun project from git or tar or dir

    example::

        # Load the project and run the 'main' workflow.
        # When using git as the url source the context directory must be an empty or
        # non-existent folder as the git repo will be cloned there
        project = load_project("./demo_proj", "git://github.com/mlrun/project-demo.git")
        project.run("main", arguments={'data': data_url})

    :param context:         project local directory path (default value = "./")
    :param url:             name (in DB) or git or tar.gz or .zip sources archive path e.g.:
                            git://github.com/mlrun/demo-xgb-project.git
                            http://mysite/archived-project.zip
                            <project-name>
                            The git project should include the project yaml file.
                            If the project yaml file is in a sub-directory, must specify the sub-directory.
    :param name:            project name
    :param secrets:         key:secret dict or SecretsStore used to download sources
    :param init_git:        if True, will git init the context dir
    :param subpath:         project subpath (within the archive)
    :param clone:           if True, always clone (delete any existing content)
    :param user_project:    add the current user name to the project name (for db:// prefixes)
    :param save:            whether to save the created project and artifact in the DB
    :param sync_functions:  sync the project's functions into the project object (will be saved to the DB if save=True)
    :param parameters:      key/value pairs to add to the project.spec.params

    :returns: project object
    """
    if not context:
        raise ValueError("valid context (local dir path) must be provided")

    secrets = secrets or {}
    repo = None
    project = None
    name = _add_username_to_project_name_if_needed(name, user_project)

    from_db = False
    if url:
        url = str(url)  # to support path objects
        if is_yaml_path(url):
            project = _load_project_file(url, name, secrets)
            project.spec.context = context
        elif url.startswith("git://"):
            url, repo = clone_git(url, context, secrets, clone)
            # Validate that git source includes branch and refs
            url = ensure_git_branch(url=url, repo=repo)
        elif url.endswith(".tar.gz"):
            clone_tgz(url, context, secrets, clone)
        elif url.endswith(".zip"):
            clone_zip(url, context, secrets, clone)
        elif url.startswith("db://") or "://" not in url:
            project = _load_project_from_db(url, secrets, user_project)
            project.spec.context = context
            if not path.isdir(context):
                makedirs(context)
            project.spec.subpath = subpath or project.spec.subpath
            from_db = True
        else:
            raise mlrun.errors.MLRunInvalidArgumentError(
                "Unsupported url scheme, supported schemes are: git://, db:// or "
                ".zip/.tar.gz/.yaml file path (could be local or remote) or project name which will be loaded from DB"
            )

    if not repo:
        repo, url = init_repo(context, url, init_git)

    if not project:
        project = _load_project_dir(context, name, subpath)

    if not project.metadata.name:
        raise ValueError("project name must be specified")

    if parameters:
        # Enable setting project parameters at load time, can be used to customize the project_setup
        for key, val in parameters.items():
            project.spec.params[key] = val

    if not from_db:
        project.spec.source = url or project.spec.source
        project.spec.origin_url = url or project.spec.origin_url
        # Remove original owner name for avoiding possible conflicts when loading project from remote
        project.spec.owner = None

    project.spec.repo = repo
    if repo:
        try:
            # handle cases where active_branch is not set (e.g. in Gitlab CI)
            project.spec.branch = repo.active_branch.name
        except Exception:
            pass

    to_save = save and mlrun.mlconf.dbpath
    if to_save:
        project.save()

    # Hook for initializing the project using a project_setup script
    setup_file_path = path.join(context, project.spec.subpath or "", "project_setup.py")
    project = _run_project_setup(project, setup_file_path, to_save)

    if to_save:
        project.register_artifacts()
        if sync_functions:
            project.sync_functions(names=project.get_function_names(), save=True)

    elif sync_functions:
        project.sync_functions(names=project.get_function_names(), save=False)

    _set_as_current_default_project(project)

    return project


def get_or_create_project(
    name: str,
    context: str = "./",
    url: str = None,
    secrets: dict = None,
    init_git=False,
    subpath: str = None,
    clone: bool = False,
    user_project: bool = False,
    from_template: str = None,
    save: bool = True,
    parameters: dict = None,
) -> "MlrunProject":
    """Load a project from MLRun DB, or create/import if doesnt exist

    example::

        # load project from the DB (if exist) or the source repo
        project = get_or_create_project("myproj", "./", "git://github.com/mlrun/demo-xgb-project.git")
        project.pull("development")  # pull the latest code from git
        project.run("main", arguments={'data': data_url})  # run the workflow "main"

    :param name:         project name
    :param context:      project local directory path (default value = "./")
    :param url:          name (in DB) or git or tar.gz or .zip sources archive path e.g.:
                         git://github.com/mlrun/demo-xgb-project.git
                         http://mysite/archived-project.zip
    :param secrets:      key:secret dict or SecretsStore used to download sources
    :param init_git:     if True, will execute `git init` on the context dir
    :param subpath:      project subpath (within the archive/context)
    :param clone:        if True, always clone (delete any existing content)
    :param user_project: add the current username to the project name (for db:// prefixes)
    :param from_template:     path to project YAML file that will be used as from_template (for new projects)
    :param save:         whether to save the created project in the DB
    :param parameters:   key/value pairs to add to the project.spec.params

    :returns: project object
    """
    context = context or "./"
    spec_path = path.join(context, subpath or "", "project.yaml")
    load_from_path = url or path.isfile(spec_path)
    try:
        # load project from the DB.
        # use `name` as `url` as we load the project from the DB
        project = load_project(
            context,
            name,
            name,
            secrets=secrets,
            init_git=init_git,
            subpath=subpath,
            clone=clone,
            user_project=user_project,
            # only loading project from db so no need to save it
            save=False,
            parameters=parameters,
        )
        logger.info("Project loaded successfully", project_name=name)
        return project

    except mlrun.errors.MLRunNotFoundError:
<<<<<<< HEAD
        spec_path = path.join(context, subpath or "", "project.yaml")
        if url or path.isfile(spec_path):
            # load project from archive or local project.yaml
            project = load_project(
                context,
                url,
                name,
                secrets=secrets,
                init_git=init_git,
                subpath=subpath,
                clone=clone,
                user_project=user_project,
                save=save,
                parameters=parameters,
            )
            message = f"Loaded project {name} from {url or context}"
            if save:
                message = f"{message} and saved in MLRun DB"
            logger.info(message)
        else:
            # create a new project
            project = new_project(
                name,
                context,
                init_git=init_git,
                user_project=user_project,
                from_template=from_template,
                secrets=secrets,
                subpath=subpath,
                save=save,
                parameters=parameters,
            )
            message = f"Created project {name}"
            if save:
                message = f"{message} and saved in MLRun DB"
            logger.info(message)
=======
        logger.debug("Project not found in db", project_name=name)

    # do not nest under "try" or else the exceptions raised below will be logged along with the "not found" message
    if load_from_path:
        # loads a project from archive or local project.yaml
        logger.info("Loading project from path", project_name=name, path=url or context)
        project = load_project(
            context,
            url,
            name,
            secrets=secrets,
            init_git=init_git,
            subpath=subpath,
            clone=clone,
            user_project=user_project,
            save=save,
        )

        logger.info(
            "Project loaded successfully",
            project_name=name,
            path=url or context,
            stored_in_db=save,
        )
>>>>>>> 86c14734
        return project

    # create a new project
    project = new_project(
        name,
        context,
        init_git=init_git,
        user_project=user_project,
        from_template=from_template,
        secrets=secrets,
        subpath=subpath,
        save=save,
    )
    logger.info("Project created successfully", project_name=name, stored_in_db=save)
    return project


def _run_project_setup(
    project: "MlrunProject", setup_file_path: str, save: bool = False
):
    """Run the project setup file if found

    When loading a project MLRun will look for a project_setup.py file, if it is found
    it will execute the setup(project) handler, which can enrich the project with additional
    objects, functions, artifacts, etc.

    Example::

        def setup(project):
            train_function = project.set_function(
                "src/trainer.py",
                name="mpi-training",
                kind="mpijob",
                image="mlrun/ml-models",
            )
            # Set the number of replicas for the training from the project parameter
            train_function.spec.replicas = project.spec.params.get("num_replicas", 1)
            return project

    """
    if not path.exists(setup_file_path):
        return project
    spec = imputil.spec_from_file_location("workflow", setup_file_path)
    if spec is None:
        raise ImportError(f"cannot import project setup file in {setup_file_path}")
    mod = imputil.module_from_spec(spec)
    spec.loader.exec_module(mod)

    if hasattr(mod, "setup"):
        try:
            project = getattr(mod, "setup")(project)
        except Exception as exc:
            logger.error(f"Failed to run project_setup script {setup_file_path}, {exc}")
            raise exc
        if save:
            project.save()
    else:
        logger.warn("skipping setup, setup() handler was not found in project_setup.py")
    return project


def _load_project_dir(context, name="", subpath=""):
    subpath_str = subpath or ""
    fpath = path.join(context, subpath_str, "project.yaml")
    setup_file_path = path.join(context, subpath_str, "project_setup.py")
    if path.isfile(fpath):
        with open(fpath) as fp:
            data = fp.read()
            struct = yaml.load(data, Loader=yaml.FullLoader)
            project = _project_instance_from_struct(struct, name)
            project.spec.context = context

    elif path.isfile(path.join(context, subpath_str, "function.yaml")):
        func = import_function(path.join(context, subpath_str, "function.yaml"))
        project = MlrunProject.from_dict(
            {
                "metadata": {
                    "name": func.metadata.project,
                },
                "spec": {
                    "functions": [{"url": "function.yaml", "name": func.metadata.name}],
                },
            }
        )
    elif path.exists(setup_file_path):
        # If there is a setup script do not force having project.yaml file
        project = MlrunProject()
    else:
        raise mlrun.errors.MLRunNotFoundError(
            "project or function YAML not found in path"
        )

    project.spec.context = context
    project.metadata.name = name or project.metadata.name
    project.spec.subpath = subpath
    return project


def _add_username_to_project_name_if_needed(name, user_project):
    if user_project:
        if not name:
            raise ValueError("user_project must be specified together with name")
        username = environ.get("V3IO_USERNAME") or getpass.getuser()
        normalized_username = inflection.dasherize(username.lower())
        if username != normalized_username:
            logger.info(
                "Username was normalized to match the required pattern for project name",
                username=username,
                normalized_username=normalized_username,
            )
        name = f"{name}-{normalized_username}"
    return name


def _load_project_from_db(url, secrets, user_project=False):
    db = mlrun.db.get_run_db(secrets=secrets)
    project_name = _add_username_to_project_name_if_needed(
        url.replace("db://", ""), user_project
    )
    return db.get_project(project_name)


def _delete_project_from_db(project_name, secrets, deletion_strategy):
    db = mlrun.db.get_run_db(secrets=secrets)
    return db.delete_project(project_name, deletion_strategy=deletion_strategy)


def _load_project_file(url, name="", secrets=None):
    try:
        obj = get_object(url, secrets)
    except FileNotFoundError as exc:
        raise FileNotFoundError(f"cant find project file at {url}") from exc
    struct = yaml.load(obj, Loader=yaml.FullLoader)
    return _project_instance_from_struct(struct, name)


def _project_instance_from_struct(struct, name):
    struct.setdefault("metadata", {})["name"] = name or struct.get("metadata", {}).get(
        "name", ""
    )
    return MlrunProject.from_dict(struct)


class ProjectMetadata(ModelObj):
    def __init__(self, name=None, created=None, labels=None, annotations=None):
        self.name = name
        self.created = created
        self.labels = labels or {}
        self.annotations = annotations or {}

    @property
    def name(self) -> str:
        """Project name"""
        return self._name

    @name.setter
    def name(self, name):
        if name:
            self.validate_project_name(name)
        self._name = name

    @staticmethod
    def validate_project_name(name: str, raise_on_failure: bool = True) -> bool:
        try:
            mlrun.utils.helpers.verify_field_regex(
                "project.metadata.name", name, mlrun.utils.regex.project_name
            )
        except mlrun.errors.MLRunInvalidArgumentError:
            if raise_on_failure:
                raise
            return False
        return True


class ProjectSpec(ModelObj):
    def __init__(
        self,
        description=None,
        params=None,
        functions=None,
        workflows=None,
        artifacts=None,
        artifact_path=None,
        conda=None,
        source=None,
        subpath=None,
        origin_url=None,
        goals=None,
        load_source_on_run=None,
        default_requirements: typing.Union[str, typing.List[str]] = None,
        desired_state=mlrun.common.schemas.ProjectState.online.value,
        owner=None,
        disable_auto_mount=None,
        workdir=None,
        default_image=None,
        build=None,
        custom_packagers: typing.List[typing.Tuple[str, bool]] = None,
    ):
        self.repo = None

        self.description = description
        self.context = ""
        self._mountdir = None
        self._source = None
        self.source = source or ""
        self.load_source_on_run = load_source_on_run
        self.subpath = subpath
        self.origin_url = origin_url
        self.goals = goals
        self.desired_state = desired_state
        self.owner = owner
        self.branch = None
        self.tag = ""
        self.params = params or {}
        self.conda = conda or ""
        self.artifact_path = artifact_path
        self._artifacts = {}
        self.artifacts = artifacts or []
        self.default_requirements = default_requirements
        self.workdir = workdir

        self._workflows = {}
        self.workflows = workflows or []

        self._function_objects = {}
        self._function_definitions = {}
        self.functions = functions or []
        self.disable_auto_mount = disable_auto_mount
        self.default_image = default_image

        self.build = build

        # A list of custom packagers to include when running the functions of the project. A custom packager is stored
        # in a tuple where the first index is the packager module's path (str) and the second is a flag (bool) for
        # whether it is mandatory for a run (raise exception on collection error) or not.
        self.custom_packagers = custom_packagers or []

    @property
    def source(self) -> str:
        """source url or git repo"""
        if not self._source:
            if self.repo:
                url = get_repo_url(self.repo)
                if url:
                    self._source = url

        return self._source

    @source.setter
    def source(self, src):
        self._source = src

    @property
    def mountdir(self) -> str:
        """specify to mount the context dir inside the function container
        use '.' to use the same path as in the client e.g. Jupyter"""

        if self._mountdir and self._mountdir in [".", "./"]:
            return path.abspath(self.context)
        return self._mountdir

    @mountdir.setter
    def mountdir(self, mountdir):
        self._mountdir = mountdir

    @property
    def functions(self) -> list:
        """list of function object/specs used in this project"""
        functions = []
        for name, function in self._function_definitions.items():
            if hasattr(function, "to_dict"):
                spec = function.to_dict(strip=True)
                if (
                    function.spec.build.source
                    and function.spec.build.source.startswith(self._source_repo())
                ):
                    update_in(spec, "spec.build.source", "./")
                functions.append({"name": name, "spec": spec})
            else:
                functions.append(function)
        return functions

    @functions.setter
    def functions(self, functions):
        if not functions:
            functions = []
        if not isinstance(functions, list):
            raise ValueError("functions must be a list")

        function_definitions = {}
        for function in functions:
            if not isinstance(function, dict) and not hasattr(function, "to_dict"):
                raise ValueError("function must be an object or dict")
            if isinstance(function, dict):
                name = function.get("name", "")
                if not name:
                    raise ValueError("function name must be specified in dict")
            else:
                name = function.metadata.name
            function_definitions[name] = function

        self._function_definitions = function_definitions

    def set_function(self, name, function_object, function_dict):
        self._function_definitions[name] = function_dict
        self._function_objects[name] = function_object

    def remove_function(self, name):
        if name in self._function_objects:
            del self._function_objects[name]
        if name in self._function_definitions:
            del self._function_definitions[name]

    @property
    def workflows(self) -> typing.List[dict]:
        """
        :returns: list of workflows specs dicts used in this project
        """
        return [workflow.to_dict() for workflow in self._workflows.values()]

    @workflows.setter
    def workflows(self, workflows: typing.List[typing.Union[dict, WorkflowSpec]]):
        if not workflows:
            workflows = []
        if not isinstance(workflows, list):
            raise ValueError("workflows must be a list")

        workflows_dict = {}
        for workflow in workflows:
            if not isinstance(workflow, dict) and not isinstance(
                workflow, WorkflowSpec
            ):
                raise ValueError(
                    f"workflow must be a dict or `WorkflowSpec` type. Given: {type(workflow)}"
                )
            if isinstance(workflow, dict):
                workflow = WorkflowSpec.from_dict(workflow)
            name = workflow.name
            # todo: support steps dsl as code alternative
            if not name:
                raise ValueError('workflow "name" must be specified')
            if not workflow.path and not workflow.code:
                raise ValueError('workflow source "path" or "code" must be specified')
            workflows_dict[name] = workflow

        self._workflows = workflows_dict

    def set_workflow(self, name, workflow):
        self._workflows[name] = (
            workflow
            if isinstance(workflow, WorkflowSpec)
            else WorkflowSpec.from_dict(workflow)
        )

    def remove_workflow(self, name):
        if name in self._workflows:
            del self._workflows[name]

    @property
    def artifacts(self) -> list:
        """list of artifacts used in this project"""
        return [artifact for artifact in self._artifacts.values()]

    @artifacts.setter
    def artifacts(self, artifacts):
        if not artifacts:
            artifacts = []
        if not isinstance(artifacts, list):
            raise ValueError("artifacts must be a list")

        artifacts_dict = {}
        for artifact in artifacts:
            if not isinstance(artifact, dict) and not hasattr(artifact, "to_dict"):
                raise ValueError("artifacts must be a dict or class")
            if isinstance(artifact, dict):
                # Support legacy artifacts
                if is_legacy_artifact(artifact) or _is_imported_artifact(artifact):
                    key = artifact.get("key")
                else:
                    key = artifact.get("metadata").get("key", "")
                if not key:
                    raise ValueError('artifacts "key" must be specified')
            else:
                key = artifact.key
                artifact = artifact.to_dict()

            artifacts_dict[key] = artifact

        self._artifacts = artifacts_dict

    def set_artifact(self, key, artifact):
        if hasattr(artifact, "base_dict"):
            artifact = artifact.base_dict()
        if not _is_imported_artifact(artifact):
            artifact["metadata"]["key"] = key
        self._artifacts[key] = artifact

    def remove_artifact(self, key):
        if key in self._artifacts:
            del self._artifacts[key]

    @property
    def build(self) -> ImageBuilder:
        return self._build

    @build.setter
    def build(self, build):
        self._build = self._verify_dict(build, "build", ImageBuilder)

    def add_custom_packager(self, packager: str, is_mandatory: bool):
        """
        Add a custom packager from the custom packagers list.

        :param packager:     The packager module path to add. For example, if a packager `MyPackager` is in the
                             project's source at my_module.py, then the module path is: "my_module.MyPackager".
        :param is_mandatory: Whether this packager must be collected during a run. If False, failing to collect it won't
                             raise an error during the packagers collection phase.
        """
        # TODO: enable importing packagers from the hub.
        if packager in [
            custom_packager[0] for custom_packager in self.custom_packagers
        ]:
            logger.warn(
                f"The packager's module path '{packager}' is already registered in the project."
            )
            return
        self.custom_packagers.append((packager, is_mandatory))

    def remove_custom_packager(self, packager: str):
        """
        Remove a custom packager from the custom packagers list.

        :param packager: The packager module path to remove.

        :raise MLRunInvalidArgumentError: In case the packager was not in the list.
        """
        # Look for the packager tuple in the list to remove it:
        packager_tuple: typing.Tuple[str, bool] = None
        for custom_packager in self.custom_packagers:
            if custom_packager[0] == packager:
                packager_tuple = custom_packager

        # If not found, raise an error, otherwise remove:
        if packager_tuple is None:
            raise mlrun.errors.MLRunInvalidArgumentError(
                f"The packager module path '{packager}' is not registered in the project, hence it cannot be removed."
            )
        self.custom_packagers.remove(packager_tuple)

    def _source_repo(self):
        src = self.source
        if src:
            return src.split("#")[0]
        return ""

    def _need_repo(self):
        for f in self._function_objects.values():
            if f.spec.build.source in [".", "./"]:
                return True
        return False

    def get_code_path(self):
        """Get the path to the code root/workdir"""
        return path.join(self.context, self.workdir or self.subpath or "")

    def _replace_default_image_in_enriched_functions(self, previous_image, new_image):
        """
        Set a new project-default-image in functions that were already enriched.
        """
        if previous_image == new_image:
            return
        for key in self._function_objects:
            function = self._function_objects[key]
            if function._enriched_image:
                function.spec.image = new_image


class ProjectStatus(ModelObj):
    def __init__(self, state=None):
        self.state = state


class MlrunProject(ModelObj):
    kind = "project"
    _dict_fields = ["kind", "metadata", "spec", "status"]

    def __init__(
        self,
        # TODO: remove all arguments except metadata and spec in 1.6.0
        name=None,
        description=None,
        params=None,
        functions=None,
        workflows=None,
        artifacts=None,
        artifact_path=None,
        conda=None,
        # all except these metadata and spec are for backwards compatibility with MlrunProjectLegacy
        metadata=None,
        spec=None,
        default_requirements: typing.Union[str, typing.List[str]] = None,
    ):
        self._metadata = None
        self.metadata = metadata
        self._spec = None
        self.spec = spec
        self._status = None
        self.status = None

        if any(
            [
                name,
                description,
                params,
                functions,
                workflows,
                artifacts,
                artifact_path,
                conda,
                default_requirements,
            ]
        ):
            # TODO: remove in 1.6.0 along with all arguments except metadata and spec
            warnings.warn(
                "Project constructor arguments are deprecated in 1.4.0 and will be removed in 1.6.0,"
                " use metadata and spec instead",
                FutureWarning,
            )

        # Handling the fields given in the legacy way
        self.metadata.name = name or self.metadata.name
        self.spec.description = description or self.spec.description
        self.spec.params = params or self.spec.params
        self.spec.functions = functions or self.spec.functions
        self.spec.workflows = workflows or self.spec.workflows
        self.spec.artifacts = artifacts or self.spec.artifacts
        self.spec.artifact_path = artifact_path or self.spec.artifact_path
        self.spec.conda = conda or self.spec.conda
        self.spec.default_requirements = (
            default_requirements or self.spec.default_requirements
        )

        self._initialized = False
        self._secrets = SecretsStore()
        self._artifact_manager = None
        self._notifiers = CustomNotificationPusher(
            [
                NotificationTypes.slack,
                NotificationTypes.console,
                NotificationTypes.ipython,
            ]
        )

    @property
    def metadata(self) -> ProjectMetadata:
        return self._metadata

    @metadata.setter
    def metadata(self, metadata):
        self._metadata = self._verify_dict(metadata, "metadata", ProjectMetadata)

    @property
    def spec(self) -> ProjectSpec:
        return self._spec

    @spec.setter
    def spec(self, spec):
        self._spec = self._verify_dict(spec, "spec", ProjectSpec)

    @property
    def status(self) -> ProjectStatus:
        return self._status

    @status.setter
    def status(self, status):
        self._status = self._verify_dict(status, "status", ProjectStatus)

    @property
    def notifiers(self):
        return self._notifiers

    @property
    def name(self) -> str:
        """Project name, this is a property of the project metadata"""
        return self.metadata.name

    @name.setter
    def name(self, name):
        self.metadata.name = name

    @property
    def artifact_path(self) -> str:
        return self.spec.artifact_path

    @artifact_path.setter
    def artifact_path(self, artifact_path):
        self.spec.artifact_path = artifact_path

    @property
    def source(self) -> str:
        return self.spec.source

    @source.setter
    def source(self, source):
        self.spec.source = source

    def set_source(
        self,
        source: str = "",
        pull_at_runtime: bool = False,
        workdir: Optional[str] = None,
    ):
        """set the project source code path(can be git/tar/zip archive)

        :param source:          valid absolute path or URL to git, zip, or tar file, (or None for current) e.g.
                                git://github.com/mlrun/something.git
                                http://some/url/file.zip
                                note path source must exist on the image or exist locally when run is local
                                (it is recommended to use 'workdir' when source is a filepath instead)
        :param pull_at_runtime: load the archive into the container at job runtime vs on build/deploy
        :param workdir:         workdir path relative to the context dir or absolute
        """
        mlrun.utils.helpers.validate_builder_source(source, pull_at_runtime, workdir)

        self.spec.load_source_on_run = pull_at_runtime
        self.spec.source = source or self.spec.source

        if self.spec.source.startswith("git://"):
            source, reference, branch = resolve_git_reference_from_source(source)
            if not branch and not reference:
                logger.warn(
                    "Please add git branch or refs to the source e.g.: "
                    "'git://<url>/org/repo.git#<branch-name or refs/heads/..>'"
                )

        self.spec.workdir = workdir or self.spec.workdir
        # reset function objects (to recalculate build attributes)
        self.sync_functions()

    def get_artifact_uri(
        self, key: str, category: str = "artifact", tag: str = None, iter: int = None
    ) -> str:
        """return the project artifact uri (store://..) from the artifact key

        example::

            uri = project.get_artifact_uri("my_model", category="model", tag="prod", iter=0)

        :param key:  artifact key/name
        :param category:  artifact category (artifact, model, feature-vector, ..)
        :param tag:  artifact version tag, default to latest version
        :param iter:  iteration number, default to no iteration
        """
        uri = f"store://{category}s/{self.metadata.name}/{key}"
        if iter is not None:
            uri = f"{uri}#{iter}"
        if tag is not None:
            uri = f"{uri}:{tag}"
        return uri

    def get_store_resource(self, uri):
        """get store resource object by uri"""
        return mlrun.datastore.get_store_resource(
            uri, secrets=self._secrets, project=self.metadata.name
        )

    @property
    def context(self) -> str:
        return self.spec.context

    @context.setter
    def context(self, context):
        self.spec.context = context

    @property
    def mountdir(self) -> str:
        return self.spec.mountdir

    @mountdir.setter
    def mountdir(self, mountdir):
        self.spec.mountdir = mountdir

    @property
    def params(self) -> str:
        return self.spec.params

    @params.setter
    def params(self, params):
        warnings.warn(
            "This is a property of the spec, use project.spec.params instead. "
            "This is deprecated in 1.3.0, and will be removed in 1.5.0",
            # TODO: In 1.3.0 do changes in examples & demos In 1.5.0 remove
            FutureWarning,
        )
        self.spec.params = params

    @property
    def description(self) -> str:
        return self.spec.description

    @description.setter
    def description(self, description):
        self.spec.description = description

    @property
    def default_image(self) -> str:
        return self.spec.default_image

    def set_default_image(self, default_image: str):
        """
        Set the default image to be used for running runtimes (functions) in this project. This image will be used
        if an image was not provided for a runtime. In case the default image is replaced, functions already
        registered with the project that used the previous default image will have their image replaced on
        next execution.

        :param default_image: Default image to use
        """
        current_default_image = self.spec.default_image
        if current_default_image:
            self.spec._replace_default_image_in_enriched_functions(
                current_default_image, default_image
            )
        self.spec.default_image = default_image

    @property
    def workflows(self) -> list:
        return self.spec.workflows

    @workflows.setter
    def workflows(self, workflows):
        self.spec.workflows = workflows

    def set_workflow(
        self,
        name,
        workflow_path: str,
        embed=False,
        engine=None,
        args_schema: typing.List[EntrypointParam] = None,
        handler=None,
        schedule: typing.Union[str, mlrun.common.schemas.ScheduleCronTrigger] = None,
        ttl=None,
        **args,
    ):
        """add or update a workflow, specify a name and the code path

        :param name:          name of the workflow
        :param workflow_path: url/path for the workflow file
        :param embed:         add the workflow code into the project.yaml
        :param engine:        workflow processing engine ("kfp" or "local")
        :param args_schema:   list of arg schema definitions (:py:class`~mlrun.model.EntrypointParam`)
        :param handler:       workflow function handler
        :param schedule:      ScheduleCronTrigger class instance or a standard crontab expression string
                              (which will be converted to the class using its `from_crontab` constructor),
                              see this link for help:
                              https://apscheduler.readthedocs.io/en/3.x/modules/triggers/cron.html#module-apscheduler.triggers.cron
        :param ttl:           pipeline ttl in secs (after that the pods will be removed)
        :param args:          argument values (key=value, ..)
        """
        if not workflow_path:
            raise ValueError("valid workflow_path must be specified")
        if embed:
            if (
                self.context
                and not workflow_path.startswith("/")
                # since the user may provide a path the includes the context,
                # we need to make sure we don't add it twice
                and not workflow_path.startswith(self.context)
            ):
                workflow_path = path.join(self.context, workflow_path)
            with open(workflow_path, "r") as fp:
                txt = fp.read()
            workflow = {"name": name, "code": txt}
        else:
            workflow = {"name": name, "path": workflow_path}
        if args:
            workflow["args"] = args
        if handler:
            workflow["handler"] = handler
        if args_schema:
            args_schema = [
                schema.to_dict() if hasattr(schema, "to_dict") else schema
                for schema in args_schema
            ]
            workflow["args_schema"] = args_schema
        workflow["engine"] = engine
        workflow["schedule"] = schedule
        if ttl:
            workflow["ttl"] = ttl
        self.spec.set_workflow(name, workflow)

    def set_artifact(
        self,
        key,
        artifact: typing.Union[str, dict, Artifact] = None,
        target_path: str = None,
        tag: str = None,
    ):
        """add/set an artifact in the project spec (will be registered on load)

        example::

            # register a simple file artifact
            project.set_artifact('data', target_path=data_url)
            # register a model artifact
            project.set_artifact('model', ModelArtifact(model_file="model.pkl"), target_path=model_dir_url)

            # register a path to artifact package (will be imported on project load)
            # to generate such package use `artifact.export(target_path)`
            project.set_artifact('model', 'https://mystuff.com/models/mymodel.zip')

        :param key:  artifact key/name
        :param artifact:  mlrun Artifact object/dict (or its subclasses) or path to artifact
                          file to import (yaml/json/zip), relative paths are relative to the context path
        :param target_path: absolute target path url (point to the artifact content location)
        :param tag:    artifact tag
        """
        if artifact and isinstance(artifact, str):
            artifact_path, _ = self.get_item_absolute_path(
                artifact, check_path_in_context=True
            )
            artifact = {
                "import_from": artifact_path,
                "key": key,
            }
            if tag:
                artifact["tag"] = tag
        else:
            if not artifact:
                artifact = Artifact()
            artifact.spec.target_path = target_path or artifact.spec.target_path
            if artifact.spec.target_path and "://" not in artifact.spec.target_path:
                raise mlrun.errors.MLRunInvalidArgumentError(
                    "target_path url must point to a shared/object storage path"
                )
            artifact.metadata.tag = tag or artifact.metadata.tag
        self.spec.set_artifact(key, artifact)

    def register_artifacts(self):
        """register the artifacts in the MLRun DB (under this project)"""
        artifact_manager = self._get_artifact_manager()
        artifact_path = mlrun.utils.helpers.fill_artifact_path_template(
            self.spec.artifact_path or mlrun.mlconf.artifact_path, self.metadata.name
        )
        producer = ArtifactProducer(
            "project",
            self.metadata.name,
            self.metadata.name,
            tag=self._get_hexsha() or "latest",
        )
        for artifact_dict in self.spec.artifacts:
            if _is_imported_artifact(artifact_dict):
                import_from = artifact_dict["import_from"]
                if is_relative_path(import_from):
                    # source path should be relative to the project context
                    import_from = path.join(self.spec.get_code_path(), import_from)

                self.import_artifact(
                    import_from,
                    artifact_dict["key"],
                    tag=artifact_dict.get("tag"),
                )
            else:
                artifact = dict_to_artifact(artifact_dict)
                if is_relative_path(artifact.src_path):
                    # source path should be relative to the project context
                    artifact.src_path = path.join(
                        self.spec.get_code_path(), artifact.src_path
                    )
                artifact_manager.log_artifact(
                    producer, artifact, artifact_path=artifact_path
                )

    def _get_artifact_manager(self):
        if self._artifact_manager:
            return self._artifact_manager
        db = mlrun.db.get_run_db(secrets=self._secrets)
        store_manager.set(self._secrets, db)
        self._artifact_manager = ArtifactManager(db)
        return self._artifact_manager

    def _get_hexsha(self):
        try:
            if self.spec.repo:
                return self.spec.repo.head.commit.hexsha
        except Exception:
            pass
        return None

    def get_item_absolute_path(
        self,
        url: str,
        check_path_in_context: bool = False,
    ) -> typing.Tuple[str, bool]:
        """
        Get the absolute path of the artifact or function file
        :param url:                   remote url, absolute path or relative path
        :param check_path_in_context: if True, will check if the path exists when in the context
                                      (temporary parameter to allow for backwards compatibility)
        :returns:                     absolute path / url, whether the path is in the project context
        """
        # If the URL is for a remote location, we do not want to change it
        if not url or "://" in url:
            return url, False

        # We don't want to change the url if the project has no context or if it is already absolute
        in_context = self.spec.context and not url.startswith("/")
        if in_context:
            url = path.normpath(path.join(self.spec.get_code_path(), url))

        if (not in_context or check_path_in_context) and not path.isfile(url):
            raise mlrun.errors.MLRunNotFoundError(f"{url} not found")

        return url, in_context

    def log_artifact(
        self,
        item,
        body=None,
        tag="",
        local_path="",
        artifact_path=None,
        format=None,
        upload=None,
        labels=None,
        target_path=None,
        **kwargs,
    ):
        """log an output artifact and optionally upload it to datastore

        example::

            project.log_artifact(
                "some-data",
                body=b"abc is 123",
                local_path="model.txt",
                labels={"framework": "xgboost"},
            )


        :param item:          artifact key or artifact class ()
        :param body:          will use the body as the artifact content
        :param local_path:    path to the local file we upload, will also be use
                              as the destination subpath (under "artifact_path")
        :param artifact_path: target artifact path (when not using the default)
                              to define a subpath under the default location use:
                              `artifact_path=context.artifact_subpath('data')`
        :param format:        artifact file format: csv, png, ..
        :param tag:           version tag
        :param target_path:   absolute target path (instead of using artifact_path + local_path)
        :param upload:        upload to datastore (default is True)
        :param labels:        a set of key/value labels to tag the artifact with

        :returns: artifact object
        """
        am = self._get_artifact_manager()
        artifact_path = extend_artifact_path(
            artifact_path, self.spec.artifact_path or mlrun.mlconf.artifact_path
        )
        artifact_path = mlrun.utils.helpers.fill_artifact_path_template(
            artifact_path, self.metadata.name
        )
        producer = ArtifactProducer(
            "project",
            self.metadata.name,
            self.metadata.name,
            tag=self._get_hexsha() or str(uuid.uuid4()),
        )
        item = am.log_artifact(
            producer,
            item,
            body,
            tag=tag,
            local_path=local_path,
            artifact_path=artifact_path,
            format=format,
            upload=upload,
            labels=labels,
            target_path=target_path,
            **kwargs,
        )
        return item

    def log_dataset(
        self,
        key,
        df,
        tag="",
        local_path=None,
        artifact_path=None,
        upload=None,
        labels=None,
        format="",
        preview=None,
        stats=None,
        target_path="",
        extra_data=None,
        label_column: str = None,
        **kwargs,
    ) -> DatasetArtifact:
        """
        log a dataset artifact and optionally upload it to datastore

        example::

            raw_data = {
                "first_name": ["Jason", "Molly", "Tina", "Jake", "Amy"],
                "last_name": ["Miller", "Jacobson", "Ali", "Milner", "Cooze"],
                "age": [42, 52, 36, 24, 73],
                "testScore": [25, 94, 57, 62, 70],
            }
            df = pd.DataFrame(raw_data, columns=["first_name", "last_name", "age", "testScore"])
            project.log_dataset("mydf", df=df, stats=True)

        :param key:           artifact key
        :param df:            dataframe object
        :param label_column:  name of the label column (the one holding the target (y) values)
        :param local_path:    path to the local dataframe file that exists locally.
                              The given file extension will be used to save the dataframe to a file
                              If the file exists, it will be uploaded to the datastore instead of the given df.
        :param artifact_path: target artifact path (when not using the default).
                              to define a subpath under the default location use:
                              `artifact_path=context.artifact_subpath('data')`
        :param tag:           version tag
        :param format:        optional, format to use (`csv`, `parquet`, `pq`, `tsdb`, `kv`)
        :param target_path:   absolute target path (instead of using artifact_path + local_path)
        :param preview:       number of lines to store as preview in the artifact metadata
        :param stats:         calculate and store dataset stats in the artifact metadata
        :param extra_data:    key/value list of extra files/charts to link with this dataset
        :param upload:        upload to datastore (default is True)
        :param labels:        a set of key/value labels to tag the artifact with

        :returns: artifact object
        """
        ds = DatasetArtifact(
            key,
            df,
            preview=preview,
            extra_data=extra_data,
            format=format,
            stats=stats,
            label_column=label_column,
            **kwargs,
        )

        item = self.log_artifact(
            ds,
            local_path=local_path,
            artifact_path=artifact_path,
            target_path=target_path,
            tag=tag,
            upload=upload,
            labels=labels,
        )
        return item

    def log_model(
        self,
        key,
        body=None,
        framework="",
        tag="",
        model_dir=None,
        model_file=None,
        algorithm=None,
        metrics=None,
        parameters=None,
        artifact_path=None,
        upload=None,
        labels=None,
        inputs: typing.List[Feature] = None,
        outputs: typing.List[Feature] = None,
        feature_vector: str = None,
        feature_weights: list = None,
        training_set=None,
        label_column=None,
        extra_data=None,
        **kwargs,
    ):
        """log a model artifact and optionally upload it to datastore

        example::

            project.log_model("model", body=dumps(model),
                              model_file="model.pkl",
                              metrics=context.results,
                              training_set=training_df,
                              label_column='label',
                              feature_vector=feature_vector_uri,
                              labels={"app": "fraud"})

        :param key:             artifact key or artifact class ()
        :param body:            will use the body as the artifact content
        :param model_file:      path to the local model file we upload (see also model_dir)
                                or to a model file data url (e.g. http://host/path/model.pkl)
        :param model_dir:       path to the local dir holding the model file and extra files
        :param artifact_path:   target artifact path (when not using the default)
                                to define a subpath under the default location use:
                                `artifact_path=context.artifact_subpath('data')`
        :param framework:       name of the ML framework
        :param algorithm:       training algorithm name
        :param tag:             version tag
        :param metrics:         key/value dict of model metrics
        :param parameters:      key/value dict of model parameters
        :param inputs:          ordered list of model input features (name, type, ..)
        :param outputs:         ordered list of model output/result elements (name, type, ..)
        :param upload:          upload to datastore (default is True)
        :param labels:          a set of key/value labels to tag the artifact with
        :param feature_vector:  feature store feature vector uri (store://feature-vectors/<project>/<name>[:tag])
        :param feature_weights: list of feature weights, one per input column
        :param training_set:    training set dataframe, used to infer inputs & outputs
        :param label_column:    which columns in the training set are the label (target) columns
        :param extra_data:      key/value list of extra files/charts to link with this dataset
                                value can be absolute path | relative path (to model dir) | bytes | artifact object

        :returns: artifact object
        """

        if training_set is not None and inputs:
            raise mlrun.errors.MLRunInvalidArgumentError(
                "cannot specify inputs and training set together"
            )

        model = ModelArtifact(
            key,
            body,
            model_file=model_file,
            model_dir=model_dir,
            metrics=metrics,
            parameters=parameters,
            inputs=inputs,
            outputs=outputs,
            framework=framework,
            algorithm=algorithm,
            feature_vector=feature_vector,
            feature_weights=feature_weights,
            extra_data=extra_data,
            **kwargs,
        )
        if training_set is not None:
            model.infer_from_df(training_set, label_column)

        item = self.log_artifact(
            model,
            artifact_path=artifact_path,
            tag=tag,
            upload=upload,
            labels=labels,
        )
        return item

    def import_artifact(
        self, item_path: str, new_key=None, artifact_path=None, tag=None
    ):
        """Import an artifact object/package from .yaml, .json, or .zip file

        :param item_path:     dataitem url  or file path to the file/package
        :param new_key:       overwrite the artifact key/name
        :param artifact_path: target artifact path (when not using the default)
        :param tag:           artifact tag to set
        :return: artifact object
        """

        def get_artifact(spec):
            artifact = dict_to_artifact(spec)
            artifact.metadata.key = new_key or artifact.metadata.key
            artifact.metadata.project = self.metadata.name
            artifact.metadata.updated = None
            artifact.metadata.tag = tag or artifact.metadata.tag
            return artifact

        # Obtaining the item's absolute path from the project context, in case the user provided a relative path
        item_path, _ = self.get_item_absolute_path(item_path)
        dataitem = mlrun.get_dataitem(item_path)

        if is_yaml_path(item_path):
            artifact_dict = yaml.load(dataitem.get(), Loader=yaml.FullLoader)
            artifact = get_artifact(artifact_dict)
        elif item_path.endswith(".json"):
            artifact_dict = json.loads(dataitem.get())
            artifact = get_artifact(artifact_dict)
        elif item_path.endswith(".zip"):
            item_file = dataitem.local()
            with tempfile.TemporaryDirectory() as temp_dir:
                with zipfile.ZipFile(item_file, "r") as zf:
                    zf.extractall(temp_dir)
                with open(f"{temp_dir}/_spec.yaml", "r") as fp:
                    data = fp.read()
                spec = yaml.load(data, Loader=yaml.FullLoader)
                artifact = get_artifact(spec)
                with open(f"{temp_dir}/_body", "rb") as fp:
                    artifact.spec._body = fp.read()
                artifact.target_path = ""

                # if the dataitem is not a file, it means we downloaded it from a remote source to a temp file,
                # so we need to remove it after we're done with it
                dataitem.remove_local()

                return self.log_artifact(
                    artifact, local_path=temp_dir, artifact_path=artifact_path
                )

        else:
            raise ValueError("unsupported file suffix, use .yaml, .json, or .zip")

        return self.log_artifact(artifact, artifact_path=artifact_path, upload=False)

    def reload(self, sync=False, context=None) -> "MlrunProject":
        """reload the project and function objects from the project yaml/specs

        :param sync:    set to True to load functions objects
        :param context: context directory (where the yaml and code exist)

        :returns: project object
        """
        context = context or self.spec.context
        if context:
            project = _load_project_dir(context, self.metadata.name, self.spec.subpath)
        else:
            project = _load_project_file(
                self.spec.origin_url, self.metadata.name, self._secrets
            )
        project.spec.source = self.spec.source
        project.spec.repo = self.spec.repo
        project.spec.branch = self.spec.branch
        project.spec.origin_url = self.spec.origin_url
        if sync:
            project.sync_functions()
        self.__dict__.update(project.__dict__)
        return project

    def set_function(
        self,
        func: typing.Union[str, mlrun.runtimes.BaseRuntime] = None,
        name: str = "",
        kind: str = "",
        image: str = None,
        handler=None,
        with_repo: bool = None,
        tag: str = None,
        requirements: typing.Union[str, typing.List[str]] = None,
        requirements_file: str = "",
    ) -> mlrun.runtimes.BaseRuntime:
        """update or add a function object to the project

        function can be provided as an object (func) or a .py/.ipynb/.yaml url
        support url prefixes::

            object (s3://, v3io://, ..)
            MLRun DB e.g. db://project/func:ver
            functions hub/market: e.g. hub://auto-trainer:master

        examples::

            proj.set_function(func_object)
            proj.set_function('./src/mycode.py', 'ingest',
                              image='myrepo/ing:latest', with_repo=True)
            proj.set_function('http://.../mynb.ipynb', 'train')
            proj.set_function('./func.yaml')
            proj.set_function('hub://get_toy_data', 'getdata')

            # set function requirements

            # by providing a list of packages
            proj.set_function('my.py', requirements=["requests", "pandas"])

            # by providing a path to a pip requirements file
            proj.set_function('my.py', requirements="requirements.txt")

        :param func:                function object or spec/code url, None refers to current Notebook
        :param name:                name of the function (under the project), can be specified with a tag to support
                                    versions (e.g. myfunc:v1)
        :param kind:                runtime kind e.g. job, nuclio, spark, dask, mpijob
                                    default: job
        :param image:               docker image to be used, can also be specified in
                                    the function object/yaml
        :param handler:             default function handler to invoke (can only be set with .py/.ipynb files)
        :param with_repo:           add (clone) the current repo to the build source
        :param tag:                 function version tag (none for 'latest', can only be set with .py/.ipynb files)
                                    if tag is specified and name is empty, the function key (under the project)
                                    will be enriched with the tag value. (i.e. 'function-name:tag')
        :param requirements:        a list of python packages
        :param requirements_file:   path to a python requirements file

        :returns: project object
        """
        if func is None and not _has_module(handler, kind):
            # if function path is not provided and it is not a module (no ".")
            # use the current notebook as default
            if not is_ipython:
                raise ValueError(
                    "function path or module must be specified (when not running inside a Notebook)"
                )
            from IPython import get_ipython

            kernel = get_ipython()
            func = nuclio.utils.notebook_file_name(kernel)
            if func.startswith(path.abspath(self.spec.context)):
                func = path.relpath(func, self.spec.context)

        func = func or ""
        name = mlrun.utils.normalize_name(name) if name else name
        if isinstance(func, str):
            # in hub or db functions name defaults to the function name
            if not name and not (func.startswith("db://") or func.startswith("hub://")):
                raise ValueError("function name must be specified")
            function_dict = {
                "url": func,
                "name": name,
                "kind": kind,
                "image": image,
                "handler": handler,
                "with_repo": with_repo,
                "tag": tag,
                "requirements": requirements,
            }
            func = {k: v for k, v in function_dict.items() if v}
            resolved_function_name, function_object = _init_function_from_dict(
                func, self
            )
            func["name"] = resolved_function_name
        elif hasattr(func, "to_dict"):
            resolved_function_name, function_object = _init_function_from_obj(
                func, self, name=name
            )
            if handler:
                raise ValueError(
                    "default handler cannot be set for existing function object"
                )
            if image:
                function_object.spec.image = image
            if with_repo:
                # mark source to be enriched before run with project source (enrich_function_object)
                function_object.spec.build.source = "./"
            if requirements:
                function_object.with_requirements(
                    requirements, requirements_file=requirements_file
                )
            if not resolved_function_name:
                raise ValueError("function name must be specified")
        else:
            raise ValueError("func must be a function url or object")

        # if function name was not explicitly provided,
        # we use the resolved name (from the function object) and add the tag
        if tag and not name and ":" not in resolved_function_name:
            resolved_function_name = f"{resolved_function_name}:{tag}"

        self.spec.set_function(resolved_function_name, function_object, func)
        return function_object

    def remove_function(self, name):
        """remove a function from a project

        :param name:    name of the function (under the project)
        """
        self.spec.remove_function(name)

    def get_function(
        self,
        key,
        sync=False,
        enrich=False,
        ignore_cache=False,
        copy_function=True,
        tag: str = "",
    ) -> mlrun.runtimes.BaseRuntime:
        """get function object by name

        :param key:             name of key for search
        :param sync:            will reload/reinit the function from the project spec
        :param enrich:          add project info/config/source info to the function object
        :param ignore_cache:    read the function object from the DB (ignore the local cache)
        :param copy_function:   return a copy of the function object
        :param tag:             provide if the function key is tagged under the project (function was set with a tag)

        :returns: function object
        """
        if tag and ":" not in key:
            key = f"{key}:{tag}"

        function, err = self._get_function(
            mlrun.utils.normalize_name(key), sync, ignore_cache
        )
        if not function and "_" in key:
            function, err = self._get_function(key, sync, ignore_cache)

        if not function:
            raise err

        if enrich:
            function = enrich_function_object(
                self, function, copy_function=copy_function
            )
            self.spec._function_objects[key] = function

        return function

    def _get_function(self, key, sync, ignore_cache):
        """
        Function can be retrieved from the project spec (cache) or from the database.
        In sync mode, we first perform a sync of the function_objects from the function_definitions,
        and then returning it from the function_objects (if exists).
        When not in sync mode, we verify and return from the function objects directly.
        In ignore_cache mode, we query the function from the database rather than from the project spec.
        """
        if key in self.spec._function_objects and not sync and not ignore_cache:
            function = self.spec._function_objects[key]

        elif key in self.spec._function_definitions and not ignore_cache:
            self.sync_functions([key])
            function = self.spec._function_objects[key]
        else:
            try:
                function = get_db_function(self, key)
                self.spec._function_objects[key] = function
            except requests.HTTPError as exc:
                if exc.response.status_code != http.HTTPStatus.NOT_FOUND.value:
                    raise exc
                return None, exc

        return function, None

    def get_function_objects(self) -> FunctionsDict:
        """ "get a virtual dict with all the project functions ready for use in a pipeline"""
        self.sync_functions()
        return FunctionsDict(self)

    def get_function_names(self) -> typing.List[str]:
        """get a list of all the project function names"""
        return [func["name"] for func in self.spec.functions]

    def pull(self, branch=None, remote=None):
        """pull/update sources from git or tar into the context dir

        :param branch:  git branch, if not the current one
        :param remote:  git remote, if other than origin
        """
        url = self.spec.origin_url
        if url and url.startswith("git://"):
            if not self.spec.repo:
                raise ValueError("repo was not initialized, use load_project()")
            branch = branch or self.spec.repo.active_branch.name
            remote = remote or "origin"
            self.spec.repo.git.pull(remote, branch)
        elif url and url.endswith(".tar.gz"):
            clone_tgz(url, self.spec.context, self._secrets)
        elif url and url.endswith(".zip"):
            clone_zip(url, self.spec.context, self._secrets)

    def create_remote(self, url, name="origin", branch=None):
        """create remote for the project git

        :param url:    remote git url
        :param name:   name for the remote (default is 'origin')
        :param branch: Git branch to use as source
        """
        if not self.spec.repo:
            raise ValueError("git repo is not set/defined")
        self.spec.repo.create_remote(name, url=url)
        url = url.replace("https://", "git://")
        if not branch:
            try:
                branch = self.spec.repo.active_branch.name
            except Exception:
                pass
        if branch:
            url = f"{url}#{branch}"
        self.spec._source = self.spec.source or url
        self.spec.origin_url = self.spec.origin_url or url

    def push(self, branch, message=None, update=True, remote=None, add: list = None):
        """update spec and push updates to remote git repo

        :param branch:  target git branch
        :param message: git commit message
        :param update:  update files (git add update=True)
        :param remote:  git remote, default to origin
        :param add:     list of files to add
        """
        repo = self.spec.repo
        if not repo:
            raise ValueError("git repo is not set/defined")
        self.save()

        add = add or []
        add.append("project.yaml")
        repo.index.add(add)
        if update:
            repo.git.add(update=True)
        if repo.is_dirty():
            if not message:
                raise ValueError("please specify the commit message")
            try:
                repo.git.commit(m=message)
            except git.exc.GitCommandError as exc:
                if "Please tell me who you are" in str(exc):
                    warning_message = (
                        "Git is not configured, please run the following commands and run git push from the terminal "
                        "once to store your credentials:\n"
                        '\tgit config --global user.email "<my@email.com>"\n'
                        '\tgit config --global user.name "<name>"\n'
                        "\tgit config --global credential.helper store\n"
                    )
                    raise mlrun.errors.MLRunPreconditionFailedError(
                        warning_message
                    ) from exc
                raise exc

        if not branch:
            raise ValueError("please specify the remote branch")
        repo.git.push(remote or "origin", branch)

    def sync_functions(self, names: list = None, always=True, save=False):
        """reload function objects from specs and files"""
        if self._initialized and not always:
            return self.spec._function_objects

        funcs = self.spec._function_objects
        if not names:
            names = self.spec._function_definitions.keys()
            funcs = {}
        origin = mlrun.runtimes.utils.add_code_metadata(self.spec.context)
        for name in names:
            f = self.spec._function_definitions.get(name)
            if not f:
                raise ValueError(f"function named {name} not found")
            if hasattr(f, "to_dict"):
                name, func = _init_function_from_obj(f, self, name)
            else:
                if not isinstance(f, dict):
                    raise ValueError("function must be an object or dict")
                name, func = _init_function_from_dict(f, self, name)
            func.spec.build.code_origin = origin
            funcs[name] = func
            if save:
                func.save(versioned=False)

        self.spec._function_objects = funcs
        self._initialized = True
        return self.spec._function_objects

    def with_secrets(self, kind, source, prefix=""):
        """register a secrets source (file, env or dict)

        read secrets from a source provider to be used in workflows, example::

            proj.with_secrets('file', 'file.txt')
            proj.with_secrets('inline', {'key': 'val'})
            proj.with_secrets('env', 'ENV1,ENV2', prefix='PFX_')

        Vault secret source has several options::

            proj.with_secrets('vault', {'user': <user name>, 'secrets': ['secret1', 'secret2' ...]})
            proj.with_secrets('vault', {'project': <proj.name>, 'secrets': ['secret1', 'secret2' ...]})
            proj.with_secrets('vault', ['secret1', 'secret2' ...])

        The 2nd option uses the current project name as context.
        Can also use empty secret list::

            proj.with_secrets('vault', [])

        This will enable access to all secrets in vault registered to the current project.

        :param kind:   secret type (file, inline, env, vault)
        :param source: secret data or link (see example)
        :param prefix: add a prefix to the keys in this source

        :returns: project object
        """

        if kind == "vault" and isinstance(source, list):
            source = {"project": self.metadata.name, "secrets": source}

        self._secrets.add_source(kind, source, prefix)
        return self

    def get_secret(self, key: str):
        """get a key based secret e.g. DB password from the context
        secrets can be specified when invoking a run through files, env, ..
        """
        if self._secrets:
            return self._secrets.get(key)
        return None

    def set_secrets(
        self,
        secrets: dict = None,
        file_path: str = None,
        provider: typing.Union[str, mlrun.common.schemas.SecretProviderName] = None,
    ):
        """set project secrets from dict or secrets env file
        when using a secrets file it should have lines in the form KEY=VALUE, comment line start with "#"
        V3IO paths/credentials and MLrun service API address are dropped from the secrets

        example secrets file::

            # this is an env file
            AWS_ACCESS_KEY_ID-XXXX
            AWS_SECRET_ACCESS_KEY=YYYY

        usage::

            # read env vars from dict or file and set as project secrets
            project.set_secrets({"SECRET1": "value"})
            project.set_secrets(file_path="secrets.env")

        :param secrets:   dict with secrets key/value
        :param file_path: path to secrets file
        :param provider:  MLRun secrets provider
        """
        if (not secrets and not file_path) or (secrets and file_path):
            raise mlrun.errors.MLRunInvalidArgumentError(
                "must specify secrets OR file_path"
            )
        if file_path:
            if path.isfile(file_path):
                secrets = dotenv.dotenv_values(file_path)
                if None in secrets.values():
                    raise mlrun.errors.MLRunInvalidArgumentError(
                        "env file lines must be in the form key=value"
                    )
            else:
                raise mlrun.errors.MLRunNotFoundError(f"{file_path} does not exist")
        # drop V3IO paths/credentials and MLrun service API address
        env_vars = {
            key: val
            for key, val in secrets.items()
            if key != "MLRUN_DBPATH" and not key.startswith("V3IO_")
        }
        provider = provider or mlrun.common.schemas.SecretProviderName.kubernetes
        mlrun.db.get_run_db().create_project_secrets(
            self.metadata.name, provider=provider, secrets=env_vars
        )

    def get_param(self, key: str, default=None):
        """get project param by key"""
        if self.spec.params:
            return self.spec.params.get(key, default)
        return default

    def _enrich_artifact_path_with_workflow_uid(self):
        artifact_path = self.spec.artifact_path or mlrun.mlconf.artifact_path

        workflow_uid_string = "{{workflow.uid}}"
        if (
            not mlrun.mlconf.enrich_artifact_path_with_workflow_id
            # no need to add workflow.uid to the artifact path for uniqueness,
            # this is already being handled by generating
            # the artifact target path from the artifact content hash ( body / file etc...)
            or mlrun.mlconf.artifacts.generate_target_path_from_artifact_hash
            # if the artifact path already contains workflow.uid, no need to add it again
            or workflow_uid_string in artifact_path
        ):
            return artifact_path

        # join paths and replace "\" with "/" (in case of windows clients)
        artifact_path = path.join(artifact_path, workflow_uid_string).replace("\\", "/")
        return artifact_path

    def run(
        self,
        name: str = None,
        workflow_path: str = None,
        arguments: typing.Dict[str, typing.Any] = None,
        artifact_path: str = None,
        workflow_handler: typing.Union[str, typing.Callable] = None,
        namespace: str = None,
        sync: bool = False,
        watch: bool = False,
        dirty: bool = False,
        # TODO: deprecated, remove in 1.5.0
        ttl: int = None,
        engine: str = None,
        local: bool = None,
        schedule: typing.Union[
            str, mlrun.common.schemas.ScheduleCronTrigger, bool
        ] = None,
        timeout: int = None,
        overwrite: bool = False,
        source: str = None,
        cleanup_ttl: int = None,
    ) -> _PipelineRunStatus:
        """run a workflow using kubeflow pipelines

        :param name:      name of the workflow
        :param workflow_path:
                          url to a workflow file, if not a project workflow
        :param arguments:
                          kubeflow pipelines arguments (parameters)
        :param artifact_path:
                          target path/url for workflow artifacts, the string
                          '{{workflow.uid}}' will be replaced by workflow id
        :param workflow_handler:
                          workflow function handler (for running workflow function directly)
        :param namespace: kubernetes namespace if other than default
        :param sync:      force functions sync before run
        :param watch:     wait for pipeline completion
        :param dirty:     allow running the workflow when the git repo is dirty
        :param ttl:       pipeline cleanup ttl in secs (time to wait after workflow completion, at which point the
                          workflow and all its resources are deleted) (deprecated, use cleanup_ttl instead)
        :param engine:    workflow engine running the workflow.
                          supported values are 'kfp' (default), 'local' or 'remote'.
                          for setting engine for remote running use 'remote:local' or 'remote:kfp'.
        :param local:     run local pipeline with local functions (set local=True in function.run())
        :param schedule:  ScheduleCronTrigger class instance or a standard crontab expression string
                          (which will be converted to the class using its `from_crontab` constructor),
                          see this link for help:
                          https://apscheduler.readthedocs.io/en/3.x/modules/triggers/cron.html#module-apscheduler.triggers.cron
                          for using the pre-defined workflow's schedule, set `schedule=True`
        :param timeout:   timeout in seconds to wait for pipeline completion (watch will be activated)
        :param overwrite: (deprecated) replacing the schedule of the same workflow (under the same name) if exists
                          with the new one.
        :param source:    remote source to use instead of the actual `project.spec.source` (used when engine is remote).
                          for other engines the source is to validate that the code is up-to-date
        :param cleanup_ttl:
                          pipeline cleanup ttl in secs (time to wait after workflow completion, at which point the
                          workflow and all its resources are deleted)
        :returns: run id
        """

        if ttl:
            warnings.warn(
                "'ttl' is deprecated, use 'cleanup_ttl' instead. "
                "This will be removed in 1.5.0",
                # TODO: Remove this in 1.5.0
                FutureWarning,
            )

        if overwrite:
            warnings.warn(
                "'overwrite' is deprecated, running a schedule is now an upsert operation. "
                "This will be removed in 1.5.0",
                # TODO: Remove this in 1.5.0
                FutureWarning,
            )

        arguments = arguments or {}
        need_repo = self.spec._need_repo()
        if self.spec.repo and self.spec.repo.is_dirty():
            msg = "you seem to have uncommitted git changes, use .push()"
            if dirty or not need_repo:
                logger.warning("WARNING!, " + msg)
            else:
                raise ProjectError(msg + " or dirty=True")

        if need_repo and self.spec.repo and not self.spec.source:
            raise ProjectError(
                "remote repo is not defined, use .create_remote() + push()"
            )

        self.sync_functions(always=sync)
        if not self.spec._function_objects:
            raise ValueError(
                "There are no functions in the project."
                " Make sure you've set your functions with project.set_function()."
            )

        if not name and not workflow_path and not workflow_handler:
            if self.spec.workflows:
                name = list(self.spec._workflows.keys())[0]
            else:
                raise ValueError("workflow name or path must be specified")

        if workflow_path or (workflow_handler and callable(workflow_handler)):
            workflow_spec = WorkflowSpec(path=workflow_path, args=arguments)
        else:
            workflow_spec = self.spec._workflows[name].copy()
            workflow_spec.merge_args(arguments)
        workflow_spec.cleanup_ttl = (
            cleanup_ttl or ttl or workflow_spec.cleanup_ttl or workflow_spec.ttl
        )
        workflow_spec.run_local = local

        name = f"{self.metadata.name}-{name}" if name else self.metadata.name
        artifact_path = artifact_path or self._enrich_artifact_path_with_workflow_uid()

        if not schedule:
            workflow_spec.schedule = None
        elif not isinstance(schedule, bool):
            # Schedule = True -> use workflow_spec.schedule
            workflow_spec.schedule = schedule

        inner_engine = None
        if engine and engine.startswith("remote"):
            if ":" in engine:
                engine, inner_engine = engine.split(":")
        elif workflow_spec.schedule:
            inner_engine = engine
            engine = "remote"
        # The default engine is kfp if not given:
        workflow_engine = get_workflow_engine(engine or workflow_spec.engine, local)
        if not inner_engine and engine == "remote":
            inner_engine = get_workflow_engine(workflow_spec.engine, local).engine
        workflow_spec.engine = inner_engine or workflow_engine.engine

        run = workflow_engine.run(
            self,
            workflow_spec,
            name,
            workflow_handler=workflow_handler,
            secrets=self._secrets,
            artifact_path=artifact_path,
            namespace=namespace,
            source=source,
        )
        # run is None when scheduling
        if run and run.state == mlrun.run.RunStatuses.failed:
            return run
        if not workflow_spec.schedule:
            # Failure and schedule messages already logged
            logger.info(
                f"started run workflow {name} with run id = '{run.run_id}' by {workflow_engine.engine} engine"
            )
        workflow_spec.clear_tmp()
        if (timeout or watch) and not workflow_spec.schedule:
            run._engine.get_run_status(project=self, run=run, timeout=timeout)
        return run

    def save_workflow(self, name, target, artifact_path=None, ttl=None):
        """create and save a workflow as a yaml or archive file

        :param name:   workflow name
        :param target: target file path (can end with .yaml or .zip)
        :param artifact_path:
                       target path/url for workflow artifacts, the string
                       '{{workflow.uid}}' will be replaced by workflow id
        :param ttl:    pipeline ttl (time to live) in secs (after that the pods will be removed)
        """
        if not name or name not in self.spec._workflows:
            raise ValueError(f"workflow {name} not found")

        workflow_spec = self.spec._workflows[name]
        self.sync_functions()
        workflow_engine = get_workflow_engine(workflow_spec.engine)
        workflow_engine.save(self, workflow_spec, target, artifact_path=artifact_path)

    def get_run_status(
        self,
        run,
        timeout=None,
        expected_statuses=None,
        notifiers: CustomNotificationPusher = None,
    ):
        warnings.warn(
            "This is deprecated in 1.3.0, and will be removed in 1.5.0. "
            "Use `timeout` parameter in `project.run()` method instead",
            FutureWarning,
        )
        return run._engine.get_run_status(
            project=self,
            run=run,
            timeout=timeout,
            expected_statuses=expected_statuses,
            notifiers=notifiers,
        )

    # TODO: remove in 1.6.0
    @deprecated(
        version="1.4.0",
        reason="'clear_context' will be removed in 1.6.0, this can cause unexpected issues",
        category=FutureWarning,
    )
    def clear_context(self):
        """delete all files and clear the context dir"""
        warnings.warn(
            "This method deletes all files and clears the context directory or subpath (if defined)!"
            "  Please keep in mind that this method can produce unexpected outcomes and is not recommended,"
            " it will be deprecated in 1.6.0."
        )
        # clear only if the context path exists and not relative
        if self.spec.context and os.path.isabs(self.spec.context):

            # if a subpath is defined, will empty the subdir instead of the entire context
            if self.spec.subpath:
                path_to_clear = path.join(self.spec.context, self.spec.subpath)
                logger.info(f"Subpath is defined, Clearing path: {path_to_clear}")
            else:
                path_to_clear = self.spec.context
                logger.info(
                    f"Subpath is not defined, Clearing context: {path_to_clear}"
                )
            if path.exists(path_to_clear) and path.isdir(path_to_clear):
                shutil.rmtree(path_to_clear)
            else:
                logger.warn(
                    f"Attempt to clear {path_to_clear} failed. Path either does not exist or is not a directory."
                    " Please ensure that your context or subdpath are properly defined."
                )
        else:
            logger.warn(
                "Your context path is a relative path;"
                " in order to avoid unexpected results, we do not allow the deletion of relative paths."
            )

    def save(self, filepath=None, store=True):
        """export project to yaml file and save project in database

        :store: if True, allow updating in case project already exists
        """
        self.export(filepath)
        self.save_to_db(store)
        return self

    def save_to_db(self, store=True):
        """save project to database

        :store: if True, allow updating in case project already exists
        """
        db = mlrun.db.get_run_db(secrets=self._secrets)
        if store:
            return db.store_project(self.metadata.name, self.to_dict())

        return db.create_project(self.to_dict())

    def export(self, filepath=None, include_files: str = None):
        """save the project object into a yaml file or zip archive (default to project.yaml)

        By default the project object is exported to a yaml file, when the filepath suffix is '.zip'
        the project context dir (code files) are also copied into the zip, the archive path can include
        DataItem urls (for remote object storage, e.g. s3://<bucket>/<path>).

        :param filepath: path to store project .yaml or .zip (with the project dir content)
        :param include_files: glob filter string for selecting files to include in the zip archive
        """
        project_file_path = filepath
        archive_code = filepath and str(filepath).endswith(".zip")
        if not filepath or archive_code:
            project_file_path = path.join(
                self.spec.context, self.spec.subpath or "", "project.yaml"
            )
        project_dir = pathlib.Path(project_file_path).parent
        project_dir.mkdir(parents=True, exist_ok=True)
        with open(project_file_path, "w") as fp:
            fp.write(self.to_yaml())

        if archive_code:
            files_filter = include_files or "**"
            tmp_path = None
            if "://" in filepath:
                tmp_path = tempfile.mktemp(".zip")
            zipf = zipfile.ZipFile(tmp_path or filepath, "w")
            for file_path in glob.iglob(
                f"{project_dir}/{files_filter}", recursive=True
            ):
                write_path = pathlib.Path(file_path)
                zipf.write(write_path, arcname=write_path.relative_to(project_dir))
            zipf.close()
            if tmp_path:
                mlrun.get_dataitem(filepath).upload(tmp_path)
                remove(tmp_path)

    def set_model_monitoring_credentials(
        self,
        access_key: str = None,
        endpoint_store_connection: str = None,
        stream_path: str = None,
    ):
        """Set the credentials that will be used by the project's model monitoring
        infrastructure functions.

        :param access_key:                Model Monitoring access key for managing user permissions
        :param endpoint_store_connection: Endpoint store connection string
        :param stream_path:               Path to the model monitoring stream
        """

        secrets_dict = {}
        if access_key:
            secrets_dict[
                model_monitoring_constants.ProjectSecretKeys.ACCESS_KEY
            ] = access_key

        if endpoint_store_connection:
            secrets_dict[
                model_monitoring_constants.ProjectSecretKeys.ENDPOINT_STORE_CONNECTION
            ] = endpoint_store_connection

        if stream_path:
            if stream_path.startswith("kafka://") and "?topic" in stream_path:
                raise mlrun.errors.MLRunInvalidArgumentError(
                    "Custom kafka topic is not allowed"
                )
            secrets_dict[
                model_monitoring_constants.ProjectSecretKeys.STREAM_PATH
            ] = stream_path

        self.set_secrets(
            secrets=secrets_dict,
            provider=mlrun.common.schemas.SecretProviderName.kubernetes,
        )

    def run_function(
        self,
        function: typing.Union[str, mlrun.runtimes.BaseRuntime],
        handler: str = None,
        name: str = "",
        params: dict = None,
        hyperparams: dict = None,
        hyper_param_options: mlrun.model.HyperParamOptions = None,
        inputs: dict = None,
        outputs: typing.List[str] = None,
        workdir: str = "",
        labels: dict = None,
        base_task: mlrun.model.RunTemplate = None,
        watch: bool = True,
        local: bool = None,
        verbose: bool = None,
        selector: str = None,
        auto_build: bool = None,
        schedule: typing.Union[str, mlrun.common.schemas.ScheduleCronTrigger] = None,
        artifact_path: str = None,
        notifications: typing.List[mlrun.model.Notification] = None,
        returns: Optional[List[Union[str, Dict[str, str]]]] = None,
    ) -> typing.Union[mlrun.model.RunObject, kfp.dsl.ContainerOp]:
        """Run a local or remote task as part of a local/kubeflow pipeline

        example (use with project)::

            # create a project with two functions (local and from hub)
            project = mlrun.new_project(project_name, "./proj")
            project.set_function("mycode.py", "myfunc", image="mlrun/mlrun")
            project.set_function("hub://auto-trainer", "train")

            # run functions (refer to them by name)
            run1 = project.run_function("myfunc", params={"x": 7})
            run2 = project.run_function("train", params={"label_columns": LABELS},
                                                 inputs={"dataset":run1.outputs["data"]})

        :param function:        name of the function (in the project) or function object
        :param handler:         name of the function handler
        :param name:            execution name
        :param params:          input parameters (dict)
        :param hyperparams:     hyper parameters
        :param selector:        selection criteria for hyper params e.g. "max.accuracy"
        :param hyper_param_options:  hyper param options (selector, early stop, strategy, ..)
                                see: :py:class:`~mlrun.model.HyperParamOptions`
        :param inputs:          Input objects to pass to the handler. Type hints can be given so the input will be
                                parsed during runtime from `mlrun.DataItem` to the given type hint. The type hint can be
                                given in the key field of the dictionary after a colon, e.g: "<key> : <type_hint>".
        :param outputs:         list of outputs which can pass in the workflow
        :param workdir:         default input artifacts path
        :param labels:          labels to tag the job/run with ({key:val, ..})
        :param base_task:       task object to use as base
        :param watch:           watch/follow run log, True by default
        :param local:           run the function locally vs on the runtime/cluster
        :param verbose:         add verbose prints/logs
        :param auto_build:      when set to True and the function require build it will be built on the first
                                function run, use only if you dont plan on changing the build config between runs
        :param schedule:        ScheduleCronTrigger class instance or a standard crontab expression string
                                (which will be converted to the class using its `from_crontab` constructor),
                                see this link for help:
                                https://apscheduler.readthedocs.io/en/3.x/modules/triggers/cron.html#module-apscheduler.triggers.cron
        :param artifact_path:   path to store artifacts, when running in a workflow this will be set automatically
        :param notifications:   list of notifications to push when the run is completed
        :param returns:         List of log hints - configurations for how to log the returning values from the
                                handler's run (as artifacts or results). The list's length must be equal to the amount
                                of returning objects. A log hint may be given as:

                                * A string of the key to use to log the returning value as result or as an artifact. To
                                  specify The artifact type, it is possible to pass a string in the following structure:
                                  "<key> : <type>". Available artifact types can be seen in `mlrun.ArtifactType`. If no
                                  artifact type is specified, the object's default artifact type will be used.
                                * A dictionary of configurations to use when logging. Further info per object type and
                                  artifact type can be given there. The artifact key must appear in the dictionary as
                                  "key": "the_key".

        :return: MLRun RunObject or KubeFlow containerOp
        """
        return run_function(
            function,
            handler=handler,
            name=name,
            params=params,
            hyperparams=hyperparams,
            hyper_param_options=hyper_param_options,
            inputs=inputs,
            outputs=outputs,
            workdir=workdir,
            labels=labels,
            base_task=base_task,
            watch=watch,
            local=local,
            verbose=verbose,
            selector=selector,
            project_object=self,
            auto_build=auto_build,
            schedule=schedule,
            artifact_path=artifact_path,
            notifications=notifications,
            returns=returns,
        )

    def build_function(
        self,
        function: typing.Union[str, mlrun.runtimes.BaseRuntime],
        with_mlrun: bool = None,
        skip_deployed: bool = False,
        image: str = None,
        base_image: str = None,
        commands: list = None,
        secret_name: str = None,
        requirements: typing.Union[str, typing.List[str]] = None,
        mlrun_version_specifier: str = None,
        builder_env: dict = None,
        overwrite_build_params: bool = False,
        requirements_file: str = None,
    ) -> typing.Union[BuildStatus, kfp.dsl.ContainerOp]:
        """deploy ML function, build container with its dependencies

        :param function:            name of the function (in the project) or function object
        :param with_mlrun:          add the current mlrun package to the container build
        :param skip_deployed:       skip the build if we already have an image for the function
        :param image:               target image name/path
        :param base_image:          base image name/path (commands and source code will be added to it)
        :param commands:            list of docker build (RUN) commands e.g. ['pip install pandas']
        :param secret_name:         k8s secret for accessing the docker registry
        :param requirements:        list of python packages, defaults to None
        :param requirements_file:   pip requirements file path, defaults to None
        :param mlrun_version_specifier:  which mlrun package version to include (if not current)
        :param builder_env:         Kaniko builder pod env vars dict (for config/credentials)
                                    e.g. builder_env={"GIT_TOKEN": token}, does not work yet in KFP
        :param overwrite_build_params:  overwrite the function build parameters with the provided ones, or attempt to
         add to existing parameters
        """
        return build_function(
            function,
            with_mlrun=with_mlrun,
            skip_deployed=skip_deployed,
            image=image,
            base_image=base_image,
            commands=commands,
            secret_name=secret_name,
            requirements=requirements,
            requirements_file=requirements_file,
            mlrun_version_specifier=mlrun_version_specifier,
            builder_env=builder_env,
            project_object=self,
            overwrite_build_params=overwrite_build_params,
        )

    def build_config(
        self,
        image: str = None,
        set_as_default: bool = False,
        with_mlrun: bool = None,
        base_image: str = None,
        commands: list = None,
        secret_name: str = None,
        requirements: typing.Union[str, typing.List[str]] = None,
        overwrite_build_params: bool = False,
        requirements_file: str = None,
    ):
        """specify builder configuration for the project

        :param image: target image name/path. If not specified the project's existing `default_image` name will be
            used. If not set, the `mlconf.default_project_image_name` value will be used
        :param set_as_default: set `image` to be the project's default image (default False)
        :param with_mlrun: add the current mlrun package to the container build
        :param base_image: base image name/path
        :param commands:   list of docker build (RUN) commands e.g. ['pip install pandas']
        :param secret_name:     k8s secret for accessing the docker registry
        :param requirements: a list of packages to install on the built image
        :param requirements_file: requirements file to install on the built image
        :param overwrite_build_params:  overwrite existing build configuration (default False)

           * False: the new params are merged with the existing (currently merge is applied to requirements and
             commands)
           * True: the existing params are replaced by the new ones
        """
        default_image_name = mlrun.mlconf.default_project_image_name.format(
            name=self.name
        )
        image = image or self.default_image or default_image_name

        self.spec.build.build_config(
            image=image,
            base_image=base_image,
            commands=commands,
            secret=secret_name,
            with_mlrun=with_mlrun,
            requirements=requirements,
            requirements_file=requirements_file,
            overwrite=overwrite_build_params,
        )

        if set_as_default and image != self.default_image:
            self.set_default_image(image)

    def build_image(
        self,
        image: str = None,
        set_as_default: bool = True,
        with_mlrun: bool = None,
        skip_deployed: bool = False,
        base_image: str = None,
        commands: list = None,
        secret_name: str = None,
        requirements: typing.Union[str, typing.List[str]] = None,
        mlrun_version_specifier: str = None,
        builder_env: dict = None,
        overwrite_build_params: bool = False,
        requirements_file: str = None,
    ) -> typing.Union[BuildStatus, kfp.dsl.ContainerOp]:
        """Builder docker image for the project, based on the project's build config. Parameters allow to override
        the build config.

        :param image: target image name/path. If not specified the project's existing `default_image` name will be
                        used. If not set, the `mlconf.default_project_image_name` value will be used
        :param set_as_default: set `image` to be the project's default image (default False)
        :param with_mlrun:      add the current mlrun package to the container build
        :param skip_deployed:   skip the build if we already have the image specified built
        :param base_image:      base image name/path (commands and source code will be added to it)
        :param commands:        list of docker build (RUN) commands e.g. ['pip install pandas']
        :param secret_name:     k8s secret for accessing the docker registry
        :param requirements:    list of python packages, defaults to None
        :param requirements_file:  pip requirements file path, defaults to None
        :param mlrun_version_specifier:  which mlrun package version to include (if not current)
        :param builder_env:     Kaniko builder pod env vars dict (for config/credentials)
                                e.g. builder_env={"GIT_TOKEN": token}, does not work yet in KFP
        :param overwrite_build_params:  overwrite existing build configuration (default False)

           * False: the new params are merged with the existing (currently merge is applied to requirements and
             commands)
           * True: the existing params are replaced by the new ones
        """

        self.build_config(
            image=image,
            set_as_default=set_as_default,
            base_image=base_image,
            commands=commands,
            secret_name=secret_name,
            with_mlrun=with_mlrun,
            requirements=requirements,
            requirements_file=requirements_file,
            overwrite_build_params=overwrite_build_params,
        )

        function = mlrun.new_function("mlrun--project--image--builder", kind="job")

        build = self.spec.build
        result = self.build_function(
            function=function,
            with_mlrun=build.with_mlrun,
            image=build.image,
            base_image=build.base_image,
            commands=build.commands,
            secret_name=build.secret,
            requirements=build.requirements,
            skip_deployed=skip_deployed,
            overwrite_build_params=overwrite_build_params,
            mlrun_version_specifier=mlrun_version_specifier,
            builder_env=builder_env,
        )

        try:
            mlrun.db.get_run_db(secrets=self._secrets).delete_function(
                name=function.metadata.name
            )
        except Exception as exc:
            logger.warning(
                f"Image was successfully built, but failed to delete temporary function {function.metadata.name}."
                " To remove the function, attempt to manually delete it.",
                exc=repr(exc),
            )

        return result

    def deploy_function(
        self,
        function: typing.Union[str, mlrun.runtimes.BaseRuntime],
        dashboard: str = "",
        models: list = None,
        env: dict = None,
        tag: str = None,
        verbose: bool = None,
        builder_env: dict = None,
        mock: bool = None,
    ) -> typing.Union[DeployStatus, kfp.dsl.ContainerOp]:
        """deploy real-time (nuclio based) functions

        :param function:    name of the function (in the project) or function object
        :param dashboard:   DEPRECATED. Keep empty to allow auto-detection by MLRun API.
        :param models:      list of model items
        :param env:         dict of extra environment variables
        :param tag:         extra version tag
        :param verbose:     add verbose prints/logs
        :param builder_env: env vars dict for source archive config/credentials e.g. `builder_env={"GIT_TOKEN": token}`
        :param mock:        deploy mock server vs a real Nuclio function (for local simulations)
        """
        return deploy_function(
            function,
            dashboard=dashboard,
            models=models,
            env=env,
            tag=tag,
            verbose=verbose,
            builder_env=builder_env,
            project_object=self,
            mock=mock,
        )

    def get_artifact(self, key, tag=None, iter=None):
        """Return an artifact object

        :param key: artifact key
        :param tag: version tag
        :param iter: iteration number (for hyper-param tasks)
        :return: Artifact object
        """
        db = mlrun.db.get_run_db(secrets=self._secrets)
        artifact = db.read_artifact(key, tag, iter=iter, project=self.metadata.name)
        return dict_to_artifact(artifact)

    def list_artifacts(
        self,
        name=None,
        tag=None,
        labels: Optional[Union[Dict[str, str], List[str]]] = None,
        since=None,
        until=None,
        iter: int = None,
        best_iteration: bool = False,
        kind: str = None,
        category: typing.Union[str, mlrun.common.schemas.ArtifactCategories] = None,
    ) -> mlrun.lists.ArtifactList:
        """List artifacts filtered by various parameters.

        The returned result is an `ArtifactList` (list of dict), use `.to_objects()` to convert it to a list of
        RunObjects, `.show()` to view graphically in Jupyter, and `.to_df()` to convert to a DataFrame.

        Examples::

            # Get latest version of all artifacts in project
            latest_artifacts = project.list_artifacts('', tag='latest')
            # check different artifact versions for a specific artifact, return as objects list
            result_versions = project.list_artifacts('results', tag='*').to_objects()

        :param name: Name of artifacts to retrieve. Name is used as a like query, and is not case-sensitive. This means
            that querying for ``name`` may return artifacts named ``my_Name_1`` or ``surname``.
        :param tag: Return artifacts assigned this tag.
        :param labels: Return artifacts that have these labels. Labels can either be a dictionary {"label": "value"} or
            a list of "label=value" (match label key and value) or "label" (match just label key) strings.
        :param since: Not in use in :py:class:`HTTPRunDB`.
        :param until: Not in use in :py:class:`HTTPRunDB`.
        :param iter: Return artifacts from a specific iteration (where ``iter=0`` means the root iteration). If
            ``None`` (default) return artifacts from all iterations.
        :param best_iteration: Returns the artifact which belongs to the best iteration of a given run, in the case of
            artifacts generated from a hyper-param run. If only a single iteration exists, will return the artifact
            from that iteration. If using ``best_iter``, the ``iter`` parameter must not be used.
        :param kind: Return artifacts of the requested kind.
        :param category: Return artifacts of the requested category.
        """
        db = mlrun.db.get_run_db(secrets=self._secrets)
        return db.list_artifacts(
            name,
            self.metadata.name,
            tag,
            labels=labels,
            since=since,
            until=until,
            iter=iter,
            best_iteration=best_iteration,
            kind=kind,
            category=category,
        )

    def list_models(
        self,
        name=None,
        tag=None,
        labels: Optional[Union[Dict[str, str], List[str]]] = None,
        since=None,
        until=None,
        iter: int = None,
        best_iteration: bool = False,
    ):
        """List models in project, filtered by various parameters.

        Examples::

            # Get latest version of all models in project
            latest_models = project.list_models('', tag='latest')


        :param name: Name of artifacts to retrieve. Name is used as a like query, and is not case-sensitive. This means
            that querying for ``name`` may return artifacts named ``my_Name_1`` or ``surname``.
        :param tag: Return artifacts assigned this tag.
        :param labels: Return artifacts that have these labels. Labels can either be a dictionary {"label": "value"} or
            a list of "label=value" (match label key and value) or "label" (match just label key) strings.
        :param since: Not in use in :py:class:`HTTPRunDB`.
        :param until: Not in use in :py:class:`HTTPRunDB`.
        :param iter: Return artifacts from a specific iteration (where ``iter=0`` means the root iteration). If
            ``None`` (default) return artifacts from all iterations.
        :param best_iteration: Returns the artifact which belongs to the best iteration of a given run, in the case of
            artifacts generated from a hyper-param run. If only a single iteration exists, will return the artifact
            from that iteration. If using ``best_iter``, the ``iter`` parameter must not be used.
        """
        db = mlrun.db.get_run_db(secrets=self._secrets)
        return db.list_artifacts(
            name,
            self.metadata.name,
            tag,
            labels=labels,
            since=since,
            until=until,
            iter=iter,
            best_iteration=best_iteration,
            kind="model",
        ).to_objects()

    def list_functions(self, name=None, tag=None, labels=None):
        """Retrieve a list of functions, filtered by specific criteria.

        example::

            functions = project.list_functions(tag="latest")


        :param name: Return only functions with a specific name.
        :param tag: Return function versions with specific tags.
        :param labels: Return functions that have specific labels assigned to them.
        :returns: List of function objects.
        """
        db = mlrun.db.get_run_db(secrets=self._secrets)
        functions = db.list_functions(name, self.metadata.name, tag=tag, labels=labels)
        if functions:
            # convert dict to function objects
            return [mlrun.new_function(runtime=func) for func in functions]

    def list_runs(
        self,
        name: Optional[str] = None,
        uid: Optional[Union[str, List[str]]] = None,
        labels: Optional[Union[str, List[str]]] = None,
        state: Optional[str] = None,
        sort: bool = True,
        last: int = 0,
        iter: bool = False,
        start_time_from: Optional[datetime.datetime] = None,
        start_time_to: Optional[datetime.datetime] = None,
        last_update_time_from: Optional[datetime.datetime] = None,
        last_update_time_to: Optional[datetime.datetime] = None,
        **kwargs,
    ) -> mlrun.lists.RunList:
        """Retrieve a list of runs, filtered by various options.

        The returned result is a `` (list of dict), use `.to_objects()` to convert it to a list of RunObjects,
        `.show()` to view graphically in Jupyter, `.to_df()` to convert to a DataFrame, and `compare()` to
        generate comparison table and PCP plot.

        Example::

            # return a list of runs matching the name and label and compare
            runs = project.list_runs(name='download', labels='owner=admin')
            runs.compare()

            # multi-label filter can also be provided
            runs = project.list_runs(name='download', labels=["kind=job", "owner=admin"])

            # If running in Jupyter, can use the .show() function to display the results
            project.list_runs(name='').show()


        :param name: Name of the run to retrieve.
        :param uid: Unique ID of the run.
        :param project: Project that the runs belongs to.
        :param labels: List runs that have specific labels assigned. a single or multi label filter can be
            applied.
        :param state: List only runs whose state is specified.
        :param sort: Whether to sort the result according to their start time. Otherwise, results will be
            returned by their internal order in the DB (order will not be guaranteed).
        :param last: Deprecated - currently not used.
        :param iter: If ``True`` return runs from all iterations. Otherwise, return only runs whose ``iter`` is 0.
        :param start_time_from: Filter by run start time in ``[start_time_from, start_time_to]``.
        :param start_time_to: Filter by run start time in ``[start_time_from, start_time_to]``.
        :param last_update_time_from: Filter by run last update time in ``(last_update_time_from,
            last_update_time_to)``.
        :param last_update_time_to: Filter by run last update time in ``(last_update_time_from, last_update_time_to)``.
        """
        db = mlrun.db.get_run_db(secrets=self._secrets)
        return db.list_runs(
            name,
            uid,
            self.metadata.name,
            labels=labels,
            state=state,
            sort=sort,
            last=last,
            iter=iter,
            start_time_from=start_time_from,
            start_time_to=start_time_to,
            last_update_time_from=last_update_time_from,
            last_update_time_to=last_update_time_to,
            **kwargs,
        )

    def get_custom_packagers(self) -> typing.List[typing.Tuple[str, bool]]:
        """
        Get the custom packagers registered in the project.

        :return: A list of the custom packagers module paths.
        """
        # Return a copy so the user won't be able to edit the list by the reference returned (no need for deep copy as
        # tuples do not support item assignment):
        return self.spec.custom_packagers.copy()

    def add_custom_packager(self, packager: str, is_mandatory: bool):
        """
        Add a custom packager from the custom packagers list. All project's custom packagers are added to each project
        function.

        **Notice** that in order to run a function with the custom packagers included, you must set a source for the
        project (using the `project.set_source` method) with the parameter `pull_at_runtime=True` so the source code of
        the packagers will be able to be imported.

        :param packager:     The packager module path to add. For example, if a packager `MyPackager` is in the
                             project's source at my_module.py, then the module path is: "my_module.MyPackager".
        :param is_mandatory: Whether this packager must be collected during a run. If False, failing to collect it won't
                             raise an error during the packagers collection phase.
        """
        self.spec.add_custom_packager(packager=packager, is_mandatory=is_mandatory)

    def remove_custom_packager(self, packager: str):
        """
        Remove a custom packager from the custom packagers list.

        :param packager: The packager module path to remove.

        :raise MLRunInvalidArgumentError: In case the packager was not in the list.
        """
        self.spec.remove_custom_packager(packager=packager)


def _set_as_current_default_project(project: MlrunProject):
    mlrun.mlconf.default_project = project.metadata.name
    pipeline_context.set(project)


def _init_function_from_dict(
    f: dict,
    project: MlrunProject,
    name: typing.Optional[str] = None,
) -> typing.Tuple[str, mlrun.runtimes.BaseRuntime]:
    name = name or f.get("name", "")
    url = f.get("url", "")
    kind = f.get("kind", "")
    image = f.get("image", None)
    handler = f.get("handler", None)
    with_repo = f.get("with_repo", False)
    requirements = f.get("requirements", None)
    tag = f.get("tag", None)

    has_module = _has_module(handler, kind)
    if not url and "spec" not in f and not has_module:
        # function must point to a file or a module or have a spec
        raise ValueError("function missing a url or a spec or a module")

    relative_url = url
    url, in_context = project.get_item_absolute_path(url)

    if "spec" in f:
        func = new_function(name, runtime=f["spec"])
    elif not url and has_module:
        func = new_function(
            name, image=image, kind=kind or "job", handler=handler, tag=tag
        )

    elif is_yaml_path(url) or url.startswith("db://") or url.startswith("hub://"):
        if tag:
            raise ValueError(
                "function with db:// or hub:// url or .yaml file, does not support tag value "
            )
        func = import_function(url, new_name=name)
        if image:
            func.spec.image = image
    elif url.endswith(".ipynb"):
        # not defaulting kind to job here cause kind might come from magic annotations in the notebook
        func = code_to_function(
            name, filename=url, image=image, kind=kind, handler=handler, tag=tag
        )
    elif url.endswith(".py"):
        if not image and not project.default_image and kind != "local":
            raise ValueError(
                "image must be provided with py code files which do not "
                "run on 'local' engine kind"
            )
        if in_context and with_repo:
            func = new_function(
                name,
                command=relative_url,
                image=image,
                kind=kind or "job",
                handler=handler,
                tag=tag,
            )
        else:
            func = code_to_function(
                name,
                filename=url,
                image=image,
                kind=kind or "job",
                handler=handler,
                tag=tag,
            )
    else:
        raise ValueError(f"unsupported function url:handler {url}:{handler} or no spec")

    if with_repo:
        # mark source to be enriched before run with project source (enrich_function_object)
        func.spec.build.source = "./"
    if requirements:
        func.with_requirements(requirements)

    return _init_function_from_obj(func, project, name)


def _init_function_from_obj(
    func: mlrun.runtimes.BaseRuntime,
    project: MlrunProject,
    name: typing.Optional[str] = None,
) -> typing.Tuple[str, mlrun.runtimes.BaseRuntime]:
    build = func.spec.build
    if project.spec.origin_url:
        origin = project.spec.origin_url
        try:
            if project.spec.repo:
                origin += "#" + project.spec.repo.head.commit.hexsha
        except Exception:
            pass
        build.code_origin = origin
    if project.metadata.name:
        func.metadata.project = project.metadata.name
    if project.spec.tag:
        func.metadata.tag = project.spec.tag
    return name or func.metadata.name, func


def _has_module(handler, kind):
    if not handler:
        return False
    return (
        kind in mlrun.runtimes.RuntimeKinds.nuclio_runtimes() and ":" in handler
    ) or "." in handler


def _is_imported_artifact(artifact):
    return artifact and isinstance(artifact, dict) and "import_from" in artifact<|MERGE_RESOLUTION|>--- conflicted
+++ resolved
@@ -422,44 +422,6 @@
         return project
 
     except mlrun.errors.MLRunNotFoundError:
-<<<<<<< HEAD
-        spec_path = path.join(context, subpath or "", "project.yaml")
-        if url or path.isfile(spec_path):
-            # load project from archive or local project.yaml
-            project = load_project(
-                context,
-                url,
-                name,
-                secrets=secrets,
-                init_git=init_git,
-                subpath=subpath,
-                clone=clone,
-                user_project=user_project,
-                save=save,
-                parameters=parameters,
-            )
-            message = f"Loaded project {name} from {url or context}"
-            if save:
-                message = f"{message} and saved in MLRun DB"
-            logger.info(message)
-        else:
-            # create a new project
-            project = new_project(
-                name,
-                context,
-                init_git=init_git,
-                user_project=user_project,
-                from_template=from_template,
-                secrets=secrets,
-                subpath=subpath,
-                save=save,
-                parameters=parameters,
-            )
-            message = f"Created project {name}"
-            if save:
-                message = f"{message} and saved in MLRun DB"
-            logger.info(message)
-=======
         logger.debug("Project not found in db", project_name=name)
 
     # do not nest under "try" or else the exceptions raised below will be logged along with the "not found" message
@@ -476,6 +438,7 @@
             clone=clone,
             user_project=user_project,
             save=save,
+            parameters=parameters,
         )
 
         logger.info(
@@ -484,7 +447,6 @@
             path=url or context,
             stored_in_db=save,
         )
->>>>>>> 86c14734
         return project
 
     # create a new project
@@ -497,6 +459,7 @@
         secrets=secrets,
         subpath=subpath,
         save=save,
+        parameters=parameters,
     )
     logger.info("Project created successfully", project_name=name, stored_in_db=save)
     return project
