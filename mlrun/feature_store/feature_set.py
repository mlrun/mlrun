--- conflicted
+++ resolved
@@ -403,18 +403,11 @@
         :param emit_policy:optional. Define emit policy of the aggregations. For example EmitAfterMaxEvent (will emit
                             the Nth event). The default behavior is emitting every event
         """
-<<<<<<< HEAD
-
-        if not isinstance(window, str):
-            raise mlrun.errors.MLRunInvalidArgumentError(
-                "Only single window is supported. For additional windows create another aggregation"
-=======
         if state_name:
             warnings.warn(
                 "The state_name parameter is deprecated. Use step_name instead",
                 # TODO: In 0.7.0 do changes in examples & demos In 0.9.0 remove
                 PendingDeprecationWarning,
->>>>>>> 5bce6e60
             )
             step_name = step_name or state_name
 
