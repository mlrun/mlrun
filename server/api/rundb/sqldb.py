--- conflicted
+++ resolved
@@ -1006,8 +1006,6 @@
     ) -> "mlrun.common.schemas.WorkflowResponse":
         raise NotImplementedError()
 
-<<<<<<< HEAD
-=======
     def remote_builder(
         self,
         func: "mlrun.runtimes.BaseRuntime",
@@ -1074,7 +1072,6 @@
     ) -> None:
         raise NotImplementedError
 
->>>>>>> 7034459d
     def _transform_db_error(self, func, *args, **kwargs):
         try:
             return func(*args, **kwargs)
