--- conflicted
+++ resolved
@@ -59,10 +59,7 @@
     hub_source = "hub-source"
     workflow = "workflow"
     datastore_profile = "datastore-profile"
-<<<<<<< HEAD
-=======
     api_gateways = "api-gateways"
->>>>>>> 24206157
 
     def to_resource_string(
         self,
