from http import HTTPStatus

from deepdiff import DeepDiff
from fastapi.testclient import TestClient

import mlrun.api.schemas


def _list_and_assert_objects(
    client: TestClient, entity_name, project, query, expected_number_of_entities
):
    entity_url_name = entity_name.replace("_", "-")
    url = f"projects/{project}/{entity_url_name}"
    if query:
        url = url + f"?{query}"
    response = client.get(url)
    assert response.status_code == HTTPStatus.OK.value
    response_body = response.json()
    assert entity_name in response_body
    number_of_entities = len(response_body[entity_name])
    assert (
        number_of_entities == expected_number_of_entities
    ), f"wrong number of {entity_name} in response - {number_of_entities} instead of {expected_number_of_entities}"
    return response_body


def _list_tags_and_assert(client: TestClient, entity_name, project, expected_tags):
    entity_url_name = entity_name.replace("_", "-")
    url = f"projects/{project}/{entity_url_name}/*/tags"
    response = client.get(url)
    assert response.status_code == HTTPStatus.OK.value
    response_body = response.json()

    assert (
        DeepDiff(
            response_body["tags"],
            expected_tags,
            ignore_order=True,
            report_repetition=True,
        )
        == {}
    )


def _patch_object(
    client: TestClient,
    project_name,
    name,
    object_update,
    object_url_path,
    additive=False,
    reference="latest",
):
    patch_mode = "replace"
    if additive:
        patch_mode = "additive"
    headers = {mlrun.api.schemas.HeaderNames.patch_mode: patch_mode}
    response = client.patch(
        f"projects/{project_name}/{object_url_path}/{name}/references/{reference}",
        json=object_update,
        headers=headers,
    )
    assert response.status_code == HTTPStatus.OK.value
    response = client.get(
        f"projects/{project_name}/{object_url_path}/{name}/references/{reference}"
    )
    return response.json()


# There will be fields added (uid for example), but we don't allow any other changes
def _assert_diff_as_expected_except_for_specific_metadata(
    expected_object, actual_object, allowed_metadata_fields, expected_diff={}
):
    exclude_paths = []
    for field in allowed_metadata_fields:
        exclude_paths.append(f"root['metadata']['{field}']")
    diff = DeepDiff(
        expected_object, actual_object, ignore_order=True, exclude_paths=exclude_paths,
    )
    assert diff == expected_diff


def _test_partition_by_for_feature_store_objects(
    client: TestClient, object_name, project_name, count
):
    # Basic list, establishing baseline -
    # Each object should have 3 versions, tagged "older", "newer" and "newest"
    _list_and_assert_objects(client, object_name, project_name, None, count * 3)

    # Testing partition-by with desc order (newest first)
    results = _list_and_assert_objects(
        client,
        object_name,
        project_name,
        "partition-by=name&partition-sort-by=updated&rows-per-partition=1&partition-order=desc",
        count,
    )[object_name]

    for result_object in results:
        assert result_object["metadata"]["tag"] == "newest"

    # Testing partition-by with asc order (oldest first)
    results = _list_and_assert_objects(
        client,
        object_name,
        project_name,
        "partition-by=name&partition-sort-by=updated&rows-per-partition=1&partition-order=asc",
        count,
    )[object_name]

    for result_object in results:
        assert result_object["metadata"]["tag"] == "older"

    # Test more than 1 row per group.
    results = _list_and_assert_objects(
        client,
        object_name,
        project_name,
        "partition-by=name&partition-sort-by=updated&rows-per-partition=2&partition-order=desc",
        count * 2,
    )[object_name]

    for result_object in results:
        assert result_object["metadata"]["tag"] != "older"

    # Query on additional fields, to force DB joins on these tables
    results = _list_and_assert_objects(
        client,
        object_name,
        project_name,
        "entity=ticker&feature=bid&label=owner&partition-by=name&partition-sort-by=updated",
        count,
    )[object_name]
    for result_object in results:
        assert result_object["metadata"]["tag"] == "newest"

    # Some negative testing - no sort by field
    object_url_name = object_name.replace("_", "-")
    response = client.get(
        f"projects/{project_name}/{object_url_name}?partition-by=name"
    )
    assert response.status_code == HTTPStatus.BAD_REQUEST.value
    # An invalid partition-by field - will be failed by fastapi due to schema validation.
    response = client.get(
<<<<<<< HEAD
        f"projects/{project_name}/{object_url_name}?partition-by=key&partition-sort-by=updated"
=======
        f"/api/projects/{project_name}/{object_url_name}?partition-by=key&partition-sort-by=name"
>>>>>>> b7b1166d
    )
    assert response.status_code == HTTPStatus.UNPROCESSABLE_ENTITY.value<|MERGE_RESOLUTION|>--- conflicted
+++ resolved
@@ -142,10 +142,6 @@
     assert response.status_code == HTTPStatus.BAD_REQUEST.value
     # An invalid partition-by field - will be failed by fastapi due to schema validation.
     response = client.get(
-<<<<<<< HEAD
         f"projects/{project_name}/{object_url_name}?partition-by=key&partition-sort-by=updated"
-=======
-        f"/api/projects/{project_name}/{object_url_name}?partition-by=key&partition-sort-by=name"
->>>>>>> b7b1166d
     )
     assert response.status_code == HTTPStatus.UNPROCESSABLE_ENTITY.value