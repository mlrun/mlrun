--- conflicted
+++ resolved
@@ -56,11 +56,7 @@
 from .run import (
     ArtifactType,
     code_to_function,
-<<<<<<< HEAD
-    context,
-=======
     function,
->>>>>>> 660e2984
     function_to_module,
     get_dataitem,
     get_object,
