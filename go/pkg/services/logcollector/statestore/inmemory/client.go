// Copyright 2018 Iguazio
//
// Licensed under the Apache License, Version 2.0 (the "License");
// you may not use this file except in compliance with the License.
// You may obtain a copy of the License at
//
//   http://www.apache.org/licenses/LICENSE-2.0
//
// Unless required by applicable law or agreed to in writing, software
// distributed under the License is distributed on an "AS IS" BASIS,
// WITHOUT WARRANTIES OR CONDITIONS OF ANY KIND, either express or implied.
// See the License for the specific language governing permissions and
// limitations under the License.

package inmemory

import (
	"context"
	"sync"

	"github.com/mlrun/mlrun/pkg/services/logcollector/statestore"
)

type Store struct {
	inProgress *sync.Map
}

func NewInMemoryStore() *Store {
	return &Store{
		inProgress: &sync.Map{},
	}
}

// Initialize initializes the state store
func (s *Store) Initialize(ctx context.Context) error {
	return nil
}

// AddLogItem adds a log item to the state store
func (s *Store) AddLogItem(ctx context.Context, runUID, selector, project string) error {
	logItem := statestore.LogItem{
		RunUID:        runUID,
		LabelSelector: selector,
		Project:       project,
	}
	key := statestore.GenerateKey(runUID, project)
	s.inProgress.Store(key, logItem)
	return nil
}

// RemoveLogItem removes a log item from the state store
<<<<<<< HEAD
func (s *Store) RemoveLogItem(runId, project string) error {
	s.inProgress.Delete(runId)
=======
func (s *Store) RemoveLogItem(runUID, project string) error {
	key := statestore.GenerateKey(runUID, project)
	s.inProgress.Delete(key)
>>>>>>> a8f9de1b
	return nil
}

// WriteState writes the state to persistent storage
func (s *Store) WriteState(state *statestore.State) error {
	return nil
}

// GetItemsInProgress returns the in progress log items
func (s *Store) GetItemsInProgress() (*sync.Map, error) {
	return s.inProgress, nil
}

// GetState returns the state store state
func (s *Store) GetState() *statestore.State {
	return &statestore.State{
		InProgress: s.inProgress,
	}
}<|MERGE_RESOLUTION|>--- conflicted
+++ resolved
@@ -49,14 +49,9 @@
 }
 
 // RemoveLogItem removes a log item from the state store
-<<<<<<< HEAD
-func (s *Store) RemoveLogItem(runId, project string) error {
-	s.inProgress.Delete(runId)
-=======
 func (s *Store) RemoveLogItem(runUID, project string) error {
 	key := statestore.GenerateKey(runUID, project)
 	s.inProgress.Delete(key)
->>>>>>> a8f9de1b
 	return nil
 }
 
