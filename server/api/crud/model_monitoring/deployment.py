# Copyright 2023 Iguazio
#
# Licensed under the Apache License, Version 2.0 (the "License");
# you may not use this file except in compliance with the License.
# You may obtain a copy of the License at
#
#   http://www.apache.org/licenses/LICENSE-2.0
#
# Unless required by applicable law or agreed to in writing, software
# distributed under the License is distributed on an "AS IS" BASIS,
# WITHOUT WARRANTIES OR CONDITIONS OF ANY KIND, either express or implied.
# See the License for the specific language governing permissions and
# limitations under the License.

import json
import os
import time
import typing
import uuid
from pathlib import Path

import fastapi
import nuclio
import nuclio.utils
import semver
import sqlalchemy.orm
from fastapi import BackgroundTasks
from fastapi.concurrency import run_in_threadpool

import mlrun.common.constants as mlrun_constants
import mlrun.common.model_monitoring.helpers
import mlrun.common.schemas
import mlrun.common.schemas.model_monitoring.constants as mm_constants
import mlrun.model_monitoring.api
import mlrun.model_monitoring.applications
import mlrun.model_monitoring.controller_handler
import mlrun.model_monitoring.stream_processing
import mlrun.model_monitoring.writer
import mlrun.serving.states
import mlrun.utils.singleton
import server.api.api.endpoints.nuclio
import server.api.api.utils
import server.api.crud.model_monitoring.helpers
import server.api.db.session
import server.api.utils.background_tasks
import server.api.utils.functions
import server.api.utils.singletons.k8s
from mlrun import feature_store as fstore
from mlrun.config import config
from mlrun.model_monitoring.writer import ModelMonitoringWriter
from mlrun.utils import logger
from server.api.utils.runtimes.nuclio import resolve_nuclio_version

_STREAM_PROCESSING_FUNCTION_PATH = mlrun.model_monitoring.stream_processing.__file__
_MONITORING_APPLICATION_CONTROLLER_FUNCTION_PATH = (
    mlrun.model_monitoring.controller_handler.__file__
)
_MONITORING_WRITER_FUNCTION_PATH = mlrun.model_monitoring.writer.__file__
_HISTOGRAM_DATA_DRIFT_APP_PATH = str(
    Path(mlrun.model_monitoring.applications.__file__).parent
    / "histogram_data_drift.py"
)


class MonitoringDeployment:
    def __init__(
        self,
        project: str,
        auth_info: mlrun.common.schemas.AuthInfo,
        db_session: sqlalchemy.orm.Session,
        model_monitoring_access_key: typing.Optional[str],
        parquet_batching_max_events: int = mlrun.mlconf.model_endpoint_monitoring.parquet_batching_max_events,
        max_parquet_save_interval: int = mlrun.mlconf.model_endpoint_monitoring.parquet_batching_timeout_secs,
    ) -> None:
        """
        Initialize a MonitoringDeployment object, which handles the deployment & scheduling of:
         1. model monitoring stream
         2. model monitoring controller
         3. model monitoring writer

        :param project:                     The name of the project.
        :param auth_info:                   The auth info of the request.
        :param db_session:                  A session that manages the current dialog with the database.
        :param model_monitoring_access_key: Access key to apply the model monitoring process.
        :param parquet_batching_max_events: Maximum number of events that will be used for writing the monitoring
                                            parquet by the monitoring stream function.
        :param max_parquet_save_interval:   Maximum number of seconds to hold events before they are written to the
                                            monitoring parquet target. Note that this value will be used to handle the
                                            offset by the scheduled batch job.
        """
        self.project = project
        self.auth_info = auth_info
        self.db_session = db_session
        self.model_monitoring_access_key = model_monitoring_access_key
        self._parquet_batching_max_events = parquet_batching_max_events
        self._max_parquet_save_interval = max_parquet_save_interval

    def deploy_monitoring_functions(
        self,
        base_period: int = 10,
        image: str = "mlrun/mlrun",
        deploy_histogram_data_drift_app: bool = True,
        rebuild_images: bool = False,
        fetch_credentials_from_sys_config: bool = False,
    ) -> None:
        """
        Deploy model monitoring application controller, writer and stream functions.

        :param base_period:                       The time period in minutes in which the model monitoring controller
                                                  function triggers. By default, the base period is 10 minutes.
        :param image:                             The image of the model monitoring controller, writer & monitoring
                                                  stream functions, which are real time nuclio functino.
                                                  By default, the image is mlrun/mlrun.
        :param deploy_histogram_data_drift_app:   If true, deploy the default histogram-based data drift application.
        :param rebuild_images:                    If true, force rebuild of model monitoring infrastructure images
                                                  (controller, writer & stream).
        :param fetch_credentials_from_sys_config: If true, fetch the credentials from the system configuration.
        """
        # check if credentials should be fetched from the system configuration or if they are already been set.
        if fetch_credentials_from_sys_config:
            self.set_credentials()
        self.check_if_credentials_are_set()

        self.deploy_model_monitoring_controller(
            controller_image=image, base_period=base_period, overwrite=rebuild_images
        )
        self.deploy_model_monitoring_writer_application(
            writer_image=image, overwrite=rebuild_images
        )
        self.deploy_model_monitoring_stream_processing(
            stream_image=image, overwrite=rebuild_images
        )
        if deploy_histogram_data_drift_app:
            self.deploy_histogram_data_drift_app(image=image, overwrite=rebuild_images)

    def deploy_model_monitoring_stream_processing(
        self, stream_image: str = "mlrun/mlrun", overwrite: bool = False
    ) -> None:
        """
        Deploying model monitoring stream real time nuclio function. The goal of this real time function is
        to monitor the log of the data stream. It is triggered when a new log entry is detected.
        It processes the new events into statistics that are then written to statistics databases.

        :param stream_image:                The image of the model monitoring stream function.
                                            By default, the image is mlrun/mlrun.
        :param overwrite:                   If true, overwrite the existing model monitoring stream. Default is False.
        """

        if not self._check_if_already_deployed(
            function_name=mm_constants.MonitoringFunctionNames.STREAM,
            overwrite=overwrite,
        ):
            logger.info(
                f"Deploying {mm_constants.MonitoringFunctionNames.STREAM} function",
                project=self.project,
            )
            # Get parquet target value for model monitoring stream function
            parquet_target = (
                server.api.crud.model_monitoring.helpers.get_monitoring_parquet_path(
                    db_session=self.db_session, project=self.project
                )
            )

            fn = self._initial_model_monitoring_stream_processing_function(
                stream_image=stream_image, parquet_target=parquet_target
            )

            # Adding label to the function - will be used to identify the stream pod
            fn.metadata.labels = {"type": mm_constants.MonitoringFunctionNames.STREAM}

            fn, ready = server.api.utils.functions.build_function(
                db_session=self.db_session, auth_info=self.auth_info, function=fn
            )

            logger.debug(
                "Submitted the stream deployment",
                stream_data=fn.to_dict(),
                stream_ready=ready,
            )

    def deploy_model_monitoring_controller(
        self,
        base_period: int,
        controller_image: str = "mlrun/mlrun",
        overwrite: bool = False,
    ) -> None:
        """
        Deploy model monitoring application controller function.
        The main goal of the controller function is to handle the monitoring processing and triggering applications.

        :param base_period:                 The time period in minutes in which the model monitoring controller function
                                            triggers. By default, the base period is 10 minutes.
        :param controller_image:            The image of the model monitoring controller function.
                                            By default, the image is mlrun/mlrun.
        :param overwrite:                   If true, overwrite the existing model monitoring controller.
                                            By default, False.
        """
        if not self._check_if_already_deployed(
            function_name=mm_constants.MonitoringFunctionNames.APPLICATION_CONTROLLER,
            overwrite=overwrite,
        ):
            logger.info(
                f"Deploying {mm_constants.MonitoringFunctionNames.APPLICATION_CONTROLLER} function",
                project=self.project,
            )
            fn = self._get_model_monitoring_controller_function(image=controller_image)
            minutes = base_period
            hours = days = 0
            batch_dict = {
                mm_constants.EventFieldType.MINUTES: minutes,
                mm_constants.EventFieldType.HOURS: hours,
                mm_constants.EventFieldType.DAYS: days,
            }
            fn.set_env(
                mm_constants.EventFieldType.BATCH_INTERVALS_DICT,
                json.dumps(batch_dict),
            )

            fn.add_trigger(
                "cron_interval",
                spec=nuclio.CronTrigger(interval=f"{base_period}m"),
            )
            fn, ready = server.api.utils.functions.build_function(
                db_session=self.db_session, auth_info=self.auth_info, function=fn
            )

            logger.debug(
                "Submitted the controller deployment",
                controller_data=fn.to_dict(),
                controller_ready=ready,
            )

    def deploy_model_monitoring_writer_application(
        self, writer_image: str = "mlrun/mlrun", overwrite: bool = False
    ) -> None:
        """
        Deploying model monitoring writer real time nuclio function. The goal of this real time function is
        to write all the monitoring application result to the databases. It is triggered by those applications.
        It processes and writes the result to the databases.

        :param writer_image:                The image of the model monitoring writer function.
                                            By default, the image is mlrun/mlrun.
        :param overwrite:                   If true, overwrite the existing model monitoring writer. Default is False.
        """

        if not self._check_if_already_deployed(
            function_name=mm_constants.MonitoringFunctionNames.WRITER,
            overwrite=overwrite,
        ):
            logger.info(
                f"Deploying {mm_constants.MonitoringFunctionNames.WRITER} function",
                project=self.project,
            )
            fn = self._initial_model_monitoring_writer_function(
                writer_image=writer_image
            )

            # Adding label to the function - will be used to identify the writer pod
            fn.metadata.labels = {"type": mm_constants.MonitoringFunctionNames.WRITER}

            fn, ready = server.api.utils.functions.build_function(
                db_session=self.db_session, auth_info=self.auth_info, function=fn
            )

            logger.debug(
                "Submitted the writer deployment",
                writer_data=fn.to_dict(),
                writer_ready=ready,
            )

    def apply_and_create_stream_trigger(
        self, function: mlrun.runtimes.ServingRuntime, function_name: str = None
    ) -> mlrun.runtimes.ServingRuntime:
        """Adding stream source for the nuclio serving function. By default, the function has HTTP stream trigger along
        with another supported stream source that can be either Kafka or V3IO, depends on the stream path schema that is
        defined under mlrun.mlconf.model_endpoint_monitoring.store_prefixes. Note that if no valid stream path has been
        provided then the function will have a single HTTP stream source.

        :param function:                    The serving function object that will be applied with the stream trigger.
        :param function_name:               The name of the function that be applied with the stream trigger,
                                            None for model_monitoring_stream

        :return: ServingRuntime object with stream trigger.
        """

        # Get the stream path from the configuration
        stream_paths = server.api.crud.model_monitoring.get_stream_path(
            project=self.project, function_name=function_name
        )
        for i, stream_path in enumerate(stream_paths):
            if stream_path.startswith("kafka://"):
                topic, brokers = mlrun.datastore.utils.parse_kafka_url(url=stream_path)
                # Generate Kafka stream source
                stream_source = mlrun.datastore.sources.KafkaSource(
                    brokers=brokers,
                    topics=[topic],
                )
                function = stream_source.add_nuclio_trigger(function)

            if not mlrun.mlconf.is_ce_mode():
                if stream_path.startswith("v3io://"):
                    if "projects" in stream_path:
                        stream_args = (
                            config.model_endpoint_monitoring.application_stream_args
                        )
                        access_key = self.model_monitoring_access_key
                        kwargs = {"access_key": self.model_monitoring_access_key}
                    else:
                        stream_args = (
                            config.model_endpoint_monitoring.serving_stream_args
                        )
                        access_key = os.getenv("V3IO_ACCESS_KEY")
                        kwargs = {}
                    if mlrun.mlconf.is_explicit_ack(version=resolve_nuclio_version()):
                        kwargs["explicit_ack_mode"] = "explicitOnly"
                        kwargs["worker_allocation_mode"] = "static"
                    server.api.api.endpoints.nuclio.create_model_monitoring_stream(
                        project=self.project,
                        stream_path=stream_path,
                        access_key=access_key,
                        stream_args=stream_args,
                    )
                    # Generate V3IO stream trigger
                    function.add_v3io_stream_trigger(
                        stream_path=stream_path,
                        name=f"monitoring_{function_name}_trigger{f'_{i}' if i != 0 else ''}",
                        **kwargs,
                    )
                function = self._apply_access_key_and_mount_function(
                    function=function, function_name=function_name
                )
        # Add the default HTTP source
        http_source = mlrun.datastore.sources.HttpSource()
        function = http_source.add_nuclio_trigger(function)

        return function

    def _initial_model_monitoring_stream_processing_function(
        self,
        stream_image: str,
        parquet_target: str,
    ):
        """
        Initialize model monitoring stream processing function.

        :param stream_image:   The image of the model monitoring stream function.
        :param parquet_target: Path to model monitoring parquet file that will be generated by the
                               monitoring stream nuclio function.

        :return:               A function object from a mlrun runtime class

        """

        # Initialize Stream Processor object
        stream_processor = (
            mlrun.model_monitoring.stream_processing.EventStreamProcessor(
                project=self.project,
                parquet_batching_max_events=self._parquet_batching_max_events,
                parquet_batching_timeout_secs=self._max_parquet_save_interval,
                parquet_target=parquet_target,
                model_monitoring_access_key=self.model_monitoring_access_key,
            )
        )

        # Create a new serving function for the streaming process
        function = typing.cast(
            mlrun.runtimes.ServingRuntime,
            mlrun.code_to_function(
                name=mm_constants.MonitoringFunctionNames.STREAM,
                project=self.project,
                filename=_STREAM_PROCESSING_FUNCTION_PATH,
                kind=mlrun.run.RuntimeKinds.serving,
                image=stream_image,
            ),
        )
        function.set_db_connection(
            server.api.api.utils.get_run_db_instance(self.db_session)
        )

        # Create monitoring serving graph
        stream_processor.apply_monitoring_serving_graph(
            function,
            secret_provider=server.api.crud.secrets.get_project_secret_provider(
                project=self.project
            ),
        )

        # Set the project to the serving function
        function.metadata.project = self.project

        # Add stream triggers
        function = self.apply_and_create_stream_trigger(
            function=function, function_name=mm_constants.MonitoringFunctionNames.STREAM
        )

        # Apply feature store run configurations on the serving function
        run_config = fstore.RunConfig(function=function, local=False)
        function.spec.parameters = run_config.parameters

        return function

    def _get_model_monitoring_controller_function(self, image: str):
        """
        Initialize model monitoring controller function.

        :param image:         Base docker image to use for building the function container
        :return:              A function object from a mlrun runtime class
        """
        # Create job function runtime for the controller
        function = mlrun.code_to_function(
            name=mm_constants.MonitoringFunctionNames.APPLICATION_CONTROLLER,
            project=self.project,
            filename=_MONITORING_APPLICATION_CONTROLLER_FUNCTION_PATH,
            kind=mlrun.run.RuntimeKinds.nuclio,
            image=image,
            handler="handler",
        )
        function.set_db_connection(
            server.api.api.utils.get_run_db_instance(self.db_session)
        )

        # Set the project to the job function
        function.metadata.project = self.project

        function = self._apply_access_key_and_mount_function(
            function=function,
            function_name=mm_constants.MonitoringFunctionNames.APPLICATION_CONTROLLER,
        )

        # Enrich runtime with the required configurations
        server.api.api.utils.apply_enrichment_and_validation_on_function(
            function, self.auth_info
        )

        return function

    def _apply_access_key_and_mount_function(
        self,
        function: typing.Union[
            mlrun.runtimes.KubejobRuntime, mlrun.runtimes.ServingRuntime
        ],
        function_name: str = None,
    ) -> typing.Union[mlrun.runtimes.KubejobRuntime, mlrun.runtimes.ServingRuntime]:
        """Applying model monitoring access key on the provided function when using V3IO path. In addition, this method
        mount the V3IO path for the provided function to configure the access to the system files.

        :param function:                    Model monitoring function object that will be filled with the access key and
                                            the access to the system files.

        :return: function runtime object with access key and access to system files.
        """

        if (
            function_name in mm_constants.MonitoringFunctionNames.list()
            and not mlrun.mlconf.is_ce_mode()
        ):
            # Set model monitoring access key for managing permissions
            function.set_env_from_secret(
                mm_constants.ProjectSecretKeys.ACCESS_KEY,
                server.api.utils.singletons.k8s.get_k8s_helper().get_project_secret_name(
                    self.project
                ),
                server.api.crud.secrets.Secrets().generate_client_project_secret_key(
                    server.api.crud.secrets.SecretsClientType.model_monitoring,
                    mm_constants.ProjectSecretKeys.ACCESS_KEY,
                ),
            )

            function.metadata.credentials.access_key = self.model_monitoring_access_key
            function.apply(mlrun.v3io_cred())

            # Ensure that the auth env vars are set
            server.api.api.utils.ensure_function_has_auth_set(function, self.auth_info)
        return function

    def _initial_model_monitoring_writer_function(self, writer_image: str):
        """
        Initialize model monitoring writer function.

        :param writer_image:                The image of the model monitoring writer function.

        :return:                            A function object from a mlrun runtime class
        """

        # Create a new serving function for the streaming process
        function = mlrun.code_to_function(
            name=mm_constants.MonitoringFunctionNames.WRITER,
            project=self.project,
            filename=_MONITORING_WRITER_FUNCTION_PATH,
            kind=mlrun.run.RuntimeKinds.serving,
            image=writer_image,
        )
        function.set_db_connection(
            server.api.api.utils.get_run_db_instance(self.db_session)
        )

        # Create writer monitoring serving graph
        graph = function.set_topology(mlrun.serving.states.StepKinds.flow)
        graph.to(
            ModelMonitoringWriter(
                project=self.project,
                secret_provider=server.api.crud.secrets.get_project_secret_provider(
                    project=self.project
                ),
            )
        ).respond()  # writer

        # Set the project to the serving function
        function.metadata.project = self.project

        # Add stream triggers
        function = self.apply_and_create_stream_trigger(
            function=function,
            function_name=mm_constants.MonitoringFunctionNames.WRITER,
        )

        # Apply feature store run configurations on the serving function
        run_config = fstore.RunConfig(function=function, local=False)
        function.spec.parameters = run_config.parameters

        return function

    def _check_if_already_deployed(
        self, function_name: str, overwrite: bool = False
    ) -> bool:
        """
         If overwrite equal False the method check the desired function is all ready deployed

        :param function_name:   The name of the function to check.
        :param overwrite:       If true, overwrite the existing model monitoring controller.
                                By default, False.

        :return:                True if the function is already deployed, otherwise False.
        """
        if not overwrite:
            logger.info(
                f"Checking if {function_name} is already deployed",
                project=self.project,
            )
            try:
                # validate that the function has not yet been deployed
                mlrun.runtimes.nuclio.function.get_nuclio_deploy_status(
                    name=function_name,
                    project=self.project,
                    tag="",
                    auth_info=self.auth_info,
                )
                logger.info(
                    f"Detected {function_name} function already deployed",
                    project=self.project,
                )
                return True
            except mlrun.errors.MLRunNotFoundError:
                pass
        return False

    def deploy_histogram_data_drift_app(
        self, image: str, overwrite: bool = False
    ) -> None:
        """
        Deploy the histogram data drift application.

        :param image:       The image on with the function will run.
        :param overwrite:   If True, the function will be overwritten.
        """
        if not self._check_if_already_deployed(
            function_name=mm_constants.HistogramDataDriftApplicationConstants.NAME,
            overwrite=overwrite,
        ):
            logger.info("Preparing the histogram data drift function")
            func = mlrun.model_monitoring.api._create_model_monitoring_function_base(
                project=self.project,
                func=_HISTOGRAM_DATA_DRIFT_APP_PATH,
                name=mm_constants.HistogramDataDriftApplicationConstants.NAME,
                application_class="HistogramDataDriftApplication",
                image=image,
            )

            if not mlrun.mlconf.is_ce_mode():
                logger.info(
                    "Setting the access key for the histogram data drift function"
                )
                func.metadata.credentials.access_key = self.model_monitoring_access_key
                server.api.api.utils.ensure_function_has_auth_set(func, self.auth_info)
                logger.info("Ensured the histogram data drift function auth")

            func.set_label(
                mm_constants.ModelMonitoringAppLabel.KEY,
                mm_constants.ModelMonitoringAppLabel.VAL,
            )

            fn, ready = server.api.utils.functions.build_function(
                db_session=self.db_session, auth_info=self.auth_info, function=func
            )

            logger.debug(
                "Submitted the histogram data drift app deployment",
                app_data=fn.to_dict(),
                app_ready=ready,
            )

    def should_redeploy_monitoring_stream(
        self, fn_image: str, client_version: str
    ) -> bool:
        """
        Check if the monitoring stream function should be redeployed. For example, if the stream is based on old V3IO
        location.

        :param fn_image:       The image of the serving function. Note that if the image starts with 'mlrun/' then the
                               client version must be >= 1.6.3, otherwise an error will be raised.
        :param client_version: The client version that is used to deploy the function.

        :return: True if the monitoring stream function should be redeployed, otherwise False.
        :raises MLRunBadRequestError: If the client version is not supported, right now only client version >= 1.6.3
        is supported.
        """

        stream_paths = server.api.crud.model_monitoring.get_stream_path(
            project=self.project
        )

        if not stream_paths[0].startswith("v3io"):
            # Stream path is not V3IO, no need to redeploy the stream function
            return False

        if (
            fn_image.startswith("mlrun/")
            and client_version
            and (
                semver.Version.parse(client_version) < semver.Version.parse("1.6.3")
                or "unstable" in client_version
            )
        ):
            raise mlrun.errors.MLRunBadRequestError(
                "On deployment of serving-functions that are based on mlrun image "
                "('mlrun/') and set-tracking is enabled, client version must be >= 1.6.3"
            )

        try:
            function = server.api.crud.Functions().get_function(
                name=mm_constants.MonitoringFunctionNames.STREAM,
                db_session=self.db_session,
                project=self.project,
            )
        except mlrun.errors.MLRunNotFoundError:
            logger.info(
                "The stream function is not deployed yet when the user will run `enable_model_monitoring` "
                "the stream function will be deployed with the new & the old stream triggers",
                project=self.project,
            )
            return False

        if (
            function["spec"]["config"].get(
                f"spec.triggers.monitoring_{mm_constants.MonitoringFunctionNames.STREAM}_trigger_1"
            )
            is None
        ):
            logger.info(
                "The stream function needs to be updated with the new stream trigger",
                project=self.project,
            )
            return True
        return False

    def _create_tsdb_tables(self, connection_string: str):
        """Create the TSDB tables using the TSDB connector. At the moment we support 3 types of tables:
        - app_results: a detailed result that includes status, kind, extra data, etc.
        - metrics: a basic key value that represents a numeric metric.
        - predictions: latency of each prediction."""

        tsdb_connector: mlrun.model_monitoring.db.TSDBConnector = (
            mlrun.model_monitoring.get_tsdb_connector(
                project=self.project,
                tsdb_connection_string=connection_string,
            )
        )

        tsdb_connector.create_tables()

    def _create_sql_tables(self, connection_string: str):
        """Create the SQL tables using the SQL connector"""

        store_connector: mlrun.model_monitoring.db.StoreBase = (
            mlrun.model_monitoring.get_store_object(
                project=self.project,
                store_connection_string=connection_string,
            )
        )

        store_connector.create_tables()

    def list_model_monitoring_functions(self) -> list:
        """Retrieve a list of all the model monitoring functions."""
        model_monitoring_labels_list = [
            f"{mm_constants.ModelMonitoringAppLabel.KEY}={mm_constants.ModelMonitoringAppLabel.VAL}"
        ]
        return server.api.crud.Functions().list_functions(
            db_session=self.db_session,
            project=self.project,
            labels=model_monitoring_labels_list,
        )

    async def disable_model_monitoring(
        self,
        delete_resources: bool = True,
        delete_stream_function: bool = False,
        delete_histogram_data_drift_app: bool = True,
        delete_user_applications: bool = False,
        user_application_list: list[str] = None,
        background_tasks: fastapi.BackgroundTasks = None,
    ) -> mlrun.common.schemas.BackgroundTaskList:
        """
        Disable model monitoring application controller, writer, stream, histogram data drift application
        and the user's applications functions, according to the given params.

        :param delete_resources:                    If True, delete the model monitoring controller & writer functions.
                                                    Default True.
        :param delete_stream_function:              If True, delete model monitoring stream function,
                                                    need to use wisely because if you're deleting this function
                                                    this can cause data loss in case you will want to
                                                    enable the model monitoring capability to the project.
                                                    Default False.
        :param delete_histogram_data_drift_app:     If True, it would delete the default histogram-based data drift
                                                    application. Default False.
        :param delete_user_applications:            If True, it would delete the user's model monitoring
                                                    application according to user_application_list, Default False.
        :param user_application_list:               List of the user's model monitoring application to disable.
                                                    Default all the applications.
                                                    Note: you have to set delete_user_applications to True
                                                    in order to delete the desired application.
        :param background_tasks:                    Fastapi Background tasks.
        """
        function_to_delete = []
        if delete_resources:
            function_to_delete = mm_constants.MonitoringFunctionNames.list()
        if not delete_stream_function and delete_resources:
            function_to_delete.remove(mm_constants.MonitoringFunctionNames.STREAM)

        function_to_delete.extend(
            self._get_monitoring_application_to_delete(
                delete_histogram_data_drift_app,
                delete_user_applications,
                user_application_list,
            )
        )
        tasks: list[mlrun.common.schemas.BackgroundTask] = []
        for function_name in function_to_delete:
            if self._check_if_already_deployed(function_name):
                task = await run_in_threadpool(
                    server.api.db.session.run_function_with_new_db_session,
                    MonitoringDeployment._create_monitoring_function_deletion_background_task,
<<<<<<< HEAD
                    background_tasks=background_tasks,
                    project_name=self.project,
                    function_name=function_name,
                    auth_info=self.auth_info,
                    delete_v3io_stream=not mlrun.mlconf.is_ce_mode()
                    and function_name
=======
                    background_tasks,
                    self.db_session,
                    self.project,
                    function_name,
                    self.auth_info,
                    delete_app_stream_resources=function_name
>>>>>>> 29c85617
                    not in [
                        mm_constants.MonitoringFunctionNames.STREAM,
                        mm_constants.MonitoringFunctionNames.APPLICATION_CONTROLLER,
                    ],
                    access_key=self.model_monitoring_access_key,
                )
                tasks.append(task)

        return mlrun.common.schemas.BackgroundTaskList(background_tasks=tasks)

    def _get_monitoring_application_to_delete(
        self,
        delete_histogram_data_drift_app: bool = True,
        delete_user_applications: bool = False,
        user_application_list: list[str] = None,
    ):
        application_to_delete = []

        if delete_user_applications:
            if not user_application_list:
                application_to_delete.extend(
                    list(
                        {
                            app["metadata"]["name"]
                            for app in self.list_model_monitoring_functions()
                        }
                    )
                )
            else:
                for name in user_application_list:
                    try:
                        fn = server.api.crud.Functions().get_function(
                            db_session=self.db_session,
                            name=name,
                            project=self.project,
                        )
                        if (
                            fn["metadata"]["labels"].get(
                                mm_constants.ModelMonitoringAppLabel.KEY
                            )
                            == mm_constants.ModelMonitoringAppLabel.VAL
                        ):
                            # checks if the given function is a model monitoring application
                            application_to_delete.append(name)
                        else:
                            logger.warning(
                                f"{name} is not a model monitoring application, skipping",
                                project=self.project,
                            )

                    except mlrun.errors.MLRunNotFoundError:
                        logger.warning(
                            f"{name} is not found, skipping",
                        )

        if (
            delete_histogram_data_drift_app
            and mm_constants.HistogramDataDriftApplicationConstants.NAME
            not in application_to_delete
        ):
            application_to_delete.append(
                mm_constants.HistogramDataDriftApplicationConstants.NAME
            )
        return application_to_delete

    @staticmethod
    def _create_monitoring_function_deletion_background_task(
        db_session: sqlalchemy.orm.Session,
        background_tasks: BackgroundTasks,
        project_name: str,
        function_name: str,
        auth_info: mlrun.common.schemas.AuthInfo,
        delete_app_stream_resources: bool,
        access_key: str,
    ):
        background_task_name = str(uuid.uuid4())

        # create the background task for function deletion
        return server.api.utils.background_tasks.ProjectBackgroundTasksHandler().create_background_task(
            db_session,
            project_name,
            background_tasks,
            MonitoringDeployment.delete_monitoring_function,
            mlrun.mlconf.background_tasks.default_timeouts.operations.delete_function,
            background_task_name,
            db_session,
            project_name,
            function_name,
            auth_info,
            background_task_name,
            delete_app_stream_resources,
            access_key,
        )

    @staticmethod
    async def delete_monitoring_function(
        db_session: sqlalchemy.orm.Session,
        project: str,
        function_name: str,
        auth_info: mlrun.common.schemas.AuthInfo,
        background_task_name: str,
        delete_app_stream_resources: bool,
        access_key: str,
    ) -> None:
        """
        Delete the model monitoring function and its resources.

        :param db_session:                  A session that manages the current dialog with the database.
        :param project:                     The name of the project.
        :param function_name:               The name of the function to delete.
        :param auth_info:                   The auth info of the request.
        :param background_task_name:        The name of the background task.
        :param delete_app_stream_resources: If True, delete the stream resources (e.g., v3io stream or kafka  topics).
        :param access_key:                  Model monitoring access key, relevant only for V3IO stream.
        """
        await server.api.api.utils._delete_function(
            db_session=db_session,
            project=project,
            function_name=function_name,
            auth_info=auth_info,
            background_task_name=background_task_name,
        )
        if delete_app_stream_resources:
            MonitoringDeployment._delete_model_monitoring_stream_resources(
                project=project,
                function_names=[function_name],
                access_key=access_key,
            )

    @staticmethod
    def _delete_model_monitoring_stream_resources(
        project: str,
        function_names: list[str],
        access_key: typing.Optional[str] = None,
    ) -> None:
        """
        :param project:        The name of the project.
        :param function_names: A list of functions that their resources should be deleted.
        :param access_key:     If the stream is V3IO, the access key is required.

        """
        stream_paths = []
        for function_name in function_names:
            for i in range(10):
                # waiting for the function pod to be deleted
                # max 10 retries (5 sec sleep between each retry)

                function_pod = server.api.utils.singletons.k8s.get_k8s_helper().list_pods(
                    selector=f"{mlrun_constants.MLRunInternalLabels.nuclio_function_name}={project}-{function_name}"
                )
                if not function_pod:
                    logger.debug(
                        "No function pod found for project, deleting stream",
                        project_name=project,
                        function=function_name,
                    )
                    break
                else:
                    logger.debug(f"{function_name} pod found, retrying")
                    time.sleep(5)

            stream_paths.extend(
                server.api.crud.model_monitoring.get_stream_path(
                    project=project, function_name=function_name
                )
            )

        if not stream_paths:
            # No stream paths to delete
            return

        elif stream_paths[0].startswith("v3io"):
            # Delete V3IO stream
            import v3io.dataplane
            import v3io.dataplane.response

            v3io_client = v3io.dataplane.Client(endpoint=mlrun.mlconf.v3io_api)

            for stream_path in stream_paths:
                _, container, stream_path = (
                    mlrun.common.model_monitoring.helpers.parse_model_endpoint_store_prefix(
                        stream_path
                    )
                )

                try:
                    v3io_client.stream.delete(
                        container, stream_path, access_key=access_key
                    )
                    logger.debug("Deleted v3io stream", stream_path=stream_path)
                except v3io.dataplane.response.HttpResponseError as e:
                    logger.warning(
                        "Can't delete v3io stream",
                        stream_path=stream_path,
                        error=mlrun.errors.err_to_str(e),
                    )
        elif stream_paths[0].startswith("kafka://"):
            # Delete Kafka topics
            import kafka
            import kafka.errors

            topics = []

            topic, brokers = mlrun.datastore.utils.parse_kafka_url(url=stream_paths[0])
            topics.append(topic)

            for stream_path in stream_paths[1:]:
                topic, _ = mlrun.datastore.utils.parse_kafka_url(url=stream_path)
                topics.append(topic)

            try:
                kafka_client = kafka.KafkaAdminClient(
                    bootstrap_servers=brokers,
                    client_id=project,
                )
                kafka_client.delete_topics(topics)
                logger.debug("Deleted kafka topics", topics=topics)
            except kafka.errors.TopicAuthorizationFailedError as e:
                logger.warning(
                    "Can't delete kafka topics",
                    topics=topics,
                    error=mlrun.errors.err_to_str(e),
                )
        else:
            logger.warning(
                "Stream path is not supported and therefore can't be deleted, expected v3io or kafka",
                stream_path=stream_paths[0],
            )

    def check_if_credentials_are_set(self, only_project_secrets: bool = False):
        """
        Check if the model monitoring credentials are set. If not, raise an error.
        :param only_project_secrets:  set to true only when setting new credentials.
        :raise mlrun.errors.MLRunBadRequestError:  if the credentials are not set.
        """
        # for each cred from : [store, tsdb, stream]
        # 1. Check in project secrets.
        # 2. Check if stream is on or if there is already part of the secrets set.
        #    a. if True, set the cred in to the project secret (from exist cred/ from sys config / v3io by default).

        credentials_dict = {
            key: server.api.crud.Secrets().get_project_secret(
                project=self.project,
                provider=mlrun.common.schemas.SecretProviderName.kubernetes,
                secret_key=key,
                allow_secrets_from_k8s=True,
            )
            for key in mlrun.common.schemas.model_monitoring.ProjectSecretKeys.mandatory_secrets()
        }
        # check if all the credentials are set (stream is not mandatory for now for BC, Todo: del in 1.9.0)
        if all(
            [
                val is not None
                if key
                != mlrun.common.schemas.model_monitoring.ProjectSecretKeys.STREAM_PATH
                else True
                for key, val in credentials_dict.items()
            ]
        ):
            return

        if not only_project_secrets:  # for upgrade case
            need_to_set = False
            try:
                server.api.crud.Functions().get_function(
                    name=mm_constants.MonitoringFunctionNames.STREAM,
                    db_session=self.db_session,
                    project=self.project,
                )
                need_to_set = True
            except mlrun.errors.MLRunNotFoundError:
                if any(
                    [val is not None for val in credentials_dict.values()]
                ):  # check if one of the cred is already set
                    need_to_set = True
            finally:
                if need_to_set and None in credentials_dict.values():
                    self.set_credentials(
                        endpoint_store_connection=credentials_dict.get(
                            mlrun.common.schemas.model_monitoring.ProjectSecretKeys.ENDPOINT_STORE_CONNECTION
                        ),
                        stream_path=credentials_dict.get(
                            mlrun.common.schemas.model_monitoring.ProjectSecretKeys.STREAM_PATH
                        ),
                        tsdb_connection=credentials_dict.get(
                            mlrun.common.schemas.model_monitoring.ProjectSecretKeys.TSDB_CONNECTION
                        ),
                        _default_secrets_v3io="v3io",
                    )

        raise mlrun.errors.MLRunBadRequestError(
            "Model monitoring credentials are not set.\n"
            "Please set them using the set_model_monitoring_credentials API/SDK "
            "or pass fetch_credentials_from_sys_config=True when using enable_model_monitoring API/SDK."
        )

    def set_credentials(
        self,
        access_key: typing.Optional[str] = None,
        endpoint_store_connection: typing.Optional[str] = None,
        stream_path: typing.Optional[str] = None,
        tsdb_connection: typing.Optional[str] = None,
        _default_secrets_v3io: typing.Optional[str] = None,
    ):
        """
        Set the model monitoring credentials for the project. The credentials are stored in the project secrets.

        :param access_key:                Model Monitoring access key for managing user permissions.
        :param endpoint_store_connection: Endpoint store connection string. By default, None.
                                          Options:
                                          1. None, will be set from the system configuration.
                                          2. v3io - for v3io endpoint store,
                                             pass `v3io` and the system will generate the exact path.
                                          3. MySQL/SQLite - for SQL endpoint store, please provide full
                                             connection string, for example
                                             mysql+pymysql://<username>:<password>@<host>:<port>/<db_name>
        :param stream_path:               Path to the model monitoring stream. By default, None.
                                          Options:
                                          1. None, will be set from the system configuration.
                                          2. v3io - for v3io stream,
                                             pass `v3io` and the system will generate the exact path.
                                          3. Kafka - for Kafka stream, please provide full connection string without
                                             custom topic, for example kafka://<some_kafka_broker>:<port>.
        :param tsdb_connection:           Connection string to the time series database. By default, None.
                                          Options:
                                          1. None, will be set from the system configuration.
                                          2. v3io - for v3io stream,
                                             pass `v3io` and the system will generate the exact path.
                                          3. TDEngine - for TDEngine tsdb, please provide full websocket connection URL,
                                             for example taosws://<username>:<password>@<host>:<port>.
        :param _default_secrets_v3io:     Optional parameter for the upgrade process in which the v3io default secret
                                          key is set.
        """
        try:
            self.check_if_credentials_are_set(only_project_secrets=True)
            raise mlrun.errors.MLRunConflictError(
                f"For {self.project} the credentials are already set.\n"
                f"This API can run only once for a project."
            )
        except mlrun.errors.MLRunBadRequestError:
            # the credentials are not set
            pass

        secrets_dict = {}
        if access_key:
            secrets_dict[
                mlrun.common.schemas.model_monitoring.ProjectSecretKeys.ACCESS_KEY
            ] = access_key

        # endpoint_store_connection
        if not endpoint_store_connection:
            endpoint_store_connection = (
                mlrun.mlconf.model_endpoint_monitoring.endpoint_store_connection
                or _default_secrets_v3io
            )
        if endpoint_store_connection:
            if (
                endpoint_store_connection != "v3io"
                and not endpoint_store_connection.startswith("mysql")
                and not endpoint_store_connection.startswith("sqlite")
            ):
                raise mlrun.errors.MLRunInvalidArgumentError(
                    "Currently only MySQL/SQLite connections are supported for non-v3io endpoint store,"
                    "please provide a full URL (e.g. mysql+pymysql://<username>:<password>@<host>:<port>/<db_name>)"
                )
            secrets_dict[
                mlrun.common.schemas.model_monitoring.ProjectSecretKeys.ENDPOINT_STORE_CONNECTION
            ] = endpoint_store_connection
        else:
            raise mlrun.errors.MLRunInvalidArgumentError(
                "You must provide a valid endpoint store connection while using set_model_monitoring_credentials "
                "API/SDK or in the system config"
            )

        # stream_path
        if not stream_path:
            stream_path = (
                mlrun.mlconf.model_endpoint_monitoring.stream_connection
                or mlrun.mlconf.model_endpoint_monitoring.store_prefixes.stream  # TODO: Delete in 1.9.0
                or _default_secrets_v3io
            )
        if stream_path:
            if stream_path == "v3io":
                # TODO: Delete in 1.9.0 (for BC)
                stream_path = ""
            else:
                if stream_path.startswith("kafka://") and "?topic" in stream_path:
                    raise mlrun.errors.MLRunInvalidArgumentError(
                        "Custom kafka topic is not allowed"
                    )
                elif not stream_path.startswith("kafka://") and (
                    stream_path != "v3io" or stream_path != ""
                ):
                    raise mlrun.errors.MLRunInvalidArgumentError(
                        "Currently only Kafka connection is supported for non-v3io stream,"
                        "please provide a full URL (e.g. kafka://<some_kafka_broker>:<port>)"
                    )
            secrets_dict[
                mlrun.common.schemas.model_monitoring.ProjectSecretKeys.STREAM_PATH
            ] = stream_path
        else:
            raise mlrun.errors.MLRunInvalidArgumentError(
                "You must provide a valid stream path connection while using set_model_monitoring_credentials "
                "API/SDK or in the system config"
            )

        if not tsdb_connection:
            tsdb_connection = (
                mlrun.mlconf.model_endpoint_monitoring.tsdb_connection
                or _default_secrets_v3io
            )
        if tsdb_connection:
            if tsdb_connection != "v3io" and not tsdb_connection.startswith(
                "taosws://"
            ):
                raise mlrun.errors.MLRunInvalidArgumentError(
                    "Currently only TDEngine websocket connection is supported for non-v3io TSDB,"
                    "please provide a full URL (e.g. taosws://<username>:<password>@<host>:<port>)"
                )
            secrets_dict[
                mlrun.common.schemas.model_monitoring.ProjectSecretKeys.TSDB_CONNECTION
            ] = tsdb_connection
        else:
            raise mlrun.errors.MLRunInvalidArgumentError(
                "You must provide a valid tsdb connection while using set_model_monitoring_credentials "
                "API/SDK or in the system config"
            )

        # Create tsdb & sql tables that will be used for storing the model monitoring data
        # Check the cred are valid
        self._create_tsdb_tables(
            connection_string=secrets_dict[
                mlrun.common.schemas.model_monitoring.ProjectSecretKeys.TSDB_CONNECTION
            ]
        )
        self._create_sql_tables(
            connection_string=secrets_dict[
                mlrun.common.schemas.model_monitoring.ProjectSecretKeys.ENDPOINT_STORE_CONNECTION
            ]
        )

        server.api.crud.Secrets().store_project_secrets(
            project=self.project,
            secrets=mlrun.common.schemas.SecretsData(
                provider=mlrun.common.schemas.SecretProviderName.kubernetes,
                secrets=secrets_dict,
            ),
        )


def get_endpoint_features(
    feature_names: list[str],
    feature_stats: dict = None,
    current_stats: dict = None,
) -> list[mlrun.common.schemas.Features]:
    """
    Getting a new list of features that exist in feature_names along with their expected (feature_stats) and
    actual (current_stats) stats. The expected stats were calculated during the creation of the model endpoint,
    usually based on the data from the Model Artifact. The actual stats are based on the results from the latest
    model monitoring batch job.

    param feature_names: List of feature names.
    param feature_stats: Dictionary of feature stats that were stored during the creation of the model endpoint
                         object.
    param current_stats: Dictionary of the latest stats that were stored during the last run of the model monitoring
                         batch job.

    return: List of feature objects. Each feature has a name, weight, expected values, and actual values. More info
            can be found under `mlrun.common.schemas.Features`.
    """

    # Initialize feature and current stats dictionaries
    safe_feature_stats = feature_stats or {}
    safe_current_stats = current_stats or {}

    # Create feature object and add it to a general features list
    features = []
    for name in feature_names:
        if feature_stats is not None and name not in feature_stats:
            logger.warn("Feature missing from 'feature_stats'", name=name)
        if current_stats is not None and name not in current_stats:
            logger.warn("Feature missing from 'current_stats'", name=name)
        f = mlrun.common.schemas.Features.new(
            name, safe_feature_stats.get(name), safe_current_stats.get(name)
        )
        features.append(f)
    return features<|MERGE_RESOLUTION|>--- conflicted
+++ resolved
@@ -750,21 +750,12 @@
                 task = await run_in_threadpool(
                     server.api.db.session.run_function_with_new_db_session,
                     MonitoringDeployment._create_monitoring_function_deletion_background_task,
-<<<<<<< HEAD
-                    background_tasks=background_tasks,
-                    project_name=self.project,
-                    function_name=function_name,
-                    auth_info=self.auth_info,
-                    delete_v3io_stream=not mlrun.mlconf.is_ce_mode()
-                    and function_name
-=======
                     background_tasks,
                     self.db_session,
                     self.project,
                     function_name,
                     self.auth_info,
                     delete_app_stream_resources=function_name
->>>>>>> 29c85617
                     not in [
                         mm_constants.MonitoringFunctionNames.STREAM,
                         mm_constants.MonitoringFunctionNames.APPLICATION_CONTROLLER,
