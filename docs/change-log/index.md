--- conflicted
+++ resolved
@@ -1,9 +1,5 @@
 (change-log)=
 # Change log
-<<<<<<< HEAD
-- [v1.7.0](#)
-=======
->>>>>>> eee856c6
 - [v1.6.4](#v1-6-4-30-june-2024) | [v1.6.3](#v1-6-3-4-june-2024)  | [v1.6.2](#v1-6-2-29-march-2024) | [v1.6.1](#v1-6-1-29-february-2024) | [v1.6.0](#v1-6-0-22-february-2024)
 - [v1.5.2](#v1-5-2-30-november-2023) | [v1.5.1](#v1-5-1-2-november-2023) | [v1.5.0](#v1-5-0-23-october-2023)
 - [v1.4.1](#v1-4-1-8-august-2023) | [v1.4.0](#v1-4-0-23-july-2023)
@@ -14,116 +10,6 @@
 - [Open issues](#open-issues)
 - [Limitations](#limitations)
 - [Deprecations and removed code](#deprecations-and-removed-code)
-
-<<<<<<< HEAD
-## v1.7.0 (          August 2024)
-
-### Data store
-| ID    |Description                                                                 |
-|-------|----------------------------------------------------------------------------|
-|ML-5726|Add support for Hadoop/hdfs datastore. See [HDFS data store profile](..store/datastore.html#hdfs-data-store-profile).|
-|ML-5656|Add Snowflake as offline target store. See [Snowflake target](../feature-store/sources-targets.html#snowflake-target).|
-
-### Feature store
-| ID    |Description                                                                 |
-|-------|----------------------------------------------------------------------------|
-|ML-3303|Optimized the parquet read when the partitioning is on fields other than the timestamp.|
-|ML-5656|Add Snowflake as an offline target store. See [Snowflake target](../feature-store/sources-targets.html#snowflake-target)|
-
-### Model monitoring
-
-| ID    |Description                                                                 |
-|-------|----------------------------------------------------------------------------|
-|ML-5287|You can now configure alerts for model monitoring. See(**add link**)[].|
-
-
-### Projects
-| ID    |Description                                                                 |
-|-------|----------------------------------------------------------------------------|
-|ML-2585|When deleting a project, you can also delete its artifacts. See [Deleting artifacts](..store/artifacts.html##deleting-artifacts).|
-|ML-3874|Node selector can now be defined in the project spec. See [Node selection](../runtimes/configuring-job-resources.html#node-selection).|
-
-### Runtimes
-
-| ID    |Description                                                                 |
-|-------|----------------------------------------------------------------------------|
-|ML-2652|Supports creating an API gateway using the MLRun SDK. See [API gateway](../concepts/nuclio-real-time-functions.html#api-gateway).|
-|ML-4601|New `application` type runtime`where you can run provide an image (for example a web-app) that runs as a deployment. See {ref}`application`.|
-
-### Workflows
-| ID    |Description                                                                 |
-|-------|----------------------------------------------------------------------------|
-|ML-6885|You can now add run details by using `{{ runs }}` in the `override_body` section in notifications. See [Notifications kinds](../concepts/notifications.html#notification-kinds).|
-
-### Model monitoring
-| ID    |Description                                                                 |
-|-------|----------------------------------------------------------------------------|
-|ML-6119|APIs for model monitoring view per endpoint**add details/link**|
-|ML-6569|Model monitoring UI per-endpoint view presents information about the actual inference of the model endpoint.**add details/link**|
-
-
-### Serving graph
-| ID    |Description                                                                 |
-|-------|----------------------------------------------------------------------------|
-|ML-6015|Storey/Nuclio serving graph: supports designating a step as multiprocess**add details/link**|
-
-
-### Infrastructure
-| ID    |Description                                                                 |
-|-------|----------------------------------------------------------------------------|
-|ML-3432|When deleting a remote function, both in the UI and SDK, the Nuclio function (pod) is also deleted.|
-
-### UI
-| ID    |Description                                                                 |
-|-------|----------------------------------------------------------------------------|
-|ML-4666|The new cross-project view gives a summary of all jobs, workflows, and schedules.  <img src="../_static/images/cross-project-view.png" width="500" >|
-|ML-5140|Pagination improvements **add details**|
-|ML-5846|The Filter in the Projects>ML Functions table is now a popup menu.|
-|ML-6275|The Projects dashboard now notifies when MLRun isn't reachable.|
-
-
-### Breaking changes
-| ID    |Description                                                                 |
-|-------|----------------------------------------------------------------------------|
-|ML-5741/3206|The new flag `allow_cross_project` gives you options to manage a situation where you call `get_or_create_project` or `load_project` and there is already a `project.yaml` with a different project name. In v1.7 and v1.8 `allow_cross_project` is set to None by default, meaning if there is a mismatch in the name, you get a warning (that the project name is different than the `project.yaml`) and then the flow continues. If `allow_cross_project` is False, an exception is raised. And if `allow_cross_project` is True, the flow continues. (Prior to v1.9 you should set `allow_cross_project` to either True or False; the None option will be deprecated.)|
-
-
-### Documentation
-| ID    |Description                                                                 |
-|-------|----------------------------------------------------------------------------|
-|NA     | New page: {ref}`genai-live-ops`.|
-|ML-6052|New page: {ref}`(log-artifacts`.|
-|ML-6573|Example of Model monitoring app without V3IO (using a NoSql target). **add link**|
-
-
-## Closed issues
-| ID    |Description                                                                 |
-|-------|----------------------------------------------------------------------------|
-|ML-2223|Can now deploy a function when notebook names contain "." |
-|ML-3143/ML-3432|Can now delete remote functions from the DB with both the SDK and the UI.|
-|ML-3680|Function specs that are modified before running the workflow are now saved.|
-|ML-4248|You can now run a serving function with a large number of models.|
-|ML-4346||
-|ML-4846|CE: `V3IO_ACCESS_KEY` is no longer required for Parquet target.|
-|ML-5204|UI: The Project settings now provide validation rules on labels.|
-|ML-5774|UI: Improved speed of Querying for pipelines of specific projects in the Pipelines page.|
-|ML-6020|UI: <b>Copy URI</b> in the Datasets main page now copies the same value as in the detailed Dataset page.|
-|ML-6065|Fixed model serving with kafka trigger.|
-|ML-6068|Feature-store Redis-target is now created by default with the project/feature-set in the path.|
-|ML-6249|Reduction in the time feature sets with a large number of entities take to query (and no longer time out).|
-|ML-6253|The `project.build_function()`now passes the `requirements_file parameter` when the  engine is not `kfp`.|
-|ML-6839|   **Is it in v1.7?** (change in scheduling behaviour!!)|
-|ML-6585|The application runtime base image is now taken from the data node registry to support dark sites. Requires Provazio v0.24.271 or higher.|
-|ML-6602/6556|You can now specify a uid when running `artifacts.get_model`.|
-|ML-6644||
-|ML-6800|Resolved spiking of CPU and memory of mlrun-api service.|
-|ML-6991||
-|ML-7103||
-|ML-7135|Fixed Upgrading to mlrun if the `spec.build` was saved incorrectly.|
-|ML-7203|Function yaml is no longer created twice during a scheduled workflow trigger.|
-
-=======
->>>>>>> eee856c6
 
 ## v1.6.4 (30 June 2024)
 
