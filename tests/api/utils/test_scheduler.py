# Copyright 2018 Iguazio
#
# Licensed under the Apache License, Version 2.0 (the "License");
# you may not use this file except in compliance with the License.
# You may obtain a copy of the License at
#
#   http://www.apache.org/licenses/LICENSE-2.0
#
# Unless required by applicable law or agreed to in writing, software
# distributed under the License is distributed on an "AS IS" BASIS,
# WITHOUT WARRANTIES OR CONDITIONS OF ANY KIND, either express or implied.
# See the License for the specific language governing permissions and
# limitations under the License.
#
import asyncio
import pathlib
import random
import time
import typing
import unittest.mock
from datetime import datetime, timedelta, timezone

import pytest
from dateutil.tz import tzlocal
from deepdiff import DeepDiff
from sqlalchemy.orm import Session

import mlrun
import mlrun.api.api.deps
import mlrun.api.crud
import mlrun.api.utils.auth
import mlrun.api.utils.auth.verifier
import mlrun.api.utils.singletons.k8s
import mlrun.api.utils.singletons.project_member
import mlrun.common.schemas
import mlrun.errors
import tests.api.conftest
from mlrun.api.utils.scheduler import Scheduler
from mlrun.api.utils.singletons.db import get_db
from mlrun.config import config
from mlrun.runtimes.base import RunStates
from mlrun.utils import logger


@pytest.fixture()
async def scheduler(db: Session) -> typing.Generator:
    logger.info("Creating scheduler")
    config.httpdb.scheduling.min_allowed_interval = "0"
    config.httpdb.jobs.allow_local_run = True
    scheduler = Scheduler()
    await scheduler.start(db)
    mlrun.api.utils.singletons.project_member.initialize_project_member()
    yield scheduler
    logger.info("Stopping scheduler")
    await scheduler.stop()


call_counter: int = 0
schedule_end_time_margin = 0.5


async def bump_counter():
    global call_counter
    call_counter += 1


async def bump_counter_and_wait():
    global call_counter
    logger.debug("Bumping counter", call_counter=call_counter)
    call_counter += 1
    await asyncio.sleep(2)


async def do_nothing():
    pass


def create_project(
    db: Session, project_name: str = None
) -> mlrun.common.schemas.Project:
    """API tests use sql db, so we need to create the project with its schema"""
    project = mlrun.common.schemas.Project(
        metadata=mlrun.common.schemas.ProjectMetadata(
            name=project_name or config.default_project
        )
    )
    mlrun.api.crud.Projects().create_project(db, project)
    return project


@pytest.mark.asyncio
async def test_not_skipping_delayed_schedules(db: Session, scheduler: Scheduler):
    global call_counter
    call_counter = 0
    expected_call_counter = 1

    start_date, end_date = _get_start_and_end_time_for_scheduled_trigger(
        number_of_jobs=expected_call_counter, seconds_interval=1
    )
    # this way we're leaving ourselves one second to create the schedule preventing transient test failure
    cron_trigger = mlrun.common.schemas.ScheduleCronTrigger(
        second="*/1", start_date=start_date, end_date=end_date
    )
    schedule_name = "schedule-name"
    project = config.default_project
    scheduler.create_schedule(
        db,
        mlrun.common.schemas.AuthInfo(),
        project,
        schedule_name,
        mlrun.common.schemas.ScheduleKinds.local_function,
        bump_counter,
        cron_trigger,
    )
    # purposely doing time.sleep to block the reactor to ensure a job is still scheduled although its planned
    # execution time passed
    time.sleep(2 + expected_call_counter)
    await asyncio.sleep(1)
    assert call_counter == expected_call_counter


@pytest.mark.asyncio
async def test_create_schedule(db: Session, scheduler: Scheduler):
    global call_counter
    call_counter = 0

    expected_call_counter = 5
    start_date, end_date = _get_start_and_end_time_for_scheduled_trigger(
        number_of_jobs=5, seconds_interval=1
    )
    # this way we're leaving ourselves one second to create the schedule preventing transient test failure
    cron_trigger = mlrun.common.schemas.ScheduleCronTrigger(
        second="*/1", start_date=start_date, end_date=end_date
    )
    schedule_name = "schedule-name"
    project = config.default_project
    scheduler.create_schedule(
        db,
        mlrun.common.schemas.AuthInfo(),
        project,
        schedule_name,
        mlrun.common.schemas.ScheduleKinds.local_function,
        bump_counter,
        cron_trigger,
    )

    # The trigger is defined with `second="*/1"` meaning it runs on round seconds,
    # but executing the actual functional code - bumping the counter - happens a few microseconds afterwards.
    # To avoid transient errors on slow systems, we add extra margin.
    time_to_sleep = (
        end_date - datetime.now()
    ).total_seconds() + schedule_end_time_margin

    await asyncio.sleep(time_to_sleep)
    assert call_counter == expected_call_counter


@pytest.mark.asyncio
async def test_invoke_schedule(
    db: Session,
    scheduler: Scheduler,
    k8s_secrets_mock: tests.api.conftest.K8sSecretsMock,
):
    cron_trigger = mlrun.common.schemas.ScheduleCronTrigger(year=1999)
    schedule_name = "schedule-name"
    project_name = config.default_project
    create_project(db, project_name)
    scheduled_object = _create_mlrun_function_and_matching_scheduled_object(
        db, project_name
    )
    runs = get_db().list_runs(db, project=project_name)
    assert len(runs) == 0
    scheduler.create_schedule(
        db,
        mlrun.common.schemas.AuthInfo(),
        project_name,
        schedule_name,
        mlrun.common.schemas.ScheduleKinds.job,
        scheduled_object,
        cron_trigger,
    )
    runs = get_db().list_runs(db, project=project_name)
    assert len(runs) == 0
    response_1 = await scheduler.invoke_schedule(
        db, mlrun.common.schemas.AuthInfo(), project_name, schedule_name
    )
    runs = get_db().list_runs(db, project=project_name)
    assert len(runs) == 1
    response_2 = await scheduler.invoke_schedule(
        db, mlrun.common.schemas.AuthInfo(), project_name, schedule_name
    )
    runs = get_db().list_runs(db, project=project_name)
    assert len(runs) == 2
    for run in runs:
        assert run["status"]["state"] == RunStates.completed
    response_uids = [
        response["data"]["metadata"]["uid"] for response in [response_1, response_2]
    ]
    db_uids = [run["metadata"]["uid"] for run in runs]
    assert (
        DeepDiff(
            response_uids,
            db_uids,
            ignore_order=True,
        )
        == {}
    )

    schedule = scheduler.get_schedule(
        db, project_name, schedule_name, include_last_run=True
    )
    assert schedule.last_run is not None
    assert schedule.last_run["metadata"]["uid"] == response_uids[-1]
    assert schedule.last_run["metadata"]["project"] == project_name


@pytest.mark.asyncio
async def test_create_schedule_mlrun_function(
    db: Session,
    scheduler: Scheduler,
    k8s_secrets_mock: tests.api.conftest.K8sSecretsMock,
):

    project_name = config.default_project
    mlrun.new_project(project_name, save=False)

    scheduled_object = _create_mlrun_function_and_matching_scheduled_object(
        db, project_name
    )
    runs = get_db().list_runs(db, project=project_name)
    assert len(runs) == 0

    expected_call_counter = 1
    start_date, end_date = _get_start_and_end_time_for_scheduled_trigger(
        number_of_jobs=expected_call_counter, seconds_interval=1
    )
    # this way we're leaving ourselves one second to create the schedule preventing transient test failure
    cron_trigger = mlrun.common.schemas.ScheduleCronTrigger(
        second="*/1", start_date=start_date, end_date=end_date
    )
    schedule_name = "schedule-name"
<<<<<<< HEAD
    project_name = config.default_project
    create_project(db, project_name)

    scheduled_object = _create_mlrun_function_and_matching_scheduled_object(
        db, project_name
    )
    runs = get_db().list_runs(db, project=project_name)
    assert len(runs) == 0
=======
>>>>>>> 007f604a
    scheduler.create_schedule(
        db,
        mlrun.common.schemas.AuthInfo(),
        project_name,
        schedule_name,
        mlrun.common.schemas.ScheduleKinds.job,
        scheduled_object,
        cron_trigger,
    )
    time_to_sleep = (
        end_date - datetime.now()
    ).total_seconds() + schedule_end_time_margin

    await asyncio.sleep(time_to_sleep)
    runs = get_db().list_runs(db, project=project_name)

    assert len(runs) == expected_call_counter

    assert runs[0]["status"]["state"] == RunStates.completed

    # the default of list_runs returns the list descending by date.
    expected_last_run_uri = f"{project_name}@{runs[0]['metadata']['uid']}#0"

    schedule = get_db().get_schedule(db, project_name, schedule_name)
    assert schedule.last_run_uri == expected_last_run_uri


@pytest.mark.asyncio
async def test_create_schedule_success_cron_trigger_validation(
    db: Session, scheduler: Scheduler
):
    scheduler._min_allowed_interval = "10 minutes"
    cases = [
        {"second": "1", "minute": "19"},
        {"second": "30", "minute": "9,19"},
        {"minute": "*/10"},
        {"minute": "20-40/10"},
        {"hour": "1"},
        {"year": "1999"},
        {"year": "2050"},
    ]
    for index, case in enumerate(cases):
        cron_trigger = mlrun.common.schemas.ScheduleCronTrigger(**case)
        scheduler.create_schedule(
            db,
            mlrun.common.schemas.AuthInfo(),
            "project",
            f"schedule-name-{index}",
            mlrun.common.schemas.ScheduleKinds.local_function,
            do_nothing,
            cron_trigger,
        )


@pytest.mark.asyncio
async def test_schedule_upgrade_from_scheduler_without_credentials_store(
    db: Session,
    scheduler: Scheduler,
    k8s_secrets_mock: tests.api.conftest.K8sSecretsMock,
):
    name = "schedule-name"
    project_name = config.default_project
    create_project(db, project_name)

    scheduled_object = _create_mlrun_function_and_matching_scheduled_object(
        db, project_name
    )

    expected_call_counter = 3
    start_date, end_date = _get_start_and_end_time_for_scheduled_trigger(
        number_of_jobs=expected_call_counter, seconds_interval=1
    )
    cron_trigger = mlrun.common.schemas.ScheduleCronTrigger(
        second="*/1", start_date=start_date, end_date=end_date
    )
    # we're before upgrade so create a schedule with empty auth info
    scheduler.create_schedule(
        db,
        mlrun.common.schemas.AuthInfo(),
        project_name,
        name,
        mlrun.common.schemas.ScheduleKinds.job,
        scheduled_object,
        cron_trigger,
    )
    # stop scheduler, reconfigure to store credentials and start again (upgrade)
    await scheduler.stop()
    mlrun.api.utils.auth.verifier.AuthVerifier().is_jobs_auth_required = (
        unittest.mock.Mock(return_value=True)
    )
    await scheduler.start(db)

    # at this point the schedule is inside the scheduler without auth_info, so the first trigger should try to generate
    # auth info, mock the functions for this
    username = "some-username"
    access_key = "some-access_key"
    mlrun.api.utils.singletons.project_member.get_project_member().get_project_owner = (
        unittest.mock.Mock(
            return_value=mlrun.common.schemas.ProjectOwner(
                username=username, access_key=access_key
            )
        )
    )
    time_to_sleep = (
        end_date - datetime.now()
    ).total_seconds() + schedule_end_time_margin

    await asyncio.sleep(time_to_sleep)
    runs = get_db().list_runs(db, project=project_name)
    assert len(runs) == 3
    assert (
        mlrun.api.utils.singletons.project_member.get_project_member().get_project_owner.call_count
        == 1
    )


@pytest.mark.asyncio
async def test_create_schedule_failure_too_frequent_cron_trigger(
    db: Session, scheduler: Scheduler
):
    scheduler._min_allowed_interval = "10 minutes"
    cases = [
        {"second": "*"},
        {"second": "1,2"},
        {"second": "*/30"},
        {"second": "30-35"},
        {"second": "30-40/5"},
        {"minute": "*"},
        {"minute": "*"},
        {"minute": "*/5"},
        {"minute": "43-59"},
        {"minute": "30-50/6"},
        {"minute": "1,3,5"},
        {"minute": "11,22,33,44,55,59"},
    ]
    for case in cases:
        cron_trigger = mlrun.common.schemas.ScheduleCronTrigger(**case)
        with pytest.raises(ValueError) as excinfo:
            scheduler.create_schedule(
                db,
                mlrun.common.schemas.AuthInfo(),
                "project",
                "schedule-name",
                mlrun.common.schemas.ScheduleKinds.local_function,
                do_nothing,
                cron_trigger,
            )
        assert "Cron trigger too frequent. no more then one job" in str(excinfo.value)


@pytest.mark.asyncio
async def test_create_schedule_failure_already_exists(
    db: Session, scheduler: Scheduler
):
    cron_trigger = mlrun.common.schemas.ScheduleCronTrigger(year="1999")
    schedule_name = "schedule-name"
    project = config.default_project
    scheduler.create_schedule(
        db,
        mlrun.common.schemas.AuthInfo(),
        project,
        schedule_name,
        mlrun.common.schemas.ScheduleKinds.local_function,
        do_nothing,
        cron_trigger,
    )

    with pytest.raises(
        mlrun.errors.MLRunConflictError,
        match=rf"Conflict - Schedule already exists: {project}/{schedule_name}",
    ):
        scheduler.create_schedule(
            db,
            mlrun.common.schemas.AuthInfo(),
            project,
            schedule_name,
            mlrun.common.schemas.ScheduleKinds.local_function,
            do_nothing,
            cron_trigger,
        )


@pytest.mark.asyncio
async def test_validate_cron_trigger_multi_checks(db: Session, scheduler: Scheduler):
    """
    _validate_cron_trigger runs 60 checks to be able to validate limit low as one minute.
    If we would run the check there one time it won't catch scenarios like:
    If the limit is 10 minutes and the cron trigger configured with minute=0-45 (which means every minute, for the
    first 45 minutes of every hour), and the check will occur at the 44 minute of some hour, the next run time
    will be one minute away, but the second next run time after it, will be at the next hour 0 minute. The delta
    between the two will be 15 minutes, more then 10 minutes so it will pass validation, although it actually runs
    every minute.
    """
    scheduler._min_allowed_interval = "10 minutes"
    cron_trigger = mlrun.common.schemas.ScheduleCronTrigger(minute="0-45")
    now = datetime(
        year=2020,
        month=2,
        day=3,
        hour=4,
        minute=44,
        second=30,
        tzinfo=cron_trigger.timezone,
    )
    with pytest.raises(ValueError) as excinfo:
        scheduler._validate_cron_trigger(cron_trigger, now)
    assert "Cron trigger too frequent. no more then one job" in str(excinfo.value)


@pytest.mark.asyncio
async def test_get_schedule_datetime_fields_timezone(db: Session, scheduler: Scheduler):
    cron_trigger = mlrun.common.schemas.ScheduleCronTrigger(minute="*/10")
    schedule_name = "schedule-name"
    project = config.default_project
    scheduler.create_schedule(
        db,
        mlrun.common.schemas.AuthInfo(),
        project,
        schedule_name,
        mlrun.common.schemas.ScheduleKinds.local_function,
        do_nothing,
        cron_trigger,
    )
    schedule = scheduler.get_schedule(db, project, schedule_name)
    assert schedule.creation_time.tzinfo is not None
    assert schedule.next_run_time.tzinfo is not None

    schedules = scheduler.list_schedules(db, project)
    assert len(schedules.schedules) == 1
    assert schedules.schedules[0].creation_time.tzinfo is not None
    assert schedules.schedules[0].next_run_time.tzinfo is not None


@pytest.mark.asyncio
async def test_get_schedule(db: Session, scheduler: Scheduler):
    labels_1 = {
        "label1": "value1",
        "label2": "value2",
    }
    cron_trigger = mlrun.common.schemas.ScheduleCronTrigger(year="1999")
    schedule_name = "schedule-name"
    project = config.default_project
    scheduler.create_schedule(
        db,
        mlrun.common.schemas.AuthInfo(),
        project,
        schedule_name,
        mlrun.common.schemas.ScheduleKinds.local_function,
        do_nothing,
        cron_trigger,
        labels_1,
    )
    schedule = scheduler.get_schedule(db, project, schedule_name)

    # no next run time cause we put year=1999
    _assert_schedule(
        schedule,
        project,
        schedule_name,
        mlrun.common.schemas.ScheduleKinds.local_function,
        cron_trigger,
        None,
        labels_1,
    )

    labels_2 = {
        "label3": "value3",
        "label4": "value4",
    }
    year = 2050
    cron_trigger_2 = mlrun.common.schemas.ScheduleCronTrigger(year=year, timezone="utc")
    schedule_name_2 = "schedule-name-2"
    scheduler.create_schedule(
        db,
        mlrun.common.schemas.AuthInfo(),
        project,
        schedule_name_2,
        mlrun.common.schemas.ScheduleKinds.local_function,
        do_nothing,
        cron_trigger_2,
        labels_2,
    )
    schedule_2 = scheduler.get_schedule(db, project, schedule_name_2)
    year_datetime = datetime(year=year, month=1, day=1, tzinfo=timezone.utc)
    _assert_schedule(
        schedule_2,
        project,
        schedule_name_2,
        mlrun.common.schemas.ScheduleKinds.local_function,
        cron_trigger_2,
        year_datetime,
        labels_2,
    )

    schedules = scheduler.list_schedules(db)
    assert len(schedules.schedules) == 2
    _assert_schedule(
        schedules.schedules[0],
        project,
        schedule_name,
        mlrun.common.schemas.ScheduleKinds.local_function,
        cron_trigger,
        None,
        labels_1,
    )
    _assert_schedule(
        schedules.schedules[1],
        project,
        schedule_name_2,
        mlrun.common.schemas.ScheduleKinds.local_function,
        cron_trigger_2,
        year_datetime,
        labels_2,
    )

    schedules = scheduler.list_schedules(db, labels="label3=value3")
    assert len(schedules.schedules) == 1
    _assert_schedule(
        schedules.schedules[0],
        project,
        schedule_name_2,
        mlrun.common.schemas.ScheduleKinds.local_function,
        cron_trigger_2,
        year_datetime,
        labels_2,
    )


@pytest.mark.asyncio
async def test_get_schedule_next_run_time_from_db(db: Session, scheduler: Scheduler):
    cron_trigger = mlrun.common.schemas.ScheduleCronTrigger(minute="*/10")
    schedule_name = "schedule-name"
    project = config.default_project
    scheduler.create_schedule(
        db,
        mlrun.common.schemas.AuthInfo(),
        project,
        schedule_name,
        mlrun.common.schemas.ScheduleKinds.local_function,
        do_nothing,
        cron_trigger,
    )
    chief_schedule = scheduler.get_schedule(db, project, schedule_name)
    assert chief_schedule.next_run_time is not None

    # simulating when running in worker
    mlrun.mlconf.httpdb.clusterization.role = (
        mlrun.common.schemas.ClusterizationRole.worker
    )
    worker_schedule = scheduler.get_schedule(db, project, schedule_name)
    assert worker_schedule.next_run_time is not None
    assert chief_schedule.next_run_time == worker_schedule.next_run_time


@pytest.mark.asyncio
async def test_get_schedule_failure_not_found(db: Session, scheduler: Scheduler):
    schedule_name = "schedule-name"
    project = config.default_project
    with pytest.raises(mlrun.errors.MLRunNotFoundError) as excinfo:
        scheduler.get_schedule(db, project, schedule_name)
    assert "Schedule not found" in str(excinfo.value)


@pytest.mark.asyncio
async def test_list_schedules_name_filter(db: Session, scheduler: Scheduler):
    cases = [
        {"name": "some_prefix-mlrun", "should_find": True},
        {"name": "some_prefix-mlrun-some_suffix", "should_find": True},
        {"name": "mlrun-some_suffix", "should_find": True},
        {"name": "mlrun", "should_find": True},
        {"name": "MLRun", "should_find": True},
        {"name": "bla-MLRun-bla", "should_find": True},
        {"name": "mlun", "should_find": False},
        {"name": "mlurn", "should_find": False},
        {"name": "mluRn", "should_find": False},
    ]

    cron_trigger = mlrun.common.schemas.ScheduleCronTrigger(minute="*/10")
    project = config.default_project
    expected_schedule_names = []
    for case in cases:
        name = case["name"]
        should_find = case["should_find"]
        scheduler.create_schedule(
            db,
            mlrun.common.schemas.AuthInfo(),
            project,
            name,
            mlrun.common.schemas.ScheduleKinds.local_function,
            do_nothing,
            cron_trigger,
        )
        if should_find:
            expected_schedule_names.append(name)

    schedules = scheduler.list_schedules(db, project, "~mlrun")
    assert len(schedules.schedules) == len(expected_schedule_names)
    for schedule in schedules.schedules:
        assert schedule.name in expected_schedule_names
        expected_schedule_names.remove(schedule.name)


@pytest.mark.asyncio
async def test_list_schedules_from_scheduler(db: Session, scheduler: Scheduler):
    project_1 = "project-1"
    project_1_number_of_schedules = 5
    for index in range(project_1_number_of_schedules):
        schedule_name = f"schedule-name-{index}"
        _create_do_nothing_schedule(db, scheduler, project_1, schedule_name)
    project_2 = "project-2"
    project_2_number_of_schedules = 2
    for index in range(project_2_number_of_schedules):
        schedule_name = f"schedule-name-{index}"
        _create_do_nothing_schedule(db, scheduler, project_2, schedule_name)
    assert (
        len(scheduler._list_schedules_from_scheduler(project_1))
        == project_1_number_of_schedules
    )
    assert (
        len(scheduler._list_schedules_from_scheduler(project_2))
        == project_2_number_of_schedules
    )


@pytest.mark.asyncio
async def test_delete_schedule(db: Session, scheduler: Scheduler):
    cron_trigger = mlrun.common.schemas.ScheduleCronTrigger(year="1999")
    schedule_name = "schedule-name"
    project = config.default_project
    scheduler.create_schedule(
        db,
        mlrun.common.schemas.AuthInfo(),
        project,
        schedule_name,
        mlrun.common.schemas.ScheduleKinds.local_function,
        do_nothing,
        cron_trigger,
    )

    schedules = scheduler.list_schedules(db)
    assert len(schedules.schedules) == 1

    scheduler.delete_schedule(db, project, schedule_name)

    schedules = scheduler.list_schedules(db)
    assert len(schedules.schedules) == 0

    # verify another delete pass successfully
    scheduler.delete_schedule(db, project, schedule_name)


@pytest.mark.asyncio
async def test_delete_schedules(db: Session, scheduler: Scheduler):
    project = config.default_project
    number_of_schedules = 5
    for index in range(number_of_schedules):
        schedule_name = f"schedule-name-{index}"
        _create_do_nothing_schedule(db, scheduler, project, schedule_name)

    schedules = scheduler.list_schedules(db)
    assert len(schedules.schedules) == number_of_schedules

    scheduler.delete_schedules(db, project)

    schedules = scheduler.list_schedules(db)
    assert len(schedules.schedules) == 0

    # verify another delete pass successfully
    scheduler.delete_schedules(db, project)


@pytest.mark.asyncio
async def test_rescheduling(db: Session, scheduler: Scheduler):
    """
    Test flow:
        1. Create a schedule triggered every second
        2. Wait for one run to complete
        3. Stop the scheduler
        4. Start the scheduler - schedule should be reloaded
        5. Wait for another run to complete
    """
    global call_counter
    call_counter = 0

    # we expect 3 calls but assert 2 to avoid edge cases where the schedule was reloaded in the same second
    # as the end date and therefore doesn't trigger another run
    expected_call_counter = 3
    start_date, end_date = _get_start_and_end_time_for_scheduled_trigger(
        number_of_jobs=expected_call_counter, seconds_interval=1
    )
    cron_trigger = mlrun.common.schemas.ScheduleCronTrigger(
        second="*/1", start_date=start_date, end_date=end_date
    )
    schedule_name = "schedule-name"
    project = config.default_project
    scheduler.create_schedule(
        db,
        mlrun.common.schemas.AuthInfo(),
        project,
        schedule_name,
        mlrun.common.schemas.ScheduleKinds.local_function,
        bump_counter,
        cron_trigger,
    )

    # wait so one run will complete
    time_to_sleep = (start_date - datetime.now()).total_seconds() + 1
    await asyncio.sleep(time_to_sleep)

    # stop the scheduler and assert indeed only one call happened
    await scheduler.stop()
    assert call_counter == 1

    # start the scheduler and assert another run
    await scheduler.start(db)
    await asyncio.sleep(1 + schedule_end_time_margin)
    assert call_counter >= 2


@pytest.mark.asyncio
async def test_rescheduling_secrets_storing(
    db: Session,
    scheduler: Scheduler,
    k8s_secrets_mock: tests.api.conftest.K8sSecretsMock,
):
    mlrun.api.utils.auth.verifier.AuthVerifier().is_jobs_auth_required = (
        unittest.mock.Mock(return_value=True)
    )
    name = "schedule-name"
    project = config.default_project
    scheduled_object = _create_mlrun_function_and_matching_scheduled_object(db, project)
    username = "some-username"
    access_key = "some-user-access-key"
    cron_trigger = mlrun.common.schemas.ScheduleCronTrigger(year="1999")
    scheduler.create_schedule(
        db,
        mlrun.common.schemas.AuthInfo(username=username, access_key=access_key),
        project,
        name,
        mlrun.common.schemas.ScheduleKinds.job,
        scheduled_object,
        cron_trigger,
    )

    jobs = scheduler._list_schedules_from_scheduler(project)
    assert jobs[0].args[5].access_key == access_key
    assert jobs[0].args[5].username == username
    k8s_secrets_mock.assert_auth_secret(
        k8s_secrets_mock.get_auth_secret_name(username, access_key),
        username,
        access_key,
    )

    await scheduler.stop()

    jobs = scheduler._list_schedules_from_scheduler(project)
    assert jobs == []

    await scheduler.start(db)
    jobs = scheduler._list_schedules_from_scheduler(project)
    assert jobs[0].args[5].username == username
    assert jobs[0].args[5].access_key == access_key


@pytest.mark.asyncio
async def test_schedule_crud_secrets_handling(
    db: Session,
    scheduler: Scheduler,
    k8s_secrets_mock: tests.api.conftest.K8sSecretsMock,
):
    mlrun.api.utils.auth.verifier.AuthVerifier().is_jobs_auth_required = (
        unittest.mock.Mock(return_value=True)
    )
    for schedule_name in ["valid-secret-key", "invalid/secret/key"]:
        project = config.default_project
        scheduled_object = _create_mlrun_function_and_matching_scheduled_object(
            db, project
        )
        access_key = "some-user-access-key"
        username = "some-username"
        cron_trigger = mlrun.common.schemas.ScheduleCronTrigger(year="1999")
        scheduler.create_schedule(
            db,
            mlrun.common.schemas.AuthInfo(username=username, access_key=access_key),
            project,
            schedule_name,
            mlrun.common.schemas.ScheduleKinds.job,
            scheduled_object,
            cron_trigger,
        )
        _assert_schedule_auth_secrets(
            k8s_secrets_mock.get_auth_secret_name(username, access_key),
            username,
            access_key,
        )
        _assert_schedule_get_and_list_credentials_enrichment(
            db, scheduler, project, schedule_name, access_key, username
        )

        username = "new-username"
        access_key = "new-access-key"
        # update labels
        scheduler.update_schedule(
            db,
            mlrun.common.schemas.AuthInfo(username=username, access_key=access_key),
            project,
            schedule_name,
            labels={"label-key": "label-value"},
        )

        _assert_schedule_auth_secrets(
            k8s_secrets_mock.get_auth_secret_name(username, access_key),
            username,
            access_key,
        )
        _assert_schedule_get_and_list_credentials_enrichment(
            db, scheduler, project, schedule_name, access_key, username
        )

        # delete schedule
        scheduler.delete_schedule(
            db,
            project,
            schedule_name,
        )


@pytest.mark.asyncio
async def test_schedule_access_key_generation(
    db: Session,
    scheduler: Scheduler,
    k8s_secrets_mock: tests.api.conftest.K8sSecretsMock,
):
    mlrun.api.utils.auth.verifier.AuthVerifier().is_jobs_auth_required = (
        unittest.mock.Mock(return_value=True)
    )
    project = config.default_project
    schedule_name = "schedule-name"
    scheduled_object = _create_mlrun_function_and_matching_scheduled_object(db, project)
    cron_trigger = mlrun.common.schemas.ScheduleCronTrigger(year="1999")
    access_key = "generated-access-key"
    mlrun.api.utils.auth.verifier.AuthVerifier().get_or_create_access_key = (
        unittest.mock.Mock(return_value=access_key)
    )
    scheduler.create_schedule(
        db,
        mlrun.common.schemas.AuthInfo(),
        project,
        schedule_name,
        mlrun.common.schemas.ScheduleKinds.job,
        scheduled_object,
        cron_trigger,
    )
    mlrun.api.utils.auth.verifier.AuthVerifier().get_or_create_access_key.assert_called_once()
    _assert_schedule_auth_secrets(
        k8s_secrets_mock.get_auth_secret_name("", access_key), "", access_key
    )

    access_key = "generated-access-key-2"
    mlrun.api.utils.auth.verifier.AuthVerifier().get_or_create_access_key = (
        unittest.mock.Mock(return_value=access_key)
    )
    scheduler.update_schedule(
        db,
        mlrun.common.schemas.AuthInfo(
            access_key=mlrun.model.Credentials.generate_access_key
        ),
        project,
        schedule_name,
        labels={"label-key": "label-value"},
    )
    mlrun.api.utils.auth.verifier.AuthVerifier().get_or_create_access_key.assert_called_once()
    _assert_schedule_auth_secrets(
        k8s_secrets_mock.get_auth_secret_name("", access_key), "", access_key
    )


@pytest.mark.asyncio
async def test_schedule_access_key_reference_handling(
    db: Session,
    scheduler: Scheduler,
    k8s_secrets_mock: tests.api.conftest.K8sSecretsMock,
):
    mlrun.api.utils.auth.verifier.AuthVerifier().is_jobs_auth_required = (
        unittest.mock.Mock(return_value=True)
    )
    project = config.default_project
    schedule_name = "schedule-name"
    scheduled_object = _create_mlrun_function_and_matching_scheduled_object(db, project)
    cron_trigger = mlrun.common.schemas.ScheduleCronTrigger(year="1999")
    username = "some-user-name"
    access_key = "some-access-key"

    secret_ref = (
        mlrun.model.Credentials.secret_reference_prefix
        + k8s_secrets_mock.store_auth_secret(username, access_key)
    )
    auth_info = mlrun.common.schemas.AuthInfo()
    auth_info.access_key = secret_ref

    scheduler.create_schedule(
        db,
        auth_info,
        project,
        schedule_name,
        mlrun.common.schemas.ScheduleKinds.job,
        scheduled_object,
        cron_trigger,
        labels={"label1": "value1", "label2": "value2"},
    )

    _assert_schedule_get_and_list_credentials_enrichment(
        db, scheduler, project, schedule_name, access_key, username
    )


@pytest.mark.asyncio
async def test_schedule_convert_from_old_credentials_to_new(
    db: Session,
    scheduler: Scheduler,
    k8s_secrets_mock: tests.api.conftest.K8sSecretsMock,
):
    # Verify that objects created with the old methodology of storing secrets are converted properly when the
    # scheduler is reloaded, and new auth secrets are generated for them.
    project = config.default_project
    schedule_name = "schedule-name"
    scheduled_object = _create_mlrun_function_and_matching_scheduled_object(db, project)
    cron_trigger = mlrun.common.schemas.ScheduleCronTrigger(year="1999")
    username = "some-user-name"
    access_key = "some-access-key"

    # Creating without auth info and without setting is_jobs_auth_required, since we will create the secrets later
    # to simulate an old schedule.
    scheduler.create_schedule(
        db,
        mlrun.common.schemas.AuthInfo(),
        project,
        schedule_name,
        mlrun.common.schemas.ScheduleKinds.job,
        scheduled_object,
        cron_trigger,
        labels={"label1": "value1", "label2": "value2"},
    )

    auth_info = mlrun.common.schemas.AuthInfo(username=username, access_key=access_key)
    mlrun.api.utils.auth.verifier.AuthVerifier().is_jobs_auth_required = (
        unittest.mock.Mock(return_value=True)
    )
    scheduler._store_schedule_secrets(auth_info, project, schedule_name)
    _assert_schedule_secrets(scheduler, project, schedule_name, username, access_key)

    # now reload the schedules, to trigger conversion.

    await scheduler.stop()

    jobs = scheduler._list_schedules_from_scheduler(project)
    assert jobs == []

    await scheduler.start(db)
    _assert_schedule_auth_secrets(
        k8s_secrets_mock.get_auth_secret_name(username, access_key),
        username,
        access_key,
    )

    jobs = scheduler._list_schedules_from_scheduler(project)
    assert jobs[0].args[5].username == username
    assert jobs[0].args[5].access_key == access_key
    _assert_schedule_get_and_list_credentials_enrichment(
        db, scheduler, project, schedule_name, access_key, username
    )
    _assert_schedule_secrets(scheduler, project, schedule_name, None, None)


@pytest.mark.asyncio
async def test_update_schedule(
    db: Session,
    scheduler: Scheduler,
    k8s_secrets_mock: tests.api.conftest.K8sSecretsMock,
):
    labels_1 = {
        "label1": "value1",
        "label2": "value2",
    }
    labels_2 = {
        "label3": "value3",
        "label4": "value4",
    }
    inactive_cron_trigger = mlrun.common.schemas.ScheduleCronTrigger(year="1999")
    schedule_name = "schedule-name"
    project_name = config.default_project
    create_project(db, project_name)

    scheduled_object = _create_mlrun_function_and_matching_scheduled_object(
        db, project_name
    )
    runs = get_db().list_runs(db, project=project_name)
    assert len(runs) == 0
    scheduler.create_schedule(
        db,
        mlrun.common.schemas.AuthInfo(),
        project_name,
        schedule_name,
        mlrun.common.schemas.ScheduleKinds.job,
        scheduled_object,
        inactive_cron_trigger,
        labels=labels_1,
    )

    schedule = scheduler.get_schedule(db, project_name, schedule_name)

    _assert_schedule(
        schedule,
        project_name,
        schedule_name,
        mlrun.common.schemas.ScheduleKinds.job,
        inactive_cron_trigger,
        None,
        labels_1,
    )

    # update labels
    scheduler.update_schedule(
        db,
        mlrun.common.schemas.AuthInfo(),
        project_name,
        schedule_name,
        labels=labels_2,
    )
    schedule = scheduler.get_schedule(db, project_name, schedule_name)

    _assert_schedule(
        schedule,
        project_name,
        schedule_name,
        mlrun.common.schemas.ScheduleKinds.job,
        inactive_cron_trigger,
        None,
        labels_2,
    )

    # update nothing
    scheduler.update_schedule(
        db,
        mlrun.common.schemas.AuthInfo(),
        project_name,
        schedule_name,
    )
    schedule = scheduler.get_schedule(db, project_name, schedule_name)

    _assert_schedule(
        schedule,
        project_name,
        schedule_name,
        mlrun.common.schemas.ScheduleKinds.job,
        inactive_cron_trigger,
        None,
        labels_2,
    )

    # update labels to empty dict
    scheduler.update_schedule(
        db,
        mlrun.common.schemas.AuthInfo(),
        project_name,
        schedule_name,
        labels={},
    )
    schedule = scheduler.get_schedule(db, project_name, schedule_name)

    _assert_schedule(
        schedule,
        project_name,
        schedule_name,
        mlrun.common.schemas.ScheduleKinds.job,
        inactive_cron_trigger,
        None,
        {},
    )

    # update it so it runs
    expected_call_counter = 1
    start_date, end_date = _get_start_and_end_time_for_scheduled_trigger(
        number_of_jobs=expected_call_counter, seconds_interval=1
    )
    # this way we're leaving ourselves one second to create the schedule preventing transient test failure
    cron_trigger = mlrun.common.schemas.ScheduleCronTrigger(
        second="*/1",
        start_date=start_date,
        end_date=end_date,
    )
    scheduler.update_schedule(
        db,
        mlrun.common.schemas.AuthInfo(),
        project_name,
        schedule_name,
        cron_trigger=cron_trigger,
    )
    schedule = scheduler.get_schedule(db, project_name, schedule_name)

    next_run_time = datetime(
        year=end_date.year,
        month=end_date.month,
        day=end_date.day,
        hour=end_date.hour,
        minute=end_date.minute,
        second=end_date.second,
        tzinfo=tzlocal(),
    )

    _assert_schedule(
        schedule,
        project_name,
        schedule_name,
        mlrun.common.schemas.ScheduleKinds.job,
        cron_trigger,
        next_run_time,
        {},
    )
    time_to_sleep = (
        end_date - datetime.now()
    ).total_seconds() + schedule_end_time_margin

    await asyncio.sleep(time_to_sleep)
    runs = get_db().list_runs(db, project=project_name)
    assert len(runs) == 1
    assert runs[0]["status"]["state"] == RunStates.completed


@pytest.mark.asyncio
async def test_update_schedule_failure_not_found_in_db(
    db: Session, scheduler: Scheduler
):
    schedule_name = "schedule-name"
    project = config.default_project
    with pytest.raises(mlrun.errors.MLRunNotFoundError) as excinfo:
        scheduler.update_schedule(
            db, mlrun.common.schemas.AuthInfo(), project, schedule_name
        )
    assert "Schedule not found" in str(excinfo.value)


@pytest.mark.asyncio
async def test_update_schedule_failure_not_found_in_scheduler(
    db: Session, scheduler: Scheduler
):
    schedule_name = "schedule-name"
    project_name = config.default_project
    scheduled_object = _create_mlrun_function_and_matching_scheduled_object(
        db, project_name
    )

    # create the schedule only in the db
    inactive_cron_trigger = mlrun.common.schemas.ScheduleCronTrigger(year="1999")
    get_db().create_schedule(
        db,
        project_name,
        schedule_name,
        mlrun.common.schemas.ScheduleKinds.job,
        scheduled_object,
        inactive_cron_trigger,
        1,
    )

    # update schedule should fail since the schedule job was not created in the scheduler
    with pytest.raises(mlrun.errors.MLRunNotFoundError) as excinfo:
        scheduler.update_schedule(
            db, mlrun.common.schemas.AuthInfo(), project_name, schedule_name
        )
    job_id = scheduler._resolve_job_id(project_name, schedule_name)
    assert (
        f"Schedule job with id {job_id} not found in scheduler. Reload schedules is required."
        in str(excinfo.value)
    )


@pytest.mark.asyncio
@pytest.mark.parametrize(
    # The function waits 2 seconds and the schedule runs every second for 4 seconds. So:
    # For 1 concurrent job, the second and fourth jobs should be skipped resulting in 2 runs.
    # For 2 concurrent jobs, the third job should be skipped resulting in 3 runs.
    # For 3 concurrent jobs, no job should be skipped resulting in 4 runs.
    "concurrency_limit,run_amount",
    [(1, 2), (2, 3), (3, 4)],
)
@pytest.mark.parametrize(
    "schedule_kind",
    [
        mlrun.common.schemas.ScheduleKinds.job,
        mlrun.common.schemas.ScheduleKinds.local_function,
    ],
)
async def test_schedule_job_concurrency_limit(
    db: Session,
    scheduler: Scheduler,
    concurrency_limit: int,
    run_amount: int,
    schedule_kind: mlrun.common.schemas.ScheduleKinds,
    k8s_secrets_mock: tests.api.conftest.K8sSecretsMock,
):
    global call_counter
    call_counter = 0

    project_name = config.default_project
    create_project(db, project_name)

    scheduled_object = (
        _create_mlrun_function_and_matching_scheduled_object(
            db, project_name, handler="sleep_two_seconds"
        )
        if schedule_kind == mlrun.common.schemas.ScheduleKinds.job
        else bump_counter_and_wait
    )

    runs = get_db().list_runs(db, project=project_name)
    assert len(runs) == 0

    now = datetime.now(timezone.utc)
    now_plus_1_seconds = now + timedelta(seconds=1)
    now_plus_5_seconds = now + timedelta(seconds=5)
    cron_trigger = mlrun.common.schemas.ScheduleCronTrigger(
        second="*/1", start_date=now_plus_1_seconds, end_date=now_plus_5_seconds
    )
    schedule_name = "schedule-name"

    scheduler.create_schedule(
        db,
        mlrun.common.schemas.AuthInfo(),
        project_name,
        schedule_name,
        schedule_kind,
        scheduled_object,
        cron_trigger,
        concurrency_limit=concurrency_limit,
    )

    random_sleep_time = random.randint(1, 5)
    await asyncio.sleep(random_sleep_time)
    after_sleep_timestamp = datetime.now(timezone.utc)

    schedule = scheduler.get_schedule(
        db,
        project_name,
        schedule_name,
    )
    if schedule.next_run_time is None:
        # next run time may be none if the job was completed (i.e. end date was reached)
        # scrub the microseconds to reduce noise
        assert after_sleep_timestamp >= now_plus_5_seconds.replace(microsecond=0)

    else:
        # scrub the microseconds to reduce noise
        assert schedule.next_run_time >= after_sleep_timestamp.replace(microsecond=0)

    # wait so all runs will complete
    await asyncio.sleep(7 - random_sleep_time)
    if schedule_kind == mlrun.common.schemas.ScheduleKinds.job:
        runs = get_db().list_runs(db, project=project_name)
        assert len(runs) == run_amount
    else:
        assert call_counter == run_amount


@pytest.mark.asyncio
async def test_schedule_job_next_run_time(
    db: Session,
    scheduler: Scheduler,
    k8s_secrets_mock: tests.api.conftest.K8sSecretsMock,
):
    """
    This test checks that the next run time is updated after a schedule was skipped due to concurrency limit.
    It creates a schedule that runs every second for 4 seconds with concurrency limit of 1.
    The run takes 2 seconds to complete so the function should be triggered twice in that time frame.
    While the 1st run is still running, manually invoke the schedule (should fail due to concurrency limit)
    and check that the next run time is updated.
    """
    now = datetime.now(timezone.utc)
    now_plus_1_seconds = now + timedelta(seconds=1)
    now_plus_5_seconds = now + timedelta(seconds=5)
    cron_trigger = mlrun.common.schemas.ScheduleCronTrigger(
        second="*/1", start_date=now_plus_1_seconds, end_date=now_plus_5_seconds
    )
    schedule_name = "schedule-name"
    project_name = config.default_project
    create_project(db, project_name)

    scheduled_object = _create_mlrun_function_and_matching_scheduled_object(
        db, project_name, handler="sleep_two_seconds"
    )

    runs = get_db().list_runs(db, project=project_name)
    assert len(runs) == 0

    scheduler.create_schedule(
        db,
        mlrun.common.schemas.AuthInfo(),
        project_name,
        schedule_name,
        mlrun.common.schemas.ScheduleKinds.job,
        scheduled_object,
        cron_trigger,
        concurrency_limit=1,
    )

    while datetime.now(timezone.utc) < now_plus_5_seconds:
        runs = get_db().list_runs(db, project=project_name)
        if len(runs) == 1:
            break

        await asyncio.sleep(0.5)
    else:
        assert False, "No runs were created"

    # invoke schedule should fail due to concurrency limit
    # the next run time should be updated to the next second after the invocation failure
    schedule_invocation_timestamp = datetime.now(timezone.utc)
    await scheduler.invoke_schedule(
        db, mlrun.common.schemas.AuthInfo(), project_name, schedule_name
    )

    runs = get_db().list_runs(db, project=project_name)
    assert len(runs) == 1

    # assert next run time was updated
    schedule = scheduler.get_schedule(
        db,
        project_name,
        schedule_name,
    )
    assert schedule.next_run_time > schedule_invocation_timestamp

    # wait so all runs will complete
    await asyncio.sleep(5)
    runs = get_db().list_runs(db, project=project_name)
    assert len(runs) == 2


def _assert_schedule_get_and_list_credentials_enrichment(
    db: Session,
    scheduler: Scheduler,
    project: str,
    schedule_name: str,
    expected_access_key: str,
    expected_username: str,
):
    schedule = scheduler.get_schedule(
        db,
        project,
        schedule_name,
        include_credentials=True,
    )

    secret_name = tests.api.conftest.K8sSecretsMock.get_auth_secret_name(
        expected_username, expected_access_key
    )
    secret_ref = mlrun.model.Credentials.secret_reference_prefix + secret_name

    assert schedule.labels[scheduler._db_record_auth_label] == secret_name
    assert schedule.credentials.access_key == secret_ref
    schedules = scheduler.list_schedules(
        db, project, schedule_name, include_credentials=True
    )
    assert schedules.schedules[0].credentials.access_key == secret_ref

    jobs = scheduler._list_schedules_from_scheduler(project)
    assert jobs[0].args[5].access_key == expected_access_key
    assert jobs[0].args[5].username == expected_username


def _assert_schedule_auth_secrets(
    secret_name: str,
    expected_username: str,
    expected_access_key: str,
):
    auth_data = mlrun.api.crud.Secrets().read_auth_secret(secret_name)
    assert expected_username == auth_data.username
    assert expected_access_key == auth_data.access_key


def _assert_schedule_secrets(
    scheduler: Scheduler,
    project: str,
    schedule_name: str,
    expected_username: str,
    expected_access_key: str,
):
    access_key_secret_key = mlrun.api.crud.Secrets().generate_client_project_secret_key(
        mlrun.api.crud.SecretsClientType.schedules,
        schedule_name,
        scheduler._secret_access_key_subtype,
    )
    username_secret_key = mlrun.api.crud.Secrets().generate_client_project_secret_key(
        mlrun.api.crud.SecretsClientType.schedules,
        schedule_name,
        scheduler._secret_username_subtype,
    )
    key_map_secret_key = (
        mlrun.api.crud.Secrets().generate_client_key_map_project_secret_key(
            mlrun.api.crud.SecretsClientType.schedules
        )
    )
    secret_value = mlrun.api.crud.Secrets().get_project_secret(
        project,
        scheduler._secrets_provider,
        access_key_secret_key,
        allow_secrets_from_k8s=True,
        allow_internal_secrets=True,
        key_map_secret_key=key_map_secret_key,
    )
    assert secret_value == expected_access_key
    secret_value = mlrun.api.crud.Secrets().get_project_secret(
        project,
        scheduler._secrets_provider,
        username_secret_key,
        allow_secrets_from_k8s=True,
        allow_internal_secrets=True,
        key_map_secret_key=key_map_secret_key,
    )
    assert secret_value == expected_username


def _assert_schedule(
    schedule: mlrun.common.schemas.ScheduleOutput,
    project,
    name,
    kind,
    cron_trigger,
    next_run_time,
    labels,
):
    assert schedule.name == name
    assert schedule.project == project
    assert schedule.kind == kind
    assert schedule.next_run_time == next_run_time
    assert schedule.cron_trigger == cron_trigger
    assert schedule.creation_time is not None
    assert DeepDiff(schedule.labels, labels, ignore_order=True) == {}


def _create_do_nothing_schedule(
    db: Session, scheduler: Scheduler, project: str, name: str
):
    cron_trigger = mlrun.common.schemas.ScheduleCronTrigger(year="1999")
    scheduler.create_schedule(
        db,
        mlrun.common.schemas.AuthInfo(),
        project,
        name,
        mlrun.common.schemas.ScheduleKinds.local_function,
        do_nothing,
        cron_trigger,
    )


def _create_mlrun_function_and_matching_scheduled_object(
    db: Session, project: str, handler: str = "do_nothing"
):
    function_name = "my-function"
    code_path = pathlib.Path(__file__).absolute().parent / "function.py"
    function = mlrun.code_to_function(
        name=function_name, kind="local", filename=str(code_path)
    )
    function.spec.command = f"{str(code_path)}"
    hash_key = get_db().store_function(
        db, function.to_dict(), function_name, project, versioned=True
    )
    scheduled_object = {
        "task": {
            "spec": {
                "function": f"{project}/{function_name}@{hash_key}",
                "handler": handler,
            },
            "metadata": {"name": "my-task", "project": f"{project}"},
        }
    }
    return scheduled_object


def _get_start_and_end_time_for_scheduled_trigger(
    number_of_jobs: int, seconds_interval: int
):
    """
    The scheduler executes the job on round seconds (when microsecond == 0)
    Therefore if the start time will be a round second - let's say 12:08:06.000000 and the end time 12:08:07.000000
    it means two executions will happen - at 06 and 07 second.
    This is obviously very rare (since the times are based on datetime.now()) - usually the start time
    will be something like 12:08:06.100000 then the end time will be 12:08:07.10000 - meaning there will be only
     one execution on the 07 second.
    So instead of conditioning every assertion we're doing on whether the start time was a round second,
     we simply make sure it's not a round second.
    """
    now = datetime.now()
    if now.microsecond == 0:
        now = now + timedelta(seconds=1, milliseconds=1)
    start_date = now + timedelta(seconds=1)
    end_date = now + timedelta(seconds=1 + number_of_jobs * seconds_interval)
    return start_date, end_date<|MERGE_RESOLUTION|>--- conflicted
+++ resolved
@@ -222,7 +222,7 @@
 ):
 
     project_name = config.default_project
-    mlrun.new_project(project_name, save=False)
+    create_project(db, project_name)
 
     scheduled_object = _create_mlrun_function_and_matching_scheduled_object(
         db, project_name
@@ -239,17 +239,6 @@
         second="*/1", start_date=start_date, end_date=end_date
     )
     schedule_name = "schedule-name"
-<<<<<<< HEAD
-    project_name = config.default_project
-    create_project(db, project_name)
-
-    scheduled_object = _create_mlrun_function_and_matching_scheduled_object(
-        db, project_name
-    )
-    runs = get_db().list_runs(db, project=project_name)
-    assert len(runs) == 0
-=======
->>>>>>> 007f604a
     scheduler.create_schedule(
         db,
         mlrun.common.schemas.AuthInfo(),
