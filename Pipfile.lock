{
    "_meta": {
        "hash": {
<<<<<<< HEAD
            "sha256": "c58c272de9d960b8ddee3829fc402a3488abe27a6b8e9120d6a4e3841d099fec"
=======
            "sha256": "b51449e049ad5f52ab67f1475411d104f495621832b7b51f9507914a4a36d795"
>>>>>>> eadb3be4
        },
        "pipfile-spec": 6,
        "requires": {
            "python_version": "3.6"
        },
        "sources": [
            {
                "name": "pypi",
                "url": "https://pypi.org/simple",
                "verify_ssl": true
            }
        ]
    },
    "default": {
        "aiohttp": {
            "hashes": [
                "sha256:00d198585474299c9c3b4f1d5de1a576cc230d562abc5e4a0e81d71a20a6ca55",
                "sha256:0155af66de8c21b8dba4992aaeeabf55503caefae00067a3b1139f86d0ec50ed",
                "sha256:09654a9eca62d1bd6d64aa44db2498f60a5c1e0ac4750953fdd79d5c88955e10",
                "sha256:199f1d106e2b44b6dacdf6f9245493c7d716b01d0b7fbe1959318ba4dc64d1f5",
                "sha256:296f30dedc9f4b9e7a301e5cc963012264112d78a1d3094cd83ef148fdf33ca1",
                "sha256:368ed312550bd663ce84dc4b032a962fcb3c7cae099dbbd48663afc305e3b939",
                "sha256:40d7ea570b88db017c51392349cf99b7aefaaddd19d2c78368aeb0bddde9d390",
                "sha256:629102a193162e37102c50713e2e31dc9a2fe7ac5e481da83e5bb3c0cee700aa",
                "sha256:6d5ec9b8948c3d957e75ea14d41e9330e1ac3fed24ec53766c780f82805140dc",
                "sha256:87331d1d6810214085a50749160196391a712a13336cd02ce1c3ea3d05bcf8d5",
                "sha256:9a02a04bbe581c8605ac423ba3a74999ec9d8bce7ae37977a3d38680f5780b6d",
                "sha256:9c4c83f4fa1938377da32bc2d59379025ceeee8e24b89f72fcbccd8ca22dc9bf",
                "sha256:9cddaff94c0135ee627213ac6ca6d05724bfe6e7a356e5e09ec57bd3249510f6",
                "sha256:a25237abf327530d9561ef751eef9511ab56fd9431023ca6f4803f1994104d72",
                "sha256:a5cbd7157b0e383738b8e29d6e556fde8726823dae0e348952a61742b21aeb12",
                "sha256:a97a516e02b726e089cffcde2eea0d3258450389bbac48cbe89e0f0b6e7b0366",
                "sha256:acc89b29b5f4e2332d65cd1b7d10c609a75b88ef8925d487a611ca788432dfa4",
                "sha256:b05bd85cc99b06740aad3629c2585bda7b83bd86e080b44ba47faf905fdf1300",
                "sha256:c2bec436a2b5dafe5eaeb297c03711074d46b6eb236d002c13c42f25c4a8ce9d",
                "sha256:cc619d974c8c11fe84527e4b5e1c07238799a8c29ea1c1285149170524ba9303",
                "sha256:d4392defd4648badaa42b3e101080ae3313e8f4787cb517efd3f5b8157eaefd6",
                "sha256:e1c3c582ee11af7f63a34a46f0448fca58e59889396ffdae1f482085061a2889"
            ],
            "index": "pypi",
            "version": "==3.5.4"
        },
        "async-timeout": {
            "hashes": [
                "sha256:0c3c816a028d47f659d6ff5c745cb2acf1f966da1fe5c19c77a70282b25f4c5f",
                "sha256:4291ca197d287d274d0b6cb5d6f8f8f82d434ed288f962539ff18cc9012f9ea3"
            ],
            "version": "==3.0.1"
        },
        "attrs": {
            "hashes": [
                "sha256:69c0dbf2ed392de1cb5ec704444b08a5ef81680a61cb899dc08127123af36a79",
                "sha256:f0b870f674851ecbfbbbd364d6b5cbdff9dcedbc7f3f5e18a6891057f21fe399"
            ],
            "version": "==19.1.0"
        },
        "boto3": {
            "hashes": [
                "sha256:366a1f3ec37b9434f25247cbe876f9ca1b53d35e35af18f74c735445100b4bc4",
                "sha256:e7718b48cd073ad59a99a33d14252319dfaf550be3682b0c6a58da052fb05fcc"
            ],
            "index": "pypi",
            "version": "==1.9.217"
        },
        "botocore": {
            "hashes": [
                "sha256:68a0a22ca4e0e7e7ab482f63e21debfe402841fc49b8503dec0a7307b565d774",
                "sha256:7a213b876e58b1b5380cf30faa05ba45073692ad4a3cc803ba763082a36436bb"
            ],
            "version": "==1.12.217"
        },
        "cachetools": {
            "hashes": [
                "sha256:428266a1c0d36dc5aca63a2d7c5942e88c2c898d72139fca0e97fdd2380517ae",
                "sha256:8ea2d3ce97850f31e4a08b0e2b5e6c34997d7216a9d2c98e0f3978630d4da69a"
            ],
            "version": "==3.1.1"
        },
        "certifi": {
            "hashes": [
                "sha256:046832c04d4e752f37383b628bc601a7ea7211496b4638f6514d0e5b9acc4939",
                "sha256:945e3ba63a0b9f577b1395204e13c3a231f9bc0223888be653286534e5873695"
            ],
            "version": "==2019.6.16"
        },
        "chardet": {
            "hashes": [
                "sha256:84ab92ed1c4d4f16916e05906b6b75a6c0fb5db821cc65e70cbd64a3e2a5eaae",
                "sha256:fc323ffcaeaed0e0a02bf4d117757b98aed530d9ed4531e3e15460124c106691"
            ],
            "version": "==3.0.4"
        },
        "click": {
            "hashes": [
                "sha256:2335065e6395b9e67ca716de5f7526736bfa6ceead690adf616d925bdc622b13",
                "sha256:5b94b49521f6456670fdb30cd82a4eca9412788a93fa6dd6df72c94d5a8ff2d7"
            ],
            "index": "pypi",
            "version": "==7.0"
        },
        "docutils": {
            "hashes": [
                "sha256:6c4f696463b79f1fb8ba0c594b63840ebd41f059e92b31957c46b74a4599b6d0",
                "sha256:9e4d7ecfc600058e07ba661411a2b7de2fd0fafa17d1a7f7361cd47b1175c827",
                "sha256:a2aeea129088da402665e92e0b25b04b073c04b2dce4ab65caaa38b7ce2e1a99"
            ],
            "version": "==0.15.2"
        },
        "gitdb2": {
            "hashes": [
                "sha256:83361131a1836661a155172932a13c08bda2db3674e4caa32368aa6eb02f38c2",
                "sha256:e3a0141c5f2a3f635c7209d56c496ebe1ad35da82fe4d3ec4aaa36278d70648a"
            ],
            "version": "==2.0.5"
        },
        "gitpython": {
            "hashes": [
                "sha256:947cc75913e7b6da108458136607e2ee0e40c20be1e12d4284e7c6c12956c276",
                "sha256:d2f4945f8260f6981d724f5957bc076398ada55cb5d25aaee10108bcdc894100"
            ],
            "index": "pypi",
            "version": "==3.0.2"
        },
        "google-auth": {
            "hashes": [
                "sha256:0f7c6a64927d34c1a474da92cfc59e552a5d3b940d3266606c6a28b72888b9e4",
                "sha256:20705f6803fd2c4d1cc2dcb0df09d4dfcb9a7d51fd59e94a3a28231fd93119ed"
            ],
            "version": "==1.6.3"
        },
        "idna": {
            "hashes": [
                "sha256:c357b3f628cf53ae2c4c05627ecc484553142ca23264e593d327bcde5e9c3407",
                "sha256:ea8b7f6188e6fa117537c3df7da9fc686d485087abf6ac197f9c46432f7e4a3c"
            ],
            "version": "==2.8"
        },
        "idna-ssl": {
            "hashes": [
                "sha256:a933e3bb13da54383f9e8f35dc4f9cb9eb9b3b78c6b36f311254d6d0d92c6c7c"
            ],
            "markers": "python_version < '3.7'",
            "version": "==1.1.0"
        },
        "jmespath": {
            "hashes": [
                "sha256:3720a4b1bd659dd2eecad0666459b9788813e032b83e7ba58578e48254e0a0e6",
                "sha256:bde2aef6f44302dfb30320115b17d030798de8c4110e28d5cf6cf91a7a31074c"
            ],
            "version": "==0.9.4"
        },
        "kubernetes": {
            "hashes": [
                "sha256:3770a496663396ad1def665eeadb947b3f45217a08b64b10c01a57e981ac8592",
                "sha256:a6dee02a1b39ea4bb9c4c2cc415ea0ada33d8ea0a920f7d4fb6d166989dcac01"
            ],
            "index": "pypi",
            "version": "==10.0.1"
        },
        "multidict": {
            "hashes": [
                "sha256:024b8129695a952ebd93373e45b5d341dbb87c17ce49637b34000093f243dd4f",
                "sha256:041e9442b11409be5e4fc8b6a97e4bcead758ab1e11768d1e69160bdde18acc3",
                "sha256:045b4dd0e5f6121e6f314d81759abd2c257db4634260abcfe0d3f7083c4908ef",
                "sha256:047c0a04e382ef8bd74b0de01407e8d8632d7d1b4db6f2561106af812a68741b",
                "sha256:068167c2d7bbeebd359665ac4fff756be5ffac9cda02375b5c5a7c4777038e73",
                "sha256:148ff60e0fffa2f5fad2eb25aae7bef23d8f3b8bdaf947a65cdbe84a978092bc",
                "sha256:1d1c77013a259971a72ddaa83b9f42c80a93ff12df6a4723be99d858fa30bee3",
                "sha256:1d48bc124a6b7a55006d97917f695effa9725d05abe8ee78fd60d6588b8344cd",
                "sha256:31dfa2fc323097f8ad7acd41aa38d7c614dd1960ac6681745b6da124093dc351",
                "sha256:34f82db7f80c49f38b032c5abb605c458bac997a6c3142e0d6c130be6fb2b941",
                "sha256:3d5dd8e5998fb4ace04789d1d008e2bb532de501218519d70bb672c4c5a2fc5d",
                "sha256:4a6ae52bd3ee41ee0f3acf4c60ceb3f44e0e3bc52ab7da1c2b2aa6703363a3d1",
                "sha256:4b02a3b2a2f01d0490dd39321c74273fed0568568ea0e7ea23e02bd1fb10a10b",
                "sha256:4b843f8e1dd6a3195679d9838eb4670222e8b8d01bc36c9894d6c3538316fa0a",
                "sha256:5de53a28f40ef3c4fd57aeab6b590c2c663de87a5af76136ced519923d3efbb3",
                "sha256:61b2b33ede821b94fa99ce0b09c9ece049c7067a33b279f343adfe35108a4ea7",
                "sha256:6a3a9b0f45fd75dc05d8e93dc21b18fc1670135ec9544d1ad4acbcf6b86781d0",
                "sha256:76ad8e4c69dadbb31bad17c16baee61c0d1a4a73bed2590b741b2e1a46d3edd0",
                "sha256:7ba19b777dc00194d1b473180d4ca89a054dd18de27d0ee2e42a103ec9b7d014",
                "sha256:7c1b7eab7a49aa96f3db1f716f0113a8a2e93c7375dd3d5d21c4941f1405c9c5",
                "sha256:7fc0eee3046041387cbace9314926aa48b681202f8897f8bff3809967a049036",
                "sha256:8ccd1c5fff1aa1427100ce188557fc31f1e0a383ad8ec42c559aabd4ff08802d",
                "sha256:8e08dd76de80539d613654915a2f5196dbccc67448df291e69a88712ea21e24a",
                "sha256:c18498c50c59263841862ea0501da9f2b3659c00db54abfbf823a80787fde8ce",
                "sha256:c49db89d602c24928e68c0d510f4fcf8989d77defd01c973d6cbe27e684833b1",
                "sha256:ce20044d0317649ddbb4e54dab3c1bcc7483c78c27d3f58ab3d0c7e6bc60d26a",
                "sha256:d1071414dd06ca2eafa90c85a079169bfeb0e5f57fd0b45d44c092546fcd6fd9",
                "sha256:d3be11ac43ab1a3e979dac80843b42226d5d3cccd3986f2e03152720a4297cd7",
                "sha256:db603a1c235d110c860d5f39988ebc8218ee028f07a7cbc056ba6424372ca31b"
            ],
            "version": "==4.5.2"
        },
        "nest-asyncio": {
            "hashes": [
                "sha256:1bf4bbda9d71a436e995356ee9443dd6f966e777735c99c6da5a5d15f5a4b759",
                "sha256:f5b22dd23ee6195cea509c344d9ec34274f45bff078d8f18e9dc322dc74c6008"
            ],
            "index": "pypi",
            "version": "==1.2.0"
        },
        "nuclio-sdk": {
            "hashes": [
                "sha256:05dfe6b8ef165bfddb881cdb548d82b2646772f47c949ccfadf00b39772cf5b9"
            ],
            "index": "pypi",
            "version": "==0.0.5"
        },
        "numpy": {
            "hashes": [
                "sha256:03f2ebcbffcce2dec8860633b89a93e80c6a239d21a77ae8b241450dc21e8c35",
                "sha256:078c8025da5ab9e8657edc9c2a1e9642e06e953bc7baa2e65c1aa9d9dfb7e98b",
                "sha256:0fbfa98c5d5c3c6489cc1e852ec94395d51f35d9ebe70c6850e47f465038cdf4",
                "sha256:1c841033f4fe6801648180c3033c45b3235a8bbd09bc7249010f99ea27bb6790",
                "sha256:2c0984a01ddd0aeec89f0ce46ef21d64761048cd76c0074d0658c91f9131f154",
                "sha256:4c166dcb0fff7cb3c0bbc682dfb5061852a2547efb6222e043a7932828c08fb5",
                "sha256:8c2d98d0623bd63fb883b65256c00454d5f53127a5a7bcdaa8bdc582814e8cb4",
                "sha256:8cb4b6ae45aad6d26712a1ce0a3f2556c5e1484867f9649e03496e45d6a5eba4",
                "sha256:93050e73c446c82065b7410221b07682e475ac51887cd9368227a5d944afae80",
                "sha256:a3f6b3024f8826d8b1490e6e2a9b99e841cd2c375791b1df62991bd8f4c00b89",
                "sha256:bede70fd8699695363f39e86c1e869b2c8b74fb5ef135a67b9e1eeebff50322a",
                "sha256:c304b2221f33489cd15a915237a84cdfe9420d7e4d4828c78a0820f9d990395c",
                "sha256:f11331530f0eff69a758d62c2461cd98cdc2eae0147279d8fc86e0464eb7e8ca",
                "sha256:fa5f2a8ef1e07ba258dc07d4dd246de23ef4ab920ae0f3fa2a1cc5e90f0f1888",
                "sha256:fb6178b0488b0ce6a54bc4accbdf5225e937383586555604155d64773f6beb2b",
                "sha256:fd5e830d4dc31658d61a6452cd3e842213594d8c15578cdae6829e36ad9c0930"
            ],
            "version": "==1.17.1"
        },
        "oauthlib": {
            "hashes": [
                "sha256:bee41cc35fcca6e988463cacc3bcb8a96224f470ca547e697b604cc697b2f889",
                "sha256:df884cd6cbe20e32633f1db1072e9356f53638e4361bef4e8b03c9127c9328ea"
            ],
            "version": "==3.1.0"
        },
        "pandas": {
            "hashes": [
                "sha256:18d91a9199d1dfaa01ad645f7540370ba630bdcef09daaf9edf45b4b1bca0232",
                "sha256:3f26e5da310a0c0b83ea50da1fd397de2640b02b424aa69be7e0784228f656c9",
                "sha256:4182e32f4456d2c64619e97c58571fa5ca0993d1e8c2d9ca44916185e1726e15",
                "sha256:426e590e2eb0e60f765271d668a30cf38b582eaae5ec9b31229c8c3c10c5bc21",
                "sha256:5eb934a8f0dc358f0e0cdf314072286bbac74e4c124b64371395e94644d5d919",
                "sha256:717928808043d3ea55b9bcde636d4a52d2236c246f6df464163a66ff59980ad8",
                "sha256:8145f97c5ed71827a6ec98ceaef35afed1377e2d19c4078f324d209ff253ecb5",
                "sha256:8744c84c914dcc59cbbb2943b32b7664df1039d99e834e1034a3372acb89ea4d",
                "sha256:c1ac1d9590d0c9314ebf01591bd40d4c03d710bfc84a3889e5263c97d7891dee",
                "sha256:cb2e197b7b0687becb026b84d3c242482f20cbb29a9981e43604eb67576da9f6",
                "sha256:d4001b71ad2c9b84ff18b182cea22b7b6cbf624216da3ea06fb7af28d1f93165",
                "sha256:d8930772adccb2882989ab1493fa74bd87d47c8ac7417f5dd3dd834ba8c24dc9",
                "sha256:dfbb0173ee2399bc4ed3caf2d236e5c0092f948aafd0a15fbe4a0e77ee61a958",
                "sha256:eebfbba048f4fa8ac711b22c78516e16ff8117d05a580e7eeef6b0c2be554c18",
                "sha256:f1b21bc5cf3dbea53d33615d1ead892dfdae9d7052fa8898083bec88be20dcd2"
            ],
            "index": "pypi",
            "version": "==0.25.1"
        },
        "pyasn1": {
            "hashes": [
                "sha256:3bb81821d47b17146049e7574ab4bf1e315eb7aead30efe5d6a9ca422c9710be",
                "sha256:b773d5c9196ffbc3a1e13bdf909d446cad80a039aa3340bcad72f395b76ebc86"
            ],
            "version": "==0.4.6"
        },
        "pyasn1-modules": {
            "hashes": [
                "sha256:43c17a83c155229839cc5c6b868e8d0c6041dba149789b6d6e28801c64821722",
                "sha256:e30199a9d221f1b26c885ff3d87fd08694dbbe18ed0e8e405a2a7126d30ce4c0"
            ],
            "version": "==0.2.6"
        },
        "python-dateutil": {
            "hashes": [
                "sha256:7e6584c74aeed623791615e26efd690f29817a27c73085b78e4bad02493df2fb",
                "sha256:c89805f6f4d64db21ed966fda138f8a5ed7a4fdbc1a8ee329ce1b74e3c74da9e"
            ],
            "markers": "python_version >= '2.7'",
            "version": "==2.8.0"
        },
        "pytz": {
            "hashes": [
                "sha256:26c0b32e437e54a18161324a2fca3c4b9846b74a8dccddd843113109e1116b32",
                "sha256:c894d57500a4cd2d5c71114aaab77dbab5eabd9022308ce5ac9bb93a60a6f0c7"
            ],
            "version": "==2019.2"
        },
        "pyyaml": {
            "hashes": [
                "sha256:0113bc0ec2ad727182326b61326afa3d1d8280ae1122493553fd6f4397f33df9",
                "sha256:01adf0b6c6f61bd11af6e10ca52b7d4057dd0be0343eb9283c878cf3af56aee4",
                "sha256:5124373960b0b3f4aa7df1707e63e9f109b5263eca5976c66e08b1c552d4eaf8",
                "sha256:5ca4f10adbddae56d824b2c09668e91219bb178a1eee1faa56af6f99f11bf696",
                "sha256:7907be34ffa3c5a32b60b95f4d95ea25361c951383a894fec31be7252b2b6f34",
                "sha256:7ec9b2a4ed5cad025c2278a1e6a19c011c80a3caaac804fd2d329e9cc2c287c9",
                "sha256:87ae4c829bb25b9fe99cf71fbb2140c448f534e24c998cc60f39ae4f94396a73",
                "sha256:9de9919becc9cc2ff03637872a440195ac4241c80536632fffeb6a1e25a74299",
                "sha256:a5a85b10e450c66b49f98846937e8cfca1db3127a9d5d1e31ca45c3d0bef4c5b",
                "sha256:b0997827b4f6a7c286c01c5f60384d218dca4ed7d9efa945c3e1aa623d5709ae",
                "sha256:b631ef96d3222e62861443cc89d6563ba3eeb816eeb96b2629345ab795e53681",
                "sha256:bf47c0607522fdbca6c9e817a6e81b08491de50f3766a7a0e6a5be7905961b41",
                "sha256:f81025eddd0327c7d4cfe9b62cf33190e1e736cc6e97502b3ec425f574b3e7a8"
            ],
            "index": "pypi",
            "version": "==5.1.2"
        },
        "requests": {
            "hashes": [
                "sha256:11e007a8a2aa0323f5a921e9e6a2d7e4e67d9877e85773fba9ba6419025cbeb4",
                "sha256:9cf5292fcd0f598c671cfc1e0d7d1a7f13bb8085e9a590f48c010551dc6c4b31"
            ],
            "index": "pypi",
            "version": "==2.22.0"
        },
        "requests-oauthlib": {
            "hashes": [
                "sha256:bd6533330e8748e94bf0b214775fed487d309b8b8fe823dc45641ebcd9a32f57",
                "sha256:d3ed0c8f2e3bbc6b344fa63d6f933745ab394469da38db16bdddb461c7e25140"
            ],
            "version": "==1.2.0"
        },
        "rsa": {
            "hashes": [
                "sha256:14ba45700ff1ec9eeb206a2ce76b32814958a98e372006c8fb76ba820211be66",
                "sha256:1a836406405730121ae9823e19c6e806c62bbad73f890574fff50efa4122c487"
            ],
            "version": "==4.0"
        },
        "s3transfer": {
            "hashes": [
                "sha256:6efc926738a3cd576c2a79725fed9afde92378aa5c6a957e3af010cb019fac9d",
                "sha256:b780f2411b824cb541dbcd2c713d0cb61c7d1bcadae204cdddda2b35cef493ba"
            ],
            "version": "==0.2.1"
        },
        "six": {
            "hashes": [
                "sha256:3350809f0555b11f552448330d0b52d5f24c91a322ea4a15ef22629740f3761c",
                "sha256:d16a0141ec1a18405cd4ce8b4613101da75da0e9a7aec5bdd4fa804d0e0eba73"
            ],
            "version": "==1.12.0"
        },
        "smmap2": {
            "hashes": [
                "sha256:0555a7bf4df71d1ef4218e4807bbf9b201f910174e6e08af2e138d4e517b4dde",
                "sha256:29a9ffa0497e7f2be94ca0ed1ca1aa3cd4cf25a1f6b4f5f87f74b46ed91d609a"
            ],
            "version": "==2.0.5"
        },
        "typing-extensions": {
            "hashes": [
                "sha256:2ed632b30bb54fc3941c382decfd0ee4148f5c591651c9272473fea2c6397d95",
                "sha256:b1edbbf0652660e32ae780ac9433f4231e7339c7f9a8057d0f042fcbcea49b87",
                "sha256:d8179012ec2c620d3791ca6fe2bf7979d979acdbef1fca0bc56b37411db682ed"
            ],
            "markers": "python_version < '3.7'",
            "version": "==3.7.4"
        },
        "urllib3": {
            "hashes": [
                "sha256:b246607a25ac80bedac05c6f282e3cdaf3afb65420fd024ac94435cabe6e18d1",
                "sha256:dbe59173209418ae49d485b87d1681aefa36252ee85884c31346debd19463232"
            ],
            "markers": "python_version >= '3.4'",
            "version": "==1.25.3"
        },
        "viaenv": {
            "hashes": [
                "sha256:f1de70355a7e16f54aebb3bb9cb95e82deb206a92130d1ba526d1bac82ae1e6d"
            ],
            "index": "pypi",
            "version": "==0.2.1"
        },
        "websocket-client": {
            "hashes": [
                "sha256:1151d5fb3a62dc129164292e1227655e4bbc5dd5340a5165dfae61128ec50aa9",
                "sha256:1fd5520878b68b84b5748bb30e592b10d0a91529d5383f74f4964e72b297fd3a"
            ],
            "version": "==0.56.0"
        },
        "yarl": {
            "hashes": [
                "sha256:024ecdc12bc02b321bc66b41327f930d1c2c543fa9a561b39861da9388ba7aa9",
                "sha256:2f3010703295fbe1aec51023740871e64bb9664c789cba5a6bdf404e93f7568f",
                "sha256:3890ab952d508523ef4881457c4099056546593fa05e93da84c7250516e632eb",
                "sha256:3e2724eb9af5dc41648e5bb304fcf4891adc33258c6e14e2a7414ea32541e320",
                "sha256:5badb97dd0abf26623a9982cd448ff12cb39b8e4c94032ccdedf22ce01a64842",
                "sha256:73f447d11b530d860ca1e6b582f947688286ad16ca42256413083d13f260b7a0",
                "sha256:7ab825726f2940c16d92aaec7d204cfc34ac26c0040da727cf8ba87255a33829",
                "sha256:b25de84a8c20540531526dfbb0e2d2b648c13fd5dd126728c496d7c3fea33310",
                "sha256:c6e341f5a6562af74ba55205dbd56d248daf1b5748ec48a0200ba227bb9e33f4",
                "sha256:c9bb7c249c4432cd47e75af3864bc02d26c9594f49c82e2a28624417f0ae63b8",
                "sha256:e060906c0c585565c718d1c3841747b61c5439af2211e185f6739a9412dfbde1"
            ],
            "version": "==1.3.0"
        }
    },
    "develop": {
        "atomicwrites": {
            "hashes": [
                "sha256:03472c30eb2c5d1ba9227e4c2ca66ab8287fbfbbda3888aa93dc2e28fc6811b4",
                "sha256:75a9445bac02d8d058d5e1fe689654ba5a6556a1dfd8ce6ec55a0ed79866cfa6"
            ],
            "version": "==1.3.0"
        },
        "attrs": {
            "hashes": [
                "sha256:69c0dbf2ed392de1cb5ec704444b08a5ef81680a61cb899dc08127123af36a79",
                "sha256:f0b870f674851ecbfbbbd364d6b5cbdff9dcedbc7f3f5e18a6891057f21fe399"
            ],
            "version": "==19.1.0"
        },
<<<<<<< HEAD
=======
        "bleach": {
            "hashes": [
                "sha256:213336e49e102af26d9cde77dd2d0397afabc5a6bf2fed985dc35b5d1e285a16",
                "sha256:3fdf7f77adcf649c9911387df51254b813185e32b2c6619f690b593a617e19fa"
            ],
            "version": "==3.1.0"
        },
        "certifi": {
            "hashes": [
                "sha256:046832c04d4e752f37383b628bc601a7ea7211496b4638f6514d0e5b9acc4939",
                "sha256:945e3ba63a0b9f577b1395204e13c3a231f9bc0223888be653286534e5873695"
            ],
            "version": "==2019.6.16"
        },
        "chardet": {
            "hashes": [
                "sha256:84ab92ed1c4d4f16916e05906b6b75a6c0fb5db821cc65e70cbd64a3e2a5eaae",
                "sha256:fc323ffcaeaed0e0a02bf4d117757b98aed530d9ed4531e3e15460124c106691"
            ],
            "version": "==3.0.4"
        },
        "docutils": {
            "hashes": [
                "sha256:6c4f696463b79f1fb8ba0c594b63840ebd41f059e92b31957c46b74a4599b6d0",
                "sha256:9e4d7ecfc600058e07ba661411a2b7de2fd0fafa17d1a7f7361cd47b1175c827",
                "sha256:a2aeea129088da402665e92e0b25b04b073c04b2dce4ab65caaa38b7ce2e1a99"
            ],
            "version": "==0.15.2"
        },
        "idna": {
            "hashes": [
                "sha256:c357b3f628cf53ae2c4c05627ecc484553142ca23264e593d327bcde5e9c3407",
                "sha256:ea8b7f6188e6fa117537c3df7da9fc686d485087abf6ac197f9c46432f7e4a3c"
            ],
            "version": "==2.8"
        },
>>>>>>> eadb3be4
        "importlib-metadata": {
            "hashes": [
                "sha256:23d3d873e008a513952355379d93cbcab874c58f4f034ff657c7a87422fa64e8",
                "sha256:80d2de76188eabfbfcf27e6a37342c2827801e59c4cc14b0371c56fed43820e3"
            ],
            "markers": "python_version < '3.8'",
            "version": "==0.19"
        },
        "more-itertools": {
            "hashes": [
                "sha256:409cd48d4db7052af495b09dec721011634af3753ae1ef92d2b32f73a745f832",
                "sha256:92b8c4b06dac4f0611c0729b2f2ede52b2e1bac1ab48f089c7ddc12e26bb60c4"
            ],
            "version": "==7.2.0"
        },
        "packaging": {
            "hashes": [
                "sha256:a7ac867b97fdc07ee80a8058fe4435ccd274ecc3b0ed61d852d7d53055528cf9",
                "sha256:c491ca87294da7cc01902edbe30a5bc6c4c28172b5138ab4e4aa1b9d7bfaeafe"
            ],
            "version": "==19.1"
<<<<<<< HEAD
=======
        },
        "pkginfo": {
            "hashes": [
                "sha256:7424f2c8511c186cd5424bbf31045b77435b37a8d604990b79d4e70d741148bb",
                "sha256:a6d9e40ca61ad3ebd0b72fbadd4fba16e4c0e4df0428c041e01e06eb6ee71f32"
            ],
            "version": "==1.5.0.1"
>>>>>>> eadb3be4
        },
        "pluggy": {
            "hashes": [
                "sha256:0825a152ac059776623854c1543d65a4ad408eb3d33ee114dff91e57ec6ae6fc",
                "sha256:b9817417e95936bf75d85d3f8767f7df6cdde751fc40aed3bb3074cbcb77757c"
            ],
            "version": "==0.12.0"
        },
        "py": {
            "hashes": [
                "sha256:64f65755aee5b381cea27766a3a147c3f15b9b6b9ac88676de66ba2ae36793fa",
                "sha256:dc639b046a6e2cff5bbe40194ad65936d6ba360b52b3c3fe1d08a82dd50b5e53"
            ],
            "version": "==1.8.0"
        },
        "pygments": {
            "hashes": [
                "sha256:71e430bc85c88a430f000ac1d9b331d2407f681d6f6aec95e8bcfbc3df5b0127",
                "sha256:881c4c157e45f30af185c1ffe8d549d48ac9127433f2c380c24b84572ad66297"
            ],
            "version": "==2.4.2"
        },
        "pyparsing": {
            "hashes": [
                "sha256:6f98a7b9397e206d78cc01df10131398f1c8b8510a2f4d97d9abd82e1aacdd80",
                "sha256:d9338df12903bbf5d65a0e4e87c2161968b10d2e489652bb47001d82a9b028b4"
            ],
            "version": "==2.4.2"
        },
        "pytest": {
            "hashes": [
                "sha256:95b1f6db806e5b1b5b443efeb58984c24945508f93a866c1719e1a507a957d7c",
                "sha256:c3d5020755f70c82eceda3feaf556af9a341334414a8eca521a18f463bcead88"
            ],
            "index": "pypi",
            "version": "==5.1.1"
<<<<<<< HEAD
=======
        },
        "readme-renderer": {
            "hashes": [
                "sha256:bb16f55b259f27f75f640acf5e00cf897845a8b3e4731b5c1a436e4b8529202f",
                "sha256:c8532b79afc0375a85f10433eca157d6b50f7d6990f337fa498c96cd4bfc203d"
            ],
            "version": "==24.0"
        },
        "requests": {
            "hashes": [
                "sha256:11e007a8a2aa0323f5a921e9e6a2d7e4e67d9877e85773fba9ba6419025cbeb4",
                "sha256:9cf5292fcd0f598c671cfc1e0d7d1a7f13bb8085e9a590f48c010551dc6c4b31"
            ],
            "index": "pypi",
            "version": "==2.22.0"
        },
        "requests-toolbelt": {
            "hashes": [
                "sha256:380606e1d10dc85c3bd47bf5a6095f815ec007be7a8b69c878507068df059e6f",
                "sha256:968089d4584ad4ad7c171454f0a5c6dac23971e9472521ea3b6d49d610aa6fc0"
            ],
            "version": "==0.9.1"
>>>>>>> eadb3be4
        },
        "six": {
            "hashes": [
                "sha256:3350809f0555b11f552448330d0b52d5f24c91a322ea4a15ef22629740f3761c",
                "sha256:d16a0141ec1a18405cd4ce8b4613101da75da0e9a7aec5bdd4fa804d0e0eba73"
            ],
            "version": "==1.12.0"
        },
        "tqdm": {
            "hashes": [
                "sha256:1be3e4e3198f2d0e47b928e9d9a8ec1b63525db29095cec1467f4c5a4ea8ebf9",
                "sha256:7e39a30e3d34a7a6539378e39d7490326253b7ee354878a92255656dc4284457"
            ],
            "version": "==4.35.0"
        },
        "twine": {
            "hashes": [
                "sha256:0fb0bfa3df4f62076cab5def36b1a71a2e4acb4d1fa5c97475b048117b1a6446",
                "sha256:d6c29c933ecfc74e9b1d9fa13aa1f87c5d5770e119f5a4ce032092f0ff5b14dc"
            ],
            "index": "pypi",
            "version": "==1.13.0"
        },
        "urllib3": {
            "hashes": [
                "sha256:b246607a25ac80bedac05c6f282e3cdaf3afb65420fd024ac94435cabe6e18d1",
                "sha256:dbe59173209418ae49d485b87d1681aefa36252ee85884c31346debd19463232"
            ],
            "markers": "python_version >= '3.4'",
            "version": "==1.25.3"
        },
        "wcwidth": {
            "hashes": [
                "sha256:3df37372226d6e63e1b1e1eda15c594bca98a22d33a23832a90998faa96bc65e",
                "sha256:f4ebe71925af7b40a864553f761ed559b43544f8f71746c2d756c7fe788ade7c"
            ],
            "version": "==0.1.7"
        },
        "webencodings": {
            "hashes": [
                "sha256:a0af1213f3c2226497a97e2b3aa01a7e4bee4f403f95be16fc9acd2947514a78",
                "sha256:b36a1c245f2d304965eb4e0a82848379241dc04b865afcc4aab16748587e1923"
            ],
            "version": "==0.5.1"
        },
        "zipp": {
            "hashes": [
                "sha256:3718b1cbcd963c7d4c5511a8240812904164b7f381b647143a89d3b98f9bcd8e",
                "sha256:f06903e9f1f43b12d371004b4ac7b06ab39a44adc747266928ae6debfa7b3335"
            ],
            "version": "==0.6.0"
        }
    }
}<|MERGE_RESOLUTION|>--- conflicted
+++ resolved
@@ -1,11 +1,7 @@
 {
     "_meta": {
         "hash": {
-<<<<<<< HEAD
-            "sha256": "c58c272de9d960b8ddee3829fc402a3488abe27a6b8e9120d6a4e3841d099fec"
-=======
             "sha256": "b51449e049ad5f52ab67f1475411d104f495621832b7b51f9507914a4a36d795"
->>>>>>> eadb3be4
         },
         "pipfile-spec": 6,
         "requires": {
@@ -371,13 +367,6 @@
             "markers": "python_version >= '3.4'",
             "version": "==1.25.3"
         },
-        "viaenv": {
-            "hashes": [
-                "sha256:f1de70355a7e16f54aebb3bb9cb95e82deb206a92130d1ba526d1bac82ae1e6d"
-            ],
-            "index": "pypi",
-            "version": "==0.2.1"
-        },
         "websocket-client": {
             "hashes": [
                 "sha256:1151d5fb3a62dc129164292e1227655e4bbc5dd5340a5165dfae61128ec50aa9",
@@ -417,8 +406,6 @@
             ],
             "version": "==19.1.0"
         },
-<<<<<<< HEAD
-=======
         "bleach": {
             "hashes": [
                 "sha256:213336e49e102af26d9cde77dd2d0397afabc5a6bf2fed985dc35b5d1e285a16",
@@ -455,7 +442,6 @@
             ],
             "version": "==2.8"
         },
->>>>>>> eadb3be4
         "importlib-metadata": {
             "hashes": [
                 "sha256:23d3d873e008a513952355379d93cbcab874c58f4f034ff657c7a87422fa64e8",
@@ -477,8 +463,6 @@
                 "sha256:c491ca87294da7cc01902edbe30a5bc6c4c28172b5138ab4e4aa1b9d7bfaeafe"
             ],
             "version": "==19.1"
-<<<<<<< HEAD
-=======
         },
         "pkginfo": {
             "hashes": [
@@ -486,7 +470,6 @@
                 "sha256:a6d9e40ca61ad3ebd0b72fbadd4fba16e4c0e4df0428c041e01e06eb6ee71f32"
             ],
             "version": "==1.5.0.1"
->>>>>>> eadb3be4
         },
         "pluggy": {
             "hashes": [
@@ -523,8 +506,6 @@
             ],
             "index": "pypi",
             "version": "==5.1.1"
-<<<<<<< HEAD
-=======
         },
         "readme-renderer": {
             "hashes": [
@@ -547,7 +528,6 @@
                 "sha256:968089d4584ad4ad7c171454f0a5c6dac23971e9472521ea3b6d49d610aa6fc0"
             ],
             "version": "==0.9.1"
->>>>>>> eadb3be4
         },
         "six": {
             "hashes": [
