--- conflicted
+++ resolved
@@ -973,11 +973,11 @@
         if table_name and db_path:
             engine = db.create_engine(db_path)
             with engine.connect() as con:
-<<<<<<< HEAD
                 return filter_df_start_end_time(
                     pd.read_sql(
                         query,
                         con=con,
+                        params=params,
                         chunksize=self.attributes.get("chunksize"),
                         parse_dates=self.attributes.get("time_fields"),
                         columns=kwargs.get("columns"),
@@ -985,14 +985,6 @@
                     time_column=kwargs.get("time_field"),
                     start_time=kwargs.get("start_time"),
                     end_time=kwargs.get("end_time"),
-=======
-                return pd.read_sql(
-                    query,
-                    con=con,
-                    params=params,
-                    chunksize=self.attributes.get("chunksize"),
-                    parse_dates=self.attributes.get("time_fields"),
->>>>>>> 2a94447c
                 )
         else:
             raise mlrun.errors.MLRunInvalidArgumentError(
