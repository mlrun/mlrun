# Copyright 2023 Iguazio
#
# Licensed under the Apache License, Version 2.0 (the "License");
# you may not use this file except in compliance with the License.
# You may obtain a copy of the License at
#
#   http://www.apache.org/licenses/LICENSE-2.0
#
# Unless required by applicable law or agreed to in writing, software
# distributed under the License is distributed on an "AS IS" BASIS,
# WITHOUT WARRANTIES OR CONDITIONS OF ANY KIND, either express or implied.
# See the License for the specific language governing permissions and
# limitations under the License.
import abc
import builtins
import http
import importlib.util as imputil
import os
import tempfile
import typing
import uuid

import mlrun_pipelines.common.models
import mlrun_pipelines.patcher
from kfp.compiler import compiler
from mlrun_pipelines.helpers import new_pipe_metadata

import mlrun
import mlrun.common.schemas
import mlrun.utils.notifications
from mlrun.errors import err_to_str
from mlrun.utils import (
    get_ui_url,
    logger,
    normalize_workflow_name,
    retry_until_successful,
)

from ..common.helpers import parse_versioned_object_uri
from ..config import config
from ..run import _run_pipeline, wait_for_pipeline_completion
from ..runtimes.pod import AutoMountType


def get_workflow_engine(engine_kind, local=False):
    if pipeline_context.is_run_local(local):
        if engine_kind == "kfp":
            logger.warning(
                "Running kubeflow pipeline locally, note some ops may not run locally!"
            )
        elif engine_kind == "remote":
            raise mlrun.errors.MLRunInvalidArgumentError(
                "Cannot run a remote pipeline locally using `kind='remote'` and `local=True`. "
                "in order to run a local pipeline remotely, please use `engine='remote:local'` instead"
            )
        return _LocalRunner
    if not engine_kind or engine_kind == "kfp":
        return _KFPRunner
    if engine_kind == "local":
        return _LocalRunner
    if engine_kind == "remote":
        return _RemoteRunner
    raise mlrun.errors.MLRunInvalidArgumentError(
        f"Provided workflow engine is not supported. engine_kind={engine_kind}"
    )


class WorkflowSpec(mlrun.model.ModelObj):
    """workflow spec and helpers"""

    def __init__(
        self,
        engine: typing.Optional[str] = None,
        code: typing.Optional[str] = None,
        path: typing.Optional[str] = None,
        args: typing.Optional[dict] = None,
        name: typing.Optional[str] = None,
        handler: typing.Optional[str] = None,
        args_schema: typing.Optional[dict] = None,
        schedule: typing.Union[str, mlrun.common.schemas.ScheduleCronTrigger] = None,
        cleanup_ttl: typing.Optional[int] = None,
        image: typing.Optional[str] = None,
    ):
        self.engine = engine
        self.code = code
        self.path = path
        self.args = args
        self.name = name
        self.handler = handler
        self.cleanup_ttl = cleanup_ttl
        self.args_schema = args_schema
        self.run_local = False
        self._tmp_path = None
        self.schedule = schedule
        self.image = image

    def get_source_file(self, context=""):
        if not self.code and not self.path:
            raise mlrun.errors.MLRunInvalidArgumentError(
                "workflow must have code or path properties"
            )
        if self.code:
            with tempfile.NamedTemporaryFile(
                mode="w", suffix=".py", delete=False
            ) as workflow_fh:
                workflow_fh.write(self.code)
                self._tmp_path = workflow_path = workflow_fh.name
        else:
            workflow_path = self.path or ""
            if (
                context
                and not workflow_path.startswith("/")
                # since the user may provide a path the includes the context,
                # we need to make sure we don't add it twice
                and not workflow_path.startswith(context)
            ):
                workflow_path = os.path.join(context, workflow_path.lstrip("./"))
        return workflow_path

    def merge_args(self, extra_args):
        self.args = self.args or {}
        required = []
        if self.args_schema:
            for schema in self.args_schema:
                name = schema.get("name")
                if name not in self.args:
                    self.args[name] = schema.get("default")
                if schema.get("required"):
                    required.append(name)
        if extra_args:
            for k, v in extra_args.items():
                self.args[k] = v
                if k in required:
                    required.remove(k)
        if required:
            raise mlrun.errors.MLRunInvalidArgumentError(
                f"Workflow argument(s) {','.join(required)} are required and were not specified"
            )

    def clear_tmp(self):
        if self._tmp_path:
            os.remove(self._tmp_path)


class FunctionsDict:
    """Virtual dictionary hosting the project functions, cached or in the DB"""

    def __init__(self, project, decorator=None):
        self.project = project
        self._decorator = decorator

    @property
    def _functions(self):
        return self.project.spec._function_objects

    def enrich(self, function, key):
        enriched_function = enrich_function_object(
            self.project, function, self._decorator
        )
        self._functions[key] = enriched_function  # update the cache
        return self._functions[key]

    def load_or_set_function(self, key, default=None) -> mlrun.runtimes.BaseRuntime:
        try:
            function = self.project.get_function(key, sync=False)
        except Exception as e:
            if not default:
                raise e
            function = default

        return self.enrich(function, key)

    def get(self, key, default=None) -> mlrun.runtimes.BaseRuntime:
        return self.load_or_set_function(key, default)

    def __getitem__(self, key) -> mlrun.runtimes.BaseRuntime:
        return self.load_or_set_function(key)

    def __setitem__(self, key, val):
        self._functions[key] = val

    def values(self):
        return [self.enrich(function, key) for key, function in self._functions.items()]

    def keys(self):
        return self._functions.keys()

    def items(self):
        return [
            (key, self.enrich(function, key))
            for key, function in self._functions.items()
        ]

    def __len__(self):
        return len(self._functions)

    def __iter__(self):
        yield from self._functions.keys()

    def __delitem__(self, key):
        del self._functions[key]


class _PipelineContext:
    """current (running) pipeline context"""

    def __init__(self):
        self.project = None
        self.workflow = None
        self.functions = FunctionsDict(None)
        self.workflow_id = None
        self.workflow_artifact_path = None
        self.runs_map = {}

    def is_run_local(self, local=None):
        if local is not None:
            # if the user specified an explicit value in local we use it
            return local
        force_run_local = mlrun.mlconf.force_run_local
        if force_run_local is None or force_run_local == "auto":
            force_run_local = not mlrun.mlconf.is_api_running_on_k8s()
            kfp_url = mlrun.mlconf.resolve_kfp_url()
            if not kfp_url:
                force_run_local = True
        if self.workflow:
            force_run_local = force_run_local or self.workflow.run_local

        return force_run_local

    def set(self, project, workflow=None):
        self.project = project
        self.workflow = workflow
        self.functions.project = project
        self.runs_map = {}

    def clear(self, with_project=False):
        if with_project:
            self.project = None
            self.functions.project = None
        self.workflow = None
        self.runs_map = {}
        self.workflow_id = None
        self.workflow_artifact_path = None

    def is_initialized(self, raise_exception=False):
        if self.project:
            return True
        if raise_exception:
            raise ValueError(
                "Pipeline context is not initialized, must be used inside a pipeline"
            )
        return False


pipeline_context = _PipelineContext()


def _set_function_attribute_on_kfp_pod(
    kfp_pod_template, function, pod_template_key, function_spec_key
):
    try:
        if kfp_pod_template.get("name").startswith(function.metadata.name):
            attribute_value = getattr(function.spec, function_spec_key, None)
            if attribute_value:
                kfp_pod_template[pod_template_key] = attribute_value
    except Exception as err:
        kfp_pod_name = kfp_pod_template.get("name")
        logger.warning(
            f"Unable to set function attribute on kfp pod {kfp_pod_name}",
            function_spec_key=function_spec_key,
            pod_template_key=pod_template_key,
            error=err_to_str(err),
        )


def _enrich_kfp_pod_security_context(kfp_pod_template, function):
    if (
        mlrun.runtimes.RuntimeKinds.is_local_runtime(function.kind)
        or mlrun.mlconf.function.spec.security_context.enrichment_mode
        == mlrun.common.schemas.SecurityContextEnrichmentModes.disabled.value
    ):
        return

    # ensure kfp pod user id is not None or 0 (root)
    if not mlrun.mlconf.function.spec.security_context.pipelines.kfp_pod_user_unix_id:
        raise mlrun.errors.MLRunInvalidArgumentError(
            f"Kubeflow pipeline pod user id is invalid: "
            f"{mlrun.mlconf.function.spec.security_context.pipelines.kfp_pod_user_unix_id}, "
            f"it must be an integer greater than 0. "
            f"See mlrun.config.function.spec.security_context.pipelines.kfp_pod_user_unix_id for more details."
        )

    kfp_pod_user_unix_id = int(
        mlrun.mlconf.function.spec.security_context.pipelines.kfp_pod_user_unix_id
    )
    kfp_pod_template["SecurityContext"] = {
        "runAsUser": kfp_pod_user_unix_id,
        "runAsGroup": mlrun.mlconf.get_security_context_enrichment_group_id(
            kfp_pod_user_unix_id
        ),
    }


def get_db_function(project, key) -> mlrun.runtimes.BaseRuntime:
    project_instance, name, tag, hash_key = parse_versioned_object_uri(
        key, project.metadata.name
    )
    runtime = mlrun.get_run_db().get_function(name, project_instance, tag, hash_key)
    return mlrun.new_function(runtime=runtime)


def enrich_function_object(
    project, function, decorator=None, copy_function=True, try_auto_mount=True
) -> mlrun.runtimes.BaseRuntime:
    if hasattr(function, "_enriched"):
        return function
    f = function.copy() if copy_function else function
    f.metadata.project = project.metadata.name
    setattr(f, "_enriched", True)

    # set project default image if defined and function does not have an image specified
    if project.spec.default_image and not f.spec.image:
        f._enriched_image = True
        f.spec.image = project.spec.default_image

    src = f.spec.build.source
    if src and src in [".", "./"]:
        if not project.spec.source and not project.spec.mountdir:
            logger.warning(
                "project.spec.source should be specified when function is using code from project context"
            )

        if project.spec.mountdir:
            f.spec.workdir = project.spec.mountdir
            f.spec.build.source = ""
        else:
            f.spec.build.source = project.spec.source
            f.spec.build.load_source_on_run = project.spec.load_source_on_run
            f.spec.build.source_code_target_dir = (
                project.spec.build.source_code_target_dir
            )
            f.spec.workdir = project.spec.workdir or project.spec.subpath
            f.prepare_image_for_deploy()

    if project.spec.default_requirements:
        f.with_requirements(project.spec.default_requirements)
    if decorator:
        decorator(f)

    if project.spec.default_function_node_selector:
        f.enrich_runtime_spec(
            project.spec.default_function_node_selector,
        )

    if try_auto_mount:
        if (
            decorator and AutoMountType.is_auto_modifier(decorator)
        ) or project.spec.disable_auto_mount:
            f.spec.disable_auto_mount = True
        f.try_auto_mount_based_on_config()

    return f


class _PipelineRunStatus:
    """pipeline run result (status)"""

    def __init__(
        self,
        run_id: str,
        engine: type["_PipelineRunner"],
        project: "mlrun.projects.MlrunProject",
        workflow: WorkflowSpec = None,
        state: mlrun_pipelines.common.models.RunStatuses = "",
        exc: Exception = None,
    ):
        """
        :param run_id:      unique id of the pipeline run
        :param engine:      pipeline runner
        :param project:     mlrun project
        :param workflow:    workflow with spec on how to run the pipeline
        :param state:       the current state of the pipeline run
        :param exc:         exception that was raised during the pipeline run
        """
        self.run_id = run_id
        self.project = project
        self.workflow = workflow
        self._engine = engine
        self._state = state
        self._exc = exc

    @property
    def state(self):
        if (
            self._state
            not in mlrun_pipelines.common.models.RunStatuses.stable_statuses()
        ):
            self._state = self._engine.get_state(self.run_id, self.project)
        return self._state

    @property
    def exc(self):
        return self._exc

    def wait_for_completion(self, timeout=None, expected_statuses=None):
        self._state = self._engine.wait_for_completion(
            self.run_id,
            project=self.project,
            timeout=timeout,
            expected_statuses=expected_statuses,
        )
        return self._state

    def __str__(self):
        return str(self.run_id)

    def __repr__(self):
        return str(self.run_id)


class _PipelineRunner(abc.ABC):
    """abstract pipeline runner class"""

    engine = ""

    @classmethod
    @abc.abstractmethod
    def save(cls, project, workflow_spec: WorkflowSpec, target, artifact_path=None):
        raise NotImplementedError(
            f"Save operation not supported in {cls.engine} pipeline engine"
        )

    @classmethod
    @abc.abstractmethod
    def run(
        cls,
        project,
        workflow_spec: WorkflowSpec,
        name=None,
        workflow_handler=None,
        secrets=None,
        artifact_path=None,
        namespace=None,
        source=None,
        notifications: list[mlrun.model.Notification] = None,
    ) -> _PipelineRunStatus:
        pass

    @staticmethod
    @abc.abstractmethod
    def wait_for_completion(run_id, project=None, timeout=None, expected_statuses=None):
        pass

    @staticmethod
    @abc.abstractmethod
    def get_state(run_id, project=None):
        pass

    @staticmethod
    def _get_handler(workflow_handler, workflow_spec, project, secrets):
        if not (workflow_handler and callable(workflow_handler)):
            workflow_file = workflow_spec.get_source_file(project.spec.get_code_path())
            workflow_handler = create_pipeline(
                project,
                workflow_file,
                pipeline_context.functions,
                secrets,
                handler=workflow_handler or workflow_spec.handler,
            )
        else:
            builtins.funcs = pipeline_context.functions
        return workflow_handler

    @staticmethod
    @abc.abstractmethod
    def get_run_status(
        project,
        run,
        timeout=None,
        expected_statuses=None,
        notifiers: mlrun.utils.notifications.CustomNotificationPusher = None,
    ):
        pass


class _KFPRunner(_PipelineRunner):
    """Kubeflow pipelines runner"""

    engine = "kfp"

    @classmethod
    def save(cls, project, workflow_spec: WorkflowSpec, target, artifact_path=None):
        pipeline_context.set(project, workflow_spec)
        workflow_file = workflow_spec.get_source_file(project.spec.get_code_path())
        functions = FunctionsDict(project)
        pipeline = create_pipeline(
            project,
            workflow_file,
            functions,
            secrets=project._secrets,
        )
        artifact_path = artifact_path or project.spec.artifact_path

        conf = new_pipe_metadata(
            artifact_path=artifact_path,
            cleanup_ttl=workflow_spec.cleanup_ttl,
        )
        compiler.Compiler().compile(pipeline, target, pipeline_conf=conf)
        workflow_spec.clear_tmp()
        pipeline_context.clear()

    @classmethod
    def run(
        cls,
        project: "mlrun.projects.MlrunProject",
        workflow_spec: WorkflowSpec,
        name=None,
        workflow_handler=None,
        secrets=None,
        artifact_path=None,
        namespace=None,
        source=None,
        notifications: list[mlrun.model.Notification] = None,
    ) -> _PipelineRunStatus:
        pipeline_context.set(project, workflow_spec)
        workflow_handler = _PipelineRunner._get_handler(
            workflow_handler, workflow_spec, project, secrets
        )
        if source:
            project.set_source(source=source)

        namespace = namespace or config.namespace

        # fallback to old notification behavior
        if notifications:
            logger.warning(
                "Setting notifications on kfp pipeline runner uses old notification behavior. "
                "Notifications will only be sent if you wait for pipeline completion. "
                "To use the new notification behavior, use the remote pipeline runner."
            )
            for notification in notifications:
                project.notifiers.add_notification(
                    notification.kind, notification.params
                )

        run_id = _run_pipeline(
            workflow_handler,
            project=project.metadata.name,
            arguments=workflow_spec.args,
            experiment=name or workflow_spec.name,
            namespace=namespace,
            artifact_path=artifact_path,
            cleanup_ttl=workflow_spec.cleanup_ttl,
            timeout=int(mlrun.mlconf.workflows.timeouts.kfp),
        )

        # The user provided workflow code might have made changes to function specs that require cleanup
        for func in project.spec._function_objects.values():
            try:
                func.spec.discard_changes()
            except AttributeError:
                logger.debug(
                    "Function does not require a field rollback", func_type=type(func)
                )
            except Exception as exc:
                logger.warning(
                    "Failed to rollback spec fields for function",
                    project=project,
                    func_name=func.metadata.name,
                    exc_info=err_to_str(exc),
                )

        project.notifiers.push_pipeline_start_message(
            project.metadata.name,
            project.get_param("commit_id", None),
            run_id,
            True,
        )
        pipeline_context.clear()
        return _PipelineRunStatus(run_id, cls, project=project, workflow=workflow_spec)

    @staticmethod
    def wait_for_completion(run_id, project=None, timeout=None, expected_statuses=None):
        if timeout is None:
            timeout = 60 * 60
        project_name = project.metadata.name if project else ""
        run_info = wait_for_pipeline_completion(
            run_id,
            timeout=timeout,
            expected_statuses=expected_statuses,
            project=project_name,
        )
        status = ""
        if run_info:
            status = run_info["run"].get("status")
        return status

    @staticmethod
    def get_state(run_id, project=None):
        project_name = project.metadata.name if project else ""
        resp = mlrun.run.get_pipeline(run_id, project=project_name)
        if resp:
            return resp["run"].get("status", "")
        return ""

    @staticmethod
    def get_run_status(
        project,
        run,
        timeout=None,
        expected_statuses=None,
        notifiers: mlrun.utils.notifications.CustomNotificationPusher = None,
    ):
        if timeout is None:
            timeout = 60 * 60
        state = ""
        raise_error = None
        try:
            if timeout:
                logger.info("Waiting for pipeline run completion")
                state = run.wait_for_completion(
                    timeout=timeout, expected_statuses=expected_statuses
                )
        except RuntimeError as exc:
            # push runs table also when we have errors
            raise_error = exc

        mldb = mlrun.db.get_run_db(secrets=project._secrets)
        runs = mldb.list_runs(project=project.name, labels=f"workflow={run.run_id}")

        # TODO: The below section duplicates notifiers.push_pipeline_run_results() logic. We should use it instead.
        had_errors = 0
        for r in runs:
            if r["status"].get("state", "") == "error":
                had_errors += 1

        text = f"Workflow {run.run_id} finished"
        if had_errors:
            text += f" with {had_errors} errors"
        if state:
            text += f", state={state}"

        notifiers = notifiers or project.notifiers
        notifiers.push(text, "info", runs)

        if raise_error:
            raise raise_error
        return state, had_errors, text


class _LocalRunner(_PipelineRunner):
    """local pipelines runner"""

    engine = "local"

    @classmethod
    def run(
        cls,
        project,
        workflow_spec: WorkflowSpec,
        name=None,
        workflow_handler=None,
        secrets=None,
        artifact_path=None,
        namespace=None,
        source=None,
        notifications: list[mlrun.model.Notification] = None,
    ) -> _PipelineRunStatus:
        pipeline_context.set(project, workflow_spec)
        workflow_handler = _PipelineRunner._get_handler(
            workflow_handler, workflow_spec, project, secrets
        )

        # fallback to old notification behavior
        for notification in notifications or []:
            project.notifiers.add_notification(notification.kind, notification.params)

        workflow_id = uuid.uuid4().hex
        pipeline_context.workflow_id = workflow_id
        # When using KFP, it would do this replacement. When running locally, we need to take care of it.
        if artifact_path:
            artifact_path = artifact_path.replace("{{workflow.uid}}", workflow_id)
        original_source = None
        if source:
            original_source = project.spec.source
            project.set_source(source=source)
        pipeline_context.workflow_artifact_path = artifact_path
        project.notifiers.push_pipeline_start_message(
            project.metadata.name, pipeline_id=workflow_id
        )
        err = None
        try:
            workflow_handler(**workflow_spec.args)
            state = mlrun_pipelines.common.models.RunStatuses.succeeded
        except Exception as exc:
            err = exc
            logger.exception("Workflow run failed")
            project.notifiers.push(
                f":x: Workflow {workflow_id} run failed!, error: {err_to_str(exc)}",
                mlrun.common.schemas.NotificationSeverity.ERROR,
            )
            state = mlrun_pipelines.common.models.RunStatuses.failed
        mlrun.run.wait_for_runs_completion(pipeline_context.runs_map.values())
        project.notifiers.push_pipeline_run_results(
            pipeline_context.runs_map.values(), state=state
        )
        pipeline_context.clear()

        # Setting the source back to the original in the project object
        if original_source:
            project.set_source(source=original_source)
        return _PipelineRunStatus(
            workflow_id,
            cls,
            project=project,
            workflow=workflow_spec,
            state=state,
            exc=err,
        )

    @staticmethod
    def get_state(run_id, project=None):
        return ""

    @staticmethod
    def wait_for_completion(run_id, project=None, timeout=None, expected_statuses=None):
        pass

    @staticmethod
    def get_run_status(
        project,
        run,
        timeout=None,
        expected_statuses=None,
        notifiers: mlrun.utils.notifications.CustomNotificationPusher = None,
    ):
        pass


class _RemoteRunner(_PipelineRunner):
    """remote pipelines runner"""

    engine = "remote"

    def __init__(self):
        self.inner_runner: type[_PipelineRunner] = _KFPRunner

    @classmethod
    def run(
        cls,
        project: "mlrun.projects.MlrunProject",
        workflow_spec: WorkflowSpec,
        name: str = None,
        workflow_handler: typing.Union[str, typing.Callable] = None,
        secrets: mlrun.secrets.SecretsStore = None,
        artifact_path: str = None,
        namespace: str = None,
        source: str = None,
        notifications: list[mlrun.model.Notification] = None,
    ) -> typing.Optional[_PipelineRunStatus]:
        workflow_name = normalize_workflow_name(name=name, project_name=project.name)
        workflow_id = None

        # for start message, fallback to old notification behavior
        for notification in notifications or []:
            project.notifiers.add_notification(notification.kind, notification.params)

        # The returned engine for this runner is the engine of the workflow.
        # In this way wait_for_completion/get_run_status would be executed by the correct pipeline runner.
        inner_engine = get_workflow_engine(workflow_spec.engine)
        run_db = mlrun.get_run_db()
        err = None
        try:
            logger.info(
                "Submitting remote workflow",
                workflow_engine=workflow_spec.engine,
                schedule=workflow_spec.schedule,
                project_name=project.name,
            )

            # set it relative to project path
            # as the runner pod will mount and use `load_and_run` which will use the project context
            # to load the workflow file to.
            # e.g.
            # /path/to/project/workflow.py -> ./workflow.py
            # /path/to/project/subdir/workflow.py -> ./workflow.py
            if workflow_spec.path:
                prefix = project.spec.get_code_path()
                if workflow_spec.path.startswith(prefix):
                    workflow_spec.path = workflow_spec.path.removeprefix(prefix)
                    relative_prefix = "."
                    if not workflow_spec.path.startswith("/"):
                        relative_prefix += "/"
                    workflow_spec.path = f"{relative_prefix}{workflow_spec.path}"

            workflow_response = run_db.submit_workflow(
                project=project.name,
                name=workflow_name,
                workflow_spec=workflow_spec,
                artifact_path=artifact_path,
                source=source,
                run_name=config.workflows.default_workflow_runner_name.format(
                    workflow_name
                ),
                namespace=namespace,
                notifications=notifications,
            )
            if workflow_spec.schedule:
                logger.info(
                    "Workflow scheduled successfully",
                    workflow_response=workflow_response,
                )
                return

            get_workflow_id_timeout = max(
                int(mlrun.mlconf.workflows.timeouts.remote),
                int(getattr(mlrun.mlconf.workflows.timeouts, inner_engine.engine)),
            )

            logger.debug(
                "Workflow submitted, waiting for pipeline run to start",
                workflow_name=workflow_response.name,
                get_workflow_id_timeout=get_workflow_id_timeout,
            )

            def _get_workflow_id_or_bail():
                try:
                    return run_db.get_workflow_id(
                        project=project.name,
                        name=workflow_response.name,
                        run_id=workflow_response.run_id,
                        engine=workflow_spec.engine,
                    )
                except mlrun.errors.MLRunHTTPStatusError as get_wf_exc:
                    # fail fast on specific errors
                    if get_wf_exc.error_status_code in [
                        http.HTTPStatus.PRECONDITION_FAILED
                    ]:
                        raise mlrun.errors.MLRunFatalFailureError(
                            original_exception=get_wf_exc
                        )

                    # raise for a retry (on other errors)
                    raise

            # Getting workflow id from run:
            response = retry_until_successful(
                1,
                get_workflow_id_timeout,
                logger,
                False,
                _get_workflow_id_or_bail,
            )
            workflow_id = response.workflow_id
            # After fetching the workflow_id the workflow executed successfully

        except Exception as exc:
            err = exc
            logger.exception("Workflow run failed")
            project.notifiers.push(
                f":x: Workflow {workflow_name} run failed!, error: {err_to_str(exc)}",
                mlrun.common.schemas.NotificationSeverity.ERROR,
            )
            state = mlrun_pipelines.common.models.RunStatuses.failed
        else:
            state = mlrun_pipelines.common.models.RunStatuses.succeeded
            project.notifiers.push_pipeline_start_message(
                project.metadata.name,
            )
            pipeline_context.clear()
        return _PipelineRunStatus(
            run_id=workflow_id,
            engine=inner_engine,
            project=project,
            workflow=workflow_spec,
            state=state,
            exc=err,
        )

    @staticmethod
    def get_run_status(
        project,
        run,
        timeout=None,
        expected_statuses=None,
        notifiers: mlrun.utils.notifications.CustomNotificationPusher = None,
        inner_runner: type[_PipelineRunner] = None,
    ):
<<<<<<< HEAD
        inner_runner = inner_runner or _KFPRunner
        if inner_runner.engine == _KFPRunner.engine:
            # ignore notifiers, as they are handled by the remote pipeline notifications,
            # so overriding with CustomNotificationPusher with empty list of notifiers
            state, had_errors, text = inner_runner.get_run_status(
                project,
                run,
                timeout,
                expected_statuses,
                notifiers=mlrun.utils.notifications.CustomNotificationPusher([]),
            )

            # indicate the pipeline status since we don't push the notifications in the remote runner
            logger.info(text)
            return state, had_errors, text

        elif inner_runner.engine == _LocalRunner.engine:
            mldb = mlrun.db.get_run_db(secrets=project._secrets)
            run = mldb.read_run(run.run_id, project=project.name)
            run = mlrun.run.RunObject.from_dict(run)
            run.logs(db=mldb)

        else:
            raise mlrun.errors.MLRunInvalidArgumentError(
                f"Unsupported inner runner engine: {inner_runner.engine}"
            )

=======
        # ignore notifiers for remote notifications, as they are handled by the remote pipeline notifications,
        # so overriding with CustomNotificationPusher with empty list of notifiers or only local notifiers
        local_project_notifiers = list(
            set(mlrun.utils.notifications.NotificationTypes.local()).intersection(
                set(project.notifiers.notifications.keys())
            )
        )
        notifiers = mlrun.utils.notifications.CustomNotificationPusher(
            local_project_notifiers
        )
        return _KFPRunner.get_run_status(
            project,
            run,
            timeout,
            expected_statuses,
            notifiers=notifiers,
        )

>>>>>>> 8be29c2b

def create_pipeline(project, pipeline, functions, secrets=None, handler=None):
    spec = imputil.spec_from_file_location("workflow", pipeline)
    if spec is None:
        raise ImportError(f"Cannot import workflow {pipeline}")
    mod = imputil.module_from_spec(spec)
    spec.loader.exec_module(mod)

    setattr(mod, "funcs", functions)  # should be replaced with "functions" in future
    setattr(mod, "functions", functions)
    setattr(mod, "this_project", project)

    # verify all functions are in this project (init_functions may add new functions)
    for f in functions.values():
        f.metadata.project = project.metadata.name

    if not handler and hasattr(mod, "kfpipeline"):
        handler = "kfpipeline"
    if not handler and hasattr(mod, "pipeline"):
        handler = "pipeline"
    if not handler or not hasattr(mod, handler):
        raise ValueError(
            f"'workflow_handler' is not defined. "
            f"Either provide it as set_workflow argument, or include a function named"
            f" '{handler or 'pipeline'}' in your workflow .py file."
        )

    return getattr(mod, handler)


def github_webhook(request):
    signature = request.headers.get("X-Hub-Signature")
    data = request.data
    print("sig:", signature)
    print("headers:", request.headers)
    print("data:", data)
    print("json:", request.get_json())

    if request.headers.get("X-GitHub-Event") == "ping":
        return {"msg": "Ok"}

    return {"msg": "pushed"}


def load_and_run(
    context: mlrun.execution.MLClientCtx,
    url: str = None,
    project_name: str = "",
    init_git: bool = None,
    subpath: str = None,
    clone: bool = False,
    save: bool = True,
    workflow_name: str = None,
    workflow_path: str = None,
    workflow_arguments: dict[str, typing.Any] = None,
    artifact_path: str = None,
    workflow_handler: typing.Union[str, typing.Callable] = None,
    namespace: str = None,
    sync: bool = False,
    dirty: bool = False,
    engine: str = None,
    local: bool = None,
    schedule: typing.Union[str, mlrun.common.schemas.ScheduleCronTrigger] = None,
    cleanup_ttl: int = None,
    load_only: bool = False,
    wait_for_completion: bool = False,
    project_context: str = None,
):
    """
    Auxiliary function that the RemoteRunner run once or run every schedule.
    This function loads a project from a given remote source and then runs the workflow.

    :param context:             mlrun context.
    :param url:                 remote url that represents the project's source.
                                See 'mlrun.load_project()' for details
    :param project_name:        project name
    :param init_git:            if True, will git init the context dir
    :param subpath:             project subpath (within the archive)
    :param clone:               if True, always clone (delete any existing content)
    :param save:                whether to save the created project and artifact in the DB
    :param workflow_name:       name of the workflow
    :param workflow_path:       url to a workflow file, if not a project workflow
    :param workflow_arguments:  kubeflow pipelines arguments (parameters)
    :param artifact_path:       target path/url for workflow artifacts, the string
                                '{{workflow.uid}}' will be replaced by workflow id
    :param workflow_handler:    workflow function handler (for running workflow function directly)
    :param namespace:           kubernetes namespace if other than default
    :param sync:                force functions sync before run
    :param dirty:               allow running the workflow when the git repo is dirty
    :param engine:              workflow engine running the workflow.
                                supported values are 'kfp' (default) or 'local'
    :param local:               run local pipeline with local functions (set local=True in function.run())
    :param schedule:            ScheduleCronTrigger class instance or a standard crontab expression string
    :param cleanup_ttl:         pipeline cleanup ttl in secs (time to wait after workflow completion, at which point the
                                workflow and all its resources are deleted)
    :param load_only:           for just loading the project, inner use.
    :param wait_for_completion: wait for workflow completion before returning
    :param project_context:     project context path (used for loading the project)
    """
    try:
        project = mlrun.load_project(
            context=project_context or f"./{project_name}",
            url=url,
            name=project_name,
            init_git=init_git,
            subpath=subpath,
            clone=clone,
            save=save,
            sync_functions=True,
        )
    except Exception as error:
        if schedule:
            notification_pusher = mlrun.utils.notifications.CustomNotificationPusher(
                ["slack"]
            )
            url = get_ui_url(project_name, context.uid)
            link = f"<{url}|*view workflow job details*>"
            message = (
                f":x: Failed to run scheduled workflow {workflow_name} in Project {project_name} !\n"
                f"error: ```{error}```\n{link}"
            )
            # Sending Slack Notification without losing the original error:
            try:
                notification_pusher.push(
                    message=message,
                    severity=mlrun.common.schemas.NotificationSeverity.ERROR,
                )

            except Exception as exc:
                logger.error("Failed to send slack notification", exc=err_to_str(exc))

        raise error

    context.logger.info(f"Loaded project {project.name} successfully")

    if load_only:
        return

    workflow_log_message = workflow_name or workflow_path
    context.logger.info(f"Running workflow {workflow_log_message} from remote")
    run = project.run(
        name=workflow_name,
        workflow_path=workflow_path,
        arguments=workflow_arguments,
        artifact_path=artifact_path,
        workflow_handler=workflow_handler,
        namespace=namespace,
        sync=sync,
        watch=False,  # Required for fetching the workflow_id
        dirty=dirty,
        cleanup_ttl=cleanup_ttl,
        engine=engine,
        local=local,
    )
    context.log_result(key="workflow_id", value=run.run_id)
    context.log_result(key="engine", value=run._engine.engine, commit=True)

    if run.state == mlrun_pipelines.common.models.RunStatuses.failed:
        raise RuntimeError(f"Workflow {workflow_log_message} failed") from run.exc

    if wait_for_completion:
        try:
            run.wait_for_completion()
        except Exception as exc:
            logger.error(
                "Failed waiting for workflow completion",
                workflow=workflow_log_message,
                exc=err_to_str(exc),
            )

        pipeline_state, _, _ = project.get_run_status(run)
        context.log_result(key="workflow_state", value=pipeline_state, commit=True)
        if pipeline_state != mlrun_pipelines.common.models.RunStatuses.succeeded:
            raise RuntimeError(
                f"Workflow {workflow_log_message} failed, state={pipeline_state}"
            )<|MERGE_RESOLUTION|>--- conflicted
+++ resolved
@@ -886,22 +886,25 @@
         notifiers: mlrun.utils.notifications.CustomNotificationPusher = None,
         inner_runner: type[_PipelineRunner] = None,
     ):
-<<<<<<< HEAD
         inner_runner = inner_runner or _KFPRunner
         if inner_runner.engine == _KFPRunner.engine:
-            # ignore notifiers, as they are handled by the remote pipeline notifications,
-            # so overriding with CustomNotificationPusher with empty list of notifiers
-            state, had_errors, text = inner_runner.get_run_status(
+            # ignore notifiers for remote notifications, as they are handled by the remote pipeline notifications,
+            # so overriding with CustomNotificationPusher with empty list of notifiers or only local notifiers
+            local_project_notifiers = list(
+                set(mlrun.utils.notifications.NotificationTypes.local()).intersection(
+                    set(project.notifiers.notifications.keys())
+                )
+            )
+            notifiers = mlrun.utils.notifications.CustomNotificationPusher(
+                local_project_notifiers
+            )
+            return _KFPRunner.get_run_status(
                 project,
                 run,
                 timeout,
                 expected_statuses,
-                notifiers=mlrun.utils.notifications.CustomNotificationPusher([]),
-            )
-
-            # indicate the pipeline status since we don't push the notifications in the remote runner
-            logger.info(text)
-            return state, had_errors, text
+                notifiers=notifiers,
+            )
 
         elif inner_runner.engine == _LocalRunner.engine:
             mldb = mlrun.db.get_run_db(secrets=project._secrets)
@@ -914,26 +917,6 @@
                 f"Unsupported inner runner engine: {inner_runner.engine}"
             )
 
-=======
-        # ignore notifiers for remote notifications, as they are handled by the remote pipeline notifications,
-        # so overriding with CustomNotificationPusher with empty list of notifiers or only local notifiers
-        local_project_notifiers = list(
-            set(mlrun.utils.notifications.NotificationTypes.local()).intersection(
-                set(project.notifiers.notifications.keys())
-            )
-        )
-        notifiers = mlrun.utils.notifications.CustomNotificationPusher(
-            local_project_notifiers
-        )
-        return _KFPRunner.get_run_status(
-            project,
-            run,
-            timeout,
-            expected_statuses,
-            notifiers=notifiers,
-        )
-
->>>>>>> 8be29c2b
 
 def create_pipeline(project, pipeline, functions, secrets=None, handler=None):
     spec = imputil.spec_from_file_location("workflow", pipeline)
