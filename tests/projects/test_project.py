# Copyright 2018 Iguazio
#
# Licensed under the Apache License, Version 2.0 (the "License");
# you may not use this file except in compliance with the License.
# You may obtain a copy of the License at
#
#   http://www.apache.org/licenses/LICENSE-2.0
#
# Unless required by applicable law or agreed to in writing, software
# distributed under the License is distributed on an "AS IS" BASIS,
# WITHOUT WARRANTIES OR CONDITIONS OF ANY KIND, either express or implied.
# See the License for the specific language governing permissions and
# limitations under the License.
#
import os
import pathlib
import shutil
import tempfile
import zipfile
from contextlib import nullcontext as does_not_raise

import deepdiff
import inflection
import pytest

import mlrun
import mlrun.errors
import mlrun.projects.project
import tests.conftest


@pytest.fixture()
def context():
    context = pathlib.Path(tests.conftest.tests_root_directory) / "projects" / "test"
    yield context

    # clean up
    if context.exists():
        shutil.rmtree(context)


<<<<<<< HEAD
=======
def test_sync_functions():
    project_name = "project-name"
    project = mlrun.new_project(project_name, save=False)
    project.set_function("hub://describe", "describe")
    project_function_object = project.spec._function_objects
    project_file_path = pathlib.Path(tests.conftest.results) / "project.yaml"
    project.export(str(project_file_path))
    imported_project = mlrun.load_project("./", str(project_file_path), save=False)
    assert imported_project.spec._function_objects == {}
    imported_project.sync_functions()
    _assert_project_function_objects(imported_project, project_function_object)

    fn = project.get_function("describe")
    assert fn.metadata.name == "describe", "func did not return"

    # test that functions can be fetched from the DB (w/o set_function)
    mlrun.import_function("hub://auto_trainer", new_name="train").save()
    fn = project.get_function("train")
    assert fn.metadata.name == "train", "train func did not return"


>>>>>>> 2a33c8f8
def test_sync_functions_with_names_different_than_default():
    project_name = "project-name"
    project = mlrun.new_project(project_name, save=False)

    describe_func = mlrun.import_function("hub://describe")
    # set a different name than the default
    project.set_function(describe_func, "new_describe_func")

    project_function_object = project.spec._function_objects
    project_function_definition = project.spec._function_definitions

    # sync functions - expected to sync the function objects from the definitions
    project.sync_functions()

    assert project.spec._function_objects == project_function_object
    assert project.spec._function_definitions == project_function_definition


def test_create_project_from_file_with_legacy_structure():
    project_name = "project-name"
    description = "project description"
    params = {"param_key": "param value"}
    artifact_path = "/tmp"
    legacy_project = mlrun.projects.project.MlrunProjectLegacy(
        project_name, description, params, artifact_path=artifact_path
    )
    function_name = "trainer-function"
    function = mlrun.new_function(function_name, project_name)
    legacy_project.set_function(function, function_name)
    legacy_project.set_function("hub://describe", "describe")
    workflow_name = "workflow-name"
    workflow_file_path = (
        pathlib.Path(tests.conftest.tests_root_directory) / "projects" / "workflow.py"
    )
    legacy_project.set_workflow(workflow_name, str(workflow_file_path))
    artifact_dict = {
        "key": "raw-data",
        "kind": "",
        "iter": 0,
        "tree": "latest",
        "target_path": "https://raw.githubusercontent.com/mlrun/demos/master/customer-churn-prediction/WA_Fn-UseC_-Telc"
        "o-Customer-Churn.csv",
        "db_key": "raw-data",
        "src_path": "./relative_path",
    }
    model_dict = {
        "db_key": "model_best_estimator",
        "framework": "xgboost",
        "hash": "934cb89155cfd9225cb6f7271f1f1bb775eeb340",
        "iter": "0",
        "key": "model_best_estimator",
        "kind": "model",
        "labels": {"framework": "xgboost"},
        "model_file": "model_best_estimator.pkl",
        "producer": {
            "kind": "run",
            "name": "some_run",
            "owner": "admin",
            "uri": "some_run/311a3bb1c85145e7a3daa0aa4189a4f9",
            "workflow": "8d2c26cd-328e-4cd2-8e49-d8abbea42109",
        },
        "size": 100,
        "tag": "0.0.24",
        "tree": "8d2c26cd-328e-4cd2-8e49-d8abbea42109",
        "src_path": "./relative_path",
        "target_path": "/some/target/path",
        "updated": "2022-09-29T19:32:57.718312+00:00",
    }

    legacy_project.artifacts = [artifact_dict, model_dict]
    legacy_project_file_path = pathlib.Path(tests.conftest.results) / "project.yaml"
    legacy_project.save(str(legacy_project_file_path))
    project = mlrun.load_project("./", str(legacy_project_file_path), save=False)

    # This is usually called as part of load_project. However, since we're using save=False, this doesn't get
    # called. So, calling manually to verify it works.
    project.register_artifacts()

    assert project.kind == "project"
    assert project.metadata.name == project_name
    assert project.spec.description == description
    # assert accessible from the project as well
    assert project.description == description
    assert project.spec.artifact_path == artifact_path
    # assert accessible from the project as well
    assert project.artifact_path == artifact_path
    assert (
        deepdiff.DeepDiff(
            params,
            project.spec.params,
            ignore_order=True,
        )
        == {}
    )
    # assert accessible from the project as well
    assert (
        deepdiff.DeepDiff(
            params,
            project.params,
            ignore_order=True,
        )
        == {}
    )
    assert (
        deepdiff.DeepDiff(
            legacy_project.functions,
            project.functions,
            ignore_order=True,
        )
        == {}
    )
    assert (
        deepdiff.DeepDiff(
            legacy_project.workflows,
            project.workflows,
            ignore_order=True,
        )
        == {}
    )
    assert (
        deepdiff.DeepDiff(
            legacy_project.artifacts,
            project.artifacts,
            ignore_order=True,
        )
        == {}
    )


def test_export_project_dir_doesnt_exist():
    project_name = "project-name"
    project_file_path = (
        pathlib.Path(tests.conftest.results)
        / "new-dir"
        / "another-new-dir"
        / "project.yaml"
    )
    project = mlrun.projects.project.new_project(project_name, save=False)
    project.export(filepath=project_file_path)


def test_new_project_context_doesnt_exist():
    project_name = "project-name"
    project_dir_path = (
        pathlib.Path(tests.conftest.results) / "new-dir" / "another-new-dir"
    )
    mlrun.projects.project.new_project(project_name, project_dir_path, save=False)


def test_create_project_with_invalid_name():
    invalid_name = "project_name"
    with pytest.raises(mlrun.errors.MLRunInvalidArgumentError):
        mlrun.projects.project.new_project(invalid_name, init_git=False, save=False)


def test_get_set_params():
    project_name = "project-name"
    project = mlrun.new_project(project_name, save=False)
    param_key = "param-key"
    param_value = "param-value"
    project.params[param_key] = param_value
    assert param_value == project.get_param(param_key)
    default_value = "default-value"
    assert project.get_param("not-exist", default_value) == default_value


def test_user_project():
    project_name = "project-name"
    original_username = os.environ.get("V3IO_USERNAME")
    usernames = ["valid-username", "require_Normalization"]
    for username in usernames:
        os.environ["V3IO_USERNAME"] = username
        project = mlrun.new_project(project_name, user_project=True, save=False)
        assert (
            project.metadata.name
            == f"{project_name}-{inflection.dasherize(username.lower())}"
        ), "project name doesnt include user name"
    if original_username is not None:
        os.environ["V3IO_USERNAME"] = original_username


def test_build_project_from_minimal_dict():
    # When mlrun is follower, the created project will usually have all values set to None when created from the leader
    # API, verify we successfully initialize Project instance from that
    project_dict = {
        "metadata": {"name": "default", "labels": None, "annotations": None},
        "spec": {
            "description": None,
            "goals": None,
            "params": None,
            "functions": None,
            "workflows": None,
            "artifacts": None,
            "artifact_path": None,
            "conda": None,
            "source": None,
            "subpath": None,
            "origin_url": None,
            "desired_state": "online",
        },
        "status": {"state": "online"},
    }
    mlrun.projects.MlrunProject.from_dict(project_dict)


@pytest.mark.parametrize(
    "url,project_name,project_files,clone,num_of_files_to_create,create_child_dir,"
    "override_context,expect_error,error_msg",
    [
        (
            pathlib.Path(tests.conftest.tests_root_directory)
            / "projects"
            / "assets"
            / "project.zip",
            "pipe2",
            ["prep_data.py", "project.yaml"],
            True,
            3,
            True,
            "",
            False,
            "",
        ),
        (
            pathlib.Path(tests.conftest.tests_root_directory)
            / "projects"
            / "assets"
            / "project.tar.gz",
            "pipe2",
            ["prep_data.py", "project.yaml"],
            True,
            3,
            True,
            "",
            False,
            "",
        ),
        (
            "git://github.com/mlrun/project-demo.git",
            "pipe",
            ["prep_data.py", "project.yaml", "kflow.py", "newflow.py"],
            True,
            3,
            True,
            "",
            False,
            "",
        ),
        (
            pathlib.Path(tests.conftest.tests_root_directory)
            / "projects"
            / "assets"
            / "project.zip",
            "pipe2",
            ["prep_data.py", "project.yaml"],
            False,
            3,
            True,
            "",
            False,
            "",
        ),
        (
            pathlib.Path(tests.conftest.tests_root_directory)
            / "projects"
            / "assets"
            / "project.tar.gz",
            "pipe2",
            ["prep_data.py", "project.yaml"],
            False,
            3,
            True,
            "",
            False,
            "",
        ),
        (
            "git://github.com/mlrun/project-demo.git",
            "pipe",
            [],
            False,
            3,
            True,
            "",
            True,
            "Failed to load project from git, context directory is not empty. "
            "Set clone param to True to remove the contents of the context directory.",
        ),
        (
            "git://github.com/mlrun/project-demo.git",
            "pipe",
            [],
            False,
            0,
            False,
            pathlib.Path(tests.conftest.tests_root_directory)
            / "projects"
            / "assets"
            / "body.txt",
            True,
            "projects/assets/body.txt' already exists and is not an empty directory",
        ),
        (
            "git://github.com/mlrun/project-demo.git",
            "pipe",
            ["prep_data.py", "project.yaml", "kflow.py", "newflow.py"],
            False,
            0,
            False,
            "",
            False,
            "",
        ),
    ],
)
def test_load_project(
    context,
    url,
    project_name,
    project_files,
    clone,
    num_of_files_to_create,
    create_child_dir,
    override_context,
    expect_error,
    error_msg,
):
    temp_files = []
    child_dir = os.path.join(context, "child")

    # use override context to test invalid paths - it will not be deleted on teardown
    context = override_context or context

    # create random files
    if num_of_files_to_create:
        context.mkdir()
        temp_files = [
            tempfile.NamedTemporaryFile(dir=context, delete=False).name
            for _ in range(num_of_files_to_create)
        ]
        for temp_file in temp_files:
            assert os.path.exists(os.path.join(context, temp_file))

    if create_child_dir:
        os.mkdir(child_dir)

    if expect_error:
        with pytest.raises(Exception) as exc:
            mlrun.load_project(context=context, url=url, clone=clone, save=False)
        assert error_msg in str(exc.value)
        return

    project = mlrun.load_project(context=context, url=url, clone=clone, save=False)

    for temp_file in temp_files:

        # verify that the context directory was cleaned if clone is True
        assert os.path.exists(os.path.join(context, temp_file)) is not clone

    if create_child_dir:
        assert os.path.exists(child_dir) is not clone

    assert project.name == project_name
    assert project.spec.context == context
    assert project.spec.source == str(url)
    for project_file in project_files:
        assert os.path.exists(os.path.join(context, project_file))


def test_set_func_requirements():
    project = mlrun.projects.MlrunProject("newproj", default_requirements=["pandas"])
    project.set_function("hub://describe", "desc1", requirements=["x"])
    assert project.get_function("desc1", enrich=True).spec.build.commands == [
        "python -m pip install x",
        "python -m pip install pandas",
    ]

    fn = mlrun.import_function("hub://describe")
    project.set_function(fn, "desc2", requirements=["y"])
    assert project.get_function("desc2", enrich=True).spec.build.commands == [
        "python -m pip install y",
        "python -m pip install pandas",
    ]


def test_set_func_with_tag():
    project = mlrun.projects.MlrunProject("newproj", default_requirements=["pandas"])
    project.set_function(
        str(pathlib.Path(__file__).parent / "assets" / "handler.py"),
        "desc1",
        tag="v1",
        image="mlrun/mlrun",
    )

    func = project.get_function("desc1")
    assert func.metadata.tag == "v1"
    project.set_function(
        str(pathlib.Path(__file__).parent / "assets" / "handler.py"),
        "desc1",
        image="mlrun/mlrun",
    )
    func = project.get_function("desc1")
    assert func.metadata.tag is None
    project.set_function(
        str(pathlib.Path(__file__).parent / "assets" / "handler.py"),
        "desc2",
        image="mlrun/mlrun",
    )
    func = project.get_function("desc2")
    assert func.metadata.tag is None


def test_function_run_cli():
    # run function stored in the project spec
    project_dir_path = pathlib.Path(tests.conftest.results) / "project-run-func"
    function_path = pathlib.Path(__file__).parent / "assets" / "handler.py"
    project = mlrun.new_project("run-cli", str(project_dir_path), save=False)
    project.set_function(
        str(function_path),
        "my-func",
        image="mlrun/mlrun",
        handler="myhandler",
    )
    project.export()

    args = "-f my-func --local --dump -p x=3".split()
    out = tests.conftest.exec_mlrun(args, str(project_dir_path))
    assert out.find("state: completed") != -1, out
    assert out.find("y: 6") != -1, out  # = x * 2


def test_get_artifact_uri():
    project = mlrun.new_project("arti", save=False)
    uri = project.get_artifact_uri("x")
    assert uri == "store://artifacts/arti/x"
    uri = project.get_artifact_uri("y", category="model", tag="prod")
    assert uri == "store://models/arti/y:prod"


def test_export_to_zip():
    project_dir_path = pathlib.Path(tests.conftest.results) / "zip-project"
    project = mlrun.new_project(
        "tozip", context=str(project_dir_path / "code"), save=False
    )
    project.set_function("hub://describe", "desc")
    with (project_dir_path / "code" / "f.py").open("w") as f:
        f.write("print(1)\n")

    zip_path = str(project_dir_path / "proj.zip")
    project.export(zip_path)

    assert os.path.isfile(str(project_dir_path / "code" / "project.yaml"))
    assert os.path.isfile(zip_path)

    zipf = zipfile.ZipFile(zip_path, "r")
    assert set(zipf.namelist()) == set(["./", "f.py", "project.yaml"])

    # check upload to (remote) DataItem
    project.export("memory://x.zip")
    assert mlrun.get_dataitem("memory://x.zip").stat().size


def test_function_receives_project_artifact_path(rundb_mock):
    func_path = str(pathlib.Path(__file__).parent / "assets" / "handler.py")
    mlrun.mlconf.artifact_path = "/tmp"
    proj1 = mlrun.new_project("proj1", save=False)

    # expected to call `get_project`
    mlrun.get_run_db().store_project("proj1", proj1)
    func1 = mlrun.code_to_function(
        "func", kind="job", image="mlrun/mlrun", handler="myhandler", filename=func_path
    )
    run1 = func1.run(local=True)
    # because there is not artifact path in the project, then the default artifact path is used
    assert run1.spec.output_path == mlrun.mlconf.artifact_path
    rundb_mock.reset()

    proj1.spec.artifact_path = "/var"

    func2 = mlrun.code_to_function(
        "func", kind="job", image="mlrun/mlrun", handler="myhandler", filename=func_path
    )
    run2 = func2.run(local=True)
    assert run2.spec.output_path == proj1.spec.artifact_path

    run3 = func2.run(local=True, artifact_path="/not/tmp")
    assert run3.spec.output_path == "/not/tmp"

    # expected to call `get_project`
    mlrun.get_run_db().store_project("proj1", proj1)

    run4 = func2.run(local=True, project="proj1")
    assert run4.spec.output_path == proj1.spec.artifact_path

    rundb_mock.reset()
    mlrun.pipeline_context.clear(with_project=True)

    func3 = mlrun.code_to_function(
        "func", kind="job", image="mlrun/mlrun", handler="myhandler", filename=func_path
    )
    # expected to call `get_project`, but the project wasn't saved yet, so it will use the default artifact path
    run5 = func3.run(local=True, project="proj1")
    assert run5.spec.output_path == mlrun.mlconf.artifact_path


def test_run_function_passes_project_artifact_path(rundb_mock):
    func_path = str(pathlib.Path(__file__).parent / "assets" / "handler.py")
    mlrun.mlconf.artifact_path = "/tmp"

    proj1 = mlrun.new_project("proj1", save=False)
    proj1.set_function(func_path, "f1", image="mlrun/mlrun", handler="myhandler")

    # expected to call `get_project` because there is no proj1.artifact_path
    mlrun.get_run_db().store_project("proj1", proj1)
    run1 = proj1.run_function("f1", local=True)
    assert run1.spec.output_path == mlrun.mlconf.artifact_path
    rundb_mock.reset()

    proj1.spec.artifact_path = "/var"

    run2 = proj1.run_function("f1", local=True)
    assert run2.spec.output_path == proj1.spec.artifact_path

    mlrun.pipeline_context.workflow_artifact_path = "/data"
    run3 = proj1.run_function("f1", local=True)
    assert run3.spec.output_path == mlrun.pipeline_context.workflow_artifact_path

    # without using project's run_function
    run4 = mlrun.run_function(proj1.get_function("f1"))
    assert run4.spec.output_path == mlrun.pipeline_context.workflow_artifact_path

    # without using project's run_function, but passing project object instead
    run5 = mlrun.run_function(proj1.get_function("f1"), project_object=proj1)
    assert run5.spec.output_path == mlrun.pipeline_context.workflow_artifact_path

    mlrun.pipeline_context.clear(with_project=True)
    # expected to call `get_project`
    mlrun.get_run_db().store_project("proj1", proj1)
    run6 = mlrun.run_function(proj1.get_function("f1"), project_object=proj1)
    assert run6.spec.output_path == proj1.spec.artifact_path


def test_project_ops():
    # verify that project ops (run_function, ..) will use the right project (and not the pipeline_context)
    func_path = str(pathlib.Path(__file__).parent / "assets" / "handler.py")
    proj1 = mlrun.new_project("proj1", save=False)
    proj1.set_function(func_path, "f1", image="mlrun/mlrun", handler="myhandler")

    proj2 = mlrun.new_project("proj2", save=False)
    proj2.set_function(func_path, "f2", image="mlrun/mlrun", handler="myhandler")

    run = proj1.run_function("f1", params={"x": 1}, local=True)
    assert run.spec.function.startswith("proj1/f1")
    assert run.output("y") == 2  # = x * 2

    run = proj2.run_function("f2", params={"x": 2}, local=True)
    assert run.spec.function.startswith("proj2/f2")
    assert run.output("y") == 4  # = x * 2


@pytest.mark.parametrize(
    "parameters,hyperparameters,expectation,run_saved",
    [
        (
            {"x": 2**63},
            None,
            pytest.raises(mlrun.errors.MLRunInvalidArgumentError),
            False,
        ),
        (
            {"x": -(2**63)},
            None,
            pytest.raises(mlrun.errors.MLRunInvalidArgumentError),
            False,
        ),
        ({"x": 2**63 - 1}, None, does_not_raise(), True),
        ({"x": -(2**63) + 1}, None, does_not_raise(), True),
        (
            None,
            {"x": [1, 2**63]},
            pytest.raises(mlrun.errors.MLRunInvalidArgumentError),
            False,
        ),
        (
            None,
            {"x": [1, -(2**63)]},
            pytest.raises(mlrun.errors.MLRunInvalidArgumentError),
            False,
        ),
        (None, {"x": [3, 2**63 - 1]}, does_not_raise(), True),
        (None, {"x": [3, -(2**63) + 1]}, does_not_raise(), True),
    ],
)
def test_validating_large_int_params(
    rundb_mock, parameters, hyperparameters, expectation, run_saved
):
    func_path = str(pathlib.Path(__file__).parent / "assets" / "handler.py")
    proj1 = mlrun.new_project("proj1", save=False)
    proj1.set_function(func_path, "f1", image="mlrun/mlrun", handler="myhandler")

    rundb_mock.reset()
    with expectation:
        proj1.run_function(
            "f1",
            params=parameters,
            hyperparams=hyperparameters,
            local=True,
        )

    assert run_saved == (getattr(rundb_mock, "_run", None) is not None)<|MERGE_RESOLUTION|>--- conflicted
+++ resolved
@@ -39,30 +39,6 @@
         shutil.rmtree(context)
 
 
-<<<<<<< HEAD
-=======
-def test_sync_functions():
-    project_name = "project-name"
-    project = mlrun.new_project(project_name, save=False)
-    project.set_function("hub://describe", "describe")
-    project_function_object = project.spec._function_objects
-    project_file_path = pathlib.Path(tests.conftest.results) / "project.yaml"
-    project.export(str(project_file_path))
-    imported_project = mlrun.load_project("./", str(project_file_path), save=False)
-    assert imported_project.spec._function_objects == {}
-    imported_project.sync_functions()
-    _assert_project_function_objects(imported_project, project_function_object)
-
-    fn = project.get_function("describe")
-    assert fn.metadata.name == "describe", "func did not return"
-
-    # test that functions can be fetched from the DB (w/o set_function)
-    mlrun.import_function("hub://auto_trainer", new_name="train").save()
-    fn = project.get_function("train")
-    assert fn.metadata.name == "train", "train func did not return"
-
-
->>>>>>> 2a33c8f8
 def test_sync_functions_with_names_different_than_default():
     project_name = "project-name"
     project = mlrun.new_project(project_name, save=False)
