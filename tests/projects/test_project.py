# Copyright 2023 Iguazio
#
# Licensed under the Apache License, Version 2.0 (the "License");
# you may not use this file except in compliance with the License.
# You may obtain a copy of the License at
#
#   http://www.apache.org/licenses/LICENSE-2.0
#
# Unless required by applicable law or agreed to in writing, software
# distributed under the License is distributed on an "AS IS" BASIS,
# WITHOUT WARRANTIES OR CONDITIONS OF ANY KIND, either express or implied.
# See the License for the specific language governing permissions and
# limitations under the License.
#
import os
import os.path
import pathlib
import re
import shutil
import tempfile
import unittest.mock
import warnings
import zipfile
from contextlib import nullcontext as does_not_raise

import deepdiff
import inflection
import pytest

import mlrun
import mlrun.errors
import mlrun.projects.project
import mlrun.utils.helpers
import tests.conftest


@pytest.fixture()
def context():
    context = pathlib.Path(tests.conftest.tests_root_directory) / "projects" / "test"
    yield context

    # clean up
    if context.exists():
        shutil.rmtree(context)


def assets_path():
    return pathlib.Path(__file__).absolute().parent / "assets"


def test_sync_functions(rundb_mock):
    project_name = "project-name"
    project = mlrun.new_project(project_name, save=False)
    project.set_function("hub://describe", "describe")
    project_function_object = project.spec._function_objects
    project_file_path = pathlib.Path(tests.conftest.results) / "project.yaml"
    project.export(str(project_file_path))
    imported_project = mlrun.load_project("./", str(project_file_path), save=False)
    assert imported_project.spec._function_objects == {}
    imported_project.sync_functions()
    _assert_project_function_objects(imported_project, project_function_object)

    fn = project.get_function("describe")
    assert fn.metadata.name == "describe", "func did not return"

    # test that functions can be fetched from the DB (w/o set_function)
    mlrun.import_function("hub://auto-trainer", new_name="train").save()
    fn = project.get_function("train")
    assert fn.metadata.name == "train", "train func did not return"


def test_sync_functions_with_names_different_than_default(rundb_mock):
    project_name = "project-name"
    project = mlrun.new_project(project_name, save=False)

    describe_func = mlrun.import_function("hub://describe")
    # set a different name than the default
    project.set_function(describe_func, "new_describe_func")

    project_function_object = project.spec._function_objects
    project_function_definition = project.spec._function_definitions

    # sync functions - expected to sync the function objects from the definitions
    project.sync_functions()

    assert project.spec._function_objects == project_function_object
    assert project.spec._function_definitions == project_function_definition


def test_export_project_dir_doesnt_exist():
    project_name = "project-name"
    project_file_path = (
        pathlib.Path(tests.conftest.results)
        / "new-dir"
        / "another-new-dir"
        / "project.yaml"
    )
    project = mlrun.projects.project.new_project(project_name, save=False)
    project.export(filepath=project_file_path)


def test_new_project_context_doesnt_exist():
    project_name = "project-name"
    project_dir_path = (
        pathlib.Path(tests.conftest.results) / "new-dir" / "another-new-dir"
    )
    mlrun.projects.project.new_project(project_name, project_dir_path, save=False)


def test_create_project_with_invalid_name():
    invalid_name = "project_name"
    with pytest.raises(mlrun.errors.MLRunInvalidArgumentError):
        mlrun.projects.project.new_project(invalid_name, init_git=False, save=False)


def test_get_set_params():
    project_name = "project-name"
    project = mlrun.new_project(project_name, save=False)
    param_key = "param-key"
    param_value = "param-value"
    project.params[param_key] = param_value
    assert param_value == project.get_param(param_key)
    default_value = "default-value"
    assert project.get_param("not-exist", default_value) == default_value


def test_user_project():
    project_name = "project-name"
    original_username = os.environ.get("V3IO_USERNAME")
    usernames = ["valid-username", "require_Normalization"]
    for username in usernames:
        os.environ["V3IO_USERNAME"] = username
        project = mlrun.new_project(project_name, user_project=True, save=False)
        assert (
            project.metadata.name
            == f"{project_name}-{inflection.dasherize(username.lower())}"
        ), "project name doesnt include user name"
    if original_username is not None:
        os.environ["V3IO_USERNAME"] = original_username


def test_build_project_from_minimal_dict():
    # When mlrun is follower, the created project will usually have all values set to None when created from the leader
    # API, verify we successfully initialize Project instance from that
    project_dict = {
        "metadata": {"name": "default", "labels": None, "annotations": None},
        "spec": {
            "description": None,
            "goals": None,
            "params": None,
            "functions": None,
            "workflows": None,
            "artifacts": None,
            "artifact_path": None,
            "conda": None,
            "source": None,
            "subpath": None,
            "origin_url": None,
            "desired_state": "online",
        },
        "status": {"state": "online"},
    }
    mlrun.projects.MlrunProject.from_dict(project_dict)


@pytest.mark.parametrize(
    "url,project_name,project_files,clone,num_of_files_to_create,create_child_dir,"
    "override_context,expect_error,error_msg",
    [
        (
            pathlib.Path(tests.conftest.tests_root_directory)
            / "projects"
            / "assets"
            / "project.zip",
            "pipe2",
            ["prep_data.py", "project.yaml"],
            True,
            3,
            True,
            "",
            False,
            "",
        ),
        (
            pathlib.Path(tests.conftest.tests_root_directory)
            / "projects"
            / "assets"
            / "project.tar.gz",
            "pipe2",
            ["prep_data.py", "project.yaml"],
            True,
            3,
            True,
            "",
            False,
            "",
        ),
        (
            "git://github.com/mlrun/project-demo.git#refs/heads/main",
            "pipe",
            ["prep_data.py", "project.yaml", "kflow.py", "newflow.py"],
            True,
            3,
            True,
            "",
            False,
            "",
        ),
        (
            pathlib.Path(tests.conftest.tests_root_directory)
            / "projects"
            / "assets"
            / "project.zip",
            "pipe2",
            ["prep_data.py", "project.yaml"],
            False,
            3,
            True,
            "",
            False,
            "",
        ),
        (
            pathlib.Path(tests.conftest.tests_root_directory)
            / "projects"
            / "assets"
            / "project.tar.gz",
            "pipe2",
            ["prep_data.py", "project.yaml"],
            False,
            3,
            True,
            "",
            False,
            "",
        ),
        (
            "git://github.com/mlrun/project-demo.git",
            "pipe",
            [],
            False,
            3,
            True,
            "",
            True,
            "Failed to load project from git, context directory is not empty. "
            "Set clone param to True to remove the contents of the context directory.",
        ),
        (
            "git://github.com/mlrun/project-demo.git",
            "pipe",
            [],
            False,
            0,
            False,
            pathlib.Path(tests.conftest.tests_root_directory)
            / "projects"
            / "assets"
            / "body.txt",
            True,
            "projects/assets/body.txt' already exists and is not an empty directory",
        ),
        (
            "git://github.com/mlrun/project-demo.git#refs/heads/main",
            "pipe",
            ["prep_data.py", "project.yaml", "kflow.py", "newflow.py"],
            False,
            0,
            False,
            "",
            False,
            "",
        ),
        (
            "ssh://git@something/something",
            "something",
            [],
            False,
            0,
            False,
            "",
            True,
            "Unsupported url scheme, supported schemes are: git://, db:// or "
            ".zip/.tar.gz/.yaml file path (could be local or remote) or project name which will be loaded from DB",
        ),
    ],
)
def test_load_project(
    context,
    url,
    project_name,
    project_files,
    clone,
    num_of_files_to_create,
    create_child_dir,
    override_context,
    expect_error,
    error_msg,
):
    temp_files = []
    child_dir = os.path.join(context, "child")

    # use override context to test invalid paths - it will not be deleted on teardown
    context = override_context or context

    # create random files
    if num_of_files_to_create:
        context.mkdir()
        temp_files = [
            tempfile.NamedTemporaryFile(dir=context, delete=False).name
            for _ in range(num_of_files_to_create)
        ]
        for temp_file in temp_files:
            assert os.path.exists(os.path.join(context, temp_file))

    if create_child_dir:
        os.mkdir(child_dir)

    if expect_error:
        with pytest.raises(Exception) as exc:
            mlrun.load_project(context=context, url=url, clone=clone, save=False)
        assert error_msg in str(exc.value)
        return

    project = mlrun.load_project(context=context, url=url, clone=clone, save=False)

    for temp_file in temp_files:

        # verify that the context directory was cleaned if clone is True
        assert os.path.exists(os.path.join(context, temp_file)) is not clone

    if create_child_dir:
        assert os.path.exists(child_dir) is not clone

    assert project.name == project_name
    assert project.spec.context == context
    assert project.spec.source == str(url)
    for project_file in project_files:
        assert os.path.exists(os.path.join(context, project_file))


@pytest.mark.parametrize("op", ["new", "load"])
def test_project_with_setup(context, op):
    # load the project from the "assets/load_setup_test" dir, and init using the project_setup.py in it
    project_path = (
        pathlib.Path(tests.conftest.tests_root_directory)
        / "projects"
        / "assets"
        / f"{op}_setup_test"
    )
    name = f"projset-{op}"
    if op == "new":
        func = mlrun.new_project
    else:
        func = mlrun.load_project
    project = func(
        context=project_path, name=name, save=False, parameters={"p2": "123"}
    )
    mlrun.utils.logger.info("Created project", project=project)

    # see assets/load_setup_test/project_setup.py for extra project settings
    # test that a function was added and its metadata was set from param[p2]
    prep_func = project.get_function("prep-data")
    assert prep_func.metadata.labels == {"tst1": "123"}  # = p2

    # test that a serving function was set with a graph element (model)
    srv_func = project.get_function("serving")
    assert srv_func.spec.graph["x"].class_name == "MyCls", "serving graph was not set"

    # test that the project metadata was set correctly
    assert project.name == name
    assert project.spec.context == project_path

    # test that the params contain all params from the yaml, the load, and the setup script
    if op == "new":
        assert project.spec.params == {"p2": "123", "test123": "456"}  # no YAML
    else:
        assert project.spec.params == {"p1": "xyz", "p2": "123", "test123": "456"}


@pytest.mark.parametrize(
    "sync,expected_num_of_funcs, save",
    [
        (
            False,
            0,
            False,
        ),
        (
            True,
            5,
            False,
        ),
        (
            True,
            5,
            True,
        ),
    ],
)
def test_load_project_and_sync_functions(
    context, rundb_mock, sync, expected_num_of_funcs, save
):
    url = "git://github.com/mlrun/project-demo.git"
    project = mlrun.load_project(
        context=str(context), url=url, sync_functions=sync, save=save
    )
    assert len(project.spec._function_objects) == expected_num_of_funcs

    if sync:
        function_names = project.spec._function_definitions.keys()
        assert len(function_names) == expected_num_of_funcs
        for func in function_names:
            fn = project.get_function(func)
            normalized_name = mlrun.utils.helpers.normalize_name(func)
            assert fn.metadata.name == normalized_name, "func did not return"

            if save:
                assert normalized_name in rundb_mock._functions


def _assert_project_function_objects(project, expected_function_objects):
    project_function_objects = project.spec._function_objects
    assert len(project_function_objects) == len(expected_function_objects)
    for function_name, function_object in expected_function_objects.items():
        assert function_name in project_function_objects
        assert (
            deepdiff.DeepDiff(
                project_function_objects[function_name].to_dict(),
                function_object.to_dict(),
                ignore_order=True,
                exclude_paths=["root['spec']['build']['code_origin']"],
            )
            == {}
        )


def test_set_function_requirements(rundb_mock):
    project = mlrun.projects.project.MlrunProject.from_dict(
        {
            "metadata": {
                "name": "newproj",
            },
            "spec": {
                "default_requirements": ["pandas>1, <3"],
            },
        }
    )
    project.set_function("hub://describe", "desc1", requirements=["x"])
    assert project.get_function("desc1", enrich=True).spec.build.requirements == [
        "x",
        "pandas>1, <3",
    ]

    fn = mlrun.import_function("hub://describe")
    project.set_function(fn, "desc2", requirements=["y"])
    assert project.get_function("desc2", enrich=True).spec.build.requirements == [
        "y",
        "pandas>1, <3",
    ]


def test_backwards_compatibility_get_non_normalized_function_name(rundb_mock):
    project = mlrun.projects.MlrunProject(
        "project", default_requirements=["pandas>1, <3"]
    )
    func_name = "name_with_underscores"
    func_path = str(pathlib.Path(__file__).parent / "assets" / "handler.py")

    func = mlrun.code_to_function(
        name=func_name,
        kind="job",
        image="mlrun/mlrun",
        handler="myhandler",
        filename=func_path,
    )
    # nuclio also normalizes the name, so we de-normalize the function name before storing it
    func.metadata.name = func_name

    # mock the normalize function response in order to insert a non-normalized function name to the db
    with unittest.mock.patch("mlrun.utils.normalize_name", return_value=func_name):
        project.set_function(name=func_name, func=func)

    # getting the function using the original non-normalized name, and ensure that querying it works
    enriched_function = project.get_function(key=func_name)
    assert enriched_function.metadata.name == func_name

    enriched_function = project.get_function(key=func_name, sync=True)
    assert enriched_function.metadata.name == func_name

    # override the function by sending an update request,
    # a new function is created, and the old one is no longer accessible
    normalized_function_name = mlrun.utils.normalize_name(func_name)
    func.metadata.name = normalized_function_name
    project.set_function(name=func_name, func=func)

    # using both normalized and non-normalized names to query the function
    enriched_function = project.get_function(key=normalized_function_name)
    assert enriched_function.metadata.name == normalized_function_name

    resp = project.get_function(key=func_name)
    assert resp.metadata.name == normalized_function_name


def test_set_function_underscore_name(rundb_mock):
    project = mlrun.projects.MlrunProject(
        "project", default_requirements=["pandas>1, <3"]
    )
    func_name = "name_with_underscores"

    # create a function with a name that includes underscores
    func_path = str(pathlib.Path(__file__).parent / "assets" / "handler.py")
    func = mlrun.code_to_function(
        name=func_name,
        kind="job",
        image="mlrun/mlrun",
        handler="myhandler",
        filename=func_path,
    )
    project.set_function(name=func_name, func=func)

    # get the function using the original name (with underscores) and ensure that it works and returns normalized name
    normalized_name = mlrun.utils.normalize_name(func_name)
    enriched_function = project.get_function(key=func_name)
    assert enriched_function.metadata.name == normalized_name

    # get the function using a normalized name and make sure it works
    enriched_function = project.get_function(key=normalized_name)
    assert enriched_function.metadata.name == normalized_name


def test_set_func_with_tag():
    project = mlrun.projects.project.MlrunProject.from_dict(
        {
            "metadata": {
                "name": "newproj",
            },
            "spec": {
                "default_requirements": ["pandas"],
            },
        }
    )
    project.set_function(
        str(pathlib.Path(__file__).parent / "assets" / "handler.py"),
        "desc1",
        tag="v1",
        image="mlrun/mlrun",
    )

    func = project.get_function("desc1")
    assert func.metadata.tag == "v1"
    project.set_function(
        str(pathlib.Path(__file__).parent / "assets" / "handler.py"),
        "desc1",
        image="mlrun/mlrun",
    )
    func = project.get_function("desc1")
    assert func.metadata.tag is None
    project.set_function(
        str(pathlib.Path(__file__).parent / "assets" / "handler.py"),
        "desc2",
        image="mlrun/mlrun",
    )
    func = project.get_function("desc2")
    assert func.metadata.tag is None


def test_set_function_with_tagged_key():
    project = mlrun.new_project("set-func-tagged-key", save=False)
    # create 2 functions with different tags
    tag_v1 = "v1"
    tag_v2 = "v2"
    my_func_v1 = mlrun.code_to_function(
        filename=str(pathlib.Path(__file__).parent / "assets" / "handler.py"),
        kind="job",
        tag=tag_v1,
    )
    my_func_v2 = mlrun.code_to_function(
        filename=str(pathlib.Path(__file__).parent / "assets" / "handler.py"),
        kind="job",
        name="my_func",
        tag=tag_v2,
    )

    # set the functions
    # function key is <function name> ("handler")
    project.set_function(my_func_v1)
    # function key is <function name>:<tag> ("handler:v1")
    project.set_function(my_func_v1, tag=tag_v1)
    # function key is "my_func"
    project.set_function(my_func_v2, name=my_func_v2.metadata.name)
    # function key is "my_func:v2"
    project.set_function(my_func_v2, name=f"{my_func_v2.metadata.name}:{tag_v2}")

    assert len(project.spec._function_objects) == 4

    func = project.get_function(f"{my_func_v1.metadata.name}:{tag_v1}")
    assert func.metadata.tag == tag_v1

    func = project.get_function(my_func_v1.metadata.name, tag=tag_v1)
    assert func.metadata.tag == tag_v1

    func = project.get_function(my_func_v1.metadata.name)
    assert func.metadata.tag == tag_v1

    func = project.get_function(my_func_v2.metadata.name)
    assert func.metadata.tag == tag_v2

    func = project.get_function(f"{my_func_v2.metadata.name}:{tag_v2}")
    assert func.metadata.tag == tag_v2

    func = project.get_function(my_func_v2.metadata.name, tag=tag_v2)
    assert func.metadata.tag == tag_v2

    func = project.get_function(f"{my_func_v2.metadata.name}:{tag_v2}", tag=tag_v2)
    assert func.metadata.tag == tag_v2


def test_set_function_with_relative_path(context):
    project = mlrun.new_project("inline", context=str(assets_path()), save=False)

    project.set_function(
        "handler.py",
        "desc1",
        image="mlrun/mlrun",
    )

    func = project.get_function("desc1")
    assert func is not None and func.spec.build.origin_filename.startswith(
        str(assets_path())
    )


@pytest.mark.parametrize(
    "artifact_path,file_exists,expectation",
    [
        ("handler.py", True, does_not_raise()),
        ("handler.py", False, pytest.raises(OSError)),
    ],
)
def test_set_artifact_validates_file_exists(
    monkeypatch, artifact_path, file_exists, expectation
):
    artifact_key = "my-artifact"
    project = mlrun.new_project("inline", context=str(assets_path()), save=False)

    monkeypatch.setattr(
        os.path,
        "isfile",
        lambda path: path == str(assets_path() / artifact_path) and file_exists,
    )

    with expectation:
        project.set_artifact(
            artifact_key,
            artifact_path,
        )
        assert project.spec.artifacts[0]["key"] == artifact_key
        assert project.spec.artifacts[0]["import_from"] == str(
            assets_path() / artifact_path
        )


def test_import_artifact_using_relative_path():
    project = mlrun.new_project("inline", context=str(assets_path()), save=False)

    # log an artifact and save the content/body in the object (inline)
    artifact = project.log_artifact(
        "x", body="123", is_inline=True, artifact_path=str(assets_path())
    )
    assert artifact.spec.get_body() == "123"
    artifact.export(f"{str(assets_path())}/artifact.yaml")

    # importing the artifact using a relative path
    artifact = project.import_artifact("artifact.yaml", "y")
    assert artifact.spec.get_body() == "123"
    assert artifact.metadata.key == "y"


@pytest.mark.parametrize(
    "relative_artifact_path,project_context,expected_path,expected_in_context",
    [
        (
            "artifact.yml",
            "/project/context/assets",
            "/project/context/assets/artifact.yml",
            True,
        ),
        (
            "../../artifact.yml",
            "/project/assets/project/context",
            "/project/assets/artifact.yml",
            True,
        ),
        ("../artifact.json", "/project/context", "/project/artifact.json", True),
        ("v3io://artifact.zip", "/project/context", "v3io://artifact.zip", False),
        ("/artifact.json", "/project/context", "/artifact.json", False),
    ],
)
def test_get_item_absolute_path(
    relative_artifact_path, project_context, expected_path, expected_in_context
):
    with unittest.mock.patch("os.path.isfile", return_value=True):
        project = mlrun.new_project("inline", save=False)
        project.spec.context = project_context
        result, in_context = project.get_item_absolute_path(relative_artifact_path)
        assert result == expected_path and in_context == expected_in_context


def test_function_run_cli():
    # run function stored in the project spec
    project_dir_path = pathlib.Path(tests.conftest.results) / "project-run-func"
    function_path = pathlib.Path(__file__).parent / "assets" / "handler.py"
    project = mlrun.new_project("run-cli", str(project_dir_path), save=False)
    project.set_function(
        str(function_path),
        "my-func",
        image="mlrun/mlrun",
        handler="myhandler",
    )
    project.export()

    args = "-f my-func --local --dump -p x=3".split()
    out = tests.conftest.exec_mlrun(args, str(project_dir_path))
    assert out.find("state: completed") != -1, out
    assert out.find("y: 6") != -1, out  # = x * 2


def test_get_artifact_uri():
    project = mlrun.new_project("arti", save=False)
    uri = project.get_artifact_uri("x")
    assert uri == "store://artifacts/arti/x"
    uri = project.get_artifact_uri("y", category="model", tag="prod")
    assert uri == "store://models/arti/y:prod"


def test_export_to_zip(rundb_mock):
    project_dir_path = pathlib.Path(tests.conftest.results) / "zip-project"
    project = mlrun.new_project(
        "tozip", context=str(project_dir_path / "code"), save=False
    )
    project.set_function("hub://describe", "desc")
    with (project_dir_path / "code" / "f.py").open("w") as f:
        f.write("print(1)\n")

    zip_path = str(project_dir_path / "proj.zip")
    project.export(zip_path)

    assert os.path.isfile(str(project_dir_path / "code" / "project.yaml"))
    assert os.path.isfile(zip_path)

    zipf = zipfile.ZipFile(zip_path, "r")
    assert set(zipf.namelist()) == set(["./", "f.py", "project.yaml"])

    # check upload to (remote) DataItem
    project.export("memory://x.zip")
    assert mlrun.get_dataitem("memory://x.zip").stat().size


def test_function_receives_project_artifact_path(rundb_mock):
    func_path = str(pathlib.Path(__file__).parent / "assets" / "handler.py")
    mlrun.mlconf.artifact_path = "/tmp"
    proj1 = mlrun.new_project("proj1", save=False)

    # expected to call `get_project`
    mlrun.get_run_db().store_project("proj1", proj1)
    func1 = mlrun.code_to_function(
        "func", kind="job", image="mlrun/mlrun", handler="myhandler", filename=func_path
    )
    run1 = func1.run(local=True)
    # because there is not artifact path in the project, then the default artifact path is used
    assert run1.spec.output_path == mlrun.mlconf.artifact_path
    rundb_mock.reset()

    proj1.spec.artifact_path = "/var"

    func2 = mlrun.code_to_function(
        "func", kind="job", image="mlrun/mlrun", handler="myhandler", filename=func_path
    )
    run2 = func2.run(local=True)
    assert run2.spec.output_path == proj1.spec.artifact_path

    run3 = func2.run(local=True, artifact_path="/not/tmp")
    assert run3.spec.output_path == "/not/tmp"

    # expected to call `get_project`
    mlrun.get_run_db().store_project("proj1", proj1)

    run4 = func2.run(local=True, project="proj1")
    assert run4.spec.output_path == proj1.spec.artifact_path

    rundb_mock.reset()
    mlrun.pipeline_context.clear(with_project=True)

    func3 = mlrun.code_to_function(
        "func", kind="job", image="mlrun/mlrun", handler="myhandler", filename=func_path
    )
    # expected to call `get_project`, but the project wasn't saved yet, so it will use the default artifact path
    run5 = func3.run(local=True, project="proj1")
    assert run5.spec.output_path == mlrun.mlconf.artifact_path

    proj1.set_function(func_path, "func", kind="job", image="mlrun/mlrun")
    run = proj1.run_function("func", local=True)
    assert run.spec.output_path == proj1.spec.artifact_path

    run = proj1.run_function("func", local=True, artifact_path="/not/tmp")
    assert run.spec.output_path == "/not/tmp"


def test_function_receives_project_default_image():
    func_path = str(pathlib.Path(__file__).parent / "assets" / "handler.py")
    mlrun.mlconf.artifact_path = "/tmp"
    proj1 = mlrun.new_project("proj1", save=False)
    default_image = "myrepo/myimage1"

    # Without a project default image, set_function with file-path for remote kind must get an image
    with pytest.raises(ValueError, match="image must be provided"):
        proj1.set_function(func=func_path, name="func", kind="job", handler="myhandler")

    proj1.set_default_image(default_image)
    proj1.set_function(func=func_path, name="func", kind="job", handler="myhandler")

    # Functions should remain without the default image in the project cache (i.e. without enrichment). Only with
    # enrichment, the default image should apply
    non_enriched_function = proj1.get_function("func", enrich=False)
    assert non_enriched_function.spec.image == ""
    enriched_function = proj1.get_function("func", enrich=True)
    assert enriched_function.spec.image == default_image

    # Same check - with a function object
    func1 = mlrun.code_to_function(
        "func2", kind="job", handler="myhandler", filename=func_path
    )
    proj1.set_function(func1, name="func2")

    non_enriched_function = proj1.get_function("func2", enrich=False)
    assert non_enriched_function.spec.image == ""
    enriched_function = proj1.get_function("func2", enrich=True)
    assert enriched_function.spec.image == default_image

    # If function already had an image, the default image must not override
    func1.spec.image = "some/other_image"
    proj1.set_function(func1, name="func3")

    enriched_function = proj1.get_function("func3", enrich=True)
    assert enriched_function.spec.image == "some/other_image"

    # Enrich the function in-place. Validate that changing the default image affects this function
    proj1.get_function("func", enrich=True, copy_function=False)
    new_default_image = "mynewrepo/mynewimage1"
    proj1.set_default_image(new_default_image)

    enriched_function = proj1.get_function("func")
    assert enriched_function.spec.image == new_default_image


def test_project_exports_default_image():
    project_file_path = pathlib.Path(tests.conftest.results) / "project.yaml"
    default_image = "myrepo/myimage1"
    project = mlrun.new_project("proj1", save=False)
    project.set_default_image(default_image)

    project.export(str(project_file_path))
    imported_project = mlrun.load_project("./", str(project_file_path), save=False)
    assert imported_project.default_image == default_image


def test_run_function_passes_project_artifact_path(rundb_mock):
    func_path = str(pathlib.Path(__file__).parent / "assets" / "handler.py")
    mlrun.mlconf.artifact_path = "/tmp"

    proj1 = mlrun.new_project("proj1", save=False)
    proj1.set_function(func_path, "f1", image="mlrun/mlrun", handler="myhandler")

    # expected to call `get_project` because there is no proj1.artifact_path
    mlrun.get_run_db().store_project("proj1", proj1)
    run1 = proj1.run_function("f1", local=True)
    assert run1.spec.output_path == mlrun.mlconf.artifact_path
    rundb_mock.reset()

    proj1.spec.artifact_path = "/var"

    run2 = proj1.run_function("f1", local=True)
    assert run2.spec.output_path == proj1.spec.artifact_path

    mlrun.pipeline_context.workflow_artifact_path = "/data"
    run3 = proj1.run_function("f1", local=True)
    assert run3.spec.output_path == mlrun.pipeline_context.workflow_artifact_path

    # without using project's run_function
    run4 = mlrun.run_function(proj1.get_function("f1"))
    assert run4.spec.output_path == mlrun.pipeline_context.workflow_artifact_path

    # without using project's run_function, but passing project object instead
    run5 = mlrun.run_function(proj1.get_function("f1"), project_object=proj1)
    assert run5.spec.output_path == mlrun.pipeline_context.workflow_artifact_path

    mlrun.pipeline_context.clear(with_project=True)
    # expected to call `get_project`
    mlrun.get_run_db().store_project("proj1", proj1)
    run6 = mlrun.run_function(proj1.get_function("f1"), project_object=proj1)
    assert run6.spec.output_path == proj1.spec.artifact_path


@pytest.mark.parametrize(
    "workflow_path,exception",
    [
        (
            "./",
            pytest.raises(
                ValueError,
                match=str(
                    re.escape(
                        "Invalid 'workflow_path': './'. Please provide a valid URL/path to a file."
                    )
                ),
            ),
        ),
        (
            "https://test",
            pytest.raises(
                ValueError,
                match=str(
                    re.escape(
                        "Invalid 'workflow_path': 'https://test'. Please provide a valid URL/path to a file."
                    )
                ),
            ),
        ),
        (
            "",
            pytest.raises(
                ValueError,
                match=str(
                    re.escape(
                        "Invalid 'workflow_path': ''. Please provide a valid URL/path to a file."
                    )
                ),
            ),
        ),
        ("https://test.py", does_not_raise()),
        # relative path
        ("./workflow.py", does_not_raise()),
        # only file name
        ("workflow.py", does_not_raise()),
        # absolute path
        (
            str(pathlib.Path(__file__).parent / "assets" / "handler.py"),
            does_not_raise(),
        ),
    ],
)
def test_set_workflow_with_invalid_path(
    chdir_to_test_location, workflow_path, exception
):
    proj = mlrun.new_project("proj", save=False)
    with exception:
        proj.set_workflow("main", workflow_path)


def test_project_ops():
    # verify that project ops (run_function, ..) will use the right project (and not the pipeline_context)
    func_path = str(pathlib.Path(__file__).parent / "assets" / "handler.py")
    proj1 = mlrun.new_project("proj1", save=False)
    proj1.set_function(func_path, "f1", image="mlrun/mlrun", handler="myhandler")

    proj2 = mlrun.new_project("proj2", save=False)
    proj2.set_function(func_path, "f2", image="mlrun/mlrun", handler="myhandler")

    run = proj1.run_function("f1", params={"x": 1}, local=True)
    assert run.spec.function.startswith("proj1/f1")
    assert run.output("y") == 2  # = x * 2

    run = proj2.run_function("f2", params={"x": 2}, local=True)
    assert run.spec.function.startswith("proj2/f2")
    assert run.output("y") == 4  # = x * 2


def test_clear_context():
    proj = mlrun.new_project("proj", save=False)
    proj_with_subpath = mlrun.new_project(
        "proj",
        subpath="test",
        context=pathlib.Path(tests.conftest.tests_root_directory),
        save=False,
    )
    subdir_path = os.path.join(
        proj_with_subpath.spec.context, proj_with_subpath.spec.subpath
    )
    # when the context is relative, assert no deletion called
    with unittest.mock.patch(
        "shutil.rmtree", return_value=True
    ) as rmtree, warnings.catch_warnings(record=True) as w:
        proj.clear_context()
        rmtree.assert_not_called()

        assert len(w) == 2
        assert issubclass(w[-2].category, FutureWarning)
        assert (
            "This method deletes all files and clears the context directory or subpath (if defined)!"
            "  Please keep in mind that this method can produce unexpected outcomes and is not recommended,"
            " it will be deprecated in 1.6.0." in str(w[-1].message)
        )

    # when the context is not relative and subdir specified, assert that the subdir is deleted rather than the context
    with unittest.mock.patch(
        "shutil.rmtree", return_value=True
    ) as rmtree, unittest.mock.patch(
        "os.path.exists", return_value=True
    ), unittest.mock.patch(
        "os.path.isdir", return_value=True
    ):
        proj_with_subpath.clear_context()
        rmtree.assert_called_once_with(subdir_path)


@pytest.mark.parametrize(
    "parameters,hyperparameters,expectation,run_saved",
    [
        (
            {"x": 2**63},
            None,
            pytest.raises(mlrun.errors.MLRunInvalidArgumentError),
            False,
        ),
        (
            {"x": -(2**63)},
            None,
            pytest.raises(mlrun.errors.MLRunInvalidArgumentError),
            False,
        ),
        ({"x": 2**63 - 1}, None, does_not_raise(), True),
        ({"x": -(2**63) + 1}, None, does_not_raise(), True),
        (
            None,
            {"x": [1, 2**63]},
            pytest.raises(mlrun.errors.MLRunInvalidArgumentError),
            False,
        ),
        (
            None,
            {"x": [1, -(2**63)]},
            pytest.raises(mlrun.errors.MLRunInvalidArgumentError),
            False,
        ),
        (None, {"x": [3, 2**63 - 1]}, does_not_raise(), True),
        (None, {"x": [3, -(2**63) + 1]}, does_not_raise(), True),
    ],
)
def test_validating_large_int_params(
    rundb_mock, parameters, hyperparameters, expectation, run_saved
):
    func_path = str(pathlib.Path(__file__).parent / "assets" / "handler.py")
    proj1 = mlrun.new_project("proj1", save=False)
    proj1.set_function(func_path, "f1", image="mlrun/mlrun", handler="myhandler")

    rundb_mock.reset()
    with expectation:
        proj1.run_function(
            "f1",
            params=parameters,
            hyperparams=hyperparameters,
            local=True,
        )

    assert run_saved == (rundb_mock._runs != {})


def test_load_project_with_git_enrichment(
    context,
    rundb_mock,
):
    url = "git://github.com/mlrun/project-demo.git"
    project = mlrun.load_project(context=str(context), url=url, save=True)

    assert (
        project.spec.source == "git://github.com/mlrun/project-demo.git#refs/heads/main"
    )


def test_remove_owner_name_in_load_project_from_yaml():
    # Create project and generate owner name
    project_name = "project-name"
    project = mlrun.new_project(project_name, save=False)
    project.spec.owner = "some_owner"

    # Load the project from yaml and validate that the owner name was removed
    project_file_path = pathlib.Path(tests.conftest.results) / "project.yaml"
    project.export(str(project_file_path))
    imported_project = mlrun.load_project("./", str(project_file_path), save=False)
    assert project.spec.owner == "some_owner"
    assert imported_project.spec.owner is None


def test_set_secrets_file_not_found():
    # Create project and generate owner name
    project_name = "project-name"
    file_name = ".env-test"
    project = mlrun.new_project(project_name, save=False)
    with pytest.raises(mlrun.errors.MLRunNotFoundError) as excinfo:
        project.set_secrets(file_path=file_name)
    assert f"{file_name} does not exist" in str(excinfo.value)


<<<<<<< HEAD
def test_authenticated_git_action_with_remote_cleanup(mock_git_repo):
    project_name = "project-name"
    project = mlrun.new_project(project_name, save=False)
    project.spec.repo = mock_git_repo

    dummy = unittest.mock.Mock()
    project._run_authenticated_git_action(
        action=dummy, remote="origin", secrets={"GIT_TOKEN": "my-token"}
    )

    expected_calls = [
        unittest.mock.call(
            "https://my-token:x-oauth-basic@git.server/my-repo",
            "https://git.server/my-repo",
        ),
        unittest.mock.call(
            "https://git.server/my-repo",
            "https://my-token:x-oauth-basic@git.server/my-repo",
        ),
    ]

    dummy.assert_called_once()
    project.spec.repo.remotes["origin"].set_url.assert_has_calls(
        expected_calls,
        any_order=False,
    )
    project.spec.repo.remotes["organization"].set_url.assert_not_called()


def test_unauthenticated_git_action_with_remote_pristine(mock_git_repo):
    project_name = "project-name"
    project = mlrun.new_project(project_name, save=False)
    project.spec.repo = mock_git_repo

    dummy = unittest.mock.Mock()
    project._run_authenticated_git_action(
        action=dummy,
        remote="organization",
    )

    dummy.assert_called_once()
    project.spec.repo.remotes["organization"].set_url.assert_not_called()
    project.spec.repo.remotes["origin"].set_url.assert_not_called()
=======
def test_get_or_create_project_no_db():
    mlrun.config.config.dbpath = ""
    project_name = "project-name"
    project = mlrun.get_or_create_project(project_name)
    assert project.name == project_name
>>>>>>> 8a341998
<|MERGE_RESOLUTION|>--- conflicted
+++ resolved
@@ -1102,7 +1102,6 @@
     assert f"{file_name} does not exist" in str(excinfo.value)
 
 
-<<<<<<< HEAD
 def test_authenticated_git_action_with_remote_cleanup(mock_git_repo):
     project_name = "project-name"
     project = mlrun.new_project(project_name, save=False)
@@ -1146,10 +1145,11 @@
     dummy.assert_called_once()
     project.spec.repo.remotes["organization"].set_url.assert_not_called()
     project.spec.repo.remotes["origin"].set_url.assert_not_called()
-=======
+
+
+
 def test_get_or_create_project_no_db():
     mlrun.config.config.dbpath = ""
     project_name = "project-name"
     project = mlrun.get_or_create_project(project_name)
-    assert project.name == project_name
->>>>>>> 8a341998
+    assert project.name == project_name