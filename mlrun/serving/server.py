# Copyright 2018 Iguazio
#
# Licensed under the Apache License, Version 2.0 (the "License");
# you may not use this file except in compliance with the License.
# You may obtain a copy of the License at
#
#   http://www.apache.org/licenses/LICENSE-2.0
#
# Unless required by applicable law or agreed to in writing, software
# distributed under the License is distributed on an "AS IS" BASIS,
# WITHOUT WARRANTIES OR CONDITIONS OF ANY KIND, either express or implied.
# See the License for the specific language governing permissions and
# limitations under the License.
import inspect
import json
import os
import socket
import sys
import traceback
import uuid
from copy import deepcopy

from .states import ServingRouterState, ServingTaskState
from ..model import ModelObj
from ..platforms.iguazio import OutputStream
from ..utils import create_logger, get_caller_globals


class _StreamContext:
    def __init__(self, parameters, function_uri):
        self.hostname = socket.gethostname()
        self.output_stream = None
        self.function_uri = function_uri
        out_stream = parameters.get("log_stream", "")
        self.stream_sample = int(parameters.get("log_stream_sample", "1"))
        self.stream_batch = int(parameters.get("log_stream_batch", "1"))
        if out_stream:
            self.output_stream = OutputStream(out_stream)


# Model server host currently support a basic topology of single router + multiple
# routes (models/tasks). it will be enhanced later to support more complex topologies
class ModelServerHost(ModelObj):
    kind = "server"

    def __init__(
        self,
        graph=None,
        function_uri=None,
        parameters=None,
        load_mode=None,
        verbose=False,
        version=None,
    ):
        self._graph = None
        self.graph: ServingRouterState = graph
        self.function_uri = function_uri
        self.parameters = parameters or {}
        self.verbose = verbose
        self.load_mode = load_mode or "sync"
        self.version = version or "v2"
        self.context = None
        self._namespace = None

    @property
    def graph(self) -> ServingRouterState:
        return self._graph

    @graph.setter
    def graph(self, graph):
        self._graph = self._verify_dict(graph, "spec", ServingRouterState)

    def merge_root_params(self, params={}):
        """for internal use, enrich child states with root params"""
        for key, val in self.parameters.items():
            if key not in params:
                params[key] = val
        return params

    def init(self, context, namespace):
        """for internal use, initialize all states (recursively)"""
        self.context = context
        # enrich the context with classes and methods which will be used when
        # initializing classes or handling the event
        setattr(context, "stream", _StreamContext(self.parameters, self.function_uri))
        setattr(context, "merge_root_params", self.merge_root_params)
        setattr(context, "verbose", self.verbose)

        self.graph.init_object(context, namespace, self.load_mode)
        setattr(self.context, "root", self.graph)
        return v2_serving_handler

    def add_model(
        self, name, class_name, model_path, handler=None, namespace=None, **class_args
    ):
        """add child model/route to the server, will register, init and connect the child class
        the local or global (module.submodule.class) class specified by the class_name
        the context, name, model_path, and **class_args will be used to initialize that class

        every event with "/{router.url_prefix}/{name}/.." or "{name}/.." will be routed to the class.

        keep the handler=None for model server classes, for custom classes you can specify the class handler
        which will be invoked when traffic arrives to that route (class.{handler}(event))

        :param name:        name (and url prefix) used for the route/model
        :param class_name:  class object or name (str) or full path (module.submodule.class)
        :param model_path:  path to mlrun model artifact or model directory file/object path
        :param handler:     for advanced users!, override default class handler name (do_event)
        :param namespace:   class search path when using string_name, for local use py globals()
        :param class_args:  extra kwargs to pass to the model serving class __init__
                            (can be read in the model using .get_param(key) method)
        """
        class_args = deepcopy(class_args)
        class_args["model_path"] = model_path
        route = ServingTaskState(class_name, class_args, handler)
<<<<<<< HEAD
        namespace = namespace or inspect.stack()[1][0].f_globals
=======
        namespace = namespace or get_caller_globals()
>>>>>>> b213d6c2
        self.graph.add_route(name, route).init_object(self.context, namespace)

    def test(
        self, path, body, method="", content_type=None, silent=False, get_body=True
    ):
        """invoke a test event into the server to simulate/test server behaviour

        e.g.:
                server = create_mock_server()
                server.add_model("my", class_name=MyModelClass, model_path="{path}", z=100)
                print(server.test("my/infer", testdata))

        :param path:     relative ({route-name}/..) or absolute (/{router.url_prefix}/{name}/..) path
        :param body:     message body (dict or json str/bytes)
        :param method:   optional, GET, POST, ..
        :param content_type:  optional, http mime type
        :param silent:   dont raise on error responses (when not 20X)
        :param get_body: return the body (vs serialize response into json)
        """
        if not self.graph:
            raise ValueError("no model or router was added, use .add_model()")
        if not path.startswith("/"):
            path = self.graph.object.url_prefix + path
        event = MockEvent(
            body=body, path=path, method=method, content_type=content_type
        )
        resp = v2_serving_handler(self.context, event, get_body=get_body)
        if hasattr(resp, "status_code") and resp.status_code > 300 and not silent:
            raise RuntimeError(f"failed ({resp.status_code}): {resp.body}")
        return resp


def v2_serving_init(context, namespace=None):
    data = os.environ.get("SERVING_SPEC_ENV", "")
    if not data:
        raise ValueError("failed to find spec env var")
    spec = json.loads(data)
    server = ModelServerHost.from_dict(spec)
    serving_handler = server.init(context, namespace or globals())
    # set the handler hook to point to our handler
    setattr(context, "mlrun_handler", serving_handler)


def v2_serving_handler(context, event, get_body=False):
    try:
        response = context.root.run(event)
    except Exception as e:
        if context.verbose:
            context.logger.error(traceback.format_exc())
        return context.Response(body=str(e), content_type="text/plain", status_code=400)

    body = response.body
    if isinstance(body, context.Response) or get_body:
        return body

    if body and not isinstance(body, (str, bytes)):
        body = json.dumps(body)
        return context.Response(
            body=body, content_type="application/json", status_code=200
        )
    return body


def create_mock_server(
    context=None,
    router_class=None,
    router_args={},
    parameters={},
    load_mode=None,
    graph=None,
    namespace=None,
    logger=None,
    level="debug",
):
    """create serving emulator/tester for locally testing models and servers

        Usage:
                host = create_mock_server()
                host.add_model("my", class_name=MyModelClass, model_path="{path}", z=100)
                print(host.test("my/infer", testdata))
    """
    if not context:
        context = MockContext(level, logger=logger)

    if not graph:
        graph = ServingRouterState(class_name=router_class, class_args=router_args)
<<<<<<< HEAD
    namespace = namespace or inspect.stack()[1][0].f_globals
=======
    namespace = namespace or get_caller_globals()
>>>>>>> b213d6c2
    server = ModelServerHost(graph, parameters, load_mode, verbose=level == "debug")
    server.init(context, namespace or {})
    return server


class MockEvent(object):
    """mock basic nuclio event object"""

    def __init__(
        self, body=None, content_type=None, headers=None, method=None, path=None
    ):
        self.id = uuid.uuid4().hex
        self.key = ""
        self.body = body
        self.time = None

        # optional
        self.headers = headers or {}
        self.method = method
        self.path = path or "/"
        self.content_type = content_type
        self.trigger = None

    def __str__(self):
        return f"Event(id={self.id}, body={self.body}, method={self.method}, path={self.path})"


class Response(object):
    def __init__(self, headers=None, body=None, content_type=None, status_code=200):
        self.headers = headers or {}
        self.body = body
        self.status_code = status_code
        self.content_type = content_type or "text/plain"

    def __repr__(self):
        cls = self.__class__.__name__
        items = self.__dict__.items()
        args = ("{}={!r}".format(key, value) for key, value in items)
        return "{}({})".format(cls, ", ".join(args))


class MockContext:
    """mock basic nuclio context object"""

    def __init__(self, level="debug", logger=None):
        self.state = None
        self.logger = logger or create_logger(level, "human", "flow", sys.stdout)
        self.worker_id = 0
        self.Response = Response<|MERGE_RESOLUTION|>--- conflicted
+++ resolved
@@ -11,7 +11,6 @@
 # WITHOUT WARRANTIES OR CONDITIONS OF ANY KIND, either express or implied.
 # See the License for the specific language governing permissions and
 # limitations under the License.
-import inspect
 import json
 import os
 import socket
@@ -113,11 +112,7 @@
         class_args = deepcopy(class_args)
         class_args["model_path"] = model_path
         route = ServingTaskState(class_name, class_args, handler)
-<<<<<<< HEAD
-        namespace = namespace or inspect.stack()[1][0].f_globals
-=======
         namespace = namespace or get_caller_globals()
->>>>>>> b213d6c2
         self.graph.add_route(name, route).init_object(self.context, namespace)
 
     def test(
@@ -204,11 +199,7 @@
 
     if not graph:
         graph = ServingRouterState(class_name=router_class, class_args=router_args)
-<<<<<<< HEAD
-    namespace = namespace or inspect.stack()[1][0].f_globals
-=======
     namespace = namespace or get_caller_globals()
->>>>>>> b213d6c2
     server = ModelServerHost(graph, parameters, load_mode, verbose=level == "debug")
     server.init(context, namespace or {})
     return server
