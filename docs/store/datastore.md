(datastore)=
# Data stores

A data store defines a storage provider (e.g. file system, S3, Azure blob, Iguazio v3io, etc.).

MLRun supports multiple data stores. 
Data stores are referred to using the schema prefix (e.g. `s3://my-bucket/path`). The currently supported schemas and their urls:
* **files** &mdash; local/shared file paths, format: `/file-dir/path/to/file` (Unix) or `C:/dir/file` (Windows)
* **http, https** &mdash; read data from HTTP sources (read-only), format: `https://host/path/to/file` (Not supported by runtimes: Spark and RemoteSpark)
* **s3** &mdash; S3 objects (AWS or other endpoints), format: `s3://<bucket>/path/to/file`
* **v3io, v3ios** &mdash; Iguazio v3io data fabric, format: `v3io://[<remote-host>]/<data-container>/path/to/file`
* **az** &mdash; Azure Blob storage, format: `az://<container>/path/to/file`
* **dbfs** &mdash; Databricks storage, format: `dbfs://path/to/file` (Not supported by runtimes spark and remote-spark)
* **gs, gcs** &mdash; Google Cloud Storage objects, format: `gs://<bucket>/path/to/file`
* **store** &mdash; MLRun versioned artifacts [(see Artifacts)](./artifacts.html), format: `store://artifacts/<project>/<artifact-name>[:tag]`
* **memory** &mdash; in memory data registry for passing data within the same process, format `memory://key`, use `mlrun.datastore.set_in_memory_item(key, value)` 
   to register in memory data items (byte buffers or DataFrames). (Not supported by all Spark runtimes)
* Additional data stores, for example MongoDB, can easily be added by extending the `DataStore` class. See [Adding a data store profile](#adding-a-data-store-profile)

**In this section**
- [Storage credentials and parameters](#storage-credentials-and-parameters)
- [Data store profiles](#data-store-profiles)
- [Azure data store](#azure-data-store)
- [Databricks file system](#databricks-file-system)
- [Google cloud storage](#google-cloud-storage)
- [HDFS](#hdfs)
- [S3](#s3)
- [V3IO](#v3io)
<<<<<<< HEAD
- [Adding a data store profile](#adding-a-data-store-profile)
=======
- [OSS](#OSS)
>>>>>>> 3396f9ef


## Storage credentials and parameters
Data stores might require connection credentials. These can be provided through environment variables 
or project/job context secrets. The exact credentials depend on the type of the data store. They are 
listed in the following sections. Each parameter specified can be provided as an environment variable, 
or as a project-secret that has the same key as the name of the parameter.

MLRun jobs that are executed remotely run in independent pods, with their own environment. When setting an environment 
variable in the development environment (for example Jupyter), this has no effect on the executing pods. 
Therefore, before executing jobs that require access to storage credentials, these need to be provided 
by assigning environment variables to the MLRun runtime itself, assigning secrets to it, or placing 
the variables in project-secrets.

You can also use [data store profiles](#data-store-profiles) to provide credentials.

```{warning}
Passing secrets as environment variables to runtimes is discouraged, as they are exposed in the pod spec.
Refer to [Working with secrets](../secrets.html) for details on secret handling in MLRun.
```

For example, running a function locally:

```python
# Access object in AWS S3, in the "input-data" bucket 
source_url = "s3://input-data/input_data.csv"

os.environ["AWS_ACCESS_KEY_ID"] = "<access key ID>"
os.environ["AWS_SECRET_ACCESS_KEY"] = "<access key>"

# Execute a function that reads from the object pointed at by source_url.
# When running locally, the function can use the local environment variables.
local_run = func.run(name='aws_func', inputs={'source_url': source_url}, local=True)
```

Running the same function remotely:

```python
# Executing the function remotely using env variables (not recommended!)
func.set_env("AWS_ACCESS_KEY_ID", "<access key ID>").set_env("AWS_SECRET_ACCESS_KEY", "<access key>")
remote_run = func.run(name='aws_func', inputs={'source_url': source_url})

# Using project-secrets (recommended) - project secrets are automatically mounted to project functions
secrets = {"AWS_ACCESS_KEY_ID": "<access key ID>", "AWS_SECRET_ACCESS_KEY": "<access key>"}
db = mlrun.get_run_db()
db.create_project_secrets(project=project_name, provider="kubernetes", secrets=secrets)

remote_run = func.run(name='aws_func', inputs={'source_url': source_url})
```
  
## Data store profiles

```{admonition} Notes
- Datastore profiles are not part of a project export/import.
```

You can use a data store profile to manage datastore credentials. A data store profile 
holds all the information required to address an external data source, including credentials. 
You can create 
multiple profiles for one datasource. For example, 
two different Redis data stores with different credentials. Targets, sources, and artifacts, 
can all use the data store profile by using the `ds://<profile-name>` convention.
After you create a profile object, you make it available on remote pods by calling 
`project.register_datastore_profile`.

Create a data store profile in the context of a project. Example of creating a Redis datastore profile:
1. Create the profile, for example:<br>
   `profile = DatastoreProfileRedis(name="profile-name", endpoint_url="redis://11.22.33.44:6379", username="user", password="password")`
    The username and password parameters are optional. 
2. Register it within the project:<br>
   `project.register_datastore_profile(profile)`
2. Use the profile by specifying the 'ds' URI scheme. For example:<br>
   `RedisNoSqlTarget(path="ds://profile-name/a/b")`
   
More options:
- To access a profile from the client/sdk, register the profile locally by calling
   `register_temporary_client_datastore_profile()` with a profile object.
- You can also choose to retrieve the public information of an already registered profile by calling 
   `project.get_datastore_profile()` and then adding the private credentials before registering it locally.

    For example, using Redis:
    ```python
    redis_profile = project.get_datastore_profile("my_profile")
    local_redis_profile = DatastoreProfileRedis(redis_profile.name, redis_profile.endpoint_url, username="mylocaluser", password="mylocalpassword")
    register_temporary_client_datastore_profile(local_redis_profile)
    ```

```{admonition} Notes
- Data store profiles do not support: v3io (datastore, or source/target), snowflake source, DBFS for spark runtimes, Dask runtime.
```

See also:
- {py:class}`~mlrun.projects.MlrunProject.list_datastore_profiles` 
- {py:class}`~mlrun.projects.MlrunProject.get_datastore_profile`
- {py:class}`~mlrun.datastore.datastore_profile.register_temporary_client_datastore_profile`
- {py:class}`~mlrun.projects.MlrunProject.delete_datastore_profile`

The methods `get_datastore_profile()` and `list_datastore_profiles()` only return public information about 
the profiles. Access to private attributes is restricted to applications running in Kubernetes pods.

## Azure data store

### Azure Blob storage credentials and parameters

The Azure Blob storage can utilize several methods of authentication. Each requires a different set of parameters as listed
here:

| Authentication method | Parameters |
|-----------------------|------------|
| [Connection string](https://docs.microsoft.com/en-us/azure/storage/common/storage-configure-connection-string) | `AZURE_STORAGE_CONNECTION_STRING` |
| [SAS token](https://docs.microsoft.com/en-us/azure/storage/common/storage-sas-overview#sas-token) | `AZURE_STORAGE_ACCOUNT_NAME`<br/>`AZURE_STORAGE_SAS_TOKEN` |
| [Account key](https://docs.microsoft.com/en-us/azure/storage/common/storage-account-keys-manage?tabs=azure-portal) | `AZURE_STORAGE_ACCOUNT_NAME`<br/>`AZURE_STORAGE_KEY` |
| [Service principal with a client secret](https://docs.microsoft.com/en-us/azure/active-directory/develop/howto-create-service-principal-portal) | `AZURE_STORAGE_ACCOUNT_NAME`<br/>`AZURE_STORAGE_CLIENT_ID`<br/>`AZURE_STORAGE_CLIENT_SECRET`<br/>`AZURE_STORAGE_TENANT_ID` |

```{note}
The `AZURE_STORAGE_CONNECTION_STRING` configuration uses the `BlobServiceClient` to access objects. This has
limited functionality and cannot be used to access Azure Data Lake storage objects. In this case use one of the other 
authentication methods that use the `fsspec` mechanism. 
```

### Azure data store profile
```python
profile = DatastoreProfileAzureBlob(name="profile-name",connection_string=connection_string)
ParquetTarget(path="ds://profile-name/az_blob/path/to/parquet.pq")
```

`DatastoreProfileAzureBlob` init parameters:
- `name` &mdash; Name of the profile.
- `connection_string` &mdash; The Azure connection string that points at a storage account.
For privacy reasons, it's tagged as a private attribute, and its default value is `None`.
The equivalent to this parameter in environment authentication is "AZURE_STORAGE_CONNECTION_STRING".
for example:<br>
`DefaultEndpointsProtocol=https;AccountName=myAcct;AccountKey=XXXX;EndpointSuffix=core.windows.net`

The following variables allow alternative methods of authentication. All of these variables require 
`account_name`.
- `account_name` &mdash; This parameter represents the name of the Azure Storage account.
Each Azure Storage account has a unique name, and it serves as a globally-unique identifier for the storage account within the Azure cloud.
The equivalent to this parameter in environment authentication is "AZURE_STORAGE_ACCOUNT_NAME".
- `account_key` &mdash; The storage account key is a security credential associated with an Azure Storage account.
It is a primary access key used for authentication and authorization purposes.
This key is sensitive information and is kept confidential.
The equivalent to this parameter in environment authentication is "AZURE_STORAGE_ACCOUNT_KEY".
- `sas_token` &mdash; Shared Access Signature (SAS) token for time-bound access.
This token is sensitive information. Equivalent to "AZURE_STORAGE_SAS_TOKEN" in environment authentication.

Authentication against Azure services using a Service Principal:
- `client_id` &mdash; This variable holds the client ID associated with an Azure Active Directory (AAD) application,
which represents the Service Principal. In Azure, a Service Principal is used for non-interactive authentication, allowing applications to access Azure resources.
The equivalent to this parameter in environment authentication is "AZURE_STORAGE_CLIENT_ID".
- `client_secret` &mdash; This variable stores the client secret associated with the Azure AD application (Service Principal).
The client secret is a credential that proves the identity of the application when it requests access to Azure resources.
This key is sensitive information and is kept confidential.
The equivalent to this parameter in environment authentication is "AZURE_STORAGE_CLIENT_SECRET".
- `tenant_id` &mdash; This variable holds the Azure AD tenant ID, which uniquely identifies the organization or directory in Azure Active Directory.
The equivalent to this parameter in environment authentication is "AZURE_STORAGE_TENANT_ID".

Credential authentication:
- `credential` &mdash; TokenCredential or SAS token. The credentials with which to authenticate.
This variable is sensitive information and is kept confidential.

## Databricks file system 
### DBFS credentials and parameters

```{Admonition} Note
Not supported by the spark and remote-spark runtimes.
```
* `DATABRICKS_HOST` &mdash; hostname in the format: https://abc-d1e2345f-a6b2.cloud.databricks.com'
* `DATABRICKS_TOKEN` &mdash; Databricks access token. 
   Perform [Databricks personal access token authentication](https://docs.databricks.com/en/dev-tools/auth.html#databricks-personal-access-token-authentication).
   
### DBFS data store profile

```python
profile = DatastoreProfileDBFS(name="profile-name", endpoint_url="abc-d1e2345f-a6b2.cloud.databricks.com", token=token)
ParquetTarget(path="ds://profile-name/path/to/parquet.pq")
```

`DatastoreProfileDBFS` init parameters:
- `name` &mdash; Name of the profile.
- `endpoint_url` &mdash; A string representing the endpoint URL of the DBFS service.
The equivalent to this parameter in environment authentication is "DATABRICKS_HOST".
- `token` &mdash; A string representing the secret key used for authentication to the DBFS service. 
For privacy reasons, it's tagged as a private attribute, and its default value is `None`.
The equivalent to this parameter in environment authentication is "DATABRICKS_TOKEN".

## Google cloud storage

### GCS credentials and parameters
* `GOOGLE_APPLICATION_CREDENTIALS` &mdash; Path to the application credentials to use (in the form of a JSON file). This can
be used if this file is located in a location on shared storage, accessible to pods executing MLRun jobs.
* `GCP_CREDENTIALS` &mdash; When the credentials file cannot be mounted to the pod, this secret or environment variable
may contain the contents of this file. If configured in the function pod, MLRun dumps its contents to a temporary file 
and points `GOOGLE_APPLICATION_CREDENTIALS` at it. An exception is `BigQuerySource`, which passes `GCP_CREDENTIALS`'s
contents directly to the query engine.

### GCS data store profile

```python
profile = DatastoreProfileGCS(name="profile-name",credentials_path="/local_path/to/gcs_credentials.json")
ParquetTarget(path="ds://profile-name/gcs_bucket/path/to/parquet.pq")
```

`DatastoreProfileGCS` init parameters:
- `name` &mdash; Name of the profile.
- `credentials_path` &mdash; A string representing the local JSON file path that contains the authentication parameters required by the GCS API.
The equivalent to this parameter in environment authentication is "GOOGLE_APPLICATION_CREDENTIALS."
- `gcp_credentials` &mdash; A JSON in a string format representing the authentication parameters required by GCS API. 
For privacy reasons, it's tagged as a private attribute, and its default value is `None`.
The equivalent to this parameter in environment authentication is "GCP_CREDENTIALS".

The code prioritizes `gcp_credentials` over `credentials_path`.



## HDFS

MLRun supports HDFS only with datastore profiles, and not with env-vars.


### HDFS data store profile

```python
profile = DatastoreProfileHdfs(name="profile-name")
ParquetTarget(path="ds://profile-name/path/to/parquet.pq")
```

`DatastoreProfileHdfs` init parameters:
- `name` &mdash; Name of the profile
- `host` &mdash; HDFS namenode host
- `port` &mdash; HDFS namenode port
- `http_port` &mdash; WebHDFS port
- `user` &mdash; User name. Only affects WebHDFS. When using Spark, or when this parameter is not defined, the user name is the value of the `HADOOP_USER_NAME` environment variable. If this environment variable is also not defined, the current user's user name is used. In Spark, this is evaluated at the time that the spark context is created.

You can set `HADOOP_USER_NAME` locally as follows: 
```python
import os
os.environ["HADOOP_USER_NAME"] = "..."
```

To set it on a function, use:
```python
function.spec.env.append({"name": "HADOOP_USER_NAME", "value": "galt"})
```

In feature store, you can set it via `RunConfig`:
```python
from mlrun.feature_store.common import RunConfig
run_config = RunConfig(
    local=False,
    kind="remote-spark",
    extra_spec={"spec": {"env": [{"name": "HADOOP_USER_NAME", "value": "galt"}]}},
)
feature_set.ingest(
    ...,
    run_config=run_config
)
```

## S3

### S3 credentials and parameters

* `AWS_ACCESS_KEY_ID`, `AWS_SECRET_ACCESS_KEY` &mdash; [access key](https://docs.aws.amazon.com/IAM/latest/UserGuide/id_credentials_access-keys.html)
  parameters
* `S3_ENDPOINT_URL` &mdash; The S3 endpoint to use. If not specified, it defaults to AWS. For example, to access 
  a storage bucket in Wasabi storage, use `S3_ENDPOINT_URL = "https://s3.wasabisys.com"`
* `MLRUN_AWS_ROLE_ARN` &mdash; [IAM role to assume](https://docs.aws.amazon.com/IAM/latest/UserGuide/id_roles_use_switch-role-api.html). 
  Connect to AWS using the secret key and access key, and assume the role whose ARN is provided. The 
  ARN must be of the format `arn:aws:iam::<account-of-role-to-assume>:role/<name-of-role>`
* `AWS_PROFILE` &mdash; Name of credentials profile from a local AWS credentials file. 
  When using a profile, the authentication secrets (if defined) are ignored, and credentials are retrieved from the 
  file. This option should be used for local development where AWS credentials already exist (created by `aws` CLI, for
  example)
  
### S3 data store profile

```python
profile = DatastoreProfileS3(name="profile-name")
ParquetTarget(path="ds://profile-name/aws_bucket/path/to/parquet.pq")
```

`DatastoreProfileS3` init parameters:
- `name` &mdash; Name of the profile
- `endpoint_url` &mdash; A string representing the endpoint URL of the S3 service. It's typically required for non-AWS S3-compatible services. If not provided, the default is `None`. The equivalent to this parameter in environment authentication is env["S3_ENDPOINT_URL"].
- `force_non_anonymous` &mdash; A string that determines whether to force non-anonymous access to the S3 bucket. The default value is `None`, meaning the behavior is not explicitly set. The equivalent to this parameter in environment authentication is env["S3_NON_ANONYMOUS"].
- `profile_name` &mdash; A string representing the name of the profile. This might be used to refer to specific named configurations for connecting to S3. The default value is `None`. The equivalent to this parameter in environment authentication is env["AWS_PROFILE"].
- `assume_role_arn` &mdash; A string representing the Amazon Resource Name (ARN) of the role to assume when interacting with the S3 service. This can be useful for granting temporary permissions. By default, it is set to `None`. The equivalent to this parameter in environment authentication is env["MLRUN_AWS_ROLE_ARN"]
- `access_key_id` &mdash; A string representing the access key used for authentication to the S3 service. It's one of the credentials parts when you're not using anonymous access or IAM roles. For privacy reasons, it's tagged as a private attribute, and its default value is `None`. The equivalent to this parameter in environment authentication is env["AWS_ACCESS_KEY_ID"].
- `secret_key` &mdash; A string representing the secret key, which pairs with the access key, used for authentication to the S3 service. It's the second part of the credentials when not using anonymous access or IAM roles. It's also tagged as private for privacy and security reasons. The default value is `None`. The equivalent to this parameter in environment authentication is env["AWS_SECRET_ACCESS_KEY"].

## V3IO 

### V3IO credentials and parameters
When running in an Iguazio system, MLRun automatically configures the executed functions to use `v3io` storage, and passes 
the needed parameters (such as access-key) for authentication. Refer to the 
[auto-mount](../runtimes/function-storage.html) section for more details on this process.

In some cases, the V3IO configuration needs to be overridden. The following parameters can be configured:

* `V3IO_API` &mdash; URL pointing to the V3IO web-API service.
* `V3IO_ACCESS_KEY` &mdash; Access key used to authenticate with the web API.
* `V3IO_USERNAME` &mdash; The user-name authenticating with V3IO. While not strictly required when using an access-key to 
authenticate, it is used in several use-cases, such as resolving paths to the home-directory.

### V3IO data store profile
```python
profile = DatastoreProfileV3io(name="test_profile", v3io_access_key="12345678-1234-1234-1234-123456789012")
register_temporary_client_datastore_profile(profile) or project.register_datastore_profile(profile)
ParquetTarget(path="ds://test_profile/aws_bucket/path/to/parquet.pq")
```

`DatastoreProfileV3io` init parameters:
- `name` &mdash; Name of the profile
- `v3io_access_key` &mdash; Optional. Access key to the remote Iguazio cluster. If not provided, the default is value is taken from the environment variable "V3IO_ACCESS_KEY". For privacy reasons, it's tagged as a private attribute.

<<<<<<< HEAD
## Adding a data store profile

If you already have a functioning datastore, integrating it with a datastore profile is straightforward. Follow these steps:
1. Derive a new datastore profile class from the `DatastoreProfile` class. During this process, specify the datastore profile type. 
   This is usually the same as the schema associated with the datastore URL, although this is not strictly necessary.
2. Incorporate all necessary parameters for accessing the datastore, ensuring they are appropriately classified as public or private.
3. Implement two essential methods: `secrets()` and `url()`.
   - The `url()` method constructs a URL path to a specific object. It takes a 'subpath' parameter, which is the relative path to the object, 
   and returns the fully resolved URL that is used to access the object in the datastore.
   - The `secrets()` method returns a dictionary containing environment variables that are used when accessing the datastore.
4. In the `create_from_json()` function, introduce factory settings for the newly created profile. Use the profile type as a key for these settings.
=======
## OSS
### OSS credentials and parameters

* `ALIBABA_ACCESS_KEY_ID`, `ALIBABA_SECRET_ACCESS_KEY` &mdash; [access key](https://www.alibabacloud.com/help/en/oss/developer-reference/authorize-access-3)
  parameters
* `ALIBABA_ENDPOINT_URL` &mdash; The OSS endpoint to use. example: "https://oss-cn-hangzhou.aliyuncs.com"

## See also
- {py:class}`~mlrun.projects.MlrunProject.list_datastore_profiles` 
- {py:class}`~mlrun.projects.MlrunProject.get_datastore_profile`
- {py:class}`~mlrun.datastore.datastore_profile.register_temporary_client_datastore_profile`
- {py:class}`~mlrun.projects.MlrunProject.delete_datastore_profile`

The methods `get_datastore_profile()` and `list_datastore_profiles()` only return public information about 
the profiles. Access to private attributes is restricted to applications running in Kubernetes pods.
>>>>>>> 3396f9ef
<|MERGE_RESOLUTION|>--- conflicted
+++ resolved
@@ -26,11 +26,8 @@
 - [HDFS](#hdfs)
 - [S3](#s3)
 - [V3IO](#v3io)
-<<<<<<< HEAD
+- [OSS](#OSS)
 - [Adding a data store profile](#adding-a-data-store-profile)
-=======
-- [OSS](#OSS)
->>>>>>> 3396f9ef
 
 
 ## Storage credentials and parameters
@@ -347,7 +344,13 @@
 - `name` &mdash; Name of the profile
 - `v3io_access_key` &mdash; Optional. Access key to the remote Iguazio cluster. If not provided, the default is value is taken from the environment variable "V3IO_ACCESS_KEY". For privacy reasons, it's tagged as a private attribute.
 
-<<<<<<< HEAD
+## OSS
+### OSS credentials and parameters
+
+* `ALIBABA_ACCESS_KEY_ID`, `ALIBABA_SECRET_ACCESS_KEY` &mdash; [access key](https://www.alibabacloud.com/help/en/oss/developer-reference/authorize-access-3)
+  parameters
+* `ALIBABA_ENDPOINT_URL` &mdash; The OSS endpoint to use. example: "https://oss-cn-hangzhou.aliyuncs.com"
+
 ## Adding a data store profile
 
 If you already have a functioning datastore, integrating it with a datastore profile is straightforward. Follow these steps:
@@ -359,13 +362,6 @@
    and returns the fully resolved URL that is used to access the object in the datastore.
    - The `secrets()` method returns a dictionary containing environment variables that are used when accessing the datastore.
 4. In the `create_from_json()` function, introduce factory settings for the newly created profile. Use the profile type as a key for these settings.
-=======
-## OSS
-### OSS credentials and parameters
-
-* `ALIBABA_ACCESS_KEY_ID`, `ALIBABA_SECRET_ACCESS_KEY` &mdash; [access key](https://www.alibabacloud.com/help/en/oss/developer-reference/authorize-access-3)
-  parameters
-* `ALIBABA_ENDPOINT_URL` &mdash; The OSS endpoint to use. example: "https://oss-cn-hangzhou.aliyuncs.com"
 
 ## See also
 - {py:class}`~mlrun.projects.MlrunProject.list_datastore_profiles` 
@@ -374,5 +370,4 @@
 - {py:class}`~mlrun.projects.MlrunProject.delete_datastore_profile`
 
 The methods `get_datastore_profile()` and `list_datastore_profiles()` only return public information about 
-the profiles. Access to private attributes is restricted to applications running in Kubernetes pods.
->>>>>>> 3396f9ef
+the profiles. Access to private attributes is restricted to applications running in Kubernetes pods.