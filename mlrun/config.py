# Copyright 2018 Iguazio
#
# Licensed under the Apache License, Version 2.0 (the "License");
# you may not use this file except in compliance with the License.
# You may obtain a copy of the License at
#
#   http://www.apache.org/licenses/LICENSE-2.0
#
# Unless required by applicable law or agreed to in writing, software
# distributed under the License is distributed on an "AS IS" BASIS,
# WITHOUT WARRANTIES OR CONDITIONS OF ANY KIND, either express or implied.
# See the License for the specific language governing permissions and
# limitations under the License.
"""
Configuration system.

Configuration can be in either a configuration file specified by
MLRUN_CONFIG_FILE environment variable or by environmenet variables.

Environment variables are in the format "MLRUN_httpdb__port=8080". This will be
mapped to config.httpdb.port. Values should be in JSON format.
"""

import os
from collections.abc import Mapping
from os import path
from threading import Lock
import json
from urllib.parse import urlparse

import yaml

env_prefix = 'MLRUN_'
env_file_key = f'{env_prefix}CONIFG_FILE'
_load_lock = Lock()


default_config = {
    'namespace': 'default-tenant',
    'dbpath': '',
    'ui_url': '',
    'kfp_image': 'mlrun/mlrun:latest',
    'kaniko_version': 'v0.14.0',
    'package_path': 'mlrun',
    'default_image': 'python:3.6-jessie',
    'default_project': 'default',
    'default_archive': '',
    'ipython_widget': True,
    'log_level': 'ERROR',
    'httpdb': {
        'port': 8080,
        'dirpath': path.expanduser('~/.mlrun/db'),
        'dsn': 'sqlite:///:memory:?check_same_thread=false',
        'debug': False,
        'user': '',
        'password': '',
        'token': '',
<<<<<<< HEAD
        'fs_logs': False,  # Store logs on file system
=======
        'files_path': '',
        'db_type': 'filerundb',
>>>>>>> 0cb6a44f
    },
}


class Config:
    _missing = object()

    def __init__(self, cfg=None):
        cfg = {} if cfg is None else cfg
        # Can't use self._cfg = cfg → infinite recursion
        object.__setattr__(self, '_cfg', cfg)

    def __getattr__(self, attr):
        val = self._cfg.get(attr, self._missing)
        if val is self._missing:
            raise AttributeError(attr)

        if isinstance(val, Mapping):
            return self.__class__(val)
        return val

    def __setattr__(self, attr, value):
        self._cfg[attr] = value

    def __dir__(self):
        return list(self._cfg) + dir(self.__class__)

    def __repr__(self):
        name = self.__class__.__name__
        return f'{name}({self._cfg!r})'

    def update(self, cfg):
        for key, value in cfg.items():
            if hasattr(self, key):
                if isinstance(value, dict):
                    getattr(self, key).update(value)
                else:
                    setattr(self, key, value)

    def dump_yaml(self, stream=None):
        return yaml.dump(self._cfg, stream, default_flow_style=False)

    @staticmethod
    def reload():
        _populate()


# Global configuration
config = Config(default_config)


def _populate():
    """Populate configuration from config file (if exists in environment) and
    from environment variables.

    populate will run only once, after first call it does nothing.
    """
    global _loaded

    with _load_lock:
        _do_populate()


def _do_populate(env=None):
    global config

    config = Config(default_config)
    config_path = os.environ.get(env_file_key)
    if config_path:
        with open(config_path) as fp:
            data = yaml.safe_load(fp)

        if not isinstance(data, dict):
            raise TypeError(f'configuration in {config_path} not a dict')

        config.update(data)

    data = read_env(env)
    if data:
        config.update(data)


def _convert_str(value, typ):
    if typ in (str, _none_type):
        return value

    if typ is bool:
        return strtobool(value)

    # e.g. int('8080') → 8080
    return typ(value)



def read_env(env=None, prefix=env_prefix):
    """Read configuration from environment"""
    env = os.environ if env is None else env

    config = {}
    for key, value in env.items():
        if not key.startswith(env_prefix) or key == env_file_key:
            continue
        try:
            value = json.loads(value)  # values can be JSON encoded
        except ValueError:
            pass  # Leave as string
        key = key[len(env_prefix):]  # Trim MLRUN_
        path = key.lower().split('__')  # 'A__B' → ['a', 'b']
        cfg = config
        while len(path) > 1:
            name, *path = path
            cfg = cfg.setdefault(name, {})
        cfg[path[0]] = value

    # check for mlrun-api or db kubernetes service
    svc = env.get('MLRUN_API_PORT', env.get('MLRUN_DB_PORT'))
    if svc and not config.get('dbpath'):
        config['dbpath'] = 'http://' + urlparse(svc).netloc

    return config


_populate()<|MERGE_RESOLUTION|>--- conflicted
+++ resolved
@@ -21,11 +21,12 @@
 mapped to config.httpdb.port. Values should be in JSON format.
 """
 
+import json
 import os
 from collections.abc import Mapping
+from distutils.util import strtobool
 from os import path
 from threading import Lock
-import json
 from urllib.parse import urlparse
 
 import yaml
@@ -33,6 +34,7 @@
 env_prefix = 'MLRUN_'
 env_file_key = f'{env_prefix}CONIFG_FILE'
 _load_lock = Lock()
+_none_type = type(None)
 
 
 default_config = {
@@ -55,12 +57,9 @@
         'user': '',
         'password': '',
         'token': '',
-<<<<<<< HEAD
         'fs_logs': False,  # Store logs on file system
-=======
         'files_path': '',
         'db_type': 'filerundb',
->>>>>>> 0cb6a44f
     },
 }
 
@@ -154,7 +153,6 @@
     return typ(value)
 
 
-
 def read_env(env=None, prefix=env_prefix):
     """Read configuration from environment"""
     env = os.environ if env is None else env
