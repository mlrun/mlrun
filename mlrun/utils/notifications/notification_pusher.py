--- conflicted
+++ resolved
@@ -20,11 +20,8 @@
 
 import mlrun.common.schemas
 import mlrun.config
-<<<<<<< HEAD
-=======
 import mlrun.db.base
 import mlrun.errors
->>>>>>> 4e304859
 import mlrun.lists
 import mlrun.model
 import mlrun.utils.helpers
@@ -250,17 +247,12 @@
         )
         try:
             await notification.push(message, severity, runs)
-<<<<<<< HEAD
-
-            await mlrun.utils.helpers.run_in_threadpool(
-=======
             logger.debug(
                 "Notification sent successfully",
                 notification=_sanitize_notification(notification_object),
                 run_uid=run.metadata.uid,
             )
             await run_in_threadpool(
->>>>>>> 4e304859
                 self._update_notification_status,
                 run.metadata.uid,
                 run.metadata.project,
@@ -269,9 +261,6 @@
                 sent_time=datetime.datetime.now(tz=datetime.timezone.utc),
             )
         except Exception as exc:
-<<<<<<< HEAD
-            await mlrun.utils.helpers.run_in_threadpool(
-=======
             logger.warning(
                 "Failed to send notification",
                 notification=_sanitize_notification(notification_object),
@@ -279,7 +268,6 @@
                 exc=mlrun.errors.err_to_str(exc),
             )
             await run_in_threadpool(
->>>>>>> 4e304859
                 self._update_notification_status,
                 run.metadata.uid,
                 run.metadata.project,
