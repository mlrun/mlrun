--- conflicted
+++ resolved
@@ -299,8 +299,6 @@
     }
 
 
-<<<<<<< HEAD
-=======
 # When we run pipelines, the kfp.compile.Compile.compile() method takes the decorated function with @dsl.pipeline and
 # converts it to a k8s object. As part of the flow in the Compile.compile() method,
 # we call _create_and_write_workflow, which builds a dictionary from the workflow and then writes it to a file.
@@ -367,7 +365,6 @@
 kfp.compiler.Compiler._create_workflow = _create_enriched_mlrun_workflow
 
 
->>>>>>> c67c84a0
 def get_db_function(project, key) -> mlrun.runtimes.BaseRuntime:
     project_instance, name, tag, hash_key = parse_versioned_object_uri(
         key, project.metadata.name
