// Copyright 2018 Iguazio
//
// Licensed under the Apache License, Version 2.0 (the "License");
// you may not use this file except in compliance with the License.
// You may obtain a copy of the License at
//
//   http://www.apache.org/licenses/LICENSE-2.0
//
// Unless required by applicable law or agreed to in writing, software
// distributed under the License is distributed on an "AS IS" BASIS,
// WITHOUT WARRANTIES OR CONDITIONS OF ANY KIND, either express or implied.
// See the License for the specific language governing permissions and
// limitations under the License.

package main

import (
	"flag"
	"fmt"

	"github.com/mlrun/mlrun/pkg/common"
	"github.com/mlrun/mlrun/pkg/common/k8s"
	"github.com/mlrun/mlrun/pkg/framework"
	"github.com/mlrun/mlrun/pkg/services/logcollector"

	"github.com/nuclio/errors"
	"k8s.io/client-go/kubernetes"
)

func StartServer() error {

	// env vars parsing
	listenPort := flag.Int("listen-port", common.GetEnvOrDefaultInt("MLRUN_LOG_COLLECTOR__LISTEN_PORT", 8080), "GRPC listen port")
	logLevel := flag.String("log-level", common.GetEnvOrDefaultString("MLRUN_LOG_COLLECTOR__LOG_LEVEL", "debug"), "Log level (debug, info, warn, error, fatal, panic)")
	logFormatter := flag.String("log-formatter", common.GetEnvOrDefaultString("MLRUN_LOG_COLLECTOR__LOG_FORMATTER", "text"), "Log formatter (text, json)")
	baseDir := flag.String("base-dir", common.GetEnvOrDefaultString("MLRUN_LOG_COLLECTOR__BASE_DIR", "/var/mlrun/log-collector/logs"), "The directory to store the logs in")
	kubeconfigPath := flag.String("kubeconfig-path", common.GetEnvOrDefaultString("MLRUN_LOG_COLLECTOR__KUBECONFIG_PATH", ""), "Path to kubeconfig file")
	stateFileUpdateInterval := flag.String("state-file-update-interval", common.GetEnvOrDefaultString("MLRUN_LOG_COLLECTOR__STATE_FILE_UPDATE_INTERVAL", "10s"), "Periodic interval for updating the state file (default 10s)")
	readLogWaitTime := flag.String("read-log-wait-time", common.GetEnvOrDefaultString("MLRUN_LOG_COLLECTOR__READ_LOG_WAIT_TIME", "3s"), "Wait time until trying to get more logs from the pod (default 3s)")
	monitoringInterval := flag.String("monitoring-interval", common.GetEnvOrDefaultString("MLRUN_LOG_COLLECTOR__MONITORING_INTERVAL", "10s"), "Periodic interval for monitoring the goroutines collecting logs (default 10s)")
	logCollectionBufferPoolSize := flag.Int("log-collection-buffer-pool-size", common.GetEnvOrDefaultInt("MLRUN_LOG_COLLECTOR__LOG_COLLECTION_BUFFER_POOL_SIZE", 512), "Number of buffers in the buffer pool for collecting logs (default: 512 buffers)")
	getLogsBufferPoolSize := flag.Int("get-logs-buffer-pool-size", common.GetEnvOrDefaultInt("MLRUN_LOG_COLLECTOR__GET_LOGS_BUFFER_POOL_SIZE", 512), "Number of buffers in the buffer pool for getting logs (default: 512 buffers)")
	bufferSizeBytes := flag.Int("buffer-size-bytes", common.GetEnvOrDefaultInt("MLRUN_LOG_COLLECTOR__BUFFER_SIZE_BYTES", 10*1024*1024), "Size of buffers in the buffer pool, in bytes (default: 10MB)")
	clusterizationRole := flag.String("clusterization-role", common.GetEnvOrDefaultString("MLRUN_HTTPDB__CLUSTERIZATION__ROLE", "chief"), "The role of the log collector in the cluster (chief, worker)")

	// if namespace is not passed, it will be taken from env
	namespace := flag.String("namespace", "", "The namespace to collect logs from")

	flag.Parse()

	*namespace = k8s.ResolveRunningNamespace(*namespace)

	// initialize kubernetes client
	restConfig, err := common.GetKubernetesClientConfig(*kubeconfigPath)
	if err != nil {
		return errors.Wrap(err, "Failed to get client configuration")
	}
	kubeClientSet, err := kubernetes.NewForConfig(restConfig)
	if err != nil {
		return errors.Wrap(err, "Failed to create kubernetes client set")
	}

	logger, err := framework.NewLogger("log-collector", *logLevel, *logFormatter)
	if err != nil {
		return errors.Wrap(err, "Failed to create logger")
	}
	server, err := logcollector.NewLogCollectorServer(logger,
		*namespace,
		*baseDir,
		*stateFileUpdateInterval,
		*readLogWaitTime,
		*monitoringInterval,
		*clusterizationRole,
		kubeClientSet,
		*logCollectionBufferPoolSize,
		*getLogsBufferPoolSize,
		*bufferSizeBytes)
	if err != nil {
		return errors.Wrap(err, "Failed to create log collector server")
	}
	return framework.StartServer(server, *listenPort, server.Logger)
}

<<<<<<< HEAD
func getNamespace(namespaceArgument string) string {

	// if the namespace was passed in the arguments, use that
	if namespaceArgument != "" {
		return namespaceArgument
	}

	// if the namespace exists in env, use that
	if namespaceEnv := os.Getenv("MLRUN_NAMESPACE"); namespaceEnv != "" {
		return namespaceEnv
	}

	// if nothing was passed, assume "this" namespace
	return "@mlrun.selfNamespace"
}

=======
>>>>>>> 33c17f8b
func main() {
	err := StartServer()
	if err != nil {
		stackTrace := errors.GetErrorStackString(err, 10)
		fmt.Printf("Failed to start log collector server: %s", stackTrace)
		panic(err)
	}
}<|MERGE_RESOLUTION|>--- conflicted
+++ resolved
@@ -17,6 +17,7 @@
 import (
 	"flag"
 	"fmt"
+	"os"
 
 	"github.com/mlrun/mlrun/pkg/common"
 	"github.com/mlrun/mlrun/pkg/common/k8s"
@@ -81,25 +82,6 @@
 	return framework.StartServer(server, *listenPort, server.Logger)
 }
 
-<<<<<<< HEAD
-func getNamespace(namespaceArgument string) string {
-
-	// if the namespace was passed in the arguments, use that
-	if namespaceArgument != "" {
-		return namespaceArgument
-	}
-
-	// if the namespace exists in env, use that
-	if namespaceEnv := os.Getenv("MLRUN_NAMESPACE"); namespaceEnv != "" {
-		return namespaceEnv
-	}
-
-	// if nothing was passed, assume "this" namespace
-	return "@mlrun.selfNamespace"
-}
-
-=======
->>>>>>> 33c17f8b
 func main() {
 	err := StartServer()
 	if err != nil {
