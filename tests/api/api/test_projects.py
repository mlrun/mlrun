# Copyright 2023 Iguazio
#
# Licensed under the Apache License, Version 2.0 (the "License");
# you may not use this file except in compliance with the License.
# You may obtain a copy of the License at
#
#   http://www.apache.org/licenses/LICENSE-2.0
#
# Unless required by applicable law or agreed to in writing, software
# distributed under the License is distributed on an "AS IS" BASIS,
# WITHOUT WARRANTIES OR CONDITIONS OF ANY KIND, either express or implied.
# See the License for the specific language governing permissions and
# limitations under the License.
#
import copy
import datetime
import http
import json.decoder
import os
import unittest.mock
from http import HTTPStatus
from uuid import uuid4

import deepdiff
import fastapi.testclient
import mergedeep
import pytest
import sqlalchemy.orm
from fastapi.testclient import TestClient
from sqlalchemy.orm import Session

import mlrun.artifacts.dataset
import mlrun.artifacts.model
import mlrun.common.schemas
import mlrun.errors
import server.api.api.utils
import server.api.crud
import server.api.main
import server.api.utils.auth.verifier
import server.api.utils.background_tasks
import server.api.utils.clients.log_collector
import server.api.utils.singletons.db
import server.api.utils.singletons.project_member
import server.api.utils.singletons.scheduler
import tests.api.conftest
import tests.api.utils.clients.test_log_collector
from server.api.db.sqldb.models import (
    ArtifactV2,
    Entity,
    Feature,
    FeatureSet,
    FeatureVector,
    Function,
    Project,
    Run,
    Schedule,
    _classes,
)

ORIGINAL_VERSIONED_API_PREFIX = server.api.main.BASE_VERSIONED_API_PREFIX
FUNCTIONS_API = "projects/{project}/functions/{name}"
LIST_FUNCTION_API = "projects/{project}/functions"


@pytest.fixture(params=["leader", "follower"])
def project_member_mode(request, db: Session) -> str:
    if request.param == "follower":
        mlrun.mlconf.httpdb.projects.leader = "nop"
        server.api.utils.singletons.project_member.initialize_project_member()
        server.api.utils.singletons.project_member.get_project_member()._leader_client.db_session = db
    elif request.param == "leader":
        mlrun.mlconf.httpdb.projects.leader = "mlrun"
        server.api.utils.singletons.project_member.initialize_project_member()
    else:
        raise NotImplementedError(
            f"Provided project member mode is not supported. mode={request.param}"
        )
    yield request.param


def test_redirection_from_worker_to_chief_delete_project(
    db: sqlalchemy.orm.Session, client: fastapi.testclient.TestClient, httpserver
):
    mlrun.mlconf.httpdb.clusterization.role = "worker"
    project_name = "test-project"
    project = mlrun.common.schemas.Project(
        metadata=mlrun.common.schemas.ProjectMetadata(name=project_name),
    )
    response = client.post("projects", json=project.dict())
    assert response.status_code == HTTPStatus.CREATED.value

    endpoint = f"projects/{project_name}"
    for strategy in mlrun.common.schemas.DeletionStrategy:
        headers = {"x-mlrun-deletion-strategy": strategy.value}
        for test_case in [
            # deleting schedule failed for unknown reason
            {
                "expected_status": http.HTTPStatus.INTERNAL_SERVER_ERROR.value,
                "expected_body": {"detail": {"reason": "Unknown error"}},
            },
            # deleting project accepted and is running in background (in follower mode, forwarding request to leader)
            {
                "expected_status": http.HTTPStatus.ACCEPTED.value,
                "expected_body": {},
            },
            # received request from leader and succeeded deleting
            {
                "expected_status": http.HTTPStatus.NO_CONTENT.value,
                "expected_body": "",
            },
            {
                "expected_status": http.HTTPStatus.PRECONDITION_FAILED.value,
                "expected_body": {
                    "detail": {
                        "reason": f"Project {project_name} can not be deleted since related resources found: x"
                    }
                },
            },
        ]:
            expected_status = test_case.get("expected_status")
            expected_response = test_case.get("expected_body")

            httpserver.expect_ordered_request(
                f"{ORIGINAL_VERSIONED_API_PREFIX}/{endpoint}", method="DELETE"
            ).respond_with_json(expected_response, status=expected_status)
            url = httpserver.url_for("")
            mlrun.mlconf.httpdb.clusterization.chief.url = url
            response = client.delete(endpoint, headers=headers)
            assert response.status_code == expected_status
            try:
                assert response.json() == expected_response
            except json.decoder.JSONDecodeError:
                # NO_CONTENT response doesn't return json serializable response
                assert response.text == expected_response


def test_create_project_failure_already_exists(
    db: Session, client: TestClient, project_member_mode: str
) -> None:
    name1 = f"prj-{uuid4().hex}"
    project_1 = mlrun.common.schemas.Project(
        metadata=mlrun.common.schemas.ProjectMetadata(name=name1),
    )

    # create
    response = client.post("projects", json=project_1.dict())
    assert response.status_code == HTTPStatus.CREATED.value
    _assert_project_response(project_1, response)

    # create again
    response = client.post("projects", json=project_1.dict())
    assert response.status_code == HTTPStatus.CONFLICT.value


def test_get_non_existing_project(
    db: Session, client: TestClient, project_member_mode: str
) -> None:
    """
    At first we were doing auth before get - which caused get on non existing project to return unauthorized instead of
    not found - which "ruined" the `mlrun.get_or_create_project` logic - so adding a specific test to verify it works
    """
    project = "does-not-exist"
    server.api.utils.auth.verifier.AuthVerifier().query_project_permissions = (
        unittest.mock.AsyncMock(side_effect=mlrun.errors.MLRunUnauthorizedError("bla"))
    )
    response = client.get(f"projects/{project}")
    assert response.status_code == HTTPStatus.NOT_FOUND.value


@pytest.mark.parametrize(
    "api_version,successful_delete_response_code",
    [("v1", HTTPStatus.NO_CONTENT.value), ("v2", HTTPStatus.ACCEPTED.value)],
)
def test_delete_project_with_resources(
    db: Session,
    unversioned_client: TestClient,
    k8s_secrets_mock: tests.api.conftest.K8sSecretsMock,
    project_member_mode: str,
    api_version: str,
    successful_delete_response_code: int,
):
    def _send_delete_request_and_assert_response_code(
        deletion_strategy: mlrun.common.schemas.DeletionStrategy,
        expected_response_code: int,
    ):
        response = unversioned_client.delete(
            f"{api_version}/projects/{project_to_remove}",
            headers={
                mlrun.common.schemas.HeaderNames.deletion_strategy: deletion_strategy.value
            },
        )
        assert response.status_code == expected_response_code

    # need to set this to False, otherwise impl will try to delete k8s resources, and will need many more
    # mocks to overcome this.
    k8s_secrets_mock.set_is_running_in_k8s_cluster(False)
    mlrun.mlconf.namespace = "test-namespace"
    project_to_keep = "project-to-keep"
    project_to_remove = "project-to-remove"
    _create_resources_of_all_kinds(db, k8s_secrets_mock, project_to_keep)
    _create_resources_of_all_kinds(db, k8s_secrets_mock, project_to_remove)

    (
        project_to_keep_table_name_records_count_map_before_project_removal,
        project_to_keep_object_records_count_map_before_project_removal,
    ) = _assert_resources_in_project(
        db, k8s_secrets_mock, project_member_mode, project_to_keep
    )
    _assert_resources_in_project(
        db, k8s_secrets_mock, project_member_mode, project_to_remove
    )

    # deletion strategy - check - should fail because there are resources
    _send_delete_request_and_assert_response_code(
        mlrun.common.schemas.DeletionStrategy.check,
        HTTPStatus.PRECONDITION_FAILED.value,
    )

    # deletion strategy - restricted - should fail because there are resources
    _send_delete_request_and_assert_response_code(
        mlrun.common.schemas.DeletionStrategy.restricted,
        HTTPStatus.PRECONDITION_FAILED.value,
    )

    # deletion strategy - cascading - should succeed and remove all related resources
    _send_delete_request_and_assert_response_code(
        mlrun.common.schemas.DeletionStrategy.cascading,
        successful_delete_response_code,
    )

    (
        project_to_keep_table_name_records_count_map_after_project_removal,
        project_to_keep_object_records_count_map_after_project_removal,
    ) = _assert_resources_in_project(
        db, k8s_secrets_mock, project_member_mode, project_to_keep
    )
    _assert_resources_in_project(
        db,
        k8s_secrets_mock,
        project_member_mode,
        project_to_remove,
        assert_no_resources=True,
    )
    assert (
        deepdiff.DeepDiff(
            project_to_keep_object_records_count_map_before_project_removal,
            project_to_keep_object_records_count_map_after_project_removal,
            ignore_order=True,
        )
        == {}
    )
    assert (
        deepdiff.DeepDiff(
            project_to_keep_table_name_records_count_map_before_project_removal,
            project_to_keep_table_name_records_count_map_after_project_removal,
            ignore_order=True,
        )
        == {}
    )

    # deletion strategy - check - should succeed cause no project
    _send_delete_request_and_assert_response_code(
        mlrun.common.schemas.DeletionStrategy.check,
        HTTPStatus.NO_CONTENT.value,
    )

    # deletion strategy - restricted - should succeed cause no project
    _send_delete_request_and_assert_response_code(
        mlrun.common.schemas.DeletionStrategy.restricted,
        HTTPStatus.NO_CONTENT.value,
    )


def test_list_and_get_project_summaries(
    db: Session, client: TestClient, project_member_mode: str
) -> None:
    # create empty project
    empty_project_name = "empty-project"
    empty_project = mlrun.common.schemas.Project(
        metadata=mlrun.common.schemas.ProjectMetadata(name=empty_project_name),
    )
    response = client.post("projects", json=empty_project.dict())
    assert response.status_code == HTTPStatus.CREATED.value

    # create project with resources
    project_name = "project-with-resources"
    project = mlrun.common.schemas.Project(
        metadata=mlrun.common.schemas.ProjectMetadata(name=project_name),
    )
    response = client.post("projects", json=project.dict())
    assert response.status_code == HTTPStatus.CREATED.value

    # create files for the project
    files_count = 5
    _create_artifacts(
        client, project_name, files_count, mlrun.artifacts.ChartArtifact.kind
    )

    # create feature sets for the project
    feature_sets_count = 9
    _create_feature_sets(client, project_name, feature_sets_count)

    # create model artifacts for the project
    models_count = 4
    _create_artifacts(
        client, project_name, models_count, mlrun.artifacts.model.ModelArtifact.kind
    )

    # create dataset artifacts for the project to make sure we're not mistakenly counting them
    _create_artifacts(
        client, project_name, 7, mlrun.artifacts.dataset.DatasetArtifact.kind
    )

    # create runs for the project
    running_runs_count = 5
    _create_runs(
        client,
        project_name,
        running_runs_count,
        mlrun.common.runtimes.constants.RunStates.running,
    )

    # create completed runs for the project to make sure we're not mistakenly counting them
<<<<<<< HEAD
    _create_runs(
        client, project_name, 2, mlrun.common.runtimes.constants.RunStates.completed
=======
    two_days_ago = datetime.datetime.now() - datetime.timedelta(hours=48)
    _create_runs(
        client,
        project_name,
        2,
        mlrun.runtimes.constants.RunStates.completed,
        two_days_ago,
    )

    # create completed runs for the project for less than 24 hours ago
    runs_completed_recent_count = 10
    one_hour_ago = datetime.datetime.now() - datetime.timedelta(hours=1)
    _create_runs(
        client,
        project_name,
        runs_completed_recent_count,
        mlrun.runtimes.constants.RunStates.completed,
        one_hour_ago,
>>>>>>> 6a1c1283
    )

    # create failed runs for the project for less than 24 hours ago
    recent_failed_runs_count = 6
    one_hour_ago = datetime.datetime.now() - datetime.timedelta(hours=1)
    _create_runs(
        client,
        project_name,
        recent_failed_runs_count,
        mlrun.common.runtimes.constants.RunStates.error,
        one_hour_ago,
    )

    # create aborted runs for the project for less than 24 hours ago - make sure we count them as well
    recent_aborted_runs_count = 6
    one_hour_ago = datetime.datetime.now() - datetime.timedelta(hours=1)
    _create_runs(
        client,
        project_name,
        recent_failed_runs_count,
        mlrun.common.runtimes.constants.RunStates.aborted,
        one_hour_ago,
    )

    # create failed runs for the project for more than 24 hours ago to make sure we're not mistakenly counting them
    two_days_ago = datetime.datetime.now() - datetime.timedelta(hours=48)
    _create_runs(
        client,
        project_name,
        3,
        mlrun.common.runtimes.constants.RunStates.error,
        two_days_ago,
    )

    # create schedules for the project
    schedules_count = 3
    _create_schedules(
        client,
        project_name,
        schedules_count,
    )

    # mock pipelines for the project
    running_pipelines_count = _mock_pipelines(
        project_name,
    )

    # list project summaries
    response = client.get("project-summaries")
    project_summaries_output = mlrun.common.schemas.ProjectSummariesOutput(
        **response.json()
    )
    for index, project_summary in enumerate(project_summaries_output.project_summaries):
        if project_summary.name == empty_project_name:
            _assert_project_summary(project_summary, 0, 0, 0, 0, 0, 0, 0, 0)
        elif project_summary.name == project_name:
            _assert_project_summary(
                project_summary,
                files_count,
                feature_sets_count,
                models_count,
                runs_completed_recent_count,
                recent_failed_runs_count + recent_aborted_runs_count,
                running_runs_count,
                schedules_count,
                running_pipelines_count,
            )
        else:
            pytest.fail(f"Unexpected project summary returned: {project_summary}")

    # get project summary
    response = client.get(f"project-summaries/{project_name}")
    project_summary = mlrun.common.schemas.ProjectSummary(**response.json())
    _assert_project_summary(
        project_summary,
        files_count,
        feature_sets_count,
        models_count,
        runs_completed_recent_count,
        recent_failed_runs_count + recent_aborted_runs_count,
        running_runs_count,
        schedules_count,
        running_pipelines_count,
    )


def test_list_project_summaries_different_installation_modes(
    db: Session, client: TestClient, project_member_mode: str
) -> None:
    """
    The list project summaries endpoint is used in our projects screen and tend to break in different installation modes
    """
    # create empty project
    empty_project_name = "empty-project"
    empty_project = mlrun.common.schemas.Project(
        metadata=mlrun.common.schemas.ProjectMetadata(name=empty_project_name),
    )
    response = client.post("projects", json=empty_project.dict())
    assert response.status_code == HTTPStatus.CREATED.value

    server.api.crud.Pipelines().list_pipelines = unittest.mock.Mock(
        return_value=(0, None, [])
    )
    # Enterprise installation configuration post 3.4.0
    mlrun.mlconf.igz_version = "3.6.0-b26.20210904121245"
    mlrun.mlconf.kfp_url = "https://somekfp-url.com"
    mlrun.mlconf.namespace = "default-tenant"

    response = client.get("project-summaries")
    assert response.status_code == HTTPStatus.OK.value
    project_summaries_output = mlrun.common.schemas.ProjectSummariesOutput(
        **response.json()
    )
    _assert_project_summary(
        # accessing the zero index as there's only one project
        project_summaries_output.project_summaries[0],
        0,
        0,
        0,
        0,
        0,
        0,
        0,
        0,
    )

    # Enterprise installation configuration pre 3.4.0
    mlrun.mlconf.igz_version = "3.2.0-b26.20210904121245"
    mlrun.mlconf.kfp_url = ""
    mlrun.mlconf.namespace = "default-tenant"

    response = client.get("project-summaries")
    assert response.status_code == HTTPStatus.OK.value
    project_summaries_output = mlrun.common.schemas.ProjectSummariesOutput(
        **response.json()
    )
    _assert_project_summary(
        # accessing the zero index as there's only one project
        project_summaries_output.project_summaries[0],
        0,
        0,
        0,
        0,
        0,
        0,
        0,
        0,
    )

    # Kubernetes installation configuration (mlrun-kit)
    mlrun.mlconf.igz_version = ""
    mlrun.mlconf.kfp_url = ""
    mlrun.mlconf.namespace = "mlrun"

    response = client.get("project-summaries")
    assert response.status_code == HTTPStatus.OK.value
    project_summaries_output = mlrun.common.schemas.ProjectSummariesOutput(
        **response.json()
    )
    _assert_project_summary(
        # accessing the zero index as there's only one project
        project_summaries_output.project_summaries[0],
        0,
        0,
        0,
        0,
        0,
        0,
        0,
        0,
    )

    # Docker installation configuration
    mlrun.mlconf.igz_version = ""
    mlrun.mlconf.kfp_url = ""
    mlrun.mlconf.namespace = ""

    response = client.get("project-summaries")
    assert response.status_code == HTTPStatus.OK.value
    project_summaries_output = mlrun.common.schemas.ProjectSummariesOutput(
        **response.json()
    )
    _assert_project_summary(
        # accessing the zero index as there's only one project
        project_summaries_output.project_summaries[0],
        0,
        0,
        0,
        0,
        0,
        0,
        0,
        0,
    )


def test_delete_project_deletion_strategy_check(
    db: Session,
    client: TestClient,
    project_member_mode: str,
    k8s_secrets_mock: tests.api.conftest.K8sSecretsMock,
) -> None:
    project = mlrun.common.schemas.Project(
        metadata=mlrun.common.schemas.ProjectMetadata(name="project-name"),
        spec=mlrun.common.schemas.ProjectSpec(),
    )

    # create
    response = client.post("projects", json=project.dict())
    assert response.status_code == HTTPStatus.CREATED.value
    _assert_project_response(project, response)

    # deletion strategy - check - should succeed because there are no resources
    response = client.delete(
        f"projects/{project.metadata.name}",
        headers={
            mlrun.common.schemas.HeaderNames.deletion_strategy: mlrun.common.schemas.DeletionStrategy.check.value
        },
    )
    assert response.status_code == HTTPStatus.NO_CONTENT.value

    # ensure project not deleted
    response = client.get(f"projects/{project.metadata.name}")
    assert response.status_code == HTTPStatus.OK.value
    _assert_project_response(project, response)

    # add function to project 1
    function_name = "function-name"
    function = {"metadata": {"name": function_name}}
    response = client.post(
        FUNCTIONS_API.format(project=project.metadata.name, name=function_name),
        json=function,
    )
    assert response.status_code == HTTPStatus.OK.value

    # deletion strategy - check - should fail because there are resources
    response = client.delete(
        f"projects/{project.metadata.name}",
        headers={
            mlrun.common.schemas.HeaderNames.deletion_strategy: mlrun.common.schemas.DeletionStrategy.check.value
        },
    )
    assert response.status_code == HTTPStatus.PRECONDITION_FAILED.value


def test_delete_project_not_deleting_versioned_objects_multiple_times(
    db: Session,
    client: TestClient,
    project_member_mode: str,
    k8s_secrets_mock: tests.api.conftest.K8sSecretsMock,
) -> None:
    # need to set this to False, otherwise impl will try to delete k8s resources, and will need many more
    # mocks to overcome this.
    k8s_secrets_mock.set_is_running_in_k8s_cluster(False)
    project_name = "project-name"
    _create_resources_of_all_kinds(db, k8s_secrets_mock, project_name)

    response = client.get(LIST_FUNCTION_API.format(project=project_name))
    assert response.status_code == HTTPStatus.OK.value
    distinct_function_names = {
        function["metadata"]["name"] for function in response.json()["funcs"]
    }
    # ensure there are indeed several versions of the same function name
    assert len(distinct_function_names) < len(response.json()["funcs"])

    response = client.get(f"projects/{project_name}/artifacts", params={"tag": "*"})
    assert response.status_code == HTTPStatus.OK.value
    # ensure there are indeed several versions of the same artifact key
    distinct_artifact_keys = {
        (artifact["spec"]["db_key"], artifact["metadata"]["iter"])
        for artifact in response.json()["artifacts"]
    }
    assert len(distinct_artifact_keys) < len(response.json()["artifacts"])

    response = client.get(
        f"projects/{project_name}/feature-sets",
    )
    assert response.status_code == HTTPStatus.OK.value
    distinct_feature_set_names = {
        feature_set["metadata"]["name"]
        for feature_set in response.json()["feature_sets"]
    }
    # ensure there are indeed several versions of the same feature_set name
    assert len(distinct_feature_set_names) < len(response.json()["feature_sets"])

    response = client.get(
        f"projects/{project_name}/feature-vectors",
    )
    assert response.status_code == HTTPStatus.OK.value
    distinct_feature_vector_names = {
        feature_vector["metadata"]["name"]
        for feature_vector in response.json()["feature_vectors"]
    }
    # ensure there are indeed several versions of the same feature_vector name
    assert len(distinct_feature_vector_names) < len(response.json()["feature_vectors"])

    server.api.utils.singletons.db.get_db().delete_function = unittest.mock.Mock()
    server.api.utils.singletons.db.get_db().delete_feature_set = unittest.mock.Mock()
    server.api.utils.singletons.db.get_db().delete_feature_vector = unittest.mock.Mock()
    # deletion strategy - check - should fail because there are resources
    response = client.delete(
        f"projects/{project_name}",
        headers={
            mlrun.common.schemas.HeaderNames.deletion_strategy: mlrun.common.schemas.DeletionStrategy.cascading.value
        },
    )
    assert response.status_code == HTTPStatus.NO_CONTENT.value

    assert server.api.utils.singletons.db.get_db().delete_function.call_count == len(
        distinct_function_names
    )
    assert server.api.utils.singletons.db.get_db().delete_feature_set.call_count == len(
        distinct_feature_set_names
    )
    assert (
        server.api.utils.singletons.db.get_db().delete_feature_vector.call_count
        == len(distinct_feature_vector_names)
    )


def test_delete_project_deletion_strategy_check_external_resource(
    db: Session,
    client: TestClient,
    project_member_mode: str,
    k8s_secrets_mock: tests.api.conftest.K8sSecretsMock,
) -> None:
    mlrun.mlconf.namespace = "test-namespace"
    project = mlrun.common.schemas.Project(
        metadata=mlrun.common.schemas.ProjectMetadata(name="project-name"),
        spec=mlrun.common.schemas.ProjectSpec(),
    )

    # create
    response = client.post("projects", json=project.dict())
    assert response.status_code == HTTPStatus.CREATED.value
    _assert_project_response(project, response)

    # Set a project secret
    k8s_secrets_mock.store_project_secrets("project-name", {"secret": "value"})

    # deletion strategy - check - should fail because there's a project secret
    response = client.delete(
        f"projects/{project.metadata.name}",
        headers={
            mlrun.common.schemas.HeaderNames.deletion_strategy: mlrun.common.schemas.DeletionStrategy.restricted.value
        },
    )
    assert response.status_code == HTTPStatus.PRECONDITION_FAILED.value
    assert "project secrets" in response.text

    k8s_secrets_mock.delete_project_secrets("project-name", None)
    response = client.delete(
        f"projects/{project.metadata.name}",
        headers={
            mlrun.common.schemas.HeaderNames.deletion_strategy: mlrun.common.schemas.DeletionStrategy.restricted.value
        },
    )
    assert response


def test_delete_project_with_stop_logs(
    db: Session,
    client: TestClient,
    project_member_mode: str,
    k8s_secrets_mock: tests.api.conftest.K8sSecretsMock,
):
    mlrun.mlconf.log_collector.mode = mlrun.common.schemas.LogsCollectorMode.sidecar

    project_name = "project-name"

    mlrun.mlconf.namespace = "test-namespace"
    project = mlrun.common.schemas.Project(
        metadata=mlrun.common.schemas.ProjectMetadata(name=project_name),
        spec=mlrun.common.schemas.ProjectSpec(),
    )

    # create
    response = client.post("projects", json=project.dict())
    assert response.status_code == HTTPStatus.CREATED.value
    _assert_project_response(project, response)

    log_collector = server.api.utils.clients.log_collector.LogCollectorClient()
    with unittest.mock.patch.object(
        server.api.utils.clients.log_collector.LogCollectorClient,
        "_call",
        return_value=tests.api.utils.clients.test_log_collector.BaseLogCollectorResponse(
            True, ""
        ),
    ):
        # deletion strategy - cascading - should succeed and remove all related resources
        response = client.delete(
            f"projects/{project_name}",
        )
        assert response.status_code == HTTPStatus.NO_CONTENT.value

        # 2 calls - stop logs and delete logs
        assert log_collector._call.call_count == 2
        assert log_collector._call.call_args[0][0] == "DeleteLogs"


# leader format is only relevant to follower mode
@pytest.mark.parametrize("project_member_mode", ["follower"], indirect=True)
def test_list_projects_leader_format(
    db: Session, client: TestClient, project_member_mode: str
) -> None:
    """
    See list_projects in follower.py for explanation on the rationality behind the leader format
    """
    # create some projects in the db (mocking projects left there from before when leader format was used)
    project_names = []
    for _ in range(5):
        project_name = f"prj-{uuid4().hex}"
        project = mlrun.common.schemas.Project(
            metadata=mlrun.common.schemas.ProjectMetadata(name=project_name),
        )
        server.api.utils.singletons.db.get_db().create_project(db, project)
        project_names.append(project_name)

    # list in leader format
    response = client.get(
        "projects",
        params={"format": mlrun.common.schemas.ProjectsFormat.leader},
        headers={
            mlrun.common.schemas.HeaderNames.projects_role: mlrun.mlconf.httpdb.projects.leader
        },
    )
    returned_project_names = [
        project["data"]["metadata"]["name"] for project in response.json()["projects"]
    ]
    assert (
        deepdiff.DeepDiff(
            project_names,
            returned_project_names,
            ignore_order=True,
        )
        == {}
    )


def test_projects_crud(
    db: Session,
    client: TestClient,
    project_member_mode: str,
    k8s_secrets_mock: tests.api.conftest.K8sSecretsMock,
) -> None:
    # need to set this to False, otherwise impl will try to delete k8s resources, and will need many more
    # mocks to overcome this.
    k8s_secrets_mock.set_is_running_in_k8s_cluster(False)

    name1 = f"prj-{uuid4().hex}"
    project_1 = mlrun.common.schemas.Project(
        metadata=mlrun.common.schemas.ProjectMetadata(name=name1),
        spec=mlrun.common.schemas.ProjectSpec(
            description="banana", source="source", goals="some goals"
        ),
    )

    # create - fail invalid label
    invalid_project_create_request = project_1.dict()
    invalid_project_create_request["metadata"]["labels"] = {".a": "invalid-label"}
    response = client.post("projects", json=invalid_project_create_request)
    assert response.status_code == HTTPStatus.BAD_REQUEST.value

    # create
    response = client.post("projects", json=project_1.dict())
    assert response.status_code == HTTPStatus.CREATED.value
    _assert_project_response(project_1, response)

    # read
    response = client.get(f"projects/{name1}")
    _assert_project_response(project_1, response)

    # patch
    project_patch = {
        "spec": {
            "description": "lemon",
            "desired_state": mlrun.common.schemas.ProjectState.archived,
        }
    }
    response = client.patch(f"projects/{name1}", json=project_patch)
    assert response.status_code == HTTPStatus.OK.value
    _assert_project_response(
        project_1, response, extra_exclude={"spec": {"description", "desired_state"}}
    )
    assert (
        project_patch["spec"]["description"] == response.json()["spec"]["description"]
    )
    assert (
        project_patch["spec"]["desired_state"]
        == response.json()["spec"]["desired_state"]
    )
    assert project_patch["spec"]["desired_state"] == response.json()["status"]["state"]

    name2 = f"prj-{uuid4().hex}"
    labels_2 = {"key": "value"}
    project_2 = mlrun.common.schemas.Project(
        metadata=mlrun.common.schemas.ProjectMetadata(name=name2, labels=labels_2),
        spec=mlrun.common.schemas.ProjectSpec(description="banana2", source="source2"),
    )

    # store
    response = client.put(f"projects/{name2}", json=project_2.dict())
    assert response.status_code == HTTPStatus.OK.value
    _assert_project_response(project_2, response)

    # list - names only
    _list_project_names_and_assert(client, [name1, name2])

    # list - names only - filter by label existence
    _list_project_names_and_assert(
        client, [name2], params={"label": list(labels_2.keys())[0]}
    )

    # list - names only - filter by label match
    _list_project_names_and_assert(
        client,
        [name2],
        params={"label": f"{list(labels_2.keys())[0]}={list(labels_2.values())[0]}"},
    )

    # list - full
    response = client.get(
        "projects", params={"format": mlrun.common.schemas.ProjectsFormat.full}
    )
    projects_output = mlrun.common.schemas.ProjectsOutput(**response.json())
    expected = [project_1, project_2]
    for project in projects_output.projects:
        for _project in expected:
            if _project.metadata.name == project.metadata.name:
                _assert_project(
                    _project,
                    project,
                    extra_exclude={"spec": {"description", "desired_state"}},
                )
            expected.remove(_project)
            break

    # patch project 1 to have the labels as well
    labels_1 = copy.deepcopy(labels_2)
    labels_1.update({"another-label": "another-label-value"})
    project_patch = {"metadata": {"labels": labels_1}}
    response = client.patch(f"projects/{name1}", json=project_patch)
    assert response.status_code == HTTPStatus.OK.value
    _assert_project_response(
        project_1,
        response,
        extra_exclude={
            "spec": {"description", "desired_state"},
            "metadata": {"labels"},
        },
    )
    assert (
        deepdiff.DeepDiff(
            response.json()["metadata"]["labels"],
            labels_1,
            ignore_order=True,
        )
        == {}
    )

    # list - names only - filter by label existence
    _list_project_names_and_assert(
        client, [name1, name2], params={"label": list(labels_2.keys())[0]}
    )

    # list - names only - filter by label existence
    _list_project_names_and_assert(
        client, [name1], params={"label": list(labels_1.keys())[1]}
    )

    # list - names only - filter by state
    _list_project_names_and_assert(
        client, [name1], params={"state": mlrun.common.schemas.ProjectState.archived}
    )

    # add function to project 1
    function_name = "function-name"
    function = {"metadata": {"name": function_name}}
    response = client.post(
        FUNCTIONS_API.format(project=name1, name=function_name), json=function
    )
    assert response.status_code == HTTPStatus.OK.value

    # delete - restricted strategy, will fail because function exists
    response = client.delete(
        f"projects/{name1}",
        headers={
            mlrun.common.schemas.HeaderNames.deletion_strategy: mlrun.common.schemas.DeletionStrategy.restricted.value
        },
    )
    assert response.status_code == HTTPStatus.PRECONDITION_FAILED.value

    # delete - cascading strategy, will succeed and delete function
    response = client.delete(
        f"projects/{name1}",
        headers={
            mlrun.common.schemas.HeaderNames.deletion_strategy: mlrun.common.schemas.DeletionStrategy.cascading.value
        },
    )
    assert response.status_code == HTTPStatus.NO_CONTENT.value

    # ensure function is gone
    response = client.get(FUNCTIONS_API.format(project=name1, name=function_name))
    assert response.status_code == HTTPStatus.NOT_FOUND.value

    # list
    _list_project_names_and_assert(client, [name2])


def test_project_with_parameters(
    db: Session,
    client: TestClient,
    project_member_mode: str,
    k8s_secrets_mock: tests.api.conftest.K8sSecretsMock,
) -> None:
    # validate that leading/trailing whitespaces in the keys and values are removed

    project = mlrun.common.schemas.Project(
        metadata=mlrun.common.schemas.ProjectMetadata(name="project-name"),
        spec=mlrun.common.schemas.ProjectSpec(),
    )

    # create project
    response = client.post("projects", json=project.dict())
    assert response.status_code == HTTPStatus.CREATED.value

    project.spec.params = {"aa": "1", "aa ": "1", "aa   ": "1", " bb ": "   2"}
    expected_params = {"aa": "1", "bb": "2"}

    # store project request to save the parameters
    response = client.put(f"projects/{project.metadata.name}", json=project.dict())
    assert response.status_code == HTTPStatus.OK.value

    # get project request
    response = client.get(f"projects/{project.metadata.name}")
    assert response.status_code == HTTPStatus.OK.value
    response_body = response.json()

    # validate that the parameters are as expected
    assert response_body["spec"]["params"] == expected_params


@pytest.mark.parametrize(
    "delete_api_version",
    [
        "v1",
        "v2",
    ],
)
def test_delete_project_not_found_in_leader(
    unversioned_client: TestClient,
    mock_project_follower_iguazio_client,
    delete_api_version: str,
) -> None:
    archived_project = mlrun.common.schemas.Project(
        metadata=mlrun.common.schemas.ProjectMetadata(name="archived-project"),
        spec=mlrun.common.schemas.ProjectSpec(),
        status=mlrun.common.schemas.ProjectStatus(
            state=mlrun.common.schemas.ProjectState.archived
        ),
    )

    online_project = mlrun.common.schemas.Project(
        metadata=mlrun.common.schemas.ProjectMetadata(name="online-project"),
        spec=mlrun.common.schemas.ProjectSpec(),
    )

    response = unversioned_client.post("v1/projects", json=archived_project.dict())
    assert response.status_code == HTTPStatus.CREATED.value
    _assert_project_response(archived_project, response)

    response = unversioned_client.post("v1/projects", json=online_project.dict())
    assert response.status_code == HTTPStatus.CREATED.value
    _assert_project_response(online_project, response)

    with unittest.mock.patch.object(
        mock_project_follower_iguazio_client,
        "delete_project",
        side_effect=mlrun.errors.MLRunNotFoundError("Project not found"),
    ):
        response = unversioned_client.delete(
            f"{delete_api_version}/projects/{archived_project.metadata.name}",
        )
        assert response.status_code == HTTPStatus.ACCEPTED.value

        response = unversioned_client.get(
            f"v1/projects/{archived_project.metadata.name}",
        )
        assert response.status_code == HTTPStatus.NOT_FOUND.value

        response = unversioned_client.delete(
            f"{delete_api_version}/projects/{online_project.metadata.name}",
        )
        if response.status_code == HTTPStatus.ACCEPTED.value:
            assert delete_api_version == "v2"
            background_task = mlrun.common.schemas.BackgroundTask(**response.json())
            background_task = server.api.utils.background_tasks.InternalBackgroundTasksHandler().get_background_task(
                background_task.metadata.name
            )
            assert (
                background_task.status.state
                == mlrun.common.schemas.BackgroundTaskState.failed
            )
            assert (
                "Failed to delete project online-project. Project not found in leader, but it is not in archived state."
                in background_task.status.error
            )

        else:
            assert response.status_code == HTTPStatus.PRECONDITION_FAILED.value

        response = unversioned_client.get(
            f"v1/projects/{online_project.metadata.name}",
        )
        assert response.status_code == HTTPStatus.OK.value


# Test should not run more than a few seconds because we test that if the background task fails,
# the wrapper task fails fast
@pytest.mark.timeout(10)
@pytest.mark.parametrize(
    "delete_api_version",
    [
        "v1",
        "v2",
    ],
)
def test_delete_project_fail_fast(
    unversioned_client: TestClient,
    mock_project_follower_iguazio_client,
    delete_api_version: str,
) -> None:
    # Set the igz version for the project leader mock
    # We only test igz version < 3.5.5 flow because from 3.5.5 iguazio waits for the inner background task to
    # finish so the wrapper task does not wait for the inner task
    mlrun.mlconf.igz_version = "3.5.4"
    project = mlrun.common.schemas.Project(
        metadata=mlrun.common.schemas.ProjectMetadata(name="project-name"),
        spec=mlrun.common.schemas.ProjectSpec(),
    )

    response = unversioned_client.post("v1/projects", json=project.dict())
    assert response.status_code == HTTPStatus.CREATED.value
    _assert_project_response(project, response)

    with unittest.mock.patch(
        "server.api.crud.projects.Projects.delete_project_resources",
        side_effect=Exception("some error"),
    ):
        response = unversioned_client.delete(
            f"{delete_api_version}/projects/{project.metadata.name}",
            headers={
                mlrun.common.schemas.HeaderNames.deletion_strategy: mlrun.common.schemas.DeletionStrategy.cascading,
            },
        )
        if delete_api_version == "v1":
            assert response.status_code == HTTPStatus.INTERNAL_SERVER_ERROR.value
            assert (
                "Failed to delete project project-name: some error"
                in response.json()["detail"]
            )
        else:
            assert response.status_code == HTTPStatus.ACCEPTED.value
            background_task = mlrun.common.schemas.BackgroundTask(**response.json())
            background_task = server.api.utils.background_tasks.InternalBackgroundTasksHandler().get_background_task(
                background_task.metadata.name
            )
            assert (
                background_task.status.state
                == mlrun.common.schemas.BackgroundTaskState.failed
            )
            assert (
                "Failed to delete project project-name: some error"
                in background_task.status.error
            )


def _create_resources_of_all_kinds(
    db_session: Session,
    k8s_secrets_mock: tests.api.conftest.K8sSecretsMock,
    project: str,
):
    db = server.api.utils.singletons.db.get_db()
    # add labels to project
    project_schema = mlrun.common.schemas.Project(
        metadata=mlrun.common.schemas.ProjectMetadata(
            name=project, labels={"key": "value"}
        ),
        spec=mlrun.common.schemas.ProjectSpec(description="some desc"),
    )
    server.api.utils.singletons.project_member.get_project_member().store_project(
        db_session, project, project_schema
    )

    # Create several functions with several tags
    labels = {
        "name": "value",
        "name2": "value2",
    }
    function = {
        "bla": "blabla",
        "metadata": {"labels": labels},
        "spec": {"asd": "asdasd"},
        "status": {"bla": "blabla"},
    }
    function_names = ["function_name_1", "function_name_2", "function_name_3"]
    function_tags = ["some_tag", "some_tag2", "some_tag3"]
    for function_name in function_names:
        for function_tag in function_tags:
            # change spec a bit so different (un-tagged) versions will be created
            for index in range(3):
                function["spec"]["index"] = index
                db.store_function(
                    db_session,
                    function,
                    function_name,
                    project,
                    tag=function_tag,
                    versioned=True,
                )

    # Create several artifacts with several tags
    artifact_template = {
        "metadata": {"labels": labels},
        "spec": {},
        "kind": "artifact",
        "status": {"bla": "blabla"},
    }
    artifact_keys = ["artifact_key_1", "artifact_key_2", "artifact_key_3"]
    artifact_trees = ["some_tree", "some_tree2", "some_tree3"]
    artifact_tags = ["some-tag", "some-tag2", "some-tag3"]
    for artifact_key in artifact_keys:
        for artifact_tree in artifact_trees:
            for artifact_tag in artifact_tags:
                for artifact_iter in range(3):
                    artifact = copy.deepcopy(artifact_template)
                    artifact["metadata"]["iter"] = artifact_iter
                    artifact["metadata"]["tag"] = artifact_tag
                    artifact["metadata"]["tree"] = artifact_tree

                    # pass a copy of the artifact to the store function, otherwise the store function will change the
                    # original artifact
                    db.store_artifact(
                        db_session,
                        artifact_key,
                        artifact,
                        iter=artifact_iter,
                        tag=artifact_tag,
                        project=project,
                        producer_id=artifact_tree,
                    )

    # Create several runs
    run = {
        "bla": "blabla",
        "metadata": {"name": "run-name", "labels": labels},
        "status": {"bla": "blabla"},
    }
    run_uids = ["some_uid", "some_uid2", "some_uid3"]
    for run_uid in run_uids:
        for run_iter in range(3):
            db.store_run(db_session, run, run_uid, project, run_iter)

    # Create several notifications
    for run_uid in run_uids:
        notification = mlrun.model.Notification(
            kind="slack",
            when=["completed", "error"],
            name=f"test-notification-{run_uid}",
            message="test-message",
            condition="",
            severity="info",
            params={"some-param": "some-value"},
        )
        db.store_run_notifications(db_session, [notification], run_uid, project)

    # Create alert notifications
    notification = mlrun.model.Notification(
        kind="slack",
        when=["completed", "error"],
        name="test-alert-notification",
        message="test-message",
        condition="",
        severity="info",
        params={"some-param": "some-value"},
    )

    alert = mlrun.common.schemas.AlertConfig(
        project=project,
        name="test_alert",
        summary="oops",
        severity=mlrun.common.schemas.alert.AlertSeverity.HIGH,
        entity={
            "kind": mlrun.common.schemas.alert.EventEntityKind.MODEL,
            "project": project,
            "id": "*",
        },
        trigger={"events": [mlrun.common.schemas.alert.EventKind.DRIFT_DETECTED]},
        notifications=[notification.to_dict()],
        reset_policy=mlrun.common.schemas.alert.ResetPolicy.MANUAL,
    )
    alert = db.store_alert(db_session, alert)
    db.store_alert_notifications(db_session, [notification], alert.id, project)

    # Create several logs
    log = b"some random log"
    log_uids = ["some_uid", "some_uid2", "some_uid3"]
    for log_uid in log_uids:
        server.api.crud.Logs().store_log(log, project, log_uid)

    # Create several schedule
    schedule = {
        "bla": "blabla",
        "status": {"bla": "blabla"},
    }
    schedule_cron_trigger = mlrun.common.schemas.ScheduleCronTrigger(year=1999)
    schedule_names = ["schedule_name_1", "schedule_name_2", "schedule_name_3"]
    for schedule_name in schedule_names:
        server.api.utils.singletons.scheduler.get_scheduler().create_schedule(
            db_session,
            mlrun.common.schemas.AuthInfo(),
            project,
            schedule_name,
            mlrun.common.schemas.ScheduleKinds.job,
            schedule,
            schedule_cron_trigger,
            labels,
        )

    # Create several feature sets with several tags
    labels = {
        "owner": "nobody",
    }
    feature_set = mlrun.common.schemas.FeatureSet(
        metadata=mlrun.common.schemas.ObjectMetadata(
            name="dummy", tag="latest", labels=labels
        ),
        spec=mlrun.common.schemas.FeatureSetSpec(
            entities=[
                mlrun.common.schemas.Entity(
                    name="ent1", value_type="str", labels={"label": "1"}
                )
            ],
            features=[
                mlrun.common.schemas.Feature(
                    name="feat1", value_type="str", labels={"label": "1"}
                )
            ],
        ),
        status={},
    )
    feature_set_names = ["feature_set_1", "feature_set_2", "feature_set_3"]
    feature_set_tags = ["some_tag", "some_tag2", "some_tag3"]
    for feature_set_name in feature_set_names:
        for feature_set_tag in feature_set_tags:
            # change spec a bit so different (un-tagged) versions will be created
            for index in range(3):
                feature_set.metadata.name = feature_set_name
                feature_set.metadata.tag = feature_set_tag
                feature_set.spec.index = index
                db.store_feature_set(db_session, project, feature_set_name, feature_set)

    feature_vector = mlrun.common.schemas.FeatureVector(
        metadata=mlrun.common.schemas.ObjectMetadata(
            name="dummy", tag="latest", labels=labels
        ),
        spec=mlrun.common.schemas.ObjectSpec(),
        status=mlrun.common.schemas.ObjectStatus(state="created"),
    )
    feature_vector_names = ["feature_vector_1", "feature_vector_2", "feature_vector_3"]
    feature_vector_tags = ["some_tag", "some_tag2", "some_tag3"]
    for feature_vector_name in feature_vector_names:
        for feature_vector_tag in feature_vector_tags:
            # change spec a bit so different (un-tagged) versions will be created
            for index in range(3):
                feature_vector.metadata.name = feature_vector_name
                feature_vector.metadata.tag = feature_vector_tag
                feature_vector.spec.index = index
                db.store_feature_vector(
                    db_session, project, feature_vector_name, feature_vector
                )

    secrets = {f"secret_{i}": "a secret" for i in range(5)}
    k8s_secrets_mock.store_project_secrets(project, secrets)
    db.store_background_task(
        db_session,
        name="task",
        project=project,
        state=mlrun.common.schemas.BackgroundTaskState.running,
    )

    ds_profile = mlrun.common.schemas.DatastoreProfile(
        name="datastore_test_profile_name",
        type="datastore_test_profile_type",
        object="datastore_test_profile_body",
        project=project,
    )
    # create a datasource profile
    db.store_datastore_profile(db_session, ds_profile)


def _assert_resources_in_project(
    db_session: Session,
    k8s_secrets_mock: tests.api.conftest.K8sSecretsMock,
    project_member_mode: str,
    project: str,
    assert_no_resources: bool = False,
) -> tuple[dict, dict]:
    object_type_records_count_map = {
        "Logs": _assert_logs_in_project(project, assert_no_resources),
        "Schedules": _assert_schedules_in_project(project, assert_no_resources),
    }

    secrets = (
        {} if assert_no_resources else {f"secret_{i}": "a secret" for i in range(5)}
    )
    assert k8s_secrets_mock.get_project_secret_data(project) == secrets

    return (
        _assert_db_resources_in_project(
            db_session, project_member_mode, project, assert_no_resources
        ),
        object_type_records_count_map,
    )


def _assert_schedules_in_project(
    project: str,
    assert_no_resources: bool = False,
) -> int:
    number_of_schedules = len(
        server.api.utils.singletons.scheduler.get_scheduler()._list_schedules_from_scheduler(
            project
        )
    )
    if assert_no_resources:
        assert number_of_schedules == 0
    else:
        assert number_of_schedules > 0
    return number_of_schedules


def _assert_logs_in_project(
    project: str,
    assert_no_resources: bool = False,
) -> int:
    logs_path = server.api.api.utils.project_logs_path(project)
    number_of_log_files = 0
    if logs_path.exists():
        number_of_log_files = len(
            [
                file
                for file in os.listdir(str(logs_path))
                if os.path.isfile(os.path.join(str(logs_path), file))
            ]
        )
    if assert_no_resources:
        assert number_of_log_files == 0
    else:
        assert number_of_log_files > 0
    return number_of_log_files


def _assert_db_resources_in_project(
    db_session: Session,
    project_member_mode: str,
    project: str,
    assert_no_resources: bool = False,
) -> dict:
    table_name_records_count_map = {}
    for cls in _classes:
        # User support is not really implemented or in use
        # Run tags support is not really implemented or in use
        # Hub sources is not a project-level table, and hence is not relevant here.
        # Version is not a project-level table, and hence is not relevant here.
        # Features and Entities are not directly linked to project since they are sub-entity of feature-sets
        # Logs are saved as files, the DB table is not really in use
        # in follower mode the DB project tables are irrelevant
        if (
            cls.__name__ == "User"
            or cls.__tablename__ == "runs_tags"
            or cls.__tablename__ == "hub_sources"
            or cls.__tablename__ == "data_versions"
            or cls.__name__ == "Feature"
            or cls.__name__ == "Entity"
            or cls.__name__ == "Artifact"
            or cls.__name__ == "Log"
            or (
                cls.__tablename__ == "projects_labels"
                and project_member_mode == "follower"
            )
            or (cls.__tablename__ == "projects" and project_member_mode == "follower")
            or cls.__tablename__ == "alert_states"
        ):
            continue
        number_of_cls_records = 0
        # Label doesn't have project attribute
        # Project (obviously) doesn't have project attribute
        if cls.__name__ != "Label" and cls.__name__ != "Project":
            if (
                # Artifact table is deprecated, we are using ArtifactV2 instead
                cls.__name__ == "Tag" and cls.__tablename__ == "artifacts_tags"
            ) or (
                # PaginationCache is not a project-level table
                cls.__name__ == "PaginationCache"
            ):
                continue

            number_of_cls_records = (
                db_session.query(cls).filter_by(project=project).count()
            )
        elif cls.__name__ == "Label":
            if cls.__tablename__ == "functions_labels":
                number_of_cls_records = (
                    db_session.query(Function)
                    .join(cls)
                    .filter(Function.project == project)
                    .count()
                )
            if cls.__tablename__ == "runs_labels":
                number_of_cls_records = (
                    db_session.query(Run)
                    .join(cls)
                    .filter(Run.project == project)
                    .count()
                )
            if cls.__tablename__ == "artifacts_v2_labels":
                number_of_cls_records = (
                    db_session.query(ArtifactV2)
                    .join(cls)
                    .filter(ArtifactV2.project == project)
                    .count()
                )
            if cls.__tablename__ == "feature_sets_labels":
                number_of_cls_records = (
                    db_session.query(FeatureSet)
                    .join(cls)
                    .filter(FeatureSet.project == project)
                    .count()
                )
            if cls.__tablename__ == "features_labels":
                number_of_cls_records = (
                    db_session.query(FeatureSet)
                    .join(Feature)
                    .join(cls)
                    .filter(FeatureSet.project == project)
                    .count()
                )
            if cls.__tablename__ == "entities_labels":
                number_of_cls_records = (
                    db_session.query(FeatureSet)
                    .join(Entity)
                    .join(cls)
                    .filter(FeatureSet.project == project)
                    .count()
                )
            if cls.__tablename__ == "schedules_v2_labels":
                number_of_cls_records = (
                    db_session.query(Schedule)
                    .join(cls)
                    .filter(Schedule.project == project)
                    .count()
                )
            if cls.__tablename__ == "feature_vectors_labels":
                number_of_cls_records = (
                    db_session.query(FeatureVector)
                    .join(cls)
                    .filter(FeatureVector.project == project)
                    .count()
                )
            if cls.__tablename__ == "projects_labels":
                number_of_cls_records = (
                    db_session.query(Project)
                    .join(cls)
                    .filter(Project.name == project)
                    .count()
                )
            if cls.__tablename__ == "artifacts_labels":
                # Artifact table is deprecated, we are using ArtifactV2 instead
                continue
        elif cls.__name__ == "Project":
            number_of_cls_records = (
                db_session.query(Project).filter(Project.name == project).count()
            )
        else:
            raise NotImplementedError(
                "You excluded an object from the regular handling but forgot to add special handling"
            )
        if assert_no_resources:
            assert (
                number_of_cls_records == 0
            ), f"Table {cls.__tablename__} records were found"
        else:
            assert (
                number_of_cls_records > 0
            ), f"Table {cls.__tablename__} records were not found"
        table_name_records_count_map[cls.__tablename__] = number_of_cls_records
    return table_name_records_count_map


def _list_project_names_and_assert(
    client: TestClient, expected_names: list[str], params: dict = None
):
    params = params or {}
    params["format"] = mlrun.common.schemas.ProjectsFormat.name_only
    # list - names only - filter by state
    response = client.get(
        "projects",
        params=params,
    )
    assert (
        deepdiff.DeepDiff(
            expected_names,
            response.json()["projects"],
            ignore_order=True,
        )
        == {}
    )


def _assert_project_response(
    expected_project: mlrun.common.schemas.Project, response, extra_exclude: dict = None
):
    project = mlrun.common.schemas.Project(**response.json())
    _assert_project(expected_project, project, extra_exclude)


def _assert_project_summary(
    project_summary: mlrun.common.schemas.ProjectSummary,
    files_count: int,
    feature_sets_count: int,
    models_count: int,
    runs_completed_recent_count,
    runs_failed_recent_count: int,
    runs_running_count: int,
    schedules_count: int,
    pipelines_running_count: int,
):
    assert project_summary.files_count == files_count
    assert project_summary.feature_sets_count == feature_sets_count
    assert project_summary.models_count == models_count
    assert project_summary.runs_completed_recent_count == runs_completed_recent_count
    assert project_summary.runs_failed_recent_count == runs_failed_recent_count
    assert project_summary.runs_running_count == runs_running_count
    assert project_summary.schedules_count == schedules_count
    assert project_summary.pipelines_running_count == pipelines_running_count


def _assert_project(
    expected_project: mlrun.common.schemas.Project,
    project: mlrun.common.schemas.Project,
    extra_exclude: dict = None,
):
    exclude = {"id": ..., "metadata": {"created"}, "status": {"state"}}
    if extra_exclude:
        mergedeep.merge(exclude, extra_exclude, strategy=mergedeep.Strategy.ADDITIVE)
    assert (
        deepdiff.DeepDiff(
            expected_project.dict(exclude=exclude),
            project.dict(exclude=exclude),
            ignore_order=True,
        )
        == {}
    )


def _create_artifacts(client: TestClient, project_name, artifacts_count, kind):
    for index in range(artifacts_count):
        key = f"{kind}-name-{index}"
        # create several versions of the same artifact to verify we're not counting all versions, just all artifacts
        # (unique key)
        for _ in range(3):
            uid = str(uuid4())
            artifact = {
                "kind": kind,
                "metadata": {"key": key, "project": project_name},
                "spec": {"src_path": "/some/local/path"},
            }
            response = client.post(
                f"projects/{project_name}/artifacts/{uid}/{key}", json=artifact
            )
            assert response.status_code == HTTPStatus.OK.value, response.json()


def _create_feature_sets(client: TestClient, project_name, feature_sets_count):
    for index in range(feature_sets_count):
        feature_set_name = f"feature-set-name-{index}"
        # create several versions of the same feature set to verify we're not counting all versions, just all feature
        # sets (unique name)
        for _ in range(3):
            feature_set = {
                "metadata": {"name": feature_set_name, "project": project_name},
                "spec": {"entities": [], "features": [], "some_field": str(uuid4())},
                "status": {},
            }
            response = client.post(
                f"projects/{project_name}/feature-sets", json=feature_set
            )
            assert response.status_code == HTTPStatus.OK.value, response.json()


def _create_functions(client: TestClient, project_name, functions_count):
    for index in range(functions_count):
        function_name = f"function-name-{index}"
        # create several versions of the same function to verify we're not counting all versions, just all functions
        # (unique name)
        for _ in range(3):
            function = {
                "metadata": {"name": function_name, "project": project_name},
                "spec": {"some_field": str(uuid4())},
            }
            response = client.post(
                FUNCTIONS_API.format(project=project_name, name=function_name),
                json=function,
                params={"versioned": True},
            )
            assert response.status_code == HTTPStatus.OK.value, response.json()


def _create_runs(
    client: TestClient, project_name, runs_count, state=None, start_time=None
):
    for index in range(runs_count):
        run_name = f"run-name-{str(uuid4())}"
        # create several runs of the same name to verify we're not counting all instances, just all unique run names
        for _ in range(3):
            run_uid = str(uuid4())
            run = {
                "kind": mlrun.artifacts.model.ModelArtifact.kind,
                "metadata": {
                    "name": run_name,
                    "uid": run_uid,
                    "project": project_name,
                },
            }
            if state:
                run["status"] = {
                    "state": state,
                }
            if start_time:
                run.setdefault("status", {})["start_time"] = start_time.isoformat()
            response = client.post(f"run/{project_name}/{run_uid}", json=run)
            assert response.status_code == HTTPStatus.OK.value, response.json()


def _create_schedules(client: TestClient, project_name, schedules_count):
    for index in range(schedules_count):
        schedule_name = f"schedule-name-{str(uuid4())}"
        schedule = mlrun.common.schemas.ScheduleInput(
            name=schedule_name,
            kind=mlrun.common.schemas.ScheduleKinds.job,
            scheduled_object={"metadata": {"name": "something"}},
            cron_trigger=mlrun.common.schemas.ScheduleCronTrigger(year=1999),
        )
        response = client.post(
            f"projects/{project_name}/schedules", json=schedule.dict()
        )
        assert response.status_code == HTTPStatus.CREATED.value, response.json()


def _mock_pipelines(project_name):
    mlrun.mlconf.kfp_url = "http://some-random-url:8888"
    status_count_map = {
        mlrun.run.RunStatuses.running: 4,
        mlrun.run.RunStatuses.succeeded: 3,
        mlrun.run.RunStatuses.failed: 2,
    }
    pipelines = []
    for status, count in status_count_map.items():
        for index in range(count):
            pipelines.append({"status": status, "project": project_name})
    server.api.crud.Pipelines().list_pipelines = unittest.mock.Mock(
        return_value=(None, None, pipelines)
    )
    return status_count_map[mlrun.run.RunStatuses.running]<|MERGE_RESOLUTION|>--- conflicted
+++ resolved
@@ -32,6 +32,7 @@
 import mlrun.artifacts.dataset
 import mlrun.artifacts.model
 import mlrun.common.schemas
+import mlrun.common.runtimes.constants
 import mlrun.errors
 import server.api.api.utils
 import server.api.crud
@@ -321,16 +322,12 @@
     )
 
     # create completed runs for the project to make sure we're not mistakenly counting them
-<<<<<<< HEAD
-    _create_runs(
-        client, project_name, 2, mlrun.common.runtimes.constants.RunStates.completed
-=======
     two_days_ago = datetime.datetime.now() - datetime.timedelta(hours=48)
     _create_runs(
         client,
         project_name,
         2,
-        mlrun.runtimes.constants.RunStates.completed,
+        mlrun.common.runtimes.constants.RunStates.completed,
         two_days_ago,
     )
 
@@ -341,9 +338,8 @@
         client,
         project_name,
         runs_completed_recent_count,
-        mlrun.runtimes.constants.RunStates.completed,
+        mlrun.common.runtimes.constants.RunStates.completed,
         one_hour_ago,
->>>>>>> 6a1c1283
     )
 
     # create failed runs for the project for less than 24 hours ago
