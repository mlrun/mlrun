--- conflicted
+++ resolved
@@ -133,18 +133,6 @@
 ```
 
 
-<<<<<<< HEAD
-| Class name                               | Description                                                                                                 | storey | spark | pandas |
-|------------------------------------------|-------------------------------------------------------------------------------------------------------------|--------|-------|--------|
-| {py:meth}`~mlrun.datastore.CSVTarget`    | Offline. Writes events to a CSV file.                                                                       | Y      | Y     | Y      |
-| [Kafka target](#kafka-target)            | Offline. Writes all incoming events into a Kafka stream.                                                    | Y      | N     | N      |
-| {py:meth}`~mlrun.datastore.StreamSource` | Offline. Writes all incoming events into a V3IO stream.                                                     | Y      | N     | N      |
-| [ParquetTarget](#parquet-target)         | Offline. The Parquet target storage driver, used to materialize feature set/vector data into parquet files. | Y      | Y     | Y      |
-| {py:meth}`~mlrun.datastore.StreamSource` | Offline. Writes all incoming events into a V3IO stream.                                                     | Y      | N     | N      |
-| [NoSqlTarget](#nosql-target)             | Online. Persists the data in V3IO table to its associated storage by key .                                  | Y      | Y     | Y      |
-| [RedisNoSqlTarget](#redisnosql-target)   | Online. Persists the data in Redis table to its associated storage by key.                                  | Y      | Y     | N      |
-| [SqlTarget](#sql-target)                 | Online. Persists the data in SQL table to its associated storage by key.                                    | Y      | N     | Y      |
-=======
 | Class name                                    | Description                                                             | storey | spark | pandas |
 | ----------------------------------------------| ------------------------------------------------------------------------| ---    | ---   | ---    |
 | {py:meth}`~mlrun.datastore.CSVTarget`        |Offline. Writes events to a CSV file.                                     | Y      | Y     | Y      |
@@ -155,7 +143,6 @@
 | [NoSqlTarget](#nosql-target)                 |Online. Persists the data in V3IO table to its associated storage by key. | Y      | Y     | Y      |
 | [RedisNoSqlTarget](#redisnosql-target)       |Online. Persists the data in Redis table to its associated storage by key.| Y      | Y     | N      |
 | [SqlTarget](#sql-target)                     |Online. Persists the data in SQL table to its associated storage by key.  | Y      | N     | Y      |
->>>>>>> e0ca3e67
 
 
 ## Kafka target
