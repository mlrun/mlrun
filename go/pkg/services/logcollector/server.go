// Copyright 2018 Iguazio
//
// Licensed under the Apache License, Version 2.0 (the "License");
// you may not use this file except in compliance with the License.
// You may obtain a copy of the License at
//
//   http://www.apache.org/licenses/LICENSE-2.0
//
// Unless required by applicable law or agreed to in writing, software
// distributed under the License is distributed on an "AS IS" BASIS,
// WITHOUT WARRANTIES OR CONDITIONS OF ANY KIND, either express or implied.
// See the License for the specific language governing permissions and
// limitations under the License.

package logcollector

import (
	"bufio"
	"context"
	"fmt"
	"io"
	"math"
	"os"
	"path"
	"path/filepath"
	"runtime/debug"
	"strings"
	"time"

	"github.com/mlrun/mlrun/pkg/common"
	mlruncontext "github.com/mlrun/mlrun/pkg/context"
	"github.com/mlrun/mlrun/pkg/framework"
	"github.com/mlrun/mlrun/pkg/services/logcollector/statestore"
	"github.com/mlrun/mlrun/pkg/services/logcollector/statestore/factory"
	protologcollector "github.com/mlrun/mlrun/proto/build/log_collector"

	"github.com/nuclio/errors"
	"github.com/nuclio/logger"
	"github.com/oxtoacart/bpool"
	"k8s.io/api/core/v1"
	metav1 "k8s.io/apimachinery/pkg/apis/meta/v1"
	"k8s.io/client-go/kubernetes"
)

type Server struct {
	*framework.AbstractMlrunGRPCServer
	namespace               string
	baseDir                 string
	kubeClientSet           kubernetes.Interface
	stateStore              statestore.StateStore
	inMemoryState           statestore.StateStore
	logCollectionBufferPool *bpool.BytePool
	getLogsBufferPool       *bpool.BytePool
	readLogWaitTime         time.Duration
	monitoringInterval      time.Duration
	bufferSizeBytes         int
}

// NewLogCollectorServer creates a new log collector server
func NewLogCollectorServer(logger logger.Logger,
	namespace,
	baseDir,
	stateFileUpdateInterval,
	readLogWaitTime,
	monitoringInterval string,
	kubeClientSet kubernetes.Interface,
	logCollectionBufferPoolSize,
	getLogsBufferPoolSize,
	bufferSizeBytes int) (*Server, error) {
	abstractServer, err := framework.NewAbstractMlrunGRPCServer(logger, nil)
	if err != nil {
		return nil, errors.Wrap(err, "Failed to create abstract server")
	}

	// parse interval durations
	stateFileUpdateIntervalDuration, err := time.ParseDuration(stateFileUpdateInterval)
	if err != nil {
		return nil, errors.Wrap(err, "Failed to state file updating interval")
	}
	readLogTimeoutDuration, err := time.ParseDuration(readLogWaitTime)
	if err != nil {
		return nil, errors.Wrap(err, "Failed to parse read log wait time duration")
	}
	monitoringIntervalDuration, err := time.ParseDuration(monitoringInterval)
	if err != nil {
		return nil, errors.Wrap(err, "Failed to parse monitoring interval")
	}

	stateStore, err := factory.CreateStateStore(
		statestore.KindFile,
		&statestore.Config{
			Logger:                  logger,
			StateFileUpdateInterval: stateFileUpdateIntervalDuration,
			BaseDir:                 baseDir,
		},
	)
	if err != nil {
		return nil, errors.Wrap(err, "Failed to create state store")
	}

	inMemoryState, err := factory.CreateStateStore(statestore.KindInMemory, &statestore.Config{})
	if err != nil {
		return nil, errors.Wrap(err, "Failed to create in-memory state")
	}

	// ensure base dir exists
	if err := common.EnsureDirExists(baseDir, os.ModeDir); err != nil {
		return nil, errors.Wrap(err, "Failed to ensure base dir exists")
	}

	// create a byte buffer pool - a pool of size `bufferPoolSize`, where each buffer is of size `bufferSizeBytes`
	logCollectionBufferPool := bpool.NewBytePool(logCollectionBufferPoolSize, bufferSizeBytes)
	getLogsBufferPool := bpool.NewBytePool(getLogsBufferPoolSize, bufferSizeBytes)

	return &Server{
		AbstractMlrunGRPCServer: abstractServer,
		namespace:               namespace,
		baseDir:                 baseDir,
		stateStore:              stateStore,
		inMemoryState:           inMemoryState,
		kubeClientSet:           kubeClientSet,
		readLogWaitTime:         readLogTimeoutDuration,
		monitoringInterval:      monitoringIntervalDuration,
		logCollectionBufferPool: logCollectionBufferPool,
		getLogsBufferPool:       getLogsBufferPool,
		bufferSizeBytes:         bufferSizeBytes,
	}, nil
}

// OnBeforeStart is called before the server starts
func (s *Server) OnBeforeStart(ctx context.Context) error {
	s.Logger.DebugCtx(ctx, "Initializing Server")

	// initialize the state store (load state from file, start state file update loop)
	s.stateStore.Initialize(ctx)

	// start logging monitor
	go s.monitorLogCollection(ctx)

	return nil
}

// RegisterRoutes registers the server routes
func (s *Server) RegisterRoutes(ctx context.Context) {
	s.AbstractMlrunGRPCServer.RegisterRoutes(ctx)
	protologcollector.RegisterLogCollectorServer(s.Server, s)
}

// StartLog writes the log item info to the state file, gets the pod using the label selector,
// triggers `monitorPod` and `streamLogs` goroutines.
func (s *Server) StartLog(ctx context.Context, request *protologcollector.StartLogRequest) (*protologcollector.StartLogResponse, error) {

	s.Logger.DebugWithCtx(ctx,
		"Received Start Log request",
		"RunUID", request.RunUID,
		"Selector", request.Selector)

	// to make start log idempotent, if log collection has already started for this run uid, return success
	if s.isLogCollectionRunning(ctx, request.RunUID) {
		s.Logger.DebugWithCtx(ctx, "Logs are already being collected for this run uid", "runUID", request.RunUID)
		return &protologcollector.StartLogResponse{
			Success: true,
		}, nil
	}

	var pods *v1.PodList
	var err error

	s.Logger.DebugWithCtx(ctx, "Getting run pod using label selector", "selector", request.Selector)

	// list pods using label selector until a pod is found
	if err := common.RetryUntilSuccessful(15*time.Second, 3*time.Second, func() (bool, error) {
		pods, err = s.kubeClientSet.CoreV1().Pods(s.namespace).List(ctx, metav1.ListOptions{
			LabelSelector: request.Selector,
		})

		// if no pods were found, retry
		if err != nil || pods == nil || len(pods.Items) == 0 {
			return true, errors.Wrap(err, "Failed to list pods")
		}

		// if pods were found, stop retrying
		return false, nil
	}); err != nil {
		s.Logger.ErrorWithCtx(ctx,
			"Failed to get pod using label selector",
			"runUID", request.RunUID,
			"selector", request.Selector)
		err := errors.Wrapf(err, "Failed to list pods for run id %s", request.RunUID)
		return &protologcollector.StartLogResponse{
			Success: false,
			Error:   err.Error(),
		}, err
	}

	// found a pod. for now, we only assume each run has a single pod.
	pod := pods.Items[0]

	// write log item in progress to state store
	if err := s.stateStore.AddLogItem(ctx, request.RunUID, request.Selector); err != nil {
		err := errors.Wrapf(err, "Failed to add run id %s to state file", request.RunUID)
		return &protologcollector.StartLogResponse{
			Success: false,
			Error:   err.Error(),
		}, err
	}

	// create a child context before calling goroutines, so it won't be canceled
	// TODO: use https://pkg.go.dev/golang.org/x/tools@v0.5.0/internal/xcontext
	logStreamCtx, cancelCtxFunc := mlruncontext.NewDetachedWithCancel(ctx)
	startedStreamingGoroutine := make(chan bool, 1)

	// stream logs to file
	go s.startLogStreaming(logStreamCtx, request.RunUID, pod.Name, request.ProjectName, startedStreamingGoroutine, cancelCtxFunc)

	// wait for the streaming goroutine to start
	<-startedStreamingGoroutine

	// add log item to in-memory state, so we can monitor it
	if err := s.inMemoryState.AddLogItem(ctx, request.RunUID, request.Selector); err != nil {
		err := errors.Wrapf(err, "Failed to add run id %s to in memory state", request.RunUID)
		return &protologcollector.StartLogResponse{
			Success: false,
			Error:   err.Error(),
		}, err
	}

	s.Logger.DebugWithCtx(ctx, "Successfully started collecting log", "runUID", request.RunUID)

	return &protologcollector.StartLogResponse{
		Success: true,
	}, nil
}

// GetLogs returns the log file contents of length size from an offset, for a given run id
// if the size is negative, the entire log file available is returned
func (s *Server) GetLogs(request *protologcollector.GetLogsRequest, responseStream protologcollector.LogCollector_GetLogsServer) error {

	ctx := responseStream.Context()

	s.Logger.DebugWithCtx(ctx,
		"Received Get Log request",
		"runUID", request.RunUID,
		"size", request.Size,
		"offset", request.Offset)

	// get log file path
	filePath, err := s.getLogFilePath(ctx, request.RunUID, request.ProjectName)
	if err != nil {
		return errors.Wrapf(err, "Failed to get log file path for run id %s", request.RunUID)
	}

	if request.Size == 0 {
		if err := responseStream.Send(&protologcollector.GetLogsResponse{
			Success: true,
			Logs:    []byte{},
		}); err != nil {
			return errors.Wrapf(err, "Failed to send empty logs to stream for run id %s", request.RunUID)
		}
		return nil
	}

	// open log file and calc its size
	currentLogFileSize, err := common.GetFileSize(filePath)
	if err != nil {
		return errors.Wrapf(err, "Failed to get log file size for run id %s", request.RunUID)
	}

	// if size < 0 - we read only the logs we have for this moment in time starting from offset, so GetLogs will be finite.
<<<<<<< HEAD
	// otherwise, we read only the request size from the offset
=======
	// otherwise, we read the only the request size from the offset
	// TODO: when the sdk/UI will support streaming, we can remove `endSize`, and stream the logs continuously
>>>>>>> 631daf06
	endSize := currentLogFileSize - request.Offset
	if request.Size > 0 && endSize > request.Size {
		endSize = request.Size
	}

	// if the offset is bigger than the current log file size, return empty response
	if endSize <= 0 {
		if err := responseStream.Send(&protologcollector.GetLogsResponse{
			Success: true,
			Logs:    []byte{},
		}); err != nil {
			return errors.Wrapf(err, "Failed to send empty logs to stream for run id %s", request.RunUID)
		}
		return nil
	}

	offset := request.Offset
	totalLogsSize := int64(0)

	// start reading the log file until we reach the end size
	for {
		chunkSize := s.getChunkSize(request.Size, endSize, offset)

		// read logs from file in chunks
		logs, err := s.readLogsFromFile(ctx, request.RunUID, filePath, offset, chunkSize)
		if err != nil {
			return errors.Wrapf(err, "Failed to read logs from file for run id %s", request.RunUID)
		}
		totalLogsSize += int64(len(logs))

		// send logs to stream
		if err := responseStream.Send(&protologcollector.GetLogsResponse{
			Success: true,
			Logs:    logs,
		}); err != nil {
			return errors.Wrapf(err, "Failed to send logs to stream for run id %s", request.RunUID)
		}

		// if we reached the end size, or the chunk is smaller than the chunk size
		// (we reached the end of the file), stop reading
		if totalLogsSize >= endSize || len(logs) < int(chunkSize) {
			break
		}

		// increase offset by the read size
		offset += int64(len(logs))
	}

	s.Logger.DebugWithCtx(ctx,
		"Successfully read logs from file",
		"runUID", request.RunUID,
		"offset", request.Offset)

	return nil
}

// startLogStreaming streams logs from a pod and writes them into a file
func (s *Server) startLogStreaming(ctx context.Context,
	runUID,
	podName,
	projectName string,
	startedStreamingGoroutine chan bool,
	cancelCtxFunc context.CancelFunc) {

	// in case of a panic, remove this goroutine from the in-memory state, so the
	// monitoring loop will start logging again for this runUID.
	defer func() {

		// cancel all other goroutines spawned from this one
		defer cancelCtxFunc()

		// remove this goroutine from in-memory state
		if err := s.inMemoryState.RemoveLogItem(runUID); err != nil {
			s.Logger.WarnWithCtx(ctx, "Failed to remove item from in memory state")
		}

		if err := recover(); err != nil {
			callStack := debug.Stack()
			s.Logger.ErrorWithCtx(ctx,
				"Panic caught while creating function",
				"err", err,
				"stack", string(callStack))
		}
	}()

	s.Logger.DebugWithCtx(ctx, "Starting log streaming", "runUID", runUID, "podName", podName)

	// signal "main" function that goroutine is up
	startedStreamingGoroutine <- true

	// create a log file to the pod
	logFilePath := s.resolvePodLogFilePath(projectName, runUID, podName)
	if err := common.EnsureFileExists(logFilePath); err != nil {
		s.Logger.ErrorWithCtx(ctx,
			"Failed to ensure log file",
			"runUID", runUID,
			"logFilePath", logFilePath)
		return
	}

	// get logs from pod, and keep the stream open (follow)
	podLogOptions := &v1.PodLogOptions{
		Follow: true,
	}
	restClientRequest := s.kubeClientSet.CoreV1().Pods(s.namespace).GetLogs(podName, podLogOptions)

	// initialize stream and error for the while loop
	var (
		streamErr error
		stream    io.ReadCloser
	)

	// stream logs - retry if failed
	err := common.RetryUntilSuccessful(5*time.Second, 1*time.Second, func() (bool, error) {
		stream, streamErr = restClientRequest.Stream(ctx)
		if streamErr != nil {
			s.Logger.WarnWithCtx(ctx,
				"Failed to get pod log stream, retrying",
				"runUID", runUID,
				"err", streamErr)
			return true, streamErr
		}
		return false, nil
	})
	if err != nil {
		s.Logger.ErrorWithCtx(ctx,
			"Failed to get pod log stream",
			"runUID", runUID,
			"err", err)
		return
	}
	defer stream.Close() // nolint: errcheck

	for {
		keepLogging, err := s.streamPodLogs(ctx, runUID, logFilePath, stream)
		if err != nil {
			s.Logger.WarnWithCtx(ctx, "An error occurred while streaming pod logs", "err", err)
		}
		if keepLogging {
			continue
		}
		break
	}

	s.Logger.DebugWithCtx(ctx,
		"Removing item from state file",
		"runUID", runUID,
		"podName", podName)

	// remove run from state file
	if err := s.stateStore.RemoveLogItem(runUID); err != nil {
		s.Logger.WarnWithCtx(ctx, "Failed to remove log item from state file")
	}

	s.Logger.DebugWithCtx(ctx, "Finished log streaming", "runUID", runUID, "podName", podName)
}

// streamPodLogs streams logs from a pod to a file
func (s *Server) streamPodLogs(ctx context.Context,
	runUID,
	logFilePath string,
	stream io.ReadCloser) (bool, error) {

	// create a reader from the stream, to allow peeking into it
	streamReader := bufio.NewReader(stream)

	// wait for the stream to have logs before reading them
	if !s.hasLogs(ctx, runUID, streamReader) {
		s.Logger.WarnWithCtx(ctx, "Stream doesn't have logs or context has been canceled", "runUID", runUID)
		return false, nil
	}

	// open log file in read/write and append, to allow reading the logs while we write more logs to it
	openFlags := os.O_RDWR | os.O_APPEND
	file, err := os.OpenFile(logFilePath, openFlags, 0644)
	if err != nil {
		s.Logger.WarnWithCtx(ctx, "Failed to open file", "err", err, "logFilePath", logFilePath)
		return true, errors.Wrapf(err, "Failed to open file in path %s", logFilePath)
	}
	defer file.Close() // nolint: errcheck

	// spin a goroutine that will unblock `CopyBuffer` if context is dead
	copyBufferDone := make(chan struct{}, 1)
	go func() {
		select {
		case <-ctx.Done():

			// context is dead, so we close the file so `CopyBuffer` won't block and fail
			file.Close() // nolint: errcheck
		case <-copyBufferDone:

			// `CopyBuffer` doesn't block anymore, we can stop the goroutine
			return
		}
	}()

	// get a buffer from the pool - so we can share buffers across goroutines
	buf := s.logCollectionBufferPool.Get()
	defer s.logCollectionBufferPool.Put(buf)

	// copy the stream into the file using the buffer, which allows us to control the size read from the file.
	// this is blocking until there is something to read
	numBytesWritten, err := io.CopyBuffer(file, streamReader, buf)

	// signal goroutine to exit
	close(copyBufferDone)

	// if error is EOF, the pod is done streaming logs (deleted/completed/failed)
	if err == io.EOF {
		s.Logger.DebugWithCtx(ctx, "Pod logs are done streaming", "runUID", runUID)
		return false, nil
	}

	// nothing read, continue
	if numBytesWritten == 0 {
		return true, nil
	}

	// if error is not EOF, log it and continue
	if err != nil {
		s.Logger.WarnWithCtx(ctx, "Failed to read pod log",
			"err", err.Error(),
			"runUID", runUID)
		return true, errors.Wrap(err, "Failed to read pod logs")
	}

	// sanity
	return true, nil
}

// resolvePodLogFilePath returns the path to the pod log file
func (s *Server) resolvePodLogFilePath(projectName, runUID, podName string) string {
	return path.Join(s.baseDir, "logs", projectName, fmt.Sprintf("%s_%s.log", runUID, podName))
}

// hasLogs returns true if the stream has logs, or false if the stream is empty or context is dead
func (s *Server) hasLogs(ctx context.Context, runUID string, streamReader *bufio.Reader) bool {

	// peek into the stream, and wait until there is something to read from it
	// or until context is canceled
	for {
		select {
		case <-time.After(s.readLogWaitTime):
			peekBuf, err := streamReader.Peek(1)

			// if there is something to read, return true
			// if error is EOF, the pod has logs but not new ones
			if err == io.EOF || len(peekBuf) > 0 {
				return true
			}
			if err != nil {
				s.Logger.WarnWithCtx(ctx, "Failed to peek into stream", "runUID", runUID, "err", err.Error())
			}
		case <-ctx.Done():
			s.Logger.DebugWithCtx(ctx, "Context was canceled, stopping waiting for pod log stream", "runUID", runUID)
			return false
		}
		time.Sleep(s.readLogWaitTime)
	}
}

// getLogFilePath returns the path to the run's latest log file
func (s *Server) getLogFilePath(ctx context.Context, runUID, projectName string) (string, error) {

	s.Logger.DebugWithCtx(ctx, "Getting log file path", "runUID", runUID)

	logFilePath := ""
	var latestModTime time.Time

	if err := common.RetryUntilSuccessful(5*time.Second, 1*time.Second, func() (bool, error) {

		// list all files in base directory
		err := filepath.Walk(s.baseDir, func(path string, info os.FileInfo, err error) error {
			if err != nil {
				return err
			}

			// if file name starts with run id, it's a log file
			if strings.HasPrefix(info.Name(), runUID) && strings.Contains(path, projectName) {

				// if it's the first file, set it as the log file path
				// otherwise, check if it's the latest modified file
				if logFilePath == "" || info.ModTime().After(latestModTime) {
					logFilePath = path
					latestModTime = info.ModTime()
				}
			}

			return nil
		})
		if err != nil {
			return false, errors.Wrap(err, "Failed to list files in base directory")
		}

		if logFilePath == "" {

			// if log collection for this runUID has already started, sleep and retry,
			// as the log file might not have been created yet
			if s.isLogCollectionRunning(ctx, runUID) {
				return true, nil
			}

			// otherwise fail
			return false, errors.Errorf("Failed to find log file for run id %s", runUID)
		}

		// found log file
		return false, nil

	}); err != nil {
		return "", errors.Wrap(err, "Failed to get log file path")
	}

	return logFilePath, nil
}

// readLogsFromFile reads size bytes, starting from offset, from a log file
func (s *Server) readLogsFromFile(ctx context.Context,
	runUID,
	filePath string,
	offset,
	size int64) ([]byte, error) {

	s.Logger.DebugWithCtx(ctx,
		"Reading logs from file",
		"runUID", runUID,
		"filePath", filePath,
		"offset", offset,
		"size", size)

	fileSize, err := common.GetFileSize(filePath)
	if err != nil {
		return nil, errors.Wrapf(err, "Failed to get file size for run id %s", runUID)
	}

	offset, size = s.validateOffsetAndSize(offset, size, fileSize)
	if size == 0 {
		s.Logger.DebugWithCtx(ctx, "No logs to return", "run_id", runUID)
		return nil, nil
	}

	// open log file for reading
	file, err := os.OpenFile(filePath, os.O_RDONLY, 0644)
	if err != nil {
		return nil, errors.Wrapf(err, "Failed to open log file for run id %s", runUID)
	}
	defer file.Close() // nolint: errcheck

	// read size bytes from offset
	buffer := s.getLogsBufferPool.Get()
	defer s.getLogsBufferPool.Put(buffer)
	if _, err := file.ReadAt(buffer, int64(offset)); err != nil {

		// if error is EOF, return empty bytes
		if err == io.EOF {
			return buffer[:size], nil
		}

		// else return error
		err := errors.Wrapf(err, "Failed to read log file for run id %s", runUID)
		return nil, err
	}

	return buffer[:size], nil
}

// validateOffsetAndSize validates offset and size, against the file size
func (s *Server) validateOffsetAndSize(offset, size, fileSize int64) (int64, int64) {

	// if size is negative, zero, or bigger than fileSize, read the whole file or the allowed size
	if size <= 0 || size > fileSize {
		size = int64(math.Min(float64(fileSize), float64(s.bufferSizeBytes)))
	}

	// if size is bigger than what's left to read, only read the rest of the file
	if size > fileSize-offset {
		size = fileSize - offset
	}

	// if offset is bigger than file size, don't read anything.
	if offset > fileSize {
		size = 0
	}

	return offset, size
}

// monitorLogCollection makes sure log collection is done for the runs listed in the state file
func (s *Server) monitorLogCollection(ctx context.Context) {

	s.Logger.DebugWithCtx(ctx,
		"Monitoring log streaming goroutines periodically",
		"monitoringInterval", s.monitoringInterval)

	monitoringTicker := time.NewTicker(s.monitoringInterval)

	// Check the items in the inMemoryState against the items in the state store.
	// If an item is written in the state store but not in the in memory state - call StartLog for it,
	// as the state store is the source of truth
	for range monitoringTicker.C {

		// if there are already log items in progress, call StartLog for each of them
		logItemsInProgress, err := s.stateStore.GetItemsInProgress()
		if err == nil {
			logItemsInProgress.Range(func(key, value interface{}) bool {
				runUID, ok := key.(string)
				if !ok {
					s.Logger.WarnWithCtx(ctx, "Failed to convert runUID key to string")
					return true
				}
				logItem, ok := value.(statestore.LogItem)
				if !ok {
					s.Logger.WarnWithCtx(ctx, "Failed to convert in progress item to logItem")
					return true
				}

				// check if the log streaming is already running for this runUID
				if logCollectionStarted := s.isLogCollectionRunning(ctx, runUID); !logCollectionStarted {

					s.Logger.DebugWithCtx(ctx, "Starting log collection for log item", "runUID", runUID)
					if _, err := s.StartLog(ctx, &protologcollector.StartLogRequest{
						RunUID:   runUID,
						Selector: logItem.LabelSelector,
					}); err != nil {

						// we don't fail here, as there might be other items to start log for, just log it
						s.Logger.WarnWithCtx(ctx, "Failed to start log collection for log item", "runUID", runUID)
					}
				}

				return true
			})
		} else {

			// don't fail because we still need the server to run
			s.Logger.WarnWithCtx(ctx, "Failed to get log items in progress")
		}
	}
}

// isLogCollectionRunning checks if log collection is running for a given runUID
func (s *Server) isLogCollectionRunning(ctx context.Context, runUID string) bool {
	inMemoryInProgress, err := s.inMemoryState.GetItemsInProgress()
	if err != nil {

		// this is just for sanity, as inMemoryState won't return an error
		s.Logger.WarnWithCtx(ctx, "Failed to get in progress items from in memory state", "err", err)
		return false
	}

	_, running := inMemoryInProgress.Load(runUID)
	return running
}

// getChunkSuze returns the minimum between the request size, buffer size and the remaining size to read
func (s *Server) getChunkSize(requestSize, endSize, currentOffset int64) int64 {

	chunkSize := int64(s.bufferSizeBytes)

	// if the request size is smaller than the buffer size, use the request size
	if requestSize > 0 && requestSize < chunkSize {
		chunkSize = requestSize
	}

	// if the remaining size is smaller than the buffer size, use the remaining size
	if endSize-currentOffset < chunkSize {
		chunkSize = endSize - currentOffset
	}

	return chunkSize
}<|MERGE_RESOLUTION|>--- conflicted
+++ resolved
@@ -267,12 +267,59 @@
 	}
 
 	// if size < 0 - we read only the logs we have for this moment in time starting from offset, so GetLogs will be finite.
-<<<<<<< HEAD
 	// otherwise, we read only the request size from the offset
-=======
+	endSize := currentLogFileSize - request.Offset
+	if request.Size > 0 && endSize > request.Size {
+		endSize = request.Size
+	}
+
+	// if the offset is bigger than the current log file size, return empty response
+	if endSize <= 0 {
+		if err := responseStream.Send(&protologcollector.GetLogsResponse{
+			Success: true,
+			Logs:    []byte{},
+		}); err != nil {
+			return errors.Wrapf(err, "Failed to send empty logs to stream for run id %s", request.RunUID)
+		}
+		return nil
+	}
+
+	offset := request.Offset
+	totalLogsSize := int64(0)
+
+	// start reading the log file until we reach the end size
+	for {
+		chunkSize := s.getChunkSize(request.Size, endSize, offset)
+
+		// read logs from file in chunks
+		logs, err := s.readLogsFromFile(ctx, request.RunUID, filePath, offset, chunkSize)
+		if err != nil {
+			return errors.Wrapf(err, "Failed to read logs from file for run id %s", request.RunUID)
+		}
+		totalLogsSize += int64(len(logs))
+
+		// send logs to stream
+		if err := responseStream.Send(&protologcollector.GetLogsResponse{
+			Success: true,
+			Logs:    logs,
+		}); err != nil {
+			return errors.Wrapf(err, "Failed to send logs to stream for run id %s", request.RunUID)
+		}
+
+		// if we reached the end size, or the chunk is smaller than the chunk size
+		// (we reached the end of the file), stop reading
+		if totalLogsSize >= endSize || len(logs) < int(chunkSize) {
+			break
+		}
+
+		// increase offset by the read size
+		offset += int64(len(logs))
+		return errors.Wrapf(err, "Failed to get log file size for run id %s", request.RunUID)
+	}
+
+	// if size < 0 - we read only the logs we have for this moment in time starting from offset, so GetLogs will be finite.
 	// otherwise, we read the only the request size from the offset
 	// TODO: when the sdk/UI will support streaming, we can remove `endSize`, and stream the logs continuously
->>>>>>> 631daf06
 	endSize := currentLogFileSize - request.Offset
 	if request.Size > 0 && endSize > request.Size {
 		endSize = request.Size
