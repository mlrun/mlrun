--- conflicted
+++ resolved
@@ -387,29 +387,7 @@
             client.V1LocalObjectReference(name=runtime.spec.image_pull_secret)
         ]
 
-<<<<<<< HEAD
     return pod_spec
-
-
-class KubeRuntimeHandler(BaseRuntimeHandler):
-    kind = "job"
-    class_modes = {RuntimeClassMode.run: "job", RuntimeClassMode.build: "build"}
-
-    @staticmethod
-    def _expect_pods_without_uid() -> bool:
-        """
-        builder pods are handled as part of this runtime handler - they are not coupled to run object, therefore they
-        don't have the uid in their labels
-        """
-        return True
-
-    @staticmethod
-    def _are_resources_coupled_to_run_object() -> bool:
-        return True
-
-    @staticmethod
-    def _get_object_label_selector(object_id: str) -> str:
-        return f"mlrun/uid={object_id}"
 
 
 class DatabricksRuntime(KubejobRuntime):
@@ -484,12 +462,4 @@
             param_file_secrets=param_file_secrets,
             notifications=notifications,
             returns=returns,
-        )
-
-
-class DatabricksRuntimeHandler(KubeRuntimeHandler):
-    kind = "databricks-job"
-    class_modes = {RuntimeClassMode.run: "databricks-job"}
-=======
-    return pod_spec
->>>>>>> 9b2e38ae
+        )