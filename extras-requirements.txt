# In our docker images we're copying the requirements files and pip installing them before copying and installing the
# whole code. We're doing that to leverage docker build cache so that we won't need to actually install all the
# requirements for every change in the code (which causes a cache miss in the copy command for the whole code) but we'll
# get "requirement is already satisfied" which causes the pip install of the mlrun package itself to be very quick.
# The extras requirements definition sits in the setup.py itself, therefore without this file these requirements were
# installed only in the last phase of installing mlrun, which causes this step to be longer and lowers the effectiveness
# of the above trick. To overcome this we have this file, which is a copy of all the requirements defined in the extras
# in setup.py so that we'll be able to copy and install this in the layer with all other requirements making the last
# layer (which is most commonly being re-built) as thin as possible
# we have a test test_extras_requirement_file_aligned to verify this file is aligned to setup.py
boto3>=1.24.59,<1.27
aiobotocore>=2.4.2,<2.6
s3fs>=2023.1,<2023.7
# https://github.com/Azure/azure-sdk-for-python/issues/24765#issuecomment-1150310498
msrest~=0.6.21
azure-core~=1.24
# Excluding 12.18.0 due to https://github.com/Azure/azure-sdk-for-python/issues/32056
azure-storage-blob>=12.13, !=12.18.0
adlfs>=2022.2,<2023.5
azure-identity~=1.5
azure-keyvault-secrets~=4.2
# cryptography>=39, which is required by azure, needs this, or else we get
# AttributeError: module 'lib' has no attribute 'OpenSSL_add_all_algorithms' (ML-3471)
pyopenssl>=23
bokeh~=2.4, >=2.4.2
gcsfs>=2023.1,<2023.7
# plotly artifact body in 5.12.0 may contain chars that are not encodable in 'latin-1' encoding
# so, it cannot be logged as artifact (raised UnicodeEncode error - ML-3255)
plotly~=5.4, <5.12.0
# To support python 11, google-cloud-bigquery requires grpcio>=1.49.1, which is incompatible with the grpcio version
# required by frames (because it upgrades protobuf from 3.x to 4.x, breaking binary compatibility)
google-cloud-bigquery[pandas, bqstorage]~=3.2
kafka-python~=2.0
avro~=1.11
redis~=4.3
graphviz~=0.20.0
<<<<<<< HEAD
=======
mlflow~=2.5
>>>>>>> c92ca752
databricks-sdk~=0.3.0
# sqlalchemy version should be aligned with mlrun-api due to common use with the model monitoring database
sqlalchemy~=1.4
dask~=2023.9.0
distributed~=2023.9.0<|MERGE_RESOLUTION|>--- conflicted
+++ resolved
@@ -34,10 +34,7 @@
 avro~=1.11
 redis~=4.3
 graphviz~=0.20.0
-<<<<<<< HEAD
-=======
 mlflow~=2.5
->>>>>>> c92ca752
 databricks-sdk~=0.3.0
 # sqlalchemy version should be aligned with mlrun-api due to common use with the model monitoring database
 sqlalchemy~=1.4
