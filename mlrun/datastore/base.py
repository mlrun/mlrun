# Copyright 2018 Iguazio
#
# Licensed under the Apache License, Version 2.0 (the "License");
# you may not use this file except in compliance with the License.
# You may obtain a copy of the License at
#
#   http://www.apache.org/licenses/LICENSE-2.0
#
# Unless required by applicable law or agreed to in writing, software
# distributed under the License is distributed on an "AS IS" BASIS,
# WITHOUT WARRANTIES OR CONDITIONS OF ANY KIND, either express or implied.
# See the License for the specific language governing permissions and
# limitations under the License.
import sys
import tempfile
import urllib.parse
from base64 import b64encode
from os import path, remove

import dask.dataframe as dd
import fsspec
import orjson
import pandas as pd
import requests
import urllib3

import mlrun.errors
from mlrun.errors import err_to_str
from mlrun.utils import is_ipython, logger

from .utils import filter_df_start_end_time, select_columns_from_df

verify_ssl = False
if not verify_ssl:
    urllib3.disable_warnings(urllib3.exceptions.InsecureRequestWarning)


class FileStats:
    def __init__(self, size, modified, content_type=None):
        self.size = size
        self.modified = modified
        self.content_type = content_type

    def __repr__(self):
        return f"FileStats(size={self.size}, modified={self.modified}, type={self.content_type})"


class DataStore:
    def __init__(self, parent, name, kind, endpoint="", secrets: dict = None):
        self._parent = parent
        self.kind = kind
        self.name = name
        self.endpoint = endpoint
        self.subpath = ""
        self.secret_pfx = ""
        self.options = {}
        self.from_spec = False
        self._filesystem = None
        self._secrets = secrets or {}

    @property
    def is_structured(self):
        return False

    @property
    def is_unstructured(self):
        return True

    @staticmethod
    def get_file_url(url):
        """
        Extract only the schema, netloc, and path from an input URL if they exist,
        excluding parameters, query, or fragments.
        More information about urlparse: https://datatracker.ietf.org/doc/html/rfc1808.html#section-2.1.
        """
        parsed_url = urllib.parse.urlparse(url)
        scheme = f"{parsed_url.scheme}:" if parsed_url.scheme else ""
        netloc = f"//{parsed_url.netloc}" if parsed_url.netloc else ""
        return f"{scheme}{netloc}{parsed_url.path}"

    @staticmethod
    def uri_to_kfp(endpoint, subpath):
        raise ValueError("data store doesnt support KFP URLs")

    @staticmethod
    def uri_to_ipython(endpoint, subpath):
        return ""

    def get_filesystem(self, silent=True):
        """return fsspec file system object, if supported"""
        return None

    def supports_isdir(self):
        """Whether the data store supports isdir"""
        return True

    def _get_secret_or_env(self, key, default=None):
        # Project-secrets are mounted as env variables whose name can be retrieved from SecretsStore
        return mlrun.get_secret_or_env(
            key, secret_provider=self._get_secret, default=default
        )

    def get_storage_options(self):
        """get fsspec storage options"""
        return None

    def open(self, filepath, mode):
        file_system = self.get_filesystem(False)
        return file_system.open(filepath, mode)

    def _join(self, key):
        if self.subpath:
            return f"{self.subpath}/{key}"
        return key

    def _get_parent_secret(self, key):
        return self._parent.secret(self.secret_pfx + key)

    def _get_secret(self, key: str, default=None):
        return self._secrets.get(key, default) or self._get_parent_secret(key)

    @property
    def url(self):
        return f"{self.kind}://{self.endpoint}"

    def get(self, key, size=None, offset=0):
        pass

    def query(self, key, query="", **kwargs):
        raise ValueError("data store doesnt support structured queries")

    def put(self, key, data, append=False):
        pass

    def stat(self, key):
        pass

    def listdir(self, key):
        raise ValueError("data store doesnt support listdir")

    def download(self, key, target_path):
        data = self.get(key)
        mode = "wb"
        if isinstance(data, str):
            mode = "w"
        with open(target_path, mode) as fp:
            fp.write(data)
            fp.close()

    def upload(self, key, src_path):
        pass

    def as_df(
        self,
        url,
        subpath,
        columns=None,
        df_module=None,
        format="",
        start_time=None,
        end_time=None,
        time_column=None,
        **kwargs,
    ):
        df_module = df_module or pd
<<<<<<< HEAD
        file_url = self.get_file_url(url)
        if file_url.endswith(".csv") or format == "csv":
=======
        parsed_url = urllib.parse.urlparse(url)
        filepath = parsed_url.path
        is_csv, is_json, drop_time_column = False, False, False
        if filepath.endswith(".csv") or format == "csv":
            is_csv = True
            drop_time_column = False
>>>>>>> 762af5c7
            if columns:
                if (
                    time_column
                    and (start_time or end_time)
                    and time_column not in columns
                ):
                    columns.append(time_column)
                    drop_time_column = True
                kwargs["usecols"] = columns

            reader = df_module.read_csv
            filesystem = self.get_filesystem()
            if filesystem:
                if filesystem.isdir(file_url):

                    def reader(*args, **kwargs):
                        base_path = args[0]
                        file_entries = filesystem.listdir(base_path)
                        filenames = []
                        for file_entry in file_entries:
                            if (
                                file_entry["name"].endswith(".csv")
                                and file_entry["size"] > 0
                                and file_entry["type"] == "file"
                            ):
                                filename = file_entry["name"]
                                filename = filename.split("/")[-1]
                                filenames.append(filename)
                        dfs = []
                        for filename in filenames:
                            updated_args = [f"{base_path}/{filename}"]
                            updated_args.extend(args[1:])
                            dfs.append(df_module.read_csv(*updated_args, **kwargs))
                        return pd.concat(dfs)

        elif (
            file_url.endswith(".parquet")
            or file_url.endswith(".pq")
            or format == "parquet"
        ):
            if columns:
                kwargs["columns"] = columns

            def reader(*args, **kwargs):
                if start_time or end_time:
                    if sys.version_info < (3, 7):
                        raise ValueError(
                            f"feature not supported for python version {sys.version_info}"
                        )

                    if time_column is None:
                        raise mlrun.errors.MLRunInvalidArgumentError(
                            "When providing start_time or end_time, must provide time_column"
                        )

                    from storey.utils import find_filters, find_partitions

                    filters = []
                    partitions_time_attributes = find_partitions(url, file_system)

                    find_filters(
                        partitions_time_attributes,
                        start_time,
                        end_time,
                        filters,
                        time_column,
                    )
                    kwargs["filters"] = filters

                return df_module.read_parquet(*args, **kwargs)

<<<<<<< HEAD
        elif file_url.endswith(".json") or format == "json":
=======
        elif filepath.endswith(".json") or format == "json":
            is_json = True
>>>>>>> 762af5c7
            reader = df_module.read_json

        else:
            raise Exception(f"file type unhandled {url}")

        file_system = self.get_filesystem()
        if file_system:
            if self.supports_isdir() and file_system.isdir(file_url) or df_module == dd:
                storage_options = self.get_storage_options()
                if storage_options:
                    kwargs["storage_options"] = storage_options
                df = reader(url, **kwargs)
            else:

                file = url
                # Workaround for ARROW-12472 affecting pyarrow 3.x and 4.x.
                if file_system.protocol != "file":
                    # If not dir, use file_system.open() to avoid regression when pandas < 1.2 and does not
                    # support the storage_options parameter.
                    file = file_system.open(url)

                df = reader(file, **kwargs)
        else:
            temp_file = tempfile.NamedTemporaryFile(delete=False)
            self.download(self._join(subpath), temp_file.name)
            df = reader(temp_file.name, **kwargs)
            remove(temp_file.name)

        if is_json or is_csv:
            # for parquet file the time filtering is executed in `reader`
            df = filter_df_start_end_time(
                df,
                time_column=time_column,
                start_time=start_time,
                end_time=end_time,
            )
            if drop_time_column:
                df.drop(columns=[time_column], inplace=True)
        if is_json:
            # for csv and parquet files the columns select is executed in `reader`.
            df = select_columns_from_df(df, columns=columns)
        return df

    def to_dict(self):
        return {
            "name": self.name,
            "url": f"{self.kind}://{self.endpoint}/{self.subpath}",
            "secret_pfx": self.secret_pfx,
            "options": self.options,
        }

    def rm(self, path, recursive=False, maxdepth=None):
        self.get_filesystem().rm(path=path, recursive=recursive, maxdepth=maxdepth)


class DataItem:
    """Data input/output class abstracting access to various local/remote data sources

    DataItem objects are passed into functions and can be used inside the function, when a function run completes
    users can access the run data via the run.artifact(key) which returns a DataItem object.
    users can also convert a data url (e.g. s3://bucket/key.csv) to a DataItem using `mlrun.get_dataitem(url)`.

    Example::

        # using data item inside a function
        def my_func(context, data: DataItem):
            df = data.as_df()


        # reading run results using DataItem (run.artifact())
        train_run = train_iris_func.run(inputs={'dataset': dataset},
                                        params={'label_column': 'label'})

        train_run.artifact('confusion-matrix').show()
        test_set = train_run.artifact('test_set').as_df()

        # create and use DataItem from uri
        data = mlrun.get_dataitem('http://xyz/data.json').get()
    """

    def __init__(
        self,
        key: str,
        store: DataStore,
        subpath: str,
        url: str = "",
        meta=None,
        artifact_url=None,
    ):
        self._store = store
        self._key = key
        self._url = url
        self._path = subpath
        self._meta = meta
        self._artifact_url = artifact_url
        self._local_path = ""

    @property
    def key(self):
        """DataItem key"""
        return self._key

    @property
    def suffix(self):
        """DataItem suffix (file extension) e.g. '.png'"""
        _, file_ext = path.splitext(self._path)
        return file_ext

    @property
    def store(self):
        """DataItem store object"""
        return self._store

    @property
    def kind(self):
        """DataItem store kind (file, s3, v3io, ..)"""
        return self._store.kind

    @property
    def meta(self):
        """Artifact Metadata, when the DataItem is read from the artifacts store"""
        return self._meta

    @property
    def artifact_url(self):
        """DataItem artifact url (when its an artifact) or url for simple dataitems"""
        return self._artifact_url or self._url

    @property
    def url(self):
        """DataItem url e.g. /dir/path, s3://bucket/path"""
        return self._url

    def get(self, size=None, offset=0, encoding=None):
        """read all or a byte range and return the content

        :param size:     number of bytes to get
        :param offset:   fetch from offset (in bytes)
        :param encoding: encoding (e.g. "utf-8") for converting bytes to str
        """
        body = self._store.get(self._path, size=size, offset=offset)
        if encoding and isinstance(body, bytes):
            body = body.decode(encoding)
        return body

    def download(self, target_path):
        """download to the target dir/path

        :param target_path: local target path for the downloaded item
        """
        self._store.download(self._path, target_path)

    def put(self, data, append=False):
        """write/upload the data, append is only supported by some datastores

        :param data:   data (bytes/str) to write
        :param append: append data to the end of the object, NOT SUPPORTED BY SOME OBJECT STORES!
        """
        self._store.put(self._path, data, append=append)

    def delete(self):
        """delete the object from the datastore"""
        self._store.rm(self._path)

    def upload(self, src_path):
        """upload the source file (src_path)

        :param src_path: source file path to read from and upload
        """
        self._store.upload(self._path, src_path)

    def stat(self):
        """return FileStats class (size, modified, content_type)"""
        return self._store.stat(self._path)

    def open(self, mode):
        """return fsspec file handler, if supported"""
        return self._store.open(self._url, mode)

    def ls(self):
        """return a list of child file names"""
        return self._store.listdir(self._path)

    def listdir(self):
        """return a list of child file names"""
        return self._store.listdir(self._path)

    def local(self):
        """get the local path of the file, download to tmp first if it's a remote object"""
        if self.kind == "file":
            return self._path
        if self._local_path:
            return self._local_path

        dot = self._path.rfind(".")
        suffix = "" if dot == -1 else self._path[dot:]
        temp_file = tempfile.NamedTemporaryFile(suffix=suffix, delete=False)
        self._local_path = temp_file.name
        logger.info(f"downloading {self.url} to local temp file")
        self.download(self._local_path)
        return self._local_path

    def remove_local(self):
        """remove the local file if it exists and was downloaded from a remote object"""
        if self.kind == "file":
            return

        if self._local_path:
            remove(self._local_path)
            self._local_path = ""

    def as_df(
        self,
        columns=None,
        df_module=None,
        format="",
        time_column=None,
        start_time=None,
        end_time=None,
        **kwargs,
    ):
        """return a dataframe object (generated from the dataitem).

        :param columns:     optional, list of columns to select
        :param df_module:   optional, py module used to create the DataFrame (e.g. pd, dd, cudf, ..)
        :param format:      file format, if not specified it will be deducted from the suffix
        :param start_time:  filters out data before this time
        :param end_time:    filters out data after this time
        :param time_column: Store timestamp_key will be used if None.
                            The results will be filtered by this column and start_time & end_time.
        """
        df = self._store.as_df(
            self._url,
            self._path,
            columns=columns,
            df_module=df_module,
            format=format,
            time_column=time_column,
            start_time=start_time,
            end_time=end_time,
            **kwargs,
        )
        return df

    def show(self, format=None):
        """show the data object content in Jupyter

        :param format: format to use (when there is no/wrong suffix), e.g. 'png'
        """
        if not is_ipython:
            logger.warning(
                "Jupyter/IPython was not detected, .show() will only display inside Jupyter"
            )
            return

        from IPython import display

        suffix = self.suffix.lower()
        if format:
            suffix = "." + format

        if suffix in [".jpg", ".png", ".gif"]:
            display.display(display.Image(self.get(), format=suffix[1:]))
        elif suffix in [".htm", ".html"]:
            display.display(display.HTML(self.get(encoding="utf-8")))
        elif suffix in [".csv", ".pq", ".parquet"]:
            display.display(self.as_df())
        elif suffix in [".yaml", ".txt", ".py"]:
            display.display(display.Pretty(self.get(encoding="utf-8")))
        elif suffix == ".json":
            display.display(display.JSON(orjson.loads(self.get())))
        elif suffix == ".md":
            display.display(display.Markdown(self.get(encoding="utf-8")))
        else:
            logger.error(f"unsupported show() format {suffix} for {self.url}")

    def __str__(self):
        return self.url

    def __repr__(self):
        return f"'{self.url}'"


def get_range(size, offset):
    byterange = f"bytes={offset}-"
    if size:
        byterange += str(offset + size)
    return byterange


def basic_auth_header(user, password):
    username = user.encode("latin1")
    password = password.encode("latin1")
    base = b64encode(b":".join((username, password))).strip()
    authstr = "Basic " + base.decode("ascii")
    return {"Authorization": authstr}


def http_get(url, headers=None, auth=None):
    try:
        response = requests.get(url, headers=headers, auth=auth, verify=verify_ssl)
    except OSError as exc:
        raise OSError(f"error: cannot connect to {url}: {err_to_str(exc)}")

    mlrun.errors.raise_for_status(response)

    return response.content


def http_head(url, headers=None, auth=None):
    try:
        response = requests.head(url, headers=headers, auth=auth, verify=verify_ssl)
    except OSError as exc:
        raise OSError(f"error: cannot connect to {url}: {err_to_str(exc)}")

    mlrun.errors.raise_for_status(response)

    return response.headers


def http_put(url, data, headers=None, auth=None):
    try:
        response = requests.put(
            url, data=data, headers=headers, auth=auth, verify=verify_ssl
        )
    except OSError as exc:
        raise OSError(f"error: cannot connect to {url}: {err_to_str(exc)}")

    mlrun.errors.raise_for_status(response)


def http_upload(url, file_path, headers=None, auth=None):
    with open(file_path, "rb") as data:
        http_put(url, data, headers, auth)


class HttpStore(DataStore):
    def __init__(self, parent, schema, name, endpoint="", secrets: dict = None):
        super().__init__(parent, name, schema, endpoint, secrets)
        self._https_auth_token = None
        self._schema = schema
        self.auth = None
        self._headers = {}
        self._enrich_https_token()
        self._validate_https_token()

    def get_filesystem(self, silent=True):
        """return fsspec file system object, if supported"""
        if not self._filesystem:
            self._filesystem = fsspec.filesystem("http")
        return self._filesystem

    def supports_isdir(self):
        return False

    def upload(self, key, src_path):
        raise ValueError("unimplemented")

    def put(self, key, data, append=False):
        raise ValueError("unimplemented")

    def get(self, key, size=None, offset=0):
        data = http_get(self.url + self._join(key), self._headers, self.auth)
        if offset:
            data = data[offset:]
        if size:
            data = data[:size]
        return data

    def _enrich_https_token(self):
        token = self._get_secret_or_env("HTTPS_AUTH_TOKEN")
        if token:
            self._https_auth_token = token
            self._headers.setdefault("Authorization", f"token {token}")

    def _validate_https_token(self):
        if self._https_auth_token and self._schema in ["http"]:
            logger.warn(
                f"A AUTH TOKEN should not be provided while using {self._schema} "
                f"schema as it is not secure and is not recommended."
            )<|MERGE_RESOLUTION|>--- conflicted
+++ resolved
@@ -163,17 +163,11 @@
         **kwargs,
     ):
         df_module = df_module or pd
-<<<<<<< HEAD
         file_url = self.get_file_url(url)
+        is_csv, is_json, drop_time_column = False, False, False
         if file_url.endswith(".csv") or format == "csv":
-=======
-        parsed_url = urllib.parse.urlparse(url)
-        filepath = parsed_url.path
-        is_csv, is_json, drop_time_column = False, False, False
-        if filepath.endswith(".csv") or format == "csv":
             is_csv = True
             drop_time_column = False
->>>>>>> 762af5c7
             if columns:
                 if (
                     time_column
@@ -245,12 +239,8 @@
 
                 return df_module.read_parquet(*args, **kwargs)
 
-<<<<<<< HEAD
         elif file_url.endswith(".json") or format == "json":
-=======
-        elif filepath.endswith(".json") or format == "json":
             is_json = True
->>>>>>> 762af5c7
             reader = df_module.read_json
 
         else:
