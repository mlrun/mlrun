(datastore)=
# Data stores

A data store defines a storage provider (e.g. file system, S3, Azure blob, Iguazio v3io, etc.).

MLRun supports multiple data stores. Additional data stores, for example MongoDB, can easily be added by extending the `DataStore` class.

Data stores are referred to using the schema prefix (e.g. `s3://my-bucket/path`). The currently supported schemas and their urls:
* **files** &mdash; local/shared file paths, format: `/file-dir/path/to/file` (Unix) or `C:/dir/file` (Windows)
* **http, https** &mdash; read data from HTTP sources (read-only), format: `https://host/path/to/file` (Not supported by runtimes: Spark and RemoteSpark)
* **s3** &mdash; S3 objects (AWS or other endpoints), format: `s3://<bucket>/path/to/file`
* **v3io, v3ios** &mdash; Iguazio v3io data fabric, format: `v3io://[<remote-host>]/<data-container>/path/to/file`
* **az** &mdash; Azure Blob storage, format: `az://<container>/path/to/file`
* **dbfs** &mdash; Databricks storage, format: `dbfs://path/to/file` (Not supported by runtimes spark and remote-spark)
* **gs, gcs** &mdash; Google Cloud Storage objects, format: `gs://<bucket>/path/to/file`
* **store** &mdash; MLRun versioned artifacts [(see Artifacts)](./artifacts.html), format: `store://artifacts/<project>/<artifact-name>[:tag]`
* **memory** &mdash; in memory data registry for passing data within the same process, format `memory://key`, use `mlrun.datastore.set_in_memory_item(key, value)` 
   to register in memory data items (byte buffers or DataFrames). (Not supported by all Spark runtimes)

**In this section**
- [Storage credentials and parameters](#storage-credentials-and-parameters)
- [Data store profiles](#data-store-profiles)
- [Azure data store](#azure-data-store)
- [Databricks file system](#databricks-file-system)
- [Google cloud storage](#google-cloud-storage)
- [HDFS](#hdfs)
- [S3](#s3)
- [V3IO](#v3io)
- [OSS](#OSS)


## Storage credentials and parameters
Data stores might require connection credentials. These can be provided through environment variables 
or project/job context secrets. The exact credentials depend on the type of the data store. They are 
listed in the following sections. Each parameter specified can be provided as an environment variable, 
or as a project-secret that has the same key as the name of the parameter.

MLRun jobs that are executed remotely run in independent pods, with their own environment. When setting an environment 
variable in the development environment (for example Jupyter), this has no effect on the executing pods. 
Therefore, before executing jobs that require access to storage credentials, these need to be provided 
by assigning environment variables to the MLRun runtime itself, assigning secrets to it, or placing 
the variables in project-secrets.

You can also use [data store profiles](#data-store-profiles) to provide credentials.

```{warning}
Passing secrets as environment variables to runtimes is discouraged, as they are exposed in the pod spec.
Refer to [Working with secrets](../secrets.html) for details on secret handling in MLRun.
```

For example, running a function locally:

```python
# Access object in AWS S3, in the "input-data" bucket 
source_url = "s3://input-data/input_data.csv"

os.environ["AWS_ACCESS_KEY_ID"] = "<access key ID>"
os.environ["AWS_SECRET_ACCESS_KEY"] = "<access key>"

# Execute a function that reads from the object pointed at by source_url.
# When running locally, the function can use the local environment variables.
local_run = func.run(name='aws_func', inputs={'source_url': source_url}, local=True)
```

Running the same function remotely:

```python
# Executing the function remotely using env variables (not recommended!)
func.set_env("AWS_ACCESS_KEY_ID", "<access key ID>").set_env("AWS_SECRET_ACCESS_KEY", "<access key>")
remote_run = func.run(name='aws_func', inputs={'source_url': source_url})

# Using project-secrets (recommended) - project secrets are automatically mounted to project functions
secrets = {"AWS_ACCESS_KEY_ID": "<access key ID>", "AWS_SECRET_ACCESS_KEY": "<access key>"}
db = mlrun.get_run_db()
db.create_project_secrets(project=project_name, provider="kubernetes", secrets=secrets)

remote_run = func.run(name='aws_func', inputs={'source_url': source_url})
```
  
## Data store profiles

```{admonition} Note
Datastore profiles are not part of a project export/import.
```

```{admonition} Notes
- Datastore profile does not support: v3io (datastore, or source/target), snowflake source, DBFS for spark runtimes, Dask runtime.
- Datastore profiles are not part of a project export/import.
```

You can use a data store profile to manage datastore credentials. A data store profile 
holds all the information required to address an external data source, including credentials. 
You can create 
multiple profiles for one datasource. For example, 
two different Redis data stores with different credentials. Targets, sources, and artifacts, 
can all use the data store profile by using the `ds://<profile-name>` convention.
After you create a profile object, you make it available on remote pods by calling 
`project.register_datastore_profile`.

Create a data store profile in the context of a project. Example of creating a Redis datastore profile:
1. Create the profile, for example:<br>
   `profile = DatastoreProfileRedis(name="profile-name", endpoint_url="redis://11.22.33.44:6379", username="user", password="password")`
    The username and password parameters are optional. 
2. Register it within the project:<br>
   `project.register_datastore_profile(profile)`
2. Use the profile by specifying the 'ds' URI scheme. For example:<br>
   `RedisNoSqlTarget(path="ds://profile-name/a/b")`<br>
    If you want to use a profile from a different project, you can specify it 
	explicitly in the URI using the format:<br>
    `RedisNoSqlTarget(path="ds://another_project@profile-name")`


To access a profile from the client/sdk, register the profile locally by calling
   `register_temporary_client_datastore_profile()` with a profile object.
You can also choose to retrieve the public information of an already registered profile by calling 
   `project.get_datastore_profile()` and then adding the private credentials before registering it locally.
For example, using Redis:
```python
redis_profile = project.get_datastore_profile("my_profile")
local_redis_profile = DatastoreProfileRedis(redis_profile.name, redis_profile.endpoint_url, username="mylocaluser", password="mylocalpassword")
register_temporary_client_datastore_profile(local_redis_profile)
```
<<<<<<< HEAD
### Azure data store profile
=======

```{admonition} Note
Data store profiles do not support: v3io (datastore, or source/target), snowflake source, DBFS for spark runtimes, Dask runtime.
```

## Azure data store

### Azure Blob storage credentials and parameters

The Azure Blob storage can utilize several methods of authentication. Each requires a different set of parameters as listed
here:

| Authentication method | Parameters |
|-----------------------|------------|
| [Connection string](https://docs.microsoft.com/en-us/azure/storage/common/storage-configure-connection-string) | `AZURE_STORAGE_CONNECTION_STRING` |
| [SAS token](https://docs.microsoft.com/en-us/azure/storage/common/storage-sas-overview#sas-token) | `AZURE_STORAGE_ACCOUNT_NAME`<br/>`AZURE_STORAGE_SAS_TOKEN` |
| [Account key](https://docs.microsoft.com/en-us/azure/storage/common/storage-account-keys-manage?tabs=azure-portal) | `AZURE_STORAGE_ACCOUNT_NAME`<br/>`AZURE_STORAGE_KEY` |
| [Service principal with a client secret](https://docs.microsoft.com/en-us/azure/active-directory/develop/howto-create-service-principal-portal) | `AZURE_STORAGE_ACCOUNT_NAME`<br/>`AZURE_STORAGE_CLIENT_ID`<br/>`AZURE_STORAGE_CLIENT_SECRET`<br/>`AZURE_STORAGE_TENANT_ID` |

```{note}
The `AZURE_STORAGE_CONNECTION_STRING` configuration uses the `BlobServiceClient` to access objects. This has
limited functionality and cannot be used to access Azure Data Lake storage objects. In this case use one of the other 
authentication methods that use the `fsspec` mechanism. 
>>>>>>> 7034459d
```

### Azure data store profile
```python
profile = DatastoreProfileAzureBlob(name="profile-name",connection_string=connection_string)
ParquetTarget(path="ds://profile-name/az_blob/path/to/parquet.pq")
```

`DatastoreProfileAzureBlob` init parameters:
- `name` &mdash; Name of the profile.
- `connection_string` &mdash; The Azure connection string that points at a storage account.
For privacy reasons, it's tagged as a private attribute, and its default value is `None`.
The equivalent to this parameter in environment authentication is "AZURE_STORAGE_CONNECTION_STRING".
for example:<br>
`DefaultEndpointsProtocol=https;AccountName=myAcct;AccountKey=XXXX;EndpointSuffix=core.windows.net`

The following variables allow alternative methods of authentication. All of these variables require 
`account_name`.
- `account_name` &mdash; This parameter represents the name of the Azure Storage account.
Each Azure Storage account has a unique name, and it serves as a globally-unique identifier for the storage account within the Azure cloud.
The equivalent to this parameter in environment authentication is "AZURE_STORAGE_ACCOUNT_NAME".
- `account_key` &mdash; The storage account key is a security credential associated with an Azure Storage account.
It is a primary access key used for authentication and authorization purposes.
This key is sensitive information and is kept confidential.
The equivalent to this parameter in environment authentication is "AZURE_STORAGE_ACCOUNT_KEY".
- `sas_token` &mdash; Shared Access Signature (SAS) token for time-bound access.
This token is sensitive information. Equivalent to "AZURE_STORAGE_SAS_TOKEN" in environment authentication.

Authentication against Azure services using a Service Principal:
- `client_id` &mdash; This variable holds the client ID associated with an Azure Active Directory (AAD) application,
which represents the Service Principal. In Azure, a Service Principal is used for non-interactive authentication, allowing applications to access Azure resources.
The equivalent to this parameter in environment authentication is "AZURE_STORAGE_CLIENT_ID".
- `client_secret` &mdash; This variable stores the client secret associated with the Azure AD application (Service Principal).
The client secret is a credential that proves the identity of the application when it requests access to Azure resources.
This key is sensitive information and is kept confidential.
The equivalent to this parameter in environment authentication is "AZURE_STORAGE_CLIENT_SECRET".
- `tenant_id` &mdash; This variable holds the Azure AD tenant ID, which uniquely identifies the organization or directory in Azure Active Directory.
The equivalent to this parameter in environment authentication is "AZURE_STORAGE_TENANT_ID".

Credential authentication:
- `credential` &mdash; TokenCredential or SAS token. The credentials with which to authenticate.
This variable is sensitive information and is kept confidential.
- `container` &mdash; A string representing the container. When specified, it is automatically prepended to the object path, and thus, it should not be manually included in the target path by the user.
This parameter will become mandatory starting with version 1.9.

## Databricks file system 
### DBFS credentials and parameters

```{Admonition} Note
Not supported by the spark and remote-spark runtimes.
```
* `DATABRICKS_HOST` &mdash; hostname in the format: https://abc-d1e2345f-a6b2.cloud.databricks.com'
* `DATABRICKS_TOKEN` &mdash; Databricks access token. 
   Perform [Databricks personal access token authentication](https://docs.databricks.com/en/dev-tools/auth.html#databricks-personal-access-token-authentication).
   
### DBFS data store profile

```python
profile = DatastoreProfileDBFS(name="profile-name", endpoint_url="abc-d1e2345f-a6b2.cloud.databricks.com", token=token)
ParquetTarget(path="ds://profile-name/path/to/parquet.pq")
```

`DatastoreProfileDBFS` init parameters:
- `name` &mdash; Name of the profile.
- `endpoint_url` &mdash; A string representing the endpoint URL of the DBFS service.
The equivalent to this parameter in environment authentication is "DATABRICKS_HOST".
- `token` &mdash; A string representing the secret key used for authentication to the DBFS service. 
For privacy reasons, it's tagged as a private attribute, and its default value is `None`.
The equivalent to this parameter in environment authentication is "DATABRICKS_TOKEN".

## Google cloud storage

### GCS credentials and parameters
* `GOOGLE_APPLICATION_CREDENTIALS` &mdash; Path to the application credentials to use (in the form of a JSON file). This can
be used if this file is located in a location on shared storage, accessible to pods executing MLRun jobs.
* `GCP_CREDENTIALS` &mdash; When the credentials file cannot be mounted to the pod, this secret or environment variable
may contain the contents of this file. If configured in the function pod, MLRun dumps its contents to a temporary file 
and points `GOOGLE_APPLICATION_CREDENTIALS` at it. An exception is `BigQuerySource`, which passes `GCP_CREDENTIALS`'s
contents directly to the query engine.

### GCS data store profile

```python
profile = DatastoreProfileGCS(name="profile-name",credentials_path="/local_path/to/gcs_credentials.json")
ParquetTarget(path="ds://profile-name/gcs_bucket/path/to/parquet.pq")
```

`DatastoreProfileGCS` init parameters:
- `name` &mdash; Name of the profile.
- `credentials_path` &mdash; A string representing the local JSON file path that contains the authentication parameters required by the GCS API.
The equivalent to this parameter in environment authentication is "GOOGLE_APPLICATION_CREDENTIALS."
- `gcp_credentials` &mdash; A JSON in a string format representing the authentication parameters required by GCS API. 
For privacy reasons, it's tagged as a private attribute, and its default value is `None`.
The equivalent to this parameter in environment authentication is "GCP_CREDENTIALS".
- `bucket` &mdash; A string representing the bucket. When specified, it is automatically prepended to the object path, and thus, it should not be manually included in the target path by the user. 
This parameter will become mandatory starting with version 1.9.

The code prioritizes `gcp_credentials` over `credentials_path`.



## HDFS

MLRun supports HDFS only with datastore profiles, and not with env-vars.


### HDFS data store profile

```python
profile = DatastoreProfileHdfs(name="profile-name")
ParquetTarget(path="ds://profile-name/path/to/parquet.pq")
```

`DatastoreProfileHdfs` init parameters:
- `name` &mdash; Name of the profile
- `host` &mdash; HDFS namenode host
- `port` &mdash; HDFS namenode port
- `http_port` &mdash; WebHDFS port
- `user` &mdash; User name. Only affects WebHDFS. When using Spark, or when this parameter is not defined, the user name is the value of the `HADOOP_USER_NAME` environment variable. If this environment variable is also not defined, the current user's user name is used. In Spark, this is evaluated at the time that the spark context is created.

You can set `HADOOP_USER_NAME` locally as follows: 
```python
import os
os.environ["HADOOP_USER_NAME"] = "..."
```

An example of registering an HDFS data store profile and using it as described in [Data store profiles](#data-store-profiles):
```python
DatastoreProfileHdfs(
    name="my-hdfs",
    host="localhost",
    port=9000,
    http_port=9870,
)
```

To set it on a function, use:
```python
function.spec.env.append({"name": "HADOOP_USER_NAME", "value": "galt"})
```

In feature store, you can set it via `RunConfig`:
```python
from mlrun.feature_store.common import RunConfig
run_config = RunConfig(
    local=False,
    kind="remote-spark",
    extra_spec={"spec": {"env": [{"name": "HADOOP_USER_NAME", "value": "galt"}]}},
)
feature_set.ingest(
    ...,
    run_config=run_config
)
```

## S3
### S3 credentials and parameters

* `AWS_ACCESS_KEY_ID`, `AWS_SECRET_ACCESS_KEY` &mdash; [access key](https://docs.aws.amazon.com/IAM/latest/UserGuide/id_credentials_access-keys.html)
  parameters
* `S3_ENDPOINT_URL` &mdash; The S3 endpoint to use. If not specified, it defaults to AWS. For example, to access 
  a storage bucket in Wasabi storage, use `S3_ENDPOINT_URL = "https://s3.wasabisys.com"`
* `MLRUN_AWS_ROLE_ARN` &mdash; [IAM role to assume](https://docs.aws.amazon.com/IAM/latest/UserGuide/id_roles_use_switch-role-api.html). 
  Connect to AWS using the secret key and access key, and assume the role whose ARN is provided. The 
  ARN must be of the format `arn:aws:iam::<account-of-role-to-assume>:role/<name-of-role>`
* `AWS_PROFILE` &mdash; Name of credentials profile from a local AWS credentials file. 
  When using a profile, the authentication secrets (if defined) are ignored, and credentials are retrieved from the 
  file. This option should be used for local development where AWS credentials already exist (created by `aws` CLI, for
  example)
  
### S3 data store profile

```python
profile = DatastoreProfileS3(name="profile-name")
ParquetTarget(path="ds://profile-name/aws_bucket/path/to/parquet.pq")
```

`DatastoreProfileS3` init parameters:
- `name` &mdash; Name of the profile
- `endpoint_url` &mdash; A string representing the endpoint URL of the S3 service. It's typically required for non-AWS S3-compatible services. If not provided, the default is `None`. The equivalent to this parameter in environment authentication is env["S3_ENDPOINT_URL"].
- `force_non_anonymous` &mdash; A string that determines whether to force non-anonymous access to the S3 bucket. The default value is `None`, meaning the behavior is not explicitly set. The equivalent to this parameter in environment authentication is env["S3_NON_ANONYMOUS"].
- `profile_name` &mdash; A string representing the name of the profile. This might be used to refer to specific named configurations for connecting to S3. The default value is `None`. The equivalent to this parameter in environment authentication is env["AWS_PROFILE"].
- `assume_role_arn` &mdash; A string representing the Amazon Resource Name (ARN) of the role to assume when interacting with the S3 service. This can be useful for granting temporary permissions. By default, it is set to `None`. The equivalent to this parameter in environment authentication is env["MLRUN_AWS_ROLE_ARN"]
- `access_key_id` &mdash; A string representing the access key used for authentication to the S3 service. It's one of the credentials parts when you're not using anonymous access or IAM roles. For privacy reasons, it's tagged as a private attribute, and its default value is `None`. The equivalent to this parameter in environment authentication is env["AWS_ACCESS_KEY_ID"].
- `secret_key` &mdash; A string representing the secret key, which pairs with the access key, used for authentication to the S3 service. It's the second part of the credentials when not using anonymous access or IAM roles. It's also tagged as private for privacy and security reasons. The default value is `None`. The equivalent to this parameter in environment authentication is env["AWS_SECRET_ACCESS_KEY"].
- `bucket` &mdash; A string representing the bucket. When specified, it is automatically prepended to the object path, and thus, it should not be manually included in the target path by the user. 
This parameter will become mandatory starting with version 1.9.


## V3IO 

### V3IO credentials and parameters
When running in an Iguazio system, MLRun automatically configures the executed functions to use `v3io` storage, and passes 
the needed parameters (such as access-key) for authentication. Refer to the 
[auto-mount](../runtimes/function-storage.html) section for more details on this process.

In some cases, the V3IO configuration needs to be overridden. The following parameters can be configured:

* `V3IO_API` &mdash; URL pointing to the V3IO web-API service.
* `V3IO_ACCESS_KEY` &mdash; Access key used to authenticate with the web API.
* `V3IO_USERNAME` &mdash; The user-name authenticating with V3IO. While not strictly required when using an access-key to 
authenticate, it is used in several use-cases, such as resolving paths to the home-directory.

### V3IO data store profile
```python
profile = DatastoreProfileV3io(name="test_profile", v3io_access_key="12345678-1234-1234-1234-123456789012")
register_temporary_client_datastore_profile(profile) or project.register_datastore_profile(profile)
ParquetTarget(path="ds://test_profile/aws_bucket/path/to/parquet.pq")
```

`DatastoreProfileV3io` init parameters:
- `name` &mdash; Name of the profile
- `v3io_access_key` &mdash; Optional. Access key to the remote Iguazio cluster. If not provided, the default is value is taken from the environment variable "V3IO_ACCESS_KEY". For privacy reasons, it's tagged as a private attribute.

## OSS
### OSS credentials and parameters

* `ALIBABA_ACCESS_KEY_ID`, `ALIBABA_SECRET_ACCESS_KEY` &mdash; [access key](https://www.alibabacloud.com/help/en/oss/developer-reference/authorize-access-3)
  parameters
* `ALIBABA_ENDPOINT_URL` &mdash; The OSS endpoint to use, for example: https://oss-cn-hangzhou.aliyuncs.com

## See also
- {py:class}`~mlrun.projects.MlrunProject.list_datastore_profiles` 
- {py:class}`~mlrun.projects.MlrunProject.get_datastore_profile`
- {py:class}`~mlrun.datastore.datastore_profile.register_temporary_client_datastore_profile`
- {py:class}`~mlrun.projects.MlrunProject.delete_datastore_profile`

The methods `get_datastore_profile()` and `list_datastore_profiles()` only return public information about 
the profiles. Access to private attributes is restricted to applications running in Kubernetes pods.<|MERGE_RESOLUTION|>--- conflicted
+++ resolved
@@ -83,11 +83,6 @@
 Datastore profiles are not part of a project export/import.
 ```
 
-```{admonition} Notes
-- Datastore profile does not support: v3io (datastore, or source/target), snowflake source, DBFS for spark runtimes, Dask runtime.
-- Datastore profiles are not part of a project export/import.
-```
-
 You can use a data store profile to manage datastore credentials. A data store profile 
 holds all the information required to address an external data source, including credentials. 
 You can create 
@@ -120,9 +115,6 @@
 local_redis_profile = DatastoreProfileRedis(redis_profile.name, redis_profile.endpoint_url, username="mylocaluser", password="mylocalpassword")
 register_temporary_client_datastore_profile(local_redis_profile)
 ```
-<<<<<<< HEAD
-### Azure data store profile
-=======
 
 ```{admonition} Note
 Data store profiles do not support: v3io (datastore, or source/target), snowflake source, DBFS for spark runtimes, Dask runtime.
@@ -146,7 +138,6 @@
 The `AZURE_STORAGE_CONNECTION_STRING` configuration uses the `BlobServiceClient` to access objects. This has
 limited functionality and cannot be used to access Azure Data Lake storage objects. In this case use one of the other 
 authentication methods that use the `fsspec` mechanism. 
->>>>>>> 7034459d
 ```
 
 ### Azure data store profile
