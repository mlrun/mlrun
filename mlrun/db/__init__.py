# Copyright 2018 Iguazio
#
# Licensed under the Apache License, Version 2.0 (the "License");
# you may not use this file except in compliance with the License.
# You may obtain a copy of the License at
#
#   http://www.apache.org/licenses/LICENSE-2.0
#
# Unless required by applicable law or agreed to in writing, software
# distributed under the License is distributed on an "AS IS" BASIS,
# WITHOUT WARRANTIES OR CONDITIONS OF ANY KIND, either express or implied.
# See the License for the specific language governing permissions and
# limitations under the License.

from .filedb import FileRunDB
<<<<<<< HEAD
from .web import HTTPRunDB
from .base import RunDBInterface, RunDBError  # noqa
=======
from .base import RunDBInterface
from ..config import config
>>>>>>> c9821017
from os import environ
from urllib.parse import urlparse


def get_run_db(url=''):
    if not url:
        url = config.dbpath or './'

    p = urlparse(url)
    scheme = p.scheme.lower()
    if '://' not in url or scheme in ['file', 's3', 'v3io', 'v3ios']:
        db = FileRunDB(url)
    elif scheme in ('http', 'https'):
        db = HTTPRunDB(url)
    else:
        raise ValueError('unsupported run DB scheme ({})'.format(scheme))
    return db<|MERGE_RESOLUTION|>--- conflicted
+++ resolved
@@ -12,16 +12,12 @@
 # See the License for the specific language governing permissions and
 # limitations under the License.
 
+from urllib.parse import urlparse
+
+from ..config import config
+from .base import RunDBError, RunDBInterface  # noqa
 from .filedb import FileRunDB
-<<<<<<< HEAD
 from .web import HTTPRunDB
-from .base import RunDBInterface, RunDBError  # noqa
-=======
-from .base import RunDBInterface
-from ..config import config
->>>>>>> c9821017
-from os import environ
-from urllib.parse import urlparse
 
 
 def get_run_db(url=''):
