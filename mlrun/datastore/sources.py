--- conflicted
+++ resolved
@@ -351,11 +351,7 @@
 
     @property
     def additional_filters(self):
-<<<<<<< HEAD
-        return self.attributes.get("additional_filters", None)
-=======
         return self.attributes.get("additional_filters")
->>>>>>> aee53514
 
     @staticmethod
     def _convert_to_datetime(time):
@@ -487,11 +483,7 @@
                                 else new_filter
                             )
                         else:
-<<<<<<< HEAD
                             new_filter = ~col(col_name).isNull()
-=======
-                            new_filter = ~col(col_name).isNull() & ~isnan(col(col_name))
->>>>>>> aee53514
                             new_filter = (
                                 new_filter & ~isnan(col(col_name))
                                 if filter_nan
