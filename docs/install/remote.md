--- conflicted
+++ resolved
@@ -7,15 +7,9 @@
 - [Prerequisites](#prerequisites)
 - [Set up client environment](#set-up-client-environment)
 - [Configure remote environment](#configure-remote-environment)
-<<<<<<< HEAD
    - [Using `mlrun config set` command in MLRun CLI](#using-mlrun-config-set-command-in-mlrun-cli)
    - [Using `mlrun.set_environment` command in MLRun SDK](#using-mlrunset_environment-command-in-mlrun-sdk)
    - [Using your IDE (e.g PyCharm or VSCode)](#using-your-ide-eg-pycharm-or-vscode)
-=======
-   - [Using `mlrun config set` command in MLRun CLI](#using-environment-file-and-mlrun-config-set-command-in-mlrun-cli)
-   - [Using `mlrun.set_environment` command in MLRun SDK](#using-mlrun-set-environment-command-in-mlrun-sdk)
-   - [Using your IDE (e.g PyCharm or VSCode)](#using-your-ide-e-g-pycharm-or-vscode)
->>>>>>> 54548c3c
 
 <a id="prerequisites"></a>
 ## Prerequisites
@@ -55,15 +49,9 @@
 
 ## Configure remote environment
 You have a few options to configure your remote environment:
-<<<<<<< HEAD
 - [Using `mlrun config set` command in MLRun CLI](#using-mlrun-config-set-command-in-mlrun-cli)
 - [Using `mlrun.set_environment` command in MLRun SDK](#using-mlrunset_environment-command-in-mlrun-sdk)
 - [Using your IDE (e.g PyCharm or VSCode)](#using-your-ide-eg-pycharm-or-vscode)
-=======
-- [Using `mlrun config set` command in MLRun CLI](#using-environment-file-and-mlrun-config-set-command-in-mlrun-cli)
-- [Using `mlrun.set_environment` command in MLRun SDK](#using-mlrun-set-environment-command-in-mlrun-sdk)
-- [Using your IDE (e.g PyCharm or VSCode)](#using-your-ide-e-g-pycharm-or-vscode)
->>>>>>> 54548c3c
 
 ### Using `mlrun config set` command in MLRun CLI
 
@@ -127,19 +115,6 @@
 mlrun.set_environment("<remote-service-url>", access_key="xyz", username="joe")
 ```
 
-<<<<<<< HEAD
-=======
-Additional examples:
-```python
-# read env vars from dict or file and set as project secrets (plus set the local env)
-project.set_secrets({"SECRET1": "value"})
-project.set_secrets(file_path=env_file)
-
-# copy env from file into a function spec
-function.set_envs(file_path=env_file)
-```
-
->>>>>>> 54548c3c
 Explanations to the examples:
 
    - `project.set_secrets()` reads dict or secrets env file and stores it in the [project secrets](https://docs.mlrun.org/en/latest/secrets.html?highlight=working)
