# Copyright 2018 Iguazio
#
# Licensed under the Apache License, Version 2.0 (the "License");
# you may not use this file except in compliance with the License.
# You may obtain a copy of the License at
#
#   http://www.apache.org/licenses/LICENSE-2.0
#
# Unless required by applicable law or agreed to in writing, software
# distributed under the License is distributed on an "AS IS" BASIS,
# WITHOUT WARRANTIES OR CONDITIONS OF ANY KIND, either express or implied.
# See the License for the specific language governing permissions and
# limitations under the License.

import csv
from os import listdir
from tempfile import mktemp

import yaml

from conftest import out_path
from mlrun.artifacts import ChartArtifact, TableArtifact
<<<<<<< HEAD
from mlrun import NewRun, new_function
from mlrun.utils import run_keys


run_spec = NewRun(params={'p1': 5},
                  out_path=out_path,
                  outputs=['model.txt', 'chart.html']).set_label('tests', 'kfp')
=======
from mlrun import NewTask, new_function


run_spec = NewTask(
    params={'p1': 5},
    out_path=out_path,
    outputs=['model.txt', 'chart.html', 'iteration_results']).set_label('tests', 'kfp')
>>>>>>> 9cd19ec8


def my_job(context, p1=1, p2='a-string'):

    # access input metadata, values, files, and secrets (passwords)
    print(f'Run: {context.name} (uid={context.uid})')
    print(f'Params: p1={p1}, p2={p2}')
    print('accesskey = {}'.format(context.get_secret('ACCESS_KEY')))
    print('file\n{}\n'.format(context.get_input('infile.txt').get()))

    # RUN some useful code e.g. ML training, data prep, etc.

    # log scalar result values (job result metrics)
    context.log_result('accuracy', p1 * 2)
    context.log_result('loss', p1 * 3)

    # log various types of artifacts (file, web page, table), will be
    # versioned and visible in the UI
    context.log_artifact('model.txt', body=b'abc is 123')
    context.log_artifact(
        'results.html',
        body=b'<b> Some HTML <b>',
        viewer='web-app')
    context.log_artifact(TableArtifact('dataset.csv', '1,2,3\n4,5,6\n',
                                       viewer='table', header=['A', 'B', 'C']))

    # create a chart output (will show in the pipelines UI)
    chart = ChartArtifact('chart.html')
    chart.header = ['Epoch', 'Accuracy', 'Loss']
    for i in range(1, 8):
        chart.add_row([i, i / 20 + 0.75, 0.30 - i / 20])
    context.log_artifact(chart)


def test_kfp_run():
    tmpdir = mktemp()
    spec = run_spec.copy()
    spec.spec.output_path = tmpdir
    print(tmpdir)
    result = new_function(kfp=True).run(spec, handler=my_job)
    print(result.status.artifacts)
    alist = listdir(tmpdir)
    expected = ['chart.html', 'dataset.csv', 'model.txt', 'results.html']
    for a in expected:
        assert a in alist, 'artifact {} was not generated'.format(a)
    assert result.output('accuracy') == 10, 'failed to run'
    assert result.status.state == 'completed', \
        'wrong state ({}) {}'.format(result.status.state, result.status.error)


def test_kfp_hyper():
    tmpdir = mktemp()
    spec = run_spec.copy()
    spec.spec.output_path = tmpdir
    spec.with_hyper_params({'p1': [1, 2, 3]}, selector='min.loss')
    print(tmpdir)
    result = new_function(kfp=True).run(spec, handler=my_job)
    alist = listdir(tmpdir)
    print(alist)
    print(listdir('/tmp'))
<<<<<<< HEAD
    with open('/tmp/iteration_results.csv') as fp:
        print(fp.read())
    with open('/tmp/iterations') as fp:
        iter = json.load(fp)
        print(yaml.dump(iter))
    assert len(iter) == 3+1, 'didnt see expected iterations file output'
=======
    res_file = tmpdir + '/' + 'iteration_results.csv'
    with open(res_file) as fp:
        count = 0
        for row in csv.DictReader(fp):
            print(yaml.dump(row))
            count += 1
    assert count == 3, 'didnt see expected iterations file output'
>>>>>>> 9cd19ec8
    assert result.status.state == 'completed', \
        'wrong state ({}) {}'.format(result.status.state, result.status.error)<|MERGE_RESOLUTION|>--- conflicted
+++ resolved
@@ -20,15 +20,6 @@
 
 from conftest import out_path
 from mlrun.artifacts import ChartArtifact, TableArtifact
-<<<<<<< HEAD
-from mlrun import NewRun, new_function
-from mlrun.utils import run_keys
-
-
-run_spec = NewRun(params={'p1': 5},
-                  out_path=out_path,
-                  outputs=['model.txt', 'chart.html']).set_label('tests', 'kfp')
-=======
 from mlrun import NewTask, new_function
 
 
@@ -36,7 +27,6 @@
     params={'p1': 5},
     out_path=out_path,
     outputs=['model.txt', 'chart.html', 'iteration_results']).set_label('tests', 'kfp')
->>>>>>> 9cd19ec8
 
 
 def my_job(context, p1=1, p2='a-string'):
@@ -97,14 +87,6 @@
     alist = listdir(tmpdir)
     print(alist)
     print(listdir('/tmp'))
-<<<<<<< HEAD
-    with open('/tmp/iteration_results.csv') as fp:
-        print(fp.read())
-    with open('/tmp/iterations') as fp:
-        iter = json.load(fp)
-        print(yaml.dump(iter))
-    assert len(iter) == 3+1, 'didnt see expected iterations file output'
-=======
     res_file = tmpdir + '/' + 'iteration_results.csv'
     with open(res_file) as fp:
         count = 0
@@ -112,6 +94,5 @@
             print(yaml.dump(row))
             count += 1
     assert count == 3, 'didnt see expected iterations file output'
->>>>>>> 9cd19ec8
     assert result.status.state == 'completed', \
         'wrong state ({}) {}'.format(result.status.state, result.status.error)