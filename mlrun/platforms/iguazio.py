# Copyright 2023 Iguazio
#
# Licensed under the Apache License, Version 2.0 (the "License");
# you may not use this file except in compliance with the License.
# You may obtain a copy of the License at
#
#   http://www.apache.org/licenses/LICENSE-2.0
#
# Unless required by applicable law or agreed to in writing, software
# distributed under the License is distributed on an "AS IS" BASIS,
# WITHOUT WARRANTIES OR CONDITIONS OF ANY KIND, either express or implied.
# See the License for the specific language governing permissions and
# limitations under the License.

import json
import os
import urllib
<<<<<<< HEAD
=======
from collections import namedtuple
>>>>>>> 7034459d
from urllib.parse import urlparse

import requests
<<<<<<< HEAD
import v3io

import mlrun.errors
=======
import semver
import v3io

import mlrun.errors
from mlrun.config import config as mlconf
>>>>>>> 7034459d
from mlrun.utils import dict_to_json

_cached_control_session = None


def split_path(mntpath=""):
    if mntpath[0] == "/":
        mntpath = mntpath[1:]
    paths = mntpath.split("/")
    container = paths[0]
    subpath = ""
    if len(paths) > 1:
        subpath = mntpath[len(container) :]
    return container, subpath


def v3io_to_vol(name, remote="~/", access_key="", user="", secret=None):
    from os import environ

    from kubernetes import client

    access_key = access_key or environ.get("V3IO_ACCESS_KEY")
    opts = {"accessKey": access_key}
    user = user or environ.get("V3IO_USERNAME")
    if user:
        opts["dirsToCreate"] = f'[{{"name": "users//{user}", "permissions": 488}}]'

    remote = str(remote)

    if remote.startswith("~/"):
        if not user:
            raise mlrun.errors.MLRunInvalidArgumentError(
                'user name/env must be specified when using "~" in path'
            )
        if remote == "~/":
            remote = "users/" + user
        else:
            remote = "users/" + user + remote[1:]
    if remote:
        container, subpath = split_path(remote)
        opts["container"] = container
        opts["subPath"] = subpath

    if secret:
        secret = {"name": secret}

    vol = {
        "flexVolume": client.V1FlexVolumeSource(
            "v3io/fuse", options=opts, secret_ref=secret
        ),
        "name": name,
    }
    return vol


class OutputStream:
    def __init__(
        self,
        stream_path,
        shards=None,
        retention_in_hours=None,
        create=True,
        endpoint=None,
        access_key=None,
        mock=False,
        **kwargs,  # to avoid failing on extra parameters
    ):
        v3io_client_kwargs = {}
        if endpoint:
            v3io_client_kwargs["endpoint"] = endpoint
        if access_key:
            v3io_client_kwargs["access_key"] = access_key

        self._v3io_client = v3io.dataplane.Client(**v3io_client_kwargs)
        self._container, self._stream_path = split_path(stream_path)
        self._mock = mock
        self._mock_queue = []

        if create and not mock:
            # this import creates an import loop via the utils module, so putting it in execution path
            from mlrun.utils.helpers import logger

            logger.debug(
                "Creating output stream",
                endpoint=endpoint,
                container=self._container,
                stream_path=self._stream_path,
                shards=shards,
                retention_in_hours=retention_in_hours,
            )
            response = self._v3io_client.stream.create(
                container=self._container,
                stream_path=self._stream_path,
                shard_count=shards or 1,
                retention_period_hours=retention_in_hours or 24,
                raise_for_status=v3io.dataplane.RaiseForStatus.never,
            )
            if not (
                response.status_code == 400 and "ResourceInUse" in str(response.body)
            ):
                response.raise_for_status([409, 204])

    def push(self, data):
        def dump_record(rec):
            if not isinstance(rec, (str, bytes)):
                return dict_to_json(rec)
            return str(rec)

        if not isinstance(data, list):
            data = [data]
        records = [{"data": dump_record(rec)} for rec in data]
        if self._mock:
            # for mock testing
            self._mock_queue.extend(records)
        else:
            self._v3io_client.stream.put_records(
                container=self._container,
                stream_path=self._stream_path,
                records=records,
            )


class HTTPOutputStream:
    """HTTP output source that usually used for CE mode and debugging process"""

    def __init__(self, stream_path: str):
        self._stream_path = stream_path

    def push(self, data):
        def dump_record(rec):
            if isinstance(rec, bytes):
                return rec

            if not isinstance(rec, str):
                rec = dict_to_json(rec)

            return rec.encode("UTF-8")

        if not isinstance(data, list):
            data = [data]

        for record in data:
            # Convert the new record to the required format
            serialized_record = dump_record(record)
            response = requests.post(self._stream_path, data=serialized_record)
            if not response:
                raise mlrun.errors.MLRunInvalidArgumentError(
                    f"API call failed push a new record through {self._stream_path}, "
                    f"status {response.status_code}: {response.reason}"
                )


class KafkaOutputStream:
    def __init__(
        self,
        topic,
        brokers,
        producer_options=None,
        mock=False,
    ):
        self._kafka_producer = None
        self._topic = topic
        self._brokers = brokers
        self._producer_options = producer_options or {}

        self._mock = mock
        self._mock_queue = []

        self._initialized = False

    def _lazy_init(self):
        if self._initialized:
            return

        import kafka

        self._kafka_producer = kafka.KafkaProducer(
            bootstrap_servers=self._brokers,
            **self._producer_options,
        )

        self._initialized = True

    def push(self, data):
        self._lazy_init()

        def dump_record(rec):
            if isinstance(rec, bytes):
                return rec

            if not isinstance(rec, str):
                rec = dict_to_json(rec)

            return rec.encode("UTF-8")

        if not isinstance(data, list):
            data = [data]

        if self._mock:
            # for mock testing
            self._mock_queue.extend(data)
        else:
            for record in data:
                serialized_record = dump_record(record)
                self._kafka_producer.send(self._topic, serialized_record)


class V3ioStreamClient:
    def __init__(self, url: str, shard_id: int = 0, seek_to: str = None, **kwargs):
        endpoint, stream_path = parse_path(url)
        seek_options = ["EARLIEST", "LATEST", "TIME", "SEQUENCE"]
        seek_to = seek_to or "LATEST"
        seek_to = seek_to.upper()
        if seek_to not in seek_options:
            raise ValueError(f'seek_to must be one of {", ".join(seek_options)}')

        self._url = url
        self._container, self._stream_path = split_path(stream_path)
        self._shard_id = shard_id
        self._seek_to = seek_to
        self._client = v3io.dataplane.Client(endpoint=endpoint)
        self._seek_done = False
        self._location = ""
        self._kwargs = kwargs

    @property
    def url(self):
        return self._url

    @property
    def shard_id(self):
        return self._shard_id

    def seek(self):
        response = self._client.stream.seek(
            self._container,
            self._stream_path,
            self._shard_id,
            self._seek_to,
            raise_for_status=v3io.dataplane.RaiseForStatus.never,
            **self._kwargs,
        )
        if response.status_code == 404 and "ResourceNotFound" in str(response.body):
            return 0
        response.raise_for_status()
        self._location = response.output.location
        self._seek_done = True
        return response.status_code

    def get_records(self):
        if not self._seek_done:
            resp = self.seek()
            if resp == 0:
                return []
        response = self._client.stream.get_records(
            self._container, self._stream_path, self._shard_id, self._location
        )
        response.raise_for_status()
        self._location = response.output.next_location
        return response.output.records


def is_iguazio_endpoint(endpoint_url: str) -> bool:
    # TODO: find a better heuristic
    return ".default-tenant." in endpoint_url


def is_iguazio_session(value: str) -> bool:
    # TODO: find a better heuristic
    return len(value) > 20 and "-" in value


def is_iguazio_session_cookie(session_cookie: str) -> bool:
    if not session_cookie.strip():
        return False

    # decode url encoded cookie
    # from: j%3A%7B%22sid%22%3A%20%22946b0749-5c40-4837-a4ac-341d295bfaf7%22%7D
    # to:   j:{"sid":"946b0749-5c40-4837-a4ac-341d295bfaf7"}
    try:
        unqouted_cookie = urllib.parse.unquote(session_cookie.strip())
        if not unqouted_cookie.startswith("j:"):
            return is_iguazio_session(session_cookie)
        return json.loads(unqouted_cookie[2:])["sid"] is not None
    except Exception:
        return False


# we assign the control session or access key to the password since this is iguazio auth scheme
# (requests should be sent with username:control_session/access_key as auth header)
def add_or_refresh_credentials(
    api_url: str, username: str = "", password: str = "", token: str = ""
) -> (str, str, str):
    if is_iguazio_session(password):
        return username, password, token

    username = username or os.environ.get("V3IO_USERNAME")
    password = password or os.environ.get("V3IO_PASSWORD")
    # V3IO_ACCESS_KEY` is used by other packages like v3io, MLRun also uses it as the access key used to
    # communicate with the API from the client. `MLRUN_AUTH_SESSION` is for when we want
    # different access keys for the 2 usages
    token = (
        token
        # can't use mlrun.common.runtimes.constants.FunctionEnvironmentVariables.auth_session cause this is running
        # in the import execution path (when we're initializing the run db) and therefore we can't import mlrun.runtimes
        or os.environ.get("MLRUN_AUTH_SESSION")
        or os.environ.get("V3IO_ACCESS_KEY")
    )

    # When it's not iguazio endpoint it's one of two options:
    # Enterprise, but we're in the cluster (and not from remote), e.g. url will be something like http://mlrun-api:8080
    # In which we enforce to have access key which is needed for the API auth
    # Open source in which auth is not enabled so no creds needed
    # We don't really have an easy/nice way to differentiate between the two so we're just sending creds anyways
    # (ideally if we could identify we're in enterprise we would have verify here that token and username have value)
    if not is_iguazio_endpoint(api_url):
        return "", "", token

    if not username or not token:
        raise ValueError(
            "username and access key required to authenticate against iguazio system"
        )
    return username, token, ""


def parse_path(url, suffix="/"):
    """return endpoint and table path from url"""
    parsed_url = urlparse(url)
    if parsed_url.netloc:
        scheme = parsed_url.scheme.lower()
        if scheme == "s3":
            prefix = "s3"
        elif scheme == "v3ios":
            prefix = "https"
        elif scheme == "v3io":
            prefix = "http"
        elif scheme == "redis":
            prefix = "redis"
        elif scheme == "rediss":
            prefix = "rediss"
        elif scheme == "ds":
            prefix = "ds"
        else:
            raise mlrun.errors.MLRunInvalidArgumentError(
                "url must start with v3io/v3ios/redis/rediss, got " + url
            )
        endpoint = f"{prefix}://{parsed_url.netloc}"
    else:
        # no netloc is mainly when using v3io (v3io:///) and expecting the url to be resolved automatically from env or
        # config
        endpoint = None
    return endpoint, parsed_url.path.strip("/") + suffix


def sanitize_username(username: str):
    """
    The only character an Iguazio username may have that is not valid for k8s usage is underscore (_)
    So simply replace it with dash
    """
    return username.replace("_", "-")


def min_iguazio_versions(*versions):
    def decorator(function):
        def wrapper(*args, **kwargs):
            if mlrun.utils.helpers.validate_component_version_compatibility(
                "iguazio", *versions
            ):
                return function(*args, **kwargs)

            message = (
                f"{function.__name__} is supported since Iguazio {' or '.join(versions)}, currently using "
                f"Iguazio {mlconf.igz_version}."
            )
            raise mlrun.errors.MLRunIncompatibleVersionError(message)

        return wrapper

    return decorator<|MERGE_RESOLUTION|>--- conflicted
+++ resolved
@@ -15,24 +15,13 @@
 import json
 import os
 import urllib
-<<<<<<< HEAD
-=======
-from collections import namedtuple
->>>>>>> 7034459d
 from urllib.parse import urlparse
 
 import requests
-<<<<<<< HEAD
-import v3io
-
-import mlrun.errors
-=======
-import semver
 import v3io
 
 import mlrun.errors
 from mlrun.config import config as mlconf
->>>>>>> 7034459d
 from mlrun.utils import dict_to_json
 
 _cached_control_session = None
