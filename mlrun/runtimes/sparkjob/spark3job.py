# Copyright 2023 Iguazio
#
# Licensed under the Apache License, Version 2.0 (the "License");
# you may not use this file except in compliance with the License.
# You may obtain a copy of the License at
#
#   http://www.apache.org/licenses/LICENSE-2.0
#
# Unless required by applicable law or agreed to in writing, software
# distributed under the License is distributed on an "AS IS" BASIS,
# WITHOUT WARRANTIES OR CONDITIONS OF ANY KIND, either express or implied.
# See the License for the specific language governing permissions and
# limitations under the License.

import typing

import kubernetes.client

import mlrun.common.schemas.function
import mlrun.errors
import mlrun.runtimes.pod
from mlrun.config import config

from ...execution import MLClientCtx
from ...model import RunObject
from ...platforms.iguazio import mount_v3io, mount_v3iod
from ...utils import update_in, verify_field_regex
from ..kubejob import KubejobRuntime
from ..pod import KubeResourceSpec
from ..utils import (
    generate_resources,
    get_gpu_from_resource_requirement,
    get_item_name,
    verify_limits,
    verify_requests,
)


class Spark3JobSpec(KubeResourceSpec):
    _jvm_memory_resource_notation = r"^[0-9]+[KkMmGg]$"

    # https://github.com/GoogleCloudPlatform/spark-on-k8s-operator/blob/55732a6a392cbe1d6546c7ec6823193ab055d2fa/pkg/apis/sparkoperator.k8s.io/v1beta2/types.go#L181
    _dict_fields = [
        "driver_resources",
        "executor_resources",
        "job_type",
        "python_version",
        "spark_version",
        "restart_policy",
        "deps",
        "main_class",
        "spark_conf",
        "hadoop_conf",
        "use_default_image",
        "monitoring",
        "driver_node_selector",
        "executor_node_selector",
        "dynamic_allocation",
        "driver_tolerations",
        "executor_tolerations",
        "driver_affinity",
        "executor_affinity",
        "driver_preemption_mode",
        "executor_preemption_mode",
        "driver_volume_mounts",
        "executor_volume_mounts",
        "driver_java_options",
        "executor_java_options",
        "driver_cores",
        "executor_cores",
    ]

    def __init__(
        self,
        command=None,
        args=None,
        image=None,
        mode=None,
        volumes=None,
        volume_mounts=None,
        env=None,
        resources=None,
        replicas=None,
        image_pull_policy=None,
        service_account=None,
        image_pull_secret=None,
        driver_resources=None,
        executor_resources=None,
        job_type=None,
        python_version=None,
        spark_version=None,
        restart_policy=None,
        deps=None,
        main_class=None,
        default_handler=None,
        entry_points=None,
        description=None,
        workdir=None,
        build=None,
        spark_conf=None,
        hadoop_conf=None,
        node_selector=None,
        driver_node_selector=None,
        executor_node_selector=None,
        use_default_image=False,
        priority_class_name=None,
        dynamic_allocation=None,
        monitoring=None,
        disable_auto_mount=False,
        pythonpath=None,
        node_name=None,
        affinity=None,
        tolerations=None,
        driver_tolerations=None,
        executor_tolerations=None,
        executor_affinity=None,
        driver_affinity=None,
        preemption_mode=None,
        executor_preemption_mode=None,
        driver_preemption_mode=None,
        driver_volume_mounts=None,
        executor_volume_mounts=None,
        driver_java_options=None,
        executor_java_options=None,
        driver_cores=None,
        executor_cores=None,
        security_context=None,
        clone_target_dir=None,
    ):

        super().__init__(
            command=command,
            args=args,
            image=image,
            mode=mode,
            volumes=volumes,
            volume_mounts=volume_mounts,
            env=env,
            resources=resources,
            replicas=replicas,
            image_pull_policy=image_pull_policy,
            service_account=service_account,
            image_pull_secret=image_pull_secret,
            default_handler=default_handler,
            entry_points=entry_points,
            description=description,
            workdir=workdir,
            build=build,
            node_selector=node_selector,
            priority_class_name=priority_class_name,
            disable_auto_mount=disable_auto_mount,
            pythonpath=pythonpath,
            node_name=node_name,
            affinity=affinity,
            tolerations=tolerations,
            preemption_mode=preemption_mode,
            security_context=security_context,
            clone_target_dir=clone_target_dir,
        )

        self._driver_resources = self.enrich_resources_with_default_pod_resources(
            "driver_resources", driver_resources
        )
        self._executor_resources = self.enrich_resources_with_default_pod_resources(
            "executor_resources", executor_resources
        )
        self.spark_conf = spark_conf or {}
        self.hadoop_conf = hadoop_conf or {}
        self.job_type = job_type
        self.python_version = python_version
        self.spark_version = spark_version
        self.restart_policy = restart_policy or {}
        self.deps = deps or {}
        self.main_class = main_class
        self.use_default_image = use_default_image

        self.driver_resources = driver_resources or {}
        self.executor_resources = executor_resources or {}
        self.spark_conf = spark_conf or {}
        self.hadoop_conf = hadoop_conf or {}
        self.job_type = job_type
        self.python_version = python_version
        self.spark_version = spark_version
        self.restart_policy = restart_policy or {}
        self.deps = deps or {}
        self.main_class = main_class
        self.use_default_image = use_default_image
        self.dynamic_allocation = dynamic_allocation or {}
        self.driver_node_selector = driver_node_selector
        self.executor_node_selector = executor_node_selector
        self.monitoring = monitoring or {}
        self.driver_tolerations = driver_tolerations
        self.executor_tolerations = executor_tolerations
        self.executor_affinity = executor_affinity
        self.driver_affinity = driver_affinity
        self.executor_preemption_mode = executor_preemption_mode
        self.driver_preemption_mode = driver_preemption_mode
        self._driver_volume_mounts = {}
        self.driver_volume_mounts = driver_volume_mounts or {}
        self._executor_volume_mounts = {}
        self.executor_volume_mounts = executor_volume_mounts or {}
        self.driver_java_options = driver_java_options
        self.executor_java_options = executor_java_options
        self.driver_cores = driver_cores
        self.executor_cores = executor_cores

    def to_dict(self, fields=None, exclude=None):
        exclude = exclude or []
        _exclude = [
            "affinity",
            "tolerations",
            "security_context",
            "executor_affinity",
            "executor_tolerations",
            "driver_affinity",
            "driver_tolerations",
        ]
        struct = super().to_dict(fields, exclude=list(set(exclude + _exclude)))
        api = kubernetes.client.ApiClient()
        for field in _exclude:
            if field not in exclude:
                struct[field] = api.sanitize_for_serialization(getattr(self, field))
        return struct

    @property
    def executor_tolerations(self) -> typing.List[kubernetes.client.V1Toleration]:
        return self._executor_tolerations

    @executor_tolerations.setter
    def executor_tolerations(self, executor_tolerations):
        self._executor_tolerations = (
            mlrun.runtimes.pod.transform_attribute_to_k8s_class_instance(
                "executor_tolerations", executor_tolerations
            )
        )

    @property
    def driver_tolerations(self) -> typing.List[kubernetes.client.V1Toleration]:
        return self._driver_tolerations

    @driver_tolerations.setter
    def driver_tolerations(self, driver_tolerations):
        self._driver_tolerations = (
            mlrun.runtimes.pod.transform_attribute_to_k8s_class_instance(
                "driver_tolerations", driver_tolerations
            )
        )

    @property
    def executor_affinity(self) -> kubernetes.client.V1Affinity:
        return self._executor_affinity

    @executor_affinity.setter
    def executor_affinity(self, affinity):
        self._executor_affinity = (
            mlrun.runtimes.pod.transform_attribute_to_k8s_class_instance(
                "executor_affinity", affinity
            )
        )

    @property
    def driver_affinity(self) -> kubernetes.client.V1Affinity:
        return self._driver_affinity

    @driver_affinity.setter
    def driver_affinity(self, affinity):
        self._driver_affinity = (
            mlrun.runtimes.pod.transform_attribute_to_k8s_class_instance(
                "executor_affinity", affinity
            )
        )

    @property
    def driver_preemption_mode(self) -> str:
        return self._driver_preemption_mode

    @driver_preemption_mode.setter
    def driver_preemption_mode(self, mode):
        self._driver_preemption_mode = (
            mode or mlrun.mlconf.function_defaults.preemption_mode
        )
        self.enrich_function_preemption_spec(
            preemption_mode_field_name="driver_preemption_mode",
            tolerations_field_name="driver_tolerations",
            affinity_field_name="driver_affinity",
            node_selector_field_name="driver_node_selector",
        )

    @property
    def executor_preemption_mode(self) -> str:
        return self._executor_preemption_mode

    @executor_preemption_mode.setter
    def executor_preemption_mode(self, mode):
        self._executor_preemption_mode = (
            mode or mlrun.mlconf.function_defaults.preemption_mode
        )
        self.enrich_function_preemption_spec(
            preemption_mode_field_name="executor_preemption_mode",
            tolerations_field_name="executor_tolerations",
            affinity_field_name="executor_affinity",
            node_selector_field_name="executor_node_selector",
        )

    @property
    def driver_volume_mounts(self) -> list:
        return list(self._driver_volume_mounts.values())

    @driver_volume_mounts.setter
    def driver_volume_mounts(self, volume_mounts):
        self._driver_volume_mounts = {}
        if volume_mounts:
            for volume_mount in volume_mounts:
                self._set_volume_mount(
                    volume_mount, volume_mounts_field_name="_driver_volume_mounts"
                )

    @property
    def executor_volume_mounts(self) -> list:
        return list(self._executor_volume_mounts.values())

    @executor_volume_mounts.setter
    def executor_volume_mounts(self, volume_mounts):
        self._executor_volume_mounts = {}
        if volume_mounts:
            for volume_mount in volume_mounts:
                self._set_volume_mount(
                    volume_mount, volume_mounts_field_name="_executor_volume_mounts"
                )

    def _verify_jvm_memory_string(
        self, resources_field_name: str, memory: typing.Optional[str]
    ):
        if memory:
            verify_field_regex(
                f"function.spec.{resources_field_name}.requests.memory",
                memory,
                [self._jvm_memory_resource_notation],
            )

    def enrich_resources_with_default_pod_resources(
        self, resources_field_name: str, resources: dict
    ):
        if resources_field_name == "driver_resources":
            role = "driver"
        elif resources_field_name == "executor_resources":
            role = "executor"
        else:
            return {}
        resources_types = ["cpu", "memory"]
        resource_requirements = ["requests", "limits"]
        default_resources = mlrun.mlconf.default_spark_resources.to_dict()[role]

        if resources:
            for resource_requirement in resource_requirements:
                for resource_type in resources_types:
                    if (
                        resources.setdefault(resource_requirement, {}).setdefault(
                            resource_type
                        )
                        is None
                    ):
                        resources[resource_requirement][
                            resource_type
                        ] = default_resources[resource_requirement][resource_type]
        else:
            resources = default_resources

        # Spark operator uses JVM notation for memory, so we must verify it separately
        verify_requests(
            resources_field_name,
            cpu=resources["requests"]["cpu"],
        )
        self._verify_jvm_memory_string(
            resources_field_name, resources["requests"]["memory"]
        )
        resources["requests"] = generate_resources(
            mem=resources["requests"]["memory"], cpu=resources["requests"]["cpu"]
        )
        gpu_type, gpu_value = get_gpu_from_resource_requirement(resources["limits"])
        verify_limits(
            resources_field_name,
            cpu=resources["limits"]["cpu"],
            gpus=gpu_value,
            gpu_type=gpu_type,
        )
        resources["limits"] = generate_resources(
            cpu=resources["limits"]["cpu"],
            gpus=gpu_value,
            gpu_type=gpu_type,
        )
        if not resources["requests"] and not resources["limits"]:
            return {}
        return resources

    def _verify_and_set_requests(
        self,
        resources_field_name,
        mem: str = None,
        cpu: str = None,
        patch: bool = False,
    ):
        # Spark operator uses JVM notation for memory, so we must verify it separately
        verify_requests(resources_field_name, cpu=cpu)
        self._verify_jvm_memory_string(resources_field_name, mem)
        resources = generate_resources(mem=mem, cpu=cpu)

        if not patch:
            update_in(
                getattr(self, resources_field_name),
                "requests",
                resources,
            )
        else:
            for resource, resource_value in resources.items():
                update_in(
                    getattr(self, resources_field_name),
                    f"requests.{resource}",
                    resource_value,
                )

    @property
    def driver_resources(self) -> dict:
        return self._driver_resources

    @driver_resources.setter
    def driver_resources(self, resources):
        self._driver_resources = self.enrich_resources_with_default_pod_resources(
            "driver_resources", resources
        )

    @property
    def executor_resources(self) -> dict:
        return self._executor_resources

    @executor_resources.setter
    def executor_resources(self, resources):
        self._executor_resources = self.enrich_resources_with_default_pod_resources(
            "executor_resources", resources
        )


class Spark3Runtime(KubejobRuntime):
    group = "sparkoperator.k8s.io"
    version = "v1beta2"
    apiVersion = group + "/" + version
    kind = "spark"
    plural = "sparkapplications"

    # the dot will make the api prefix the configured registry to the image name
    default_mlrun_image = ".spark-job-default-image"
    gpu_suffix = "-cuda"
    code_script = "spark-function-code.py"
    code_path = "/etc/config/mlrun"

    @property
    def spec(self) -> Spark3JobSpec:
        return self._spec

    @spec.setter
    def spec(self, spec):
        self._spec = self._verify_dict(spec, "spec", Spark3JobSpec)

    def _get_igz_deps(self):
        return {
            "jars": [
                "local:///spark/v3io-libs/v3io-hcfs_2.12.jar",
                "local:///spark/v3io-libs/v3io-spark3-streaming_2.12.jar",
                "local:///spark/v3io-libs/v3io-spark3-object-dataframe_2.12.jar",
                "local:///igz/java/libs/scala-library-2.12.14.jar",
                "local:///spark/jars/jmx_prometheus_javaagent-0.16.1.jar",
            ],
            "files": ["local:///igz/java/libs/v3io-pyspark.zip"],
        }

    def with_node_selection(
        self,
        node_name: typing.Optional[str] = None,
        node_selector: typing.Optional[typing.Dict[str, str]] = None,
        affinity: typing.Optional[kubernetes.client.V1Affinity] = None,
        tolerations: typing.Optional[
            typing.List[kubernetes.client.V1Toleration]
        ] = None,
    ):
        if node_name:
            raise NotImplementedError(
                "Setting node name is not supported for spark runtime"
            )
        if affinity:
            raise NotImplementedError(
                "Setting affinity is not supported for spark runtime"
            )
        if tolerations:
            raise mlrun.errors.MLRunInvalidArgumentTypeError(
                "Tolerations can be set in spark runtime but not in with_node_selection"
                "Instead, use with_driver_node_selection and with_executor_node_selection to set tolerations"
            )
        if node_name:
            raise NotImplementedError(
                "Setting node name is not supported for spark runtime"
            )
        # TODO add affinity support
        # https://github.com/GoogleCloudPlatform/spark-on-k8s-operator/blob/master/pkg/apis/sparkoperator.k8s.io/v1beta2/types.go#L491
        if affinity:
            raise NotImplementedError(
                "Setting affinity is not supported for spark runtime"
            )
        super().with_node_selection(node_name, node_selector, affinity, tolerations)

    def with_driver_node_selection(
        self,
        node_name: typing.Optional[str] = None,
        node_selector: typing.Optional[typing.Dict[str, str]] = None,
        affinity: typing.Optional[kubernetes.client.V1Affinity] = None,
        tolerations: typing.Optional[
            typing.List[kubernetes.client.V1Toleration]
        ] = None,
    ):
        """
        Enables control of which k8s node the spark executor will run on.

        :param node_name:       The name of the k8s node
        :param node_selector:   Label selector, only nodes with matching labels are eligible to be picked
        :param affinity:        Expands the types of constraints you can express - see
                                https://kubernetes.io/docs/concepts/scheduling-eviction/assign-pod-node/#affinity-and-anti-affinity
                                for details
        :param tolerations:     Tolerations are applied to pods, and allow (but do not require) the pods to schedule
                                onto nodes with matching taints - see
                                https://kubernetes.io/docs/concepts/scheduling-eviction/taint-and-toleration
                                for details
        """
        if node_name:
            raise NotImplementedError(
                "Setting node name is not supported for spark runtime"
            )
        if affinity:
            self.spec.driver_affinity = affinity
        if node_selector:
            self.spec.driver_node_selector = node_selector
        if tolerations:
            self.spec.driver_tolerations = tolerations

    def with_executor_node_selection(
        self,
        node_name: typing.Optional[str] = None,
        node_selector: typing.Optional[typing.Dict[str, str]] = None,
        affinity: typing.Optional[kubernetes.client.V1Affinity] = None,
        tolerations: typing.Optional[
            typing.List[kubernetes.client.V1Toleration]
        ] = None,
    ):
        """
        Enables control of which k8s node the spark executor will run on.

        :param node_name:       The name of the k8s node
        :param node_selector:   Label selector, only nodes with matching labels are eligible to be picked
        :param affinity:        Expands the types of constraints you can express - see
                                https://kubernetes.io/docs/concepts/scheduling-eviction/assign-pod-node/#affinity-and-anti-affinity
                                for details
        :param tolerations:     Tolerations are applied to pods, and allow (but do not require) the pods to schedule
                                onto nodes with matching taints - see
                                https://kubernetes.io/docs/concepts/scheduling-eviction/taint-and-toleration
                                for details
        """
        if node_name:
            raise NotImplementedError(
                "Setting node name is not supported for spark runtime"
            )
        if affinity:
            self.spec.executor_affinity = affinity
        if node_selector:
            self.spec.executor_node_selector = node_selector
        if tolerations:
            self.spec.executor_tolerations = tolerations

    def with_preemption_mode(
        self, mode: typing.Union[mlrun.common.schemas.function.PreemptionModes, str]
    ):
        """
        Use with_driver_preemption_mode / with_executor_preemption_mode to setup preemption_mode for spark operator
        """
        raise mlrun.errors.MLRunInvalidArgumentTypeError(
            "with_preemption_mode is not supported, use with_driver_preemption_mode / with_executor_preemption_mode"
            " to set preemption mode for spark operator"
        )

    def with_driver_preemption_mode(
        self, mode: typing.Union[mlrun.common.schemas.function.PreemptionModes, str]
    ):
        """
        Preemption mode controls whether the spark driver can be scheduled on preemptible nodes.
        Tolerations, node selector, and affinity are populated on preemptible nodes corresponding to the function spec.

        The supported modes are:

        * **allow** - The function can be scheduled on preemptible nodes
        * **constrain** - The function can only run on preemptible nodes
        * **prevent** - The function cannot be scheduled on preemptible nodes
        * **none** - No preemptible configuration will be applied on the function

        The default preemption mode is configurable in mlrun.mlconf.function_defaults.preemption_mode.
        By default it's set to **prevent**

        :param mode: allow | constrain | prevent | none defined in :py:class:`~mlrun.common.schemas.PreemptionModes`
        """
        preemption_mode = mlrun.common.schemas.function.PreemptionModes(mode)
        self.spec.driver_preemption_mode = preemption_mode.value

    def with_executor_preemption_mode(
        self, mode: typing.Union[mlrun.common.schemas.function.PreemptionModes, str]
    ):
        """
        Preemption mode controls whether the spark executor can be scheduled on preemptible nodes.
        Tolerations, node selector, and affinity are populated on preemptible nodes corresponding to the function spec.

        The supported modes are:

        * **allow** - The function can be scheduled on preemptible nodes
        * **constrain** - The function can only run on preemptible nodes
        * **prevent** - The function cannot be scheduled on preemptible nodes
        * **none** - No preemptible configuration will be applied on the function

        The default preemption mode is configurable in mlrun.mlconf.function_defaults.preemption_mode,
        by default it's set to **prevent**

        :param mode: allow | constrain | prevent | none defined in :py:class:`~mlrun.common.schemas.PreemptionModes`
        """
        preemption_mode = mlrun.common.schemas.function.PreemptionModes(mode)
        self.spec.executor_preemption_mode = preemption_mode.value

    def with_security_context(
        self, security_context: kubernetes.client.V1SecurityContext
    ):
        """
        With security context is not supported for spark runtime.
        Driver / Executor processes run with uid / gid 1000 as long as security context is not defined.
        If in the future we want to support setting security context it will work only from spark version 3.2 onwards.
        """
        raise mlrun.errors.MLRunInvalidArgumentTypeError(
            "with_security_context is not supported with spark operator"
        )

    def with_driver_host_path_volume(
        self,
        host_path: str,
        mount_path: str,
        type: str = "",
        volume_name: str = "host-path-volume",
    ):
        """
        Add a host path volume and mounts it to the driver pod
        More info: https://kubernetes.io/docs/concepts/storage/volumes#hostpath

        :param host_path:   Path of the directory on the host. If the path is a symlink, it follows the link to the
                            real path
        :param mount_path:  Path within the container at which the volume should be mounted.  Must not contain ':'
        :param type:        Type for HostPath Volume Defaults to ""
        :param volume_name: Volume's name. Must be a DNS_LABEL and unique within the pod
        """
        self._with_host_path_volume(
            "_driver_volume_mounts", host_path, mount_path, type, volume_name
        )

    def with_executor_host_path_volume(
        self,
        host_path: str,
        mount_path: str,
        type: str = "",
        volume_name: str = "host-path-volume",
    ):
        """
        Add an host path volume and mount it to the executor pod/s
        More info: https://kubernetes.io/docs/concepts/storage/volumes#hostpath

        :param host_path:   Path of the directory on the host. If the path is a symlink, it follows the link to the
                            real path
        :param mount_path:  Path within the container at which the volume should be mounted.  Must not contain ':'
        :param type:        Type for HostPath Volume Defaults to ""
        :param volume_name: Volume's name. Must be a DNS_LABEL and unique within the pod
        """
        self._with_host_path_volume(
            "_executor_volume_mounts", host_path, mount_path, type, volume_name
        )

    def _with_host_path_volume(
        self,
        volume_mounts_field_name,
        host_path: str,
        mount_path: str,
        type_: str = "",
        volume_name: str = "host-path-volume",
    ):
        volume = kubernetes.client.V1Volume(
            name=volume_name,
            host_path=kubernetes.client.V1HostPathVolumeSource(
                path=host_path, type=type_
            ),
        )
        volume_mount = kubernetes.client.V1VolumeMount(
            mount_path=mount_path, name=volume_name
        )
        kubernetes_api_client = kubernetes.client.ApiClient()
        self.spec.update_vols_and_mounts(
            [kubernetes_api_client.sanitize_for_serialization(volume)],
            [kubernetes_api_client.sanitize_for_serialization(volume_mount)],
            volume_mounts_field_name,
        )

    def with_dynamic_allocation(
        self, min_executors=None, max_executors=None, initial_executors=None
    ):
        """
        Allows to configure spark's dynamic allocation

        :param min_executors:     Min. number of executors
        :param max_executors:     Max. number of executors
        :param initial_executors: Initial number of executors
        """
        self.spec.dynamic_allocation["enabled"] = True
        if min_executors:
            self.spec.dynamic_allocation["minExecutors"] = min_executors
        if max_executors:
            self.spec.dynamic_allocation["maxExecutors"] = max_executors
        if initial_executors:
            self.spec.dynamic_allocation["initialExecutors"] = initial_executors

    def disable_monitoring(self):
        self.spec.monitoring["enabled"] = False

    def _with_monitoring(self, enabled=True, exporter_jar=None):
        self.spec.monitoring["enabled"] = enabled
        if enabled:
            if exporter_jar:
                self.spec.monitoring["exporter_jar"] = exporter_jar

    def with_igz_spark(self, mount_v3io_to_executor=True):
<<<<<<< HEAD
        self._update_igz_jars(deps=self._get_igz_deps())
        self.apply(mount_v3io(name="v3io"))

        # if we only want to mount v3io on the driver, move v3io
        # mounts from common volume mounts to driver volume mounts
        if not mount_v3io_to_executor:
            v3io_mounts = []
            non_v3io_mounts = []
            for mount in self.spec.volume_mounts:
                if get_item_name(mount) == "v3io":
                    v3io_mounts.append(mount)
                else:
                    non_v3io_mounts.append(mount)
            self.spec.volume_mounts = non_v3io_mounts
            self.spec.driver_volume_mounts += v3io_mounts

        self.apply(
            mount_v3iod(
                namespace=config.namespace,
                v3io_config_configmap="spark-operator-v3io-config",
            )
        )
        if config.spark_history_server_path:
            self.spec.spark_conf["spark.eventLog.enabled"] = "true"
            self.spec.spark_conf["spark.eventLog.dir"] = (
                "file://" + config.spark_history_server_path
            )
=======
        """
        Configures the pods (driver and executors) to have V3IO access (via file system and via Hadoop).

        :param mount_v3io_to_executor: When False, limits the file system mount to driver pod only. Default is True.
        """
        super().with_igz_spark(mount_v3io_to_executor)
>>>>>>> ae2fd4ab
        if "enabled" not in self.spec.monitoring or self.spec.monitoring["enabled"]:
            self._with_monitoring(
                exporter_jar="/spark/jars/jmx_prometheus_javaagent-0.16.1.jar",
            )

    def with_cores(self, executor_cores: int = None, driver_cores: int = None):
        """
        Allows to configure spark.executor.cores and spark.driver.cores parameters. The values must be integers
        greater than or equal to 1. If a parameter is not specified, it defaults to 1.

        Spark operator has multiple options to control the number of cores available to the executor and driver.
        The .coreLimit and .coreRequest parameters can be set for both executor and driver,
        but they only control the k8s properties of the pods created to run the driver/executor.
        Spark itself uses the spec.[executor|driver].cores parameter to set the parallelism of tasks and cores
        assigned to each task within the pod. This function sets the .cores parameters for the job executed.

        See https://github.com/GoogleCloudPlatform/spark-on-k8s-operator/issues/581 for a discussion about those
        parameters and their meaning in Spark operator.

        :param executor_cores: Number of cores to use for executor (spark.executor.cores)
        :param driver_cores:   Number of cores to use for driver (spark.driver.cores)
        """
        if executor_cores:
            if not isinstance(executor_cores, int) or executor_cores < 1:
                raise mlrun.errors.MLRunInvalidArgumentError(
                    f"executor_cores must be an integer greater than or equal to 1. Got: {executor_cores}"
                )
            self.spec.executor_cores = executor_cores

        if driver_cores:
            if not isinstance(driver_cores, int) or driver_cores < 1:
                raise mlrun.errors.MLRunInvalidArgumentError(
                    f"driver_cores must be an integer greater than or equal to 1. Got: {driver_cores}"
                )
            self.spec.driver_cores = driver_cores

    @classmethod
    def _get_default_deployed_mlrun_image_name(cls, with_gpu=False):
        suffix = cls.gpu_suffix if with_gpu else ""
        return cls.default_mlrun_image + suffix

    @classmethod
    def deploy_default_image(cls, with_gpu=False):
        from mlrun.run import new_function

        sj = new_function(kind=cls.kind, name="spark-default-image-deploy-temp")
        sj.spec.build.image = cls._get_default_deployed_mlrun_image_name(with_gpu)

        # setting required resources
        sj.with_executor_requests(cpu=1, mem="512m")
        sj.with_driver_requests(cpu=1, mem="512m")

        sj.deploy()
        mlrun.db.get_run_db().delete_function(name=sj.metadata.name)

    def _is_using_gpu(self):
        driver_limits = self.spec.driver_resources.get("limits")
        driver_gpu = None
        if driver_limits:
            _, driver_gpu = self._get_gpu_type_and_quantity(resources=driver_limits)

        executor_limits = self.spec.executor_resources.get("limits")
        executor_gpu = None
        if executor_limits:
            _, executor_gpu = self._get_gpu_type_and_quantity(resources=executor_limits)

        return bool(driver_gpu or executor_gpu)

    @property
    def _default_image(self):
        if config.spark_app_image_tag and config.spark_app_image:
            return (
                config.spark_app_image
                + (self.gpu_suffix if self._is_using_gpu() else "")
                + ":"
                + config.spark_app_image_tag
            )
        return None

    def deploy(
        self,
        watch=True,
        with_mlrun=True,
        skip_deployed=False,
        is_kfp=False,
        mlrun_version_specifier=None,
        builder_env: dict = None,
        show_on_failure: bool = False,
    ):
        """deploy function, build container with dependencies

        :param watch:                   wait for the deploy to complete (and print build logs)
        :param with_mlrun:              add the current mlrun package to the container build
        :param skip_deployed:           skip the build if we already have an image for the function
        :param is_kfp:                  deploy as part of a kfp pipeline
        :param mlrun_version_specifier: which mlrun package version to include (if not current)
        :param builder_env:             Kaniko builder pod env vars dict (for config/credentials)
                                        e.g. builder_env={"GIT_TOKEN": token}
        :param show_on_failure:         show logs only in case of build failure

        :return True if the function is ready (deployed)
        """
        # connect will populate the config from the server config
        mlrun.db.get_run_db()
        if not self.spec.build.base_image:
            self.spec.build.base_image = self._default_image
        return super().deploy(
            watch=watch,
            with_mlrun=with_mlrun,
            skip_deployed=skip_deployed,
            is_kfp=is_kfp,
            mlrun_version_specifier=mlrun_version_specifier,
            builder_env=builder_env,
            show_on_failure=show_on_failure,
        )

    @staticmethod
    def _get_gpu_type_and_quantity(resources):
        gpu_type = [
            resource_type
            for resource_type in resources.keys()
            if resource_type not in ["cpu", "memory"]
        ]
        if len(gpu_type) > 1:
            raise mlrun.errors.MLRunInvalidArgumentError(
                "Sparkjob supports only a single gpu type"
            )
        gpu_quantity = resources[gpu_type[0]] if gpu_type else 0
        return gpu_type[0] if gpu_type else None, gpu_quantity

    def _pre_run(self, runobj: RunObject, execution: MLClientCtx):
        if self.spec.build.source and self.spec.build.load_source_on_run:
            raise mlrun.errors.MLRunPreconditionFailedError(
                "Sparkjob does not support loading source code on run, "
                "use func.with_source_archive(pull_at_runtime=False)"
            )

        super()._pre_run(runobj, execution)

    def _update_igz_jars(self, deps):
        if not self.spec.deps:
            self.spec.deps = {}
        if "jars" in deps:
            if "jars" not in self.spec.deps:
                self.spec.deps["jars"] = []
            self.spec.deps["jars"] += deps["jars"]
        if "files" in deps:
            if "files" not in self.spec.deps:
                self.spec.deps["files"] = []
            self.spec.deps["files"] += deps["files"]

    def with_limits(
        self,
        mem=None,
        cpu=None,
        gpus=None,
        gpu_type="nvidia.com/gpu",
        patch: bool = False,
    ):
        raise NotImplementedError(
            "In spark runtimes, use 'with_driver_limits' & 'with_executor_limits'"
        )

    def with_requests(self, mem=None, cpu=None, patch: bool = False):
        raise NotImplementedError(
            "In spark runtimes, use 'with_driver_requests' & 'with_executor_requests'"
        )

    def gpus(self, gpus, gpu_type="nvidia.com/gpu"):
        raise NotImplementedError(
            "In spark runtimes, use 'with_driver_limits' & 'with_executor_limits'"
        )

    def with_executor_requests(
        self, mem: str = None, cpu: str = None, patch: bool = False
    ):
        """
        set executor pod required cpu/memory/gpu resources
        by default it overrides the whole requests section, if you wish to patch specific resources use `patch=True`.
        """
        self.spec._verify_and_set_requests("executor_resources", mem, cpu, patch=patch)

    def with_executor_limits(
        self,
        cpu: str = None,
        gpus: int = None,
        gpu_type: str = "nvidia.com/gpu",
        patch: bool = False,
    ):
        """
        set executor pod limits
        by default it overrides the whole limits section, if you wish to patch specific resources use `patch=True`.
        """
        # in spark operator there is only use of mem passed through requests,
        # limits is set to the same value so passing mem=None
        self.spec._verify_and_set_limits(
            "executor_resources", None, cpu, gpus, gpu_type, patch=patch
        )

    def with_driver_requests(
        self, mem: str = None, cpu: str = None, patch: bool = False
    ):
        """
        set driver pod required cpu/memory/gpu resources
        by default it overrides the whole requests section, if you wish to patch specific resources use `patch=True`.
        """
        self.spec._verify_and_set_requests("driver_resources", mem, cpu, patch=patch)

    def with_driver_limits(
        self,
        cpu: str = None,
        gpus: int = None,
        gpu_type: str = "nvidia.com/gpu",
        patch: bool = False,
    ):
        """
        set driver pod cpu limits
        by default it overrides the whole limits section, if you wish to patch specific resources use `patch=True`.
        """
        # in spark operator there is only use of mem passed through requests,
        # limits is set to the same value so passing mem=None
        self.spec._verify_and_set_limits(
            "driver_resources", None, cpu, gpus, gpu_type, patch=patch
        )

    def with_restart_policy(
        self,
        restart_type="OnFailure",
        retries=0,
        retry_interval=10,
        submission_retries=3,
        submission_retry_interval=20,
    ):
        """set restart policy
        restart_type=OnFailure/Never/Always"""
        update_in(self.spec.restart_policy, "type", restart_type)
        update_in(self.spec.restart_policy, "retries", retries)
        update_in(self.spec.restart_policy, "retry_interval", retry_interval)
        update_in(self.spec.restart_policy, "submission_retries", submission_retries)
        update_in(
            self.spec.restart_policy,
            "submission_retry_interval",
            submission_retry_interval,
        )

    def with_source_archive(
        self, source, workdir=None, handler=None, pull_at_runtime=True, target_dir=None
    ):
        """load the code from git/tar/zip archive at runtime or build

        :param source:          valid path to git, zip, or tar file, e.g.
                                git://github.com/mlrun/something.git
                                http://some/url/file.zip
        :param handler:         default function handler
        :param workdir:         working dir relative to the archive root (e.g. './subdir') or absolute to the image root
        :param pull_at_runtime: not supported for spark runtime, must be False
        :param target_dir:      target dir on runtime pod for repo clone / archive extraction
        """
        if pull_at_runtime:
            raise mlrun.errors.MLRunInvalidArgumentError(
                "pull_at_runtime is not supported for spark runtime, use pull_at_runtime=False"
            )

        super().with_source_archive(
            source, workdir, handler, pull_at_runtime, target_dir
        )

    def is_deployed(self):
        if (
            not self.spec.build.source
            and not self.spec.build.commands
            and not self.spec.build.extra
        ):
            return True
        return super().is_deployed()<|MERGE_RESOLUTION|>--- conflicted
+++ resolved
@@ -734,7 +734,11 @@
                 self.spec.monitoring["exporter_jar"] = exporter_jar
 
     def with_igz_spark(self, mount_v3io_to_executor=True):
-<<<<<<< HEAD
+        """
+        Configures the pods (driver and executors) to have V3IO access (via file system and via Hadoop).
+
+        :param mount_v3io_to_executor: When False, limits the file system mount to driver pod only. Default is True.
+        """
         self._update_igz_jars(deps=self._get_igz_deps())
         self.apply(mount_v3io(name="v3io"))
 
@@ -762,14 +766,6 @@
             self.spec.spark_conf["spark.eventLog.dir"] = (
                 "file://" + config.spark_history_server_path
             )
-=======
-        """
-        Configures the pods (driver and executors) to have V3IO access (via file system and via Hadoop).
-
-        :param mount_v3io_to_executor: When False, limits the file system mount to driver pod only. Default is True.
-        """
-        super().with_igz_spark(mount_v3io_to_executor)
->>>>>>> ae2fd4ab
         if "enabled" not in self.spec.monitoring or self.spec.monitoring["enabled"]:
             self._with_monitoring(
                 exporter_jar="/spark/jars/jmx_prometheus_javaagent-0.16.1.jar",
