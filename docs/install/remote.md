(install-remote)=
# Set up your environment <!-- omit in toc -->

You can write your code on a local machine while running your functions on a remote cluster. This tutorial explains how to set this up.

**In this section**
- [Prerequisites](#prerequisites)
- [Set up a Python 3.9 client environment](#set-up-a-python-3-9-client-environment)
- [Configure remote environment](#configure-remote-environment)
   - [Using `mlrun config set` command in MLRun CLI](#using-mlrun-config-set-command-in-mlrun-cli)
   - [Using `mlrun.set_environment` command in MLRun SDK](#using-mlrun-set-environment-command-in-mlrun-sdk)
   - [Using your IDE (e.g. PyCharm or VSCode)](#using-your-ide-e-g-pycharm-or-vscode)
- [Setting up a dark site](#setting-up-a-dark-site)

<a id="prerequisites"></a>
## Prerequisites

Before you begin, ensure that the following prerequisites are met:

Applications:
- Python 3.9
- Recommended pip 22.x+

The MLRun server is based on a Python 3.9 environment. It's recommended to move the client to a Python 3.9 environment as well. 

<<<<<<< HEAD
For a Python 3.7 environment for platform versions up to and including v3.5.2 see [Set up a Python 3.7 client environment](../change-log/index.html#set-up-a-python-3-7-client-environment-iguazio-versions-up-to-and-including-v3-5-2).
=======
For a Python 3.7 environment for platform versions up to and including v3.5.2, see [Set up a Python 3.7 client environment](../change-log/index.html#set-up-a-python-3-7-client-environment-iguazio-versions-up-to-and-including-v3-5-2).

## MLRun client supported OS
The MLRun client supports:
- Linux
- Mac
- Windows via WSL
>>>>>>> 24206157

## Set up a Python 3.9 client environment 

1.  **Basic** <br> 
Run ```pip install mlrun```
<br>This installs MLRun locally with the requirements in the [requirements.txt](https://github.com/mlrun/mlrun/blob/development/requirements.txt).

```{admonition} Note
To install a specific version, use the command: `pip install mlrun==<version>`. Replace the `<version>` placeholder with the MLRun version number.
```

2. **Advanced** <br> 
   - If you expect to connect to, or work with, cloud providers (Azure/Google Cloud/S3), you can install additional packages. This is not 
   part of the regular requirements since not all users work with those platforms. Using this option reduces the dependencies and the size 
   of the installation. The additional packages include:
     - ```pip install mlrun[s3]``` Install requirements for S3 
     - ```pip install mlrun[azure-blob-storage]``` Install requirements for Azure blob storage
     - ```pip install mlrun[google-cloud-storage]``` Install requirements for Google cloud storage
   
      
   - To install all extras, run: ```pip install mlrun[complete]``` See the full list [here](https://github.com/mlrun/mlrun/blob/development/setup.py#L75).<br>
     
3. Alternatively, if you already installed a previous version of MLRun, upgrade it by running:

    ```sh
    pip install -U mlrun==<version>
    ```

4. Ensure that you have remote access to your MLRun service (i.e., to the service URL on the remote Kubernetes cluster).
5. When installing other python packages on top of MLRun, make sure to install them with mlrun in the same command/requirement file to avoid version conflicts. For example:
    ```sh
    pip install mlrun <other-package>
    ```
    or
    ```sh
    pip install -r requirements.txt
    ```
    where `requirements.txt` contains:
    ```
    mlrun
    <other-package>
    ```
    Do so even if you already have MLRun installed so that pip will take MLRun requirements into consideration when installing the other package.

## Configure remote environment
You have a few options to configure your remote environment:
- [Using `mlrun config set` command in MLRun CLI](#using-mlrun-config-set-command-in-mlrun-cli)
- [Using `mlrun.set_environment` command in MLRun SDK](#using-mlrun-set-environment-command-in-mlrun-sdk)
- [Using your IDE (e.g PyCharm or VSCode)](#using-your-ide-e-g-pycharm-or-vscode)

### Using `mlrun config set` command in MLRun CLI

**Example 1**<br>
Run this command in MLRun CLI:
 ```
 mlrun config set -a http://localhost:8080
 ```

It creates the following environment file:
```
# this is an env file
MLRUN_DBPATH=http://localhost:8080
```

MLRUN_DBPATH saves the URL endpoint of the MLRun APIs service endpoint. Since it is localhost, username and access_key are not required (as in Example2) <br>

**Example 2**<br>
**Note:** Only relevant if your remote service is on an instance of the Iguazio MLOps Platform (**not MLRun CE**). <br>
Run this command in MLRun CLI:
 ```
 mlrun config set -a https://mlrun-api.default-tenant.app.xxx.iguazio-cd1.com -u joe -k mykey -e 
 ```

It creates the following environment file:
```
# this is another env file
V3IO_USERNAME=joe
V3IO_ACCESS_KEY=mykey
MLRUN_DBPATH=https://mlrun-api.default-tenant.app.xxx.iguazio-cd1.com
```

V3IO_USERNAME saves the username of a platform user with access to the MLRun service.
V3IO_ACCESS_KEY saves the platform access key.

You can get the platform access key from the platform dashboard: select the user-profile picture or icon from the top right corner of any 
page, and select **Access Keys** from the menu. In the **Access Keys** window, either copy an existing access key or create a new 
key and copy it. Alternatively, you can get the access key by checking the value of the `V3IO_ACCESS_KEY` environment variable in a web shell or Jupyter Notebook service.

```{admonition} Note
If the MLRUN_DBPATH points to a remote iguazio cluster and the V3IO_API and/or V3IO_FRAMESD vars are not set, they are inferred from the DBPATH.
```

**Explanation:**

The `mlrun config set` command sets configuration parameters in mlrun default or the specified environment file. By default, it stores all 
of the configuration into the default environment file, and your own environment file does not need editing. The default environment file is 
created by default at `~/.mlrun.env`. 

The `set` command can work with the following parameters:
- `--env-file` or `-f` to set the url path to the mlrun environment file
- `--api` or `-a` to set the url (local or remote) for MLRun API
- `--username` or `-u` to set the username 
- `--access-key` or `-k` to set the access key 
- `--artifact-path` or `-p` to set the [artifact path](https://docs.mlrun.org/en/latest/store/artifacts.html?highlight=artifact_path#artifact-path)
- `--env-vars` or `-e` to set additional environment variables, e.g. -e `ENV_NAME=<value>`

### Using `mlrun.set_environment` command in MLRun SDK

You can set the environment using `mlrun.set_environment` command in MLRun SDK and either use the `env_file` parameter that saves the 
path/url to the `.env` file (which holds MLRun config and other env vars) or use `args` (without uploading from the environment file), for example:

```python
# Use local service
mlrun.set_environment("http://localhost:8080", artifact_path="./")
# Use remote service
mlrun.set_environment("<remote-service-url>", access_key="xyz", username="joe")
```

For more explanations read the documentation [mlrun.set_environment](https://docs.mlrun.org/en/latest/api/mlrun.html?highlight=set_env_from_file()#mlrun.set_environment).

### Using your IDE (e.g. PyCharm or VSCode)

Use these procedures to access MLRun remotely from your IDE (PyCharm or VSCode).

#### Create environment file

Create an environment file called `mlrun.env` in your workspace folder. Copy-paste the configuration below:

``` ini
# Remote URL to mlrun service
MLRUN_DBPATH=<API endpoint of the MLRun APIs service endpoint; e.g., "https://mlrun-api.default-tenant.app.mycluster.iguazio.com">
# Iguazio platform username
V3IO_USERNAME=<username of a platform user with access to the MLRun service>
# Iguazio V3IO data layer credentials (copy from your user settings)
V3IO_ACCESS_KEY=<platform access key>
```

```{admonition} Note
If your remote service is on an instance of the Iguazio MLOps Platform, you can get all these parameters from the platform dashboard: select 
the user-profile picture or icon from the top right corner of any page, and select  **Remote settings**. They are copied to the clipboard.
```

```{admonition} Note
Make sure that you add `.env` to your `.gitignore` file. The environment file contains sensitive information that you should not store in your source control.
```

#### Remote environment from PyCharm

You can use PyCharm with MLRun remote by changing the environment variables configuration.

1. From the main menu, choose **Run | Edit Configurations**.

    ![Edit configurations](../_static/images/pycharm/remote-pycharm-run_edit_configurations.png)
    

2. To set-up default values for all Python configurations, on the left-hand pane of the run/debug configuration dialog, expand the 
**Templates** node and select the **Python** node. The corresponding configuration template appears in the right-hand pane. Alternatively, 
you can edit a specific file configuration by choosing the corresponding file on the left-hand pane. Choose the **Environment Variables** 
edit box and expand it to edit the environment variables.

    ![Edit configuration screen](../_static/images/pycharm/remote-pycharm-edit_configurations_screen.png)
    

3. Add the environment variable and value of `MLRUN_DBPATH`.

    ![Environment variables](../_static/images/pycharm/remote-pycharm-environment_variables.png)
    

   > If the remote service is on an instance of the Iguazio MLOps Platform, also set the environment variables and values of `V3IO_USERNAME`, and `V3IO_ACCESS_KEY`.

#### Remote environment from VScode

Create a [debug configuration in VSCode](https://code.visualstudio.com/docs/python/debugging). Configurations are defined in a `launch.json` 
file that's stored in a `.vscode` folder in your workspace.

To initialize debug configurations, first select the **Run** view in the sidebar:

<img src="../_static/images/vscode/debug-icon.png" alt="run-icon" width="200" />

If you don't yet have any configurations defined, you'll see a button to Run and Debug, as well as a link to create a configuration (launch.json) file:

<img src="../_static/images/vscode/debug-start.png" alt="debug-toolbar" width="400" />

To generate a `launch.json` file with Python configurations:

1. Click the **create a launch.json file** link (circled in the image above) or use the **Run** > **Open configurations** menu command.

2. A configuration menu opens from the Command Palette. Select the type of debug configuration you want for the opened file. For now, in the 
**Select a debug configuration** menu that appears, select **Python File**.
![Debug configurations menu](../_static/images/vscode/debug-configurations.png)

```{admonition} Note
Starting a debugging session through the Debug Panel, **F5** or **Run > Start Debugging**, when no configuration exists also brings up the 
debug configuration menu, but does not create a launch.json file.
```

3. The Python extension then creates and opens a `launch.json` file that contains a pre-defined configuration based on what you previously 
selected, in this case **Python File**. You can modify configurations (to add arguments, for example), and also add custom configurations.

   ![Configuration json](../_static/images/vscode/configuration-json.png)

#### Set environment file in debug configuration

Add an `envFile` setting to your configuration with the value of `${workspaceFolder}/mlrun.env`

If you created a new configuration in the previous step, your `launch.json` would look as follows:

```javascript
{
    // Use IntelliSense to learn about possible attributes.
    // Hover to view descriptions of existing attributes.
    // For more information, visit: https://go.microsoft.com/fwlink/?linkid=830387
    "version": "0.2.0",
    "configurations": [
        {
            "name": "Python: Current File",
            "type": "python",
            "request": "launch",
            "program": "${file}",
            "console": "integratedTerminal",
            "envFile": "${workspaceFolder}/mlrun.env"
        }
    ]
}
```

## Setting up a dark site
Use this procedure for the MLRun package, and any other packages you want to install on a dark site.

To install a package in a dark (air-gapped) site:
1. Download the packages: conda==23.1.0, pip.
2. Pack the conda package file and upload it to your dark system.
2. Install the tar.gz by running:

   ```
   conda install -y <package-filename>.tar.gz 
   ```<|MERGE_RESOLUTION|>--- conflicted
+++ resolved
@@ -23,9 +23,6 @@
 
 The MLRun server is based on a Python 3.9 environment. It's recommended to move the client to a Python 3.9 environment as well. 
 
-<<<<<<< HEAD
-For a Python 3.7 environment for platform versions up to and including v3.5.2 see [Set up a Python 3.7 client environment](../change-log/index.html#set-up-a-python-3-7-client-environment-iguazio-versions-up-to-and-including-v3-5-2).
-=======
 For a Python 3.7 environment for platform versions up to and including v3.5.2, see [Set up a Python 3.7 client environment](../change-log/index.html#set-up-a-python-3-7-client-environment-iguazio-versions-up-to-and-including-v3-5-2).
 
 ## MLRun client supported OS
@@ -33,7 +30,6 @@
 - Linux
 - Mac
 - Windows via WSL
->>>>>>> 24206157
 
 ## Set up a Python 3.9 client environment 
 
