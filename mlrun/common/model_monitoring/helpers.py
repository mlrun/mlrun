--- conflicted
+++ resolved
@@ -80,11 +80,6 @@
 
     elif stream_uri.startswith("v3io://") and mlrun.mlconf.is_ce_mode():
         # V3IO is not supported in CE mode, generating a default http stream path
-<<<<<<< HEAD
-        stream_uri = mlrun.mlconf.model_endpoint_monitoring.default_http_sink.format(
-            project=project
-        )
-=======
         if application_name is None:
             stream_uri = (
                 mlrun.mlconf.model_endpoint_monitoring.default_http_sink.format(
@@ -97,7 +92,6 @@
                     project=project, application_name=application_name
                 )
             )
->>>>>>> 1eb4d351
     return stream_uri
 
 
