--- conflicted
+++ resolved
@@ -205,7 +205,7 @@
             schemas.ScheduleKinds.job,
             schedule,
             schedule_cron_trigger,
-<<<<<<< HEAD
+            labels,
         )
 
     feature_set = schemas.FeatureSet(
@@ -217,8 +217,4 @@
         ),
         status={},
     )
-    db.create_feature_set(db_session, project, feature_set)
-=======
-            labels,
-        )
->>>>>>> 25085ff7
+    db.create_feature_set(db_session, project, feature_set)