--- conflicted
+++ resolved
@@ -843,50 +843,7 @@
                 f"The given `prediction_col_name` ({self.prediction_col_name}) does not exist "
                 f"in the model's response ({response.keys()})"
             )
-
-<<<<<<< HEAD
-=======
-    def _parallel_run(self, event, mode: str = ParallelRunnerModes.thread):
-        """Executes the processing logic in parallel
-
-        Args:
-            event (nuclio.Event): Incoming event after router preprocessing
-            mode (str, optional): Parallel processing method. Defaults to "thread".
-
-        Returns:
-            dict[str, nuclio.Event]: {model_name: model_response} for selected all models the registry
-        """
-        if mode == ParallelRunnerModes.array:
-            results = {
-                model_name: model.run(copy.copy(event))
-                for model_name, model in self.routes.items()
-            }
-        elif mode == ParallelRunnerModes.thread:
-            pool = concurrent.futures.ThreadPoolExecutor(max_workers=len(self.routes))
-            with pool as executor:
-                results = []
-                futures = [
-                    executor.submit(self.routes[model].run, copy.copy(event))
-                    for model in self.routes.keys()
-                ]
-                for future in concurrent.futures.as_completed(futures):
-                    try:
-                        results.append(future.result())
-                    except Exception as exc:
-                        print(f"child route generated an exception: {err_to_str(exc)}")
-                results = [
-                    self.extract_results_from_response(event.body["outputs"])
-                    for event in results
-                ]
-                self.context.logger.debug(f"Collected results from models: {results}")
-        else:
-            raise ValueError(
-                f"{mode} is not a supported parallel run mode, please select from "
-                f"{[mode.value for mode in list(ParallelRunnerModes)]}"
-            )
-        return results
-
->>>>>>> 11ab2d82
+    
     def validate(self, request: dict, method: str):
         """
         Validate the event body (after preprocessing)
@@ -1358,52 +1315,4 @@
         event.body = _update_result_body(
             self._result_path, original_body, response.body if response else None
         )
-<<<<<<< HEAD
-        return event
-=======
-        return event
-
-    def _parallel_run(self, event):
-        futures = []
-        results = {}
-        executor = self._init_pool()
-        for route in self.routes.keys():
-            if self.executor_type == ExecutorTypes.process:
-                future = executor.submit(_wrap_step, route, copy.copy(event))
-            else:
-                step = self.routes[route]
-                future = executor.submit(
-                    _wrap_method, route, step.run, copy.copy(event)
-                )
-
-            futures.append(future)
-
-        for future in concurrent.futures.as_completed(futures):
-            try:
-                key, result = future.result()
-                results[key] = result.body
-            except Exception as exc:
-                logger.error(traceback.format_exc())
-                print(f"child route generated an exception: {err_to_str(exc)}")
-        self.context.logger.debug(f"Collected results from children: {results}")
-        return results
-
-
-def init_pool(server_spec, routes):
-    server = mlrun.serving.GraphServer.from_dict(server_spec)
-    server.init_states(None, None)
-    global local_routes
-    for route in routes.values():
-        route.context = server.context
-        if route._object:
-            route._object.context = server.context
-    local_routes = routes
-
-
-def _wrap_step(route, event):
-    return route, local_routes[route].run(event)
-
-
-def _wrap_method(route, handler, event):
-    return route, handler(event)
->>>>>>> 11ab2d82
+        return event