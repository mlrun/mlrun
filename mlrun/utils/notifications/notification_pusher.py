# Copyright 2023 Iguazio
#
# Licensed under the Apache License, Version 2.0 (the "License");
# you may not use this file except in compliance with the License.
# You may obtain a copy of the License at
#
#   http://www.apache.org/licenses/LICENSE-2.0
#
# Unless required by applicable law or agreed to in writing, software
# distributed under the License is distributed on an "AS IS" BASIS,
# WITHOUT WARRANTIES OR CONDITIONS OF ANY KIND, either express or implied.
# See the License for the specific language governing permissions and
# limitations under the License.

import asyncio
import datetime
import os
import traceback
import typing
from concurrent.futures import ThreadPoolExecutor

import mlrun.common.schemas
import mlrun.config
import mlrun.db.base
import mlrun.errors
import mlrun.lists
import mlrun.model
import mlrun.utils.helpers
from mlrun.utils import logger
from mlrun.utils.condition_evaluator import evaluate_condition_in_separate_process

from .notification import NotificationBase, NotificationTypes


class _NotificationPusherBase(object):
    def _push(
        self, sync_push_callback: typing.Callable, async_push_callback: typing.Callable
    ):

        if mlrun.utils.helpers.is_running_in_jupyter_notebook():
            # Running in Jupyter notebook.
            # In this case, we need to create a new thread, run a separate event loop in
            # that thread, and use it instead of the main_event_loop.
            # This is necessary because Jupyter Notebook has its own event loop,
            # but it runs in the main thread. As long as a cell is running,
            # the event loop will not execute properly
            self._run_coroutine_in_jupyter_notebook(
                coroutine_method=async_push_callback
            )
        else:
            # Either running in mlrun api or sdk. in case of mlrun api we are in a separated thread, thus creating
            # a new event loop. in case of sdk, we are most likely in main thread, thus using the main event loop.
            try:
                event_loop = asyncio.get_event_loop()
            except RuntimeError:
                event_loop = asyncio.new_event_loop()

            if not event_loop.is_running():
                event_loop.run_until_complete(async_push_callback())
            else:
                asyncio.run_coroutine_threadsafe(async_push_callback(), event_loop)

        # then push sync notifications
        if not mlrun.config.is_running_as_api():
            sync_push_callback()

    def _run_coroutine_in_jupyter_notebook(self, coroutine_method):
        """
        Execute a coroutine in a Jupyter Notebook environment.

        This function creates a new thread pool executor with a single thread and a new event loop.
        It sets the created event loop as the current event loop.
        Then, it submits the coroutine to the event loop and waits for its completion.

        This approach is used in Jupyter Notebook to ensure the proper execution of the event loop in a separate thread,
        allowing for the asynchronous push operation to be executed while the notebook is running.

        :param coroutine_method: The coroutine method to be executed.
        :return: The result of the executed coroutine.
        """
        thread_pool_executor = ThreadPoolExecutor(1)
        async_event_loop = asyncio.new_event_loop()
        thread_pool_executor.submit(asyncio.set_event_loop, async_event_loop).result()
        result = thread_pool_executor.submit(
            async_event_loop.run_until_complete, coroutine_method()
        ).result()
        return result


class NotificationPusher(_NotificationPusherBase):

    messages = {
        "completed": "Run completed",
        "error": "Run failed",
        "aborted": "Run aborted",
    }

    def __init__(self, runs: typing.Union[mlrun.lists.RunList, list]):
        self._runs = runs
        self._sync_notifications: typing.List[
            typing.Tuple[
                NotificationBase, mlrun.model.RunObject, mlrun.model.Notification
            ]
        ] = []
        self._async_notifications: typing.List[
            typing.Tuple[
                NotificationBase, mlrun.model.RunObject, mlrun.model.Notification
            ]
        ] = []

        for run in self._runs:
            if isinstance(run, dict):
                run = mlrun.model.RunObject.from_dict(run)

            for notification in run.spec.notifications:
                try:
                    notification.status = run.status.notifications.get(
                        notification.name
                    ).get("status", mlrun.common.schemas.NotificationStatus.PENDING)
                except (AttributeError, KeyError):
                    notification.status = (
                        mlrun.common.schemas.NotificationStatus.PENDING
                    )

                if self._should_notify(run, notification):
                    self._load_notification(run, notification)

    def push(self):
        """
        Asynchronously push notifications for all runs in the initialized runs list (if they should be pushed).
        When running from a sync environment, the notifications will be pushed asynchronously however the function will
        wait for all notifications to be pushed before returning.
        """

        if not len(self._sync_notifications) and not len(self._async_notifications):
            return

        def sync_push():
            for notification_data in self._sync_notifications:
                try:
                    self._push_notification_sync(
                        notification_data[0],
                        notification_data[1],
                        notification_data[2],
                    )
                except Exception as exc:
                    logger.warning(
                        "Failed to push notification sync",
                        error=mlrun.errors.err_to_str(exc),
                    )

        async def async_push():
            tasks = []
            for notification_data in self._async_notifications:
                tasks.append(
                    self._push_notification_async(
                        notification_data[0],
                        notification_data[1],
                        notification_data[2],
                    )
                )

            # return exceptions to "best-effort" fire all notifications
            results = await asyncio.gather(*tasks, return_exceptions=True)
            for result in results:
                if isinstance(result, Exception):
                    logger.warning(
                        "Failed to push notification async",
                        error=mlrun.errors.err_to_str(result),
                    )

        logger.debug(
            "Pushing notifications",
            notifications_amount=len(self._sync_notifications)
            + len(self._async_notifications),
        )

        self._push(sync_push, async_push)

    @staticmethod
    def _should_notify(
        run: mlrun.model.RunObject,
        notification: mlrun.model.Notification,
    ) -> bool:
        when_states = notification.when
        run_state = run.state()

        # if the notification isn't pending, don't push it
        if (
            notification.status
            and notification.status != mlrun.common.schemas.NotificationStatus.PENDING
        ):
            return False

        # if at least one condition is met, notify
        for when_state in when_states:
            if when_state == run_state:
                if (
                    run_state == "completed"
                    and evaluate_condition_in_separate_process(
                        notification.condition,
                        context={
                            "run": run.to_dict(),
                            "notification": notification.to_dict(),
                        },
                    )
                ) or run_state in ["error", "aborted"]:
                    return True

        return False

    def _load_notification(
        self, run: mlrun.model.RunObject, notification_object: mlrun.model.Notification
    ) -> NotificationBase:
        name = notification_object.name
        notification_type = NotificationTypes(
            notification_object.kind or NotificationTypes.console
        )
        params = {}
        params.update(notification_object.secret_params)
        params.update(notification_object.params)
        notification = notification_type.get_notification()(name, params)
        if notification.is_async:
            self._async_notifications.append((notification, run, notification_object))
        else:
            self._sync_notifications.append((notification, run, notification_object))

        logger.debug(
            "Loaded notification", notification=name, type=notification_type.value
        )
        return notification

    def _prepare_notification_args(
        self, run: mlrun.model.RunObject, notification_object: mlrun.model.Notification
    ):
        custom_message = (
            f": {notification_object.message}" if notification_object.message else ""
        )
        message = self.messages.get(run.state(), "") + custom_message

        severity = (
            notification_object.severity
            or mlrun.common.schemas.NotificationSeverity.INFO
        )
        return message, severity, [run.to_dict()]

    def _push_notification_sync(
        self,
        notification: NotificationBase,
        run: mlrun.model.RunObject,
        notification_object: mlrun.model.Notification,
    ):
        message, severity, runs = self._prepare_notification_args(
            run, notification_object
        )
        logger.debug(
            "Pushing sync notification",
            notification=sanitize_notification(notification_object.to_dict()),
            run_uid=run.metadata.uid,
        )
        update_notification_status_kwargs = {
            "run_uid": run.metadata.uid,
            "project": run.metadata.project,
            "notification": notification_object,
            "status": mlrun.common.schemas.NotificationStatus.SENT,
        }
        try:
            notification.push(message, severity, runs)
            logger.debug(
                "Notification sent successfully",
<<<<<<< HEAD
                notification=_sanitize_notification(notification_object),
=======
                notification=sanitize_notification(notification_object.to_dict()),
>>>>>>> 2e63e4b0
                run_uid=run.metadata.uid,
            )
            update_notification_status_kwargs["sent_time"] = datetime.datetime.now(
                tz=datetime.timezone.utc
            )
        except Exception as exc:
            logger.warning(
                "Failed to send or update notification",
<<<<<<< HEAD
                notification=_sanitize_notification(notification_object),
=======
                notification=sanitize_notification(notification_object.to_dict()),
>>>>>>> 2e63e4b0
                run_uid=run.metadata.uid,
                exc=mlrun.errors.err_to_str(exc),
                traceback=traceback.format_exc(),
            )
            update_notification_status_kwargs["reason"] = f"Exception error: {str(exc)}"
            update_notification_status_kwargs[
                "status"
            ] = mlrun.common.schemas.NotificationStatus.ERROR
            raise exc
        finally:
            self._update_notification_status(
                **update_notification_status_kwargs,
            )

    async def _push_notification_async(
        self,
        notification: NotificationBase,
        run: mlrun.model.RunObject,
        notification_object: mlrun.model.Notification,
    ):
        message, severity, runs = self._prepare_notification_args(
            run, notification_object
        )
        logger.debug(
            "Pushing async notification",
            notification=sanitize_notification(notification_object.to_dict()),
            run_uid=run.metadata.uid,
        )
        update_notification_status_kwargs = {
            "run_uid": run.metadata.uid,
            "project": run.metadata.project,
            "notification": notification_object,
            "status": mlrun.common.schemas.NotificationStatus.SENT,
        }
        try:
            await notification.push(message, severity, runs)
            logger.debug(
                "Notification sent successfully",
<<<<<<< HEAD
                notification=_sanitize_notification(notification_object),
=======
                notification=sanitize_notification(notification_object.to_dict()),
>>>>>>> 2e63e4b0
                run_uid=run.metadata.uid,
            )
            update_notification_status_kwargs["sent_time"] = datetime.datetime.now(
                tz=datetime.timezone.utc
            )

        except Exception as exc:
            logger.warning(
<<<<<<< HEAD
                "Failed to send or update notification",
                notification=_sanitize_notification(notification_object),
=======
                "Failed to send or update async notification",
                notification=sanitize_notification(notification_object.to_dict()),
>>>>>>> 2e63e4b0
                run_uid=run.metadata.uid,
                exc=mlrun.errors.err_to_str(exc),
                traceback=traceback.format_exc(),
            )
            update_notification_status_kwargs["reason"] = f"Exception error: {str(exc)}"
            update_notification_status_kwargs[
                "status"
            ] = mlrun.common.schemas.NotificationStatus.ERROR
            raise exc
        finally:
            await mlrun.utils.helpers.run_in_threadpool(
                self._update_notification_status,
                **update_notification_status_kwargs,
            )

    @staticmethod
    def _update_notification_status(
        run_uid: str,
        project: str,
        notification: mlrun.model.Notification,
        status: str = None,
        sent_time: typing.Optional[datetime.datetime] = None,
        reason: typing.Optional[str] = None,
    ):
        db = mlrun.get_run_db()
        notification.status = status or notification.status
        notification.sent_time = sent_time or notification.sent_time

        # fill reason only if failed
        if notification.status == mlrun.common.schemas.NotificationStatus.ERROR:
            notification.reason = reason or notification.reason

            # limit reason to a max of 255 characters (for db reasons)
            # but also for human readability reasons.
            notification.reason = notification.reason[:255]
        else:

            # empty out the reason if the notification is in a non-error state
            # in case a retry would kick in (when such mechanism would be implemented)
            notification.reason = None

        # There is no need to mask the secret_params as the secrets are already loaded
        db.store_run_notifications(
            [notification],
            run_uid,
            project,
            mask_params=False,
        )


class CustomNotificationPusher(_NotificationPusherBase):
    def __init__(self, notification_types: typing.List[str] = None):
        notifications = {
            notification_type: NotificationTypes(notification_type).get_notification()()
            for notification_type in notification_types
        }
        self._sync_notifications = {
            notification_type: notification
            for notification_type, notification in notifications.items()
            if not notification.is_async
        }
        self._async_notifications = {
            notification_type: notification
            for notification_type, notification in notifications.items()
            if notification.is_async
        }

    def push(
        self,
        message: str,
        severity: typing.Union[
            mlrun.common.schemas.NotificationSeverity, str
        ] = mlrun.common.schemas.NotificationSeverity.INFO,
        runs: typing.Union[mlrun.lists.RunList, list] = None,
        custom_html: str = None,
    ):
        def sync_push():
            for notification_type, notification in self._sync_notifications.items():
                if self.should_push_notification(notification_type):
                    notification.push(message, severity, runs, custom_html)

        async def async_push():
            tasks = []
            for notification_type, notification in self._async_notifications.items():
                if self.should_push_notification(notification_type):
                    tasks.append(
                        notification.push(message, severity, runs, custom_html)
                    )
            # return exceptions to "best-effort" fire all notifications
            await asyncio.gather(*tasks, return_exceptions=True)

        self._push(sync_push, async_push)

    def add_notification(
        self,
        notification_type: str,
        params: typing.Dict[str, str] = None,
    ):
        if notification_type in self._async_notifications:
            self._async_notifications[notification_type].load_notification(params)
        elif notification_type in self._sync_notifications:
            self._sync_notifications[notification_type].load_notification(params)
        else:
            notification = NotificationTypes(notification_type).get_notification()(
                params=params,
            )
            if notification.is_async:
                self._async_notifications[notification_type] = notification
            else:
                self._sync_notifications[notification_type] = notification

    def remove_notification(self, notification_type: str):
        if notification_type in self._async_notifications:
            del self._async_notifications[notification_type]

        elif notification_type in self._sync_notifications:
            del self._sync_notifications[notification_type]

        else:
            logger.warning(f"No notification of type {notification_type} in project")

    def edit_notification(
        self, notification_type: str, params: typing.Dict[str, str] = None
    ):
        self.remove_notification(notification_type)
        self.add_notification(notification_type, params)

    def should_push_notification(self, notification_type):
        notifications = {}
        notifications.update(self._sync_notifications)
        notifications.update(self._async_notifications)
        notification = notifications.get(notification_type)
        if not notification or not notification.active:
            return False

        # get notification's inverse dependencies, and only push the notification if
        # none of its inverse dependencies are being sent
        inverse_dependencies = NotificationTypes(
            notification_type
        ).inverse_dependencies()
        for inverse_dependency in inverse_dependencies:
            inverse_dependency_notification = notifications.get(inverse_dependency)
            if (
                inverse_dependency_notification
                and inverse_dependency_notification.active
            ):
                return False

        return True

    def push_pipeline_start_message(
        self,
        project: str,
        commit_id: str = None,
        pipeline_id: str = None,
        has_workflow_url: bool = False,
    ):
        message = f"Workflow started in project {project}"
        if pipeline_id:
            message += f" id={pipeline_id}"
        commit_id = (
            commit_id or os.environ.get("GITHUB_SHA") or os.environ.get("CI_COMMIT_SHA")
        )
        if commit_id:
            message += f", commit={commit_id}"
        if has_workflow_url:
            url = mlrun.utils.helpers.get_workflow_url(project, pipeline_id)
        else:
            url = mlrun.utils.helpers.get_ui_url(project)
        html = ""
        if url:
            html = (
                message
                + f'<div><a href="{url}" target="_blank">click here to view progress</a></div>'
            )
            message = message + f", check progress in {url}"
        self.push(message, "info", custom_html=html)

    def push_pipeline_run_results(
        self,
        runs: typing.Union[mlrun.lists.RunList, list],
        push_all: bool = False,
        state: str = None,
    ):
        """
        push a structured table with run results to notification targets

        :param runs:  list if run objects (RunObject)
        :param push_all: push all notifications (including already notified runs)
        :param state: final run state
        """
        had_errors = 0
        runs_list = []
        for run in runs:
            notified = getattr(run, "_notified", False)
            if not notified or push_all:
                if run.status.state == "error":
                    had_errors += 1
                runs_list.append(run.to_dict())
                run._notified = True

        text = "pipeline run finished"
        if had_errors:
            text += f" with {had_errors} errors"
        if state:
            text += f", state={state}"
        self.push(text, "info", runs=runs_list)


<<<<<<< HEAD
def _sanitize_notification(notification: mlrun.model.Notification):
    notification_dict = notification.to_dict()
=======
def sanitize_notification(notification_dict: dict):
>>>>>>> 2e63e4b0
    notification_dict.pop("secret_params", None)
    notification_dict.pop("message", None)
    notification_dict.pop("params", None)
    return notification_dict<|MERGE_RESOLUTION|>--- conflicted
+++ resolved
@@ -268,11 +268,7 @@
             notification.push(message, severity, runs)
             logger.debug(
                 "Notification sent successfully",
-<<<<<<< HEAD
-                notification=_sanitize_notification(notification_object),
-=======
                 notification=sanitize_notification(notification_object.to_dict()),
->>>>>>> 2e63e4b0
                 run_uid=run.metadata.uid,
             )
             update_notification_status_kwargs["sent_time"] = datetime.datetime.now(
@@ -281,11 +277,7 @@
         except Exception as exc:
             logger.warning(
                 "Failed to send or update notification",
-<<<<<<< HEAD
-                notification=_sanitize_notification(notification_object),
-=======
                 notification=sanitize_notification(notification_object.to_dict()),
->>>>>>> 2e63e4b0
                 run_uid=run.metadata.uid,
                 exc=mlrun.errors.err_to_str(exc),
                 traceback=traceback.format_exc(),
@@ -324,11 +316,7 @@
             await notification.push(message, severity, runs)
             logger.debug(
                 "Notification sent successfully",
-<<<<<<< HEAD
-                notification=_sanitize_notification(notification_object),
-=======
                 notification=sanitize_notification(notification_object.to_dict()),
->>>>>>> 2e63e4b0
                 run_uid=run.metadata.uid,
             )
             update_notification_status_kwargs["sent_time"] = datetime.datetime.now(
@@ -337,13 +325,8 @@
 
         except Exception as exc:
             logger.warning(
-<<<<<<< HEAD
-                "Failed to send or update notification",
-                notification=_sanitize_notification(notification_object),
-=======
                 "Failed to send or update async notification",
                 notification=sanitize_notification(notification_object.to_dict()),
->>>>>>> 2e63e4b0
                 run_uid=run.metadata.uid,
                 exc=mlrun.errors.err_to_str(exc),
                 traceback=traceback.format_exc(),
@@ -553,12 +536,7 @@
         self.push(text, "info", runs=runs_list)
 
 
-<<<<<<< HEAD
-def _sanitize_notification(notification: mlrun.model.Notification):
-    notification_dict = notification.to_dict()
-=======
 def sanitize_notification(notification_dict: dict):
->>>>>>> 2e63e4b0
     notification_dict.pop("secret_params", None)
     notification_dict.pop("message", None)
     notification_dict.pop("params", None)
