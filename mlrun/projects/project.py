# Copyright 2023 Iguazio
#
# Licensed under the Apache License, Version 2.0 (the "License");
# you may not use this file except in compliance with the License.
# You may obtain a copy of the License at
#
#   http://www.apache.org/licenses/LICENSE-2.0
#
# Unless required by applicable law or agreed to in writing, software
# distributed under the License is distributed on an "AS IS" BASIS,
# WITHOUT WARRANTIES OR CONDITIONS OF ANY KIND, either express or implied.
# See the License for the specific language governing permissions and
# limitations under the License.
import datetime
import getpass
import glob
import http
import importlib.util as imputil
import json
import os.path
import pathlib
import shutil
import tempfile
import typing
import uuid
import warnings
import zipfile
from os import environ, makedirs, path, remove
from typing import Callable, Dict, List, Optional, Union

import dotenv
import git
import git.exc
import inflection
import kfp
import nuclio
import requests
import yaml
from deprecated import deprecated

import mlrun.common.helpers
import mlrun.common.schemas.model_monitoring
import mlrun.common.schemas.model_monitoring.constants as mm_constants
import mlrun.db
import mlrun.errors
import mlrun.runtimes
import mlrun.runtimes.pod
import mlrun.runtimes.utils
import mlrun.utils.regex
from mlrun.datastore.datastore_profile import DatastoreProfile, DatastoreProfile2Json

from ..artifacts import Artifact, ArtifactProducer, DatasetArtifact, ModelArtifact
from ..artifacts.manager import ArtifactManager, dict_to_artifact, extend_artifact_path
from ..datastore import store_manager
from ..features import Feature
from ..model import EntrypointParam, ImageBuilder, ModelObj
from ..model_monitoring.application import (
    ModelMonitoringApplication,
    PushToMonitoringWriter,
)
from ..run import code_to_function, get_object, import_function, new_function
from ..runtimes.function import RemoteRuntime
from ..secrets import SecretsStore
from ..utils import (
    is_ipython,
    is_legacy_artifact,
    is_relative_path,
    is_yaml_path,
    logger,
    update_in,
)
from ..utils.clones import (
    add_credentials_git_remote_url,
    clone_git,
    clone_tgz,
    clone_zip,
    get_repo_url,
)
from ..utils.helpers import ensure_git_branch, resolve_git_reference_from_source
from ..utils.notifications import CustomNotificationPusher, NotificationTypes
from .operations import (
    BuildStatus,
    DeployStatus,
    build_function,
    deploy_function,
    run_function,
)
from .pipelines import (
    FunctionsDict,
    WorkflowSpec,
    _PipelineRunStatus,
    enrich_function_object,
    get_db_function,
    get_workflow_engine,
    pipeline_context,
)


class ProjectError(Exception):
    pass


def init_repo(context, url, init_git):
    repo = None
    context_path = pathlib.Path(context)
    if not context_path.exists():
        context_path.mkdir(parents=True)
    elif not context_path.is_dir():
        raise ValueError(f"context {context} is not a dir path")
    try:
        repo = git.Repo(context)
        url = get_repo_url(repo)
    except Exception:
        if init_git:
            repo = git.Repo.init(context)
    return repo, url


def new_project(
    name,
    context: str = "./",
    init_git: bool = False,
    user_project: bool = False,
    remote: str = None,
    from_template: str = None,
    secrets: dict = None,
    description: str = None,
    subpath: str = None,
    save: bool = True,
    overwrite: bool = False,
    parameters: dict = None,
) -> "MlrunProject":
    """Create a new MLRun project, optionally load it from a yaml/zip/git template

    A new project is created and returned, you can customize the project by placing a project_setup.py file
    in the project root dir, it will be executed upon project creation or loading.


    example::

        # create a project with local and hub functions, a workflow, and an artifact
        project = mlrun.new_project("myproj", "./", init_git=True, description="my new project")
        project.set_function('prep_data.py', 'prep-data', image='mlrun/mlrun', handler='prep_data')
        project.set_function('hub://auto-trainer', 'train')
        project.set_artifact('data', Artifact(target_path=data_url))
        project.set_workflow('main', "./myflow.py")
        project.save()

        # run the "main" workflow (watch=True to wait for run completion)
        project.run("main", watch=True)

    example (load from template)::

        # create a new project from a zip template (can also use yaml/git templates)
        # initialize a local git, and register the git remote path
        project = mlrun.new_project("myproj", "./", init_git=True,
                                    remote="git://github.com/mlrun/project-demo.git",
                                    from_template="http://mysite/proj.zip")
        project.run("main", watch=True)


    example using project_setup.py to init the project objects::

            def setup(project):
                project.set_function('prep_data.py', 'prep-data', image='mlrun/mlrun', handler='prep_data')
                project.set_function('hub://auto-trainer', 'train')
                project.set_artifact('data', Artifact(target_path=data_url))
                project.set_workflow('main', "./myflow.py")
                return project


    :param name:         project name
    :param context:      project local directory path (default value = "./")
    :param init_git:     if True, will git init the context dir
    :param user_project: add the current user name to the provided project name (making it unique per user)
    :param remote:       remote Git url
    :param from_template:     path to project YAML/zip file that will be used as a template
    :param secrets:      key:secret dict or SecretsStore used to download sources
    :param description:  text describing the project
    :param subpath:      project subpath (relative to the context dir)
    :param save:         whether to save the created project in the DB
    :param overwrite:    overwrite project using 'cascade' deletion strategy (deletes project resources)
                         if project with name exists
    :param parameters:   key/value pairs to add to the project.spec.params

    :returns: project object
    """
    context = context or "./"
    name = _add_username_to_project_name_if_needed(name, user_project)

    if from_template:
        if subpath:
            raise mlrun.errors.MLRunInvalidArgumentError(
                "Unsupported option, cannot use subpath argument with project templates"
            )
        if from_template.endswith(".yaml"):
            project = _load_project_file(from_template, name, secrets)
        elif from_template.startswith("git://"):
            clone_git(from_template, context, secrets, clone=True)
            shutil.rmtree(path.join(context, ".git"))
            project = _load_project_dir(context, name)
        elif from_template.endswith(".zip"):
            clone_zip(from_template, context, secrets)
            project = _load_project_dir(context, name)
        else:
            raise ValueError("template must be a path to .yaml or .zip file")
        project.metadata.name = name
        # Remove original owner name for avoiding possible conflicts
        project.spec.owner = None
    else:
        project = MlrunProject.from_dict(
            {
                "metadata": {
                    "name": name,
                }
            }
        )
    project.spec.context = context
    project.spec.subpath = subpath or project.spec.subpath

    repo, url = init_repo(context, remote, init_git or remote)
    project.spec.repo = repo
    if remote and url != remote:
        project.create_remote(remote)
    elif url:
        project.spec._source = url
        project.spec.origin_url = url
    if description:
        project.spec.description = description
    if parameters:
        # Enable setting project parameters at load time, can be used to customize the project_setup
        for key, val in parameters.items():
            project.spec.params[key] = val

    _set_as_current_default_project(project)

    if save and mlrun.mlconf.dbpath:
        if overwrite:
            logger.info(
                "Overwriting project (by deleting and then creating)", name=name
            )
            _delete_project_from_db(
                name, secrets, mlrun.common.schemas.DeletionStrategy.cascade
            )

        try:
            project.save(store=False)
        except mlrun.errors.MLRunConflictError as exc:
            raise mlrun.errors.MLRunConflictError(
                f"Project with name {name} already exists. "
                "Use overwrite=True to overwrite the existing project."
            ) from exc
        logger.info(
            "Created and saved project",
            name=name,
            from_template=from_template,
            overwrite=overwrite,
            context=context,
            save=save,
        )

    # Hook for initializing the project using a project_setup script
    project = project.setup(save and mlrun.mlconf.dbpath)

    return project


def load_project(
    context: str = "./",
    url: str = None,
    name: str = None,
    secrets: dict = None,
    init_git: bool = False,
    subpath: str = None,
    clone: bool = False,
    user_project: bool = False,
    save: bool = True,
    sync_functions: bool = False,
    parameters: dict = None,
) -> "MlrunProject":
    """Load an MLRun project from git or tar or dir

    MLRun looks for a project.yaml file with project definition and objects in the project root path
    and use it to initialize the project, in addition it runs the project_setup.py file (if it exists)
    for further customization.

    Usage example::

        # Load the project and run the 'main' workflow.
        # When using git as the url source the context directory must be an empty or
        # non-existent folder as the git repo will be cloned there
        project = load_project("./demo_proj", "git://github.com/mlrun/project-demo.git")
        project.run("main", arguments={'data': data_url})


    project_setup.py example::

        def setup(project):
            train_function = project.set_function(
                "src/trainer.py",
                name="mpi-training",
                kind="mpijob",
                image="mlrun/mlrun",
            )
            # Set the number of replicas for the training from the project parameter
            train_function.spec.replicas = project.spec.params.get("num_replicas", 1)
            return project


    :param context:         project local directory path (default value = "./")
    :param url:             name (in DB) or git or tar.gz or .zip sources archive path e.g.:
                            git://github.com/mlrun/demo-xgb-project.git
                            http://mysite/archived-project.zip
                            <project-name>
                            The git project should include the project yaml file.
                            If the project yaml file is in a sub-directory, must specify the sub-directory.
    :param name:            project name
    :param secrets:         key:secret dict or SecretsStore used to download sources
    :param init_git:        if True, will git init the context dir
    :param subpath:         project subpath (within the archive)
    :param clone:           if True, always clone (delete any existing content)
    :param user_project:    add the current user name to the project name (for db:// prefixes)
    :param save:            whether to save the created project and artifact in the DB
    :param sync_functions:  sync the project's functions into the project object (will be saved to the DB if save=True)
    :param parameters:      key/value pairs to add to the project.spec.params

    :returns: project object
    """
    if not context:
        raise ValueError("valid context (local dir path) must be provided")

    secrets = secrets or {}
    repo = None
    project = None
    name = _add_username_to_project_name_if_needed(name, user_project)

    from_db = False
    if url:
        url = str(url)  # to support path objects
        if is_yaml_path(url):
            project = _load_project_file(url, name, secrets)
            project.spec.context = context
        elif url.startswith("git://"):
            url, repo = clone_git(url, context, secrets, clone)
            # Validate that git source includes branch and refs
            url = ensure_git_branch(url=url, repo=repo)
        elif url.endswith(".tar.gz"):
            clone_tgz(url, context, secrets, clone)
        elif url.endswith(".zip"):
            clone_zip(url, context, secrets, clone)
        elif url.startswith("db://") or "://" not in url:
            project = _load_project_from_db(url, secrets, user_project)
            project.spec.context = context
            if not path.isdir(context):
                makedirs(context)
            project.spec.subpath = subpath or project.spec.subpath
            from_db = True
        else:
            raise mlrun.errors.MLRunInvalidArgumentError(
                "Unsupported url scheme, supported schemes are: git://, db:// or "
                ".zip/.tar.gz/.yaml file path (could be local or remote) or project name which will be loaded from DB"
            )

    if not repo:
        repo, url = init_repo(context, url, init_git)

    if not project:
        project = _load_project_dir(context, name, subpath)

    if not project.metadata.name:
        raise ValueError("project name must be specified")

    if parameters:
        # Enable setting project parameters at load time, can be used to customize the project_setup
        for key, val in parameters.items():
            project.spec.params[key] = val

    if not from_db:
        project.spec.source = url or project.spec.source
        project.spec.origin_url = url or project.spec.origin_url
        # Remove original owner name for avoiding possible conflicts when loading project from remote
        project.spec.owner = None

    project.spec.repo = repo
    if repo:
        try:
            # handle cases where active_branch is not set (e.g. in Gitlab CI)
            project.spec.branch = repo.active_branch.name
        except Exception:
            pass

    to_save = bool(save and mlrun.mlconf.dbpath)
    if to_save:
        project.save()

    # Hook for initializing the project using a project_setup script
    project = project.setup(to_save)

    if to_save:
        project.register_artifacts()

    if sync_functions:
        project.sync_functions(save=to_save)

    _set_as_current_default_project(project)

    return project


def get_or_create_project(
    name: str,
    context: str = "./",
    url: str = None,
    secrets: dict = None,
    init_git=False,
    subpath: str = None,
    clone: bool = False,
    user_project: bool = False,
    from_template: str = None,
    save: bool = True,
    parameters: dict = None,
) -> "MlrunProject":
    """Load a project from MLRun DB, or create/import if doesnt exist

    MLRun looks for a project.yaml file with project definition and objects in the project root path
    and use it to initialize the project, in addition it runs the project_setup.py file (if it exists)
    for further customization.

    Usage example::

        # load project from the DB (if exist) or the source repo
        project = get_or_create_project("myproj", "./", "git://github.com/mlrun/demo-xgb-project.git")
        project.pull("development")  # pull the latest code from git
        project.run("main", arguments={'data': data_url})  # run the workflow "main"


    project_setup.py example::

        def setup(project):
            train_function = project.set_function(
                "src/trainer.py",
                name="mpi-training",
                kind="mpijob",
                image="mlrun/mlrun",
            )
            # Set the number of replicas for the training from the project parameter
            train_function.spec.replicas = project.spec.params.get("num_replicas", 1)
            return project


    :param name:         project name
    :param context:      project local directory path (default value = "./")
    :param url:          name (in DB) or git or tar.gz or .zip sources archive path e.g.:
                         git://github.com/mlrun/demo-xgb-project.git
                         http://mysite/archived-project.zip
    :param secrets:      key:secret dict or SecretsStore used to download sources
    :param init_git:     if True, will execute `git init` on the context dir
    :param subpath:      project subpath (within the archive/context)
    :param clone:        if True, always clone (delete any existing content)
    :param user_project: add the current username to the project name (for db:// prefixes)
    :param from_template:     path to project YAML file that will be used as from_template (for new projects)
    :param save:         whether to save the created project in the DB
    :param parameters:   key/value pairs to add to the project.spec.params

    :returns: project object
    """
    context = context or "./"
    spec_path = path.join(context, subpath or "", "project.yaml")
    load_from_path = url or path.isfile(spec_path)
    try:
        # load project from the DB.
        # use `name` as `url` as we load the project from the DB
        project = load_project(
            context,
            name,
            name,
            secrets=secrets,
            init_git=init_git,
            subpath=subpath,
            clone=clone,
            user_project=user_project,
            # only loading project from db so no need to save it
            save=False,
            parameters=parameters,
        )
        logger.info("Project loaded successfully", project_name=name)
        return project

    except mlrun.errors.MLRunNotFoundError:
        logger.debug("Project not found in db", project_name=name)

    # do not nest under "try" or else the exceptions raised below will be logged along with the "not found" message
    if load_from_path:
        # loads a project from archive or local project.yaml
        logger.info("Loading project from path", project_name=name, path=url or context)
        project = load_project(
            context,
            url,
            name,
            secrets=secrets,
            init_git=init_git,
            subpath=subpath,
            clone=clone,
            user_project=user_project,
            save=save,
            parameters=parameters,
        )

        logger.info(
            "Project loaded successfully",
            project_name=name,
            path=url or context,
            stored_in_db=save,
        )
        return project

    # create a new project
    project = new_project(
        name,
        context,
        init_git=init_git,
        user_project=user_project,
        from_template=from_template,
        secrets=secrets,
        subpath=subpath,
        save=save,
        parameters=parameters,
    )
    logger.info("Project created successfully", project_name=name, stored_in_db=save)
    return project


def _run_project_setup(
    project: "MlrunProject", setup_file_path: str, save: bool = False
):
    """Run the project setup file if found

    When loading a project MLRun will look for a project_setup.py file, if it is found
    it will execute the setup(project) handler, which can enrich the project with additional
    objects, functions, artifacts, etc.

    Example::

        def setup(project):
            train_function = project.set_function(
                "src/trainer.py",
                name="mpi-training",
                kind="mpijob",
                image="mlrun/mlrun",
            )
            # Set the number of replicas for the training from the project parameter
            train_function.spec.replicas = project.spec.params.get("num_replicas", 1)
            return project

    """
    if not path.exists(setup_file_path):
        return project
    spec = imputil.spec_from_file_location("workflow", setup_file_path)
    if spec is None:
        raise ImportError(f"cannot import project setup file in {setup_file_path}")
    mod = imputil.module_from_spec(spec)
    spec.loader.exec_module(mod)

    if hasattr(mod, "setup"):
        try:
            project = getattr(mod, "setup")(project)
        except Exception as exc:
            logger.error(
                "Failed to run project_setup script",
                setup_file_path=setup_file_path,
                exc=mlrun.errors.err_to_str(exc),
            )
            raise exc
        if save:
            project.save()
    else:
        logger.warn("skipping setup, setup() handler was not found in project_setup.py")
    return project


def _load_project_dir(context, name="", subpath=""):
    subpath_str = subpath or ""
    fpath = path.join(context, subpath_str, "project.yaml")
    setup_file_path = path.join(context, subpath_str, "project_setup.py")
    if path.isfile(fpath):
        with open(fpath) as fp:
            data = fp.read()
            struct = yaml.load(data, Loader=yaml.FullLoader)
            project = _project_instance_from_struct(struct, name)
            project.spec.context = context

    elif path.isfile(path.join(context, subpath_str, "function.yaml")):
        func = import_function(path.join(context, subpath_str, "function.yaml"))
        project = MlrunProject.from_dict(
            {
                "metadata": {
                    "name": func.metadata.project,
                },
                "spec": {
                    "functions": [{"url": "function.yaml", "name": func.metadata.name}],
                },
            }
        )
    elif path.exists(setup_file_path):
        # If there is a setup script do not force having project.yaml file
        project = MlrunProject()
    else:
        raise mlrun.errors.MLRunNotFoundError(
            "project or function YAML not found in path"
        )

    project.spec.context = context
    project.metadata.name = name or project.metadata.name
    project.spec.subpath = subpath
    return project


def _add_username_to_project_name_if_needed(name, user_project):
    if user_project:
        if not name:
            raise ValueError("user_project must be specified together with name")
        username = environ.get("V3IO_USERNAME") or getpass.getuser()
        normalized_username = inflection.dasherize(username.lower())
        if username != normalized_username:
            logger.info(
                "Username was normalized to match the required pattern for project name",
                username=username,
                normalized_username=normalized_username,
            )
        name = f"{name}-{normalized_username}"
    return name


def _load_project_from_db(url, secrets, user_project=False):
    db = mlrun.db.get_run_db(secrets=secrets)
    project_name = _add_username_to_project_name_if_needed(
        url.replace("db://", ""), user_project
    )
    project = db.get_project(project_name)
    if not project:
        raise mlrun.errors.MLRunNotFoundError(f"Project {project_name} not found")

    return project


def _delete_project_from_db(project_name, secrets, deletion_strategy):
    db = mlrun.db.get_run_db(secrets=secrets)
    return db.delete_project(project_name, deletion_strategy=deletion_strategy)


def _load_project_file(url, name="", secrets=None):
    try:
        obj = get_object(url, secrets)
    except FileNotFoundError as exc:
        raise FileNotFoundError(f"cant find project file at {url}") from exc
    struct = yaml.load(obj, Loader=yaml.FullLoader)
    return _project_instance_from_struct(struct, name)


def _project_instance_from_struct(struct, name):
    struct.setdefault("metadata", {})["name"] = name or struct.get("metadata", {}).get(
        "name", ""
    )
    return MlrunProject.from_dict(struct)


class ProjectMetadata(ModelObj):
    def __init__(self, name=None, created=None, labels=None, annotations=None):
        self.name = name
        self.created = created
        self.labels = labels or {}
        self.annotations = annotations or {}

    @property
    def name(self) -> str:
        """Project name"""
        return self._name

    @name.setter
    def name(self, name):
        if name:
            self.validate_project_name(name)
        self._name = name

    @staticmethod
    def validate_project_name(name: str, raise_on_failure: bool = True) -> bool:
        try:
            mlrun.utils.helpers.verify_field_regex(
                "project.metadata.name", name, mlrun.utils.regex.project_name
            )
        except mlrun.errors.MLRunInvalidArgumentError:
            if raise_on_failure:
                raise
            return False
        return True


class ProjectSpec(ModelObj):
    def __init__(
        self,
        description=None,
        params=None,
        functions=None,
        workflows=None,
        artifacts=None,
        artifact_path=None,
        conda=None,
        source=None,
        subpath=None,
        origin_url=None,
        goals=None,
        load_source_on_run=None,
        default_requirements: typing.Union[str, typing.List[str]] = None,
        desired_state=mlrun.common.schemas.ProjectState.online.value,
        owner=None,
        disable_auto_mount=None,
        workdir=None,
        default_image=None,
        build=None,
        custom_packagers: typing.List[typing.Tuple[str, bool]] = None,
    ):
        self.repo = None

        self.description = description
        self.context = ""
        self._mountdir = None
        self._source = None
        self.source = source or ""
        self.load_source_on_run = load_source_on_run
        self.subpath = subpath
        self.origin_url = origin_url
        self.goals = goals
        self.desired_state = desired_state
        self.owner = owner
        self.branch = None
        self.tag = ""
        self.params = params or {}
        self.conda = conda or ""
        self.artifact_path = artifact_path
        self._artifacts = {}
        self.artifacts = artifacts or []
        self.default_requirements = default_requirements
        self.workdir = workdir

        self._workflows = {}
        self.workflows = workflows or []

        self._function_objects = {}
        self._function_definitions = {}
        self.functions = functions or []
        self.disable_auto_mount = disable_auto_mount
        self.default_image = default_image

        self.build = build

        # A list of custom packagers to include when running the functions of the project. A custom packager is stored
        # in a tuple where the first index is the packager module's path (str) and the second is a flag (bool) for
        # whether it is mandatory for a run (raise exception on collection error) or not.
        self.custom_packagers = custom_packagers or []

    @property
    def source(self) -> str:
        """source url or git repo"""
        if not self._source:
            if self.repo:
                url = get_repo_url(self.repo)
                if url:
                    self._source = url

        return self._source

    @source.setter
    def source(self, src):
        self._source = src

    @property
    def mountdir(self) -> str:
        """specify to mount the context dir inside the function container
        use '.' to use the same path as in the client e.g. Jupyter"""

        if self._mountdir and self._mountdir in [".", "./"]:
            return path.abspath(self.context)
        return self._mountdir

    @mountdir.setter
    def mountdir(self, mountdir):
        self._mountdir = mountdir

    @property
    def functions(self) -> list:
        """list of function object/specs used in this project"""
        functions = []
        for name, function in self._function_definitions.items():
            if hasattr(function, "to_dict"):
                spec = function.to_dict(strip=True)
                if (
                    function.spec.build.source
                    and function.spec.build.source.startswith(self._source_repo())
                ):
                    update_in(spec, "spec.build.source", "./")
                functions.append({"name": name, "spec": spec})
            else:
                functions.append(function)
        return functions

    @functions.setter
    def functions(self, functions):
        if not functions:
            functions = []
        if not isinstance(functions, list):
            raise ValueError("functions must be a list")

        function_definitions = {}
        for function in functions:
            if not isinstance(function, dict) and not hasattr(function, "to_dict"):
                raise ValueError("function must be an object or dict")
            if isinstance(function, dict):
                name = function.get("name", "")
                if not name:
                    raise ValueError("function name must be specified in dict")
            else:
                name = function.metadata.name
            function_definitions[name] = function

        self._function_definitions = function_definitions

    def set_function(self, name, function_object, function_dict):
        self._function_definitions[name] = function_dict
        self._function_objects[name] = function_object

    def remove_function(self, name):
        if name in self._function_objects:
            del self._function_objects[name]
        if name in self._function_definitions:
            del self._function_definitions[name]

    @property
    def workflows(self) -> typing.List[dict]:
        """
        :returns: list of workflows specs dicts used in this project
        """
        return [workflow.to_dict() for workflow in self._workflows.values()]

    @workflows.setter
    def workflows(self, workflows: typing.List[typing.Union[dict, WorkflowSpec]]):
        if not workflows:
            workflows = []
        if not isinstance(workflows, list):
            raise ValueError("workflows must be a list")

        workflows_dict = {}
        for workflow in workflows:
            if not isinstance(workflow, dict) and not isinstance(
                workflow, WorkflowSpec
            ):
                raise ValueError(
                    f"workflow must be a dict or `WorkflowSpec` type. Given: {type(workflow)}"
                )
            if isinstance(workflow, dict):
                workflow = WorkflowSpec.from_dict(workflow)
            name = workflow.name
            # todo: support steps dsl as code alternative
            if not name:
                raise ValueError('workflow "name" must be specified')
            if not workflow.path and not workflow.code:
                raise ValueError('workflow source "path" or "code" must be specified')
            workflows_dict[name] = workflow

        self._workflows = workflows_dict

    def set_workflow(self, name, workflow):
        self._workflows[name] = (
            workflow
            if isinstance(workflow, WorkflowSpec)
            else WorkflowSpec.from_dict(workflow)
        )

    def remove_workflow(self, name):
        if name in self._workflows:
            del self._workflows[name]

    @property
    def artifacts(self) -> list:
        """list of artifacts used in this project"""
        return [artifact for artifact in self._artifacts.values()]

    @artifacts.setter
    def artifacts(self, artifacts):
        if not artifacts:
            artifacts = []
        if not isinstance(artifacts, list):
            raise ValueError("artifacts must be a list")

        artifacts_dict = {}
        for artifact in artifacts:
            if not isinstance(artifact, dict) and not hasattr(artifact, "to_dict"):
                raise ValueError("artifacts must be a dict or class")
            if isinstance(artifact, dict):
                # Support legacy artifacts
                if is_legacy_artifact(artifact) or _is_imported_artifact(artifact):
                    key = artifact.get("key")
                else:
                    key = artifact.get("metadata").get("key", "")
                if not key:
                    raise ValueError('artifacts "key" must be specified')
            else:
                key = artifact.key
                artifact = artifact.to_dict()

            artifacts_dict[key] = artifact

        self._artifacts = artifacts_dict

    def set_artifact(self, key, artifact):
        if hasattr(artifact, "base_dict"):
            artifact = artifact.base_dict()
        if not _is_imported_artifact(artifact):
            artifact["metadata"]["key"] = key
        self._artifacts[key] = artifact

    def remove_artifact(self, key):
        if key in self._artifacts:
            del self._artifacts[key]

    @property
    def build(self) -> ImageBuilder:
        return self._build

    @build.setter
    def build(self, build):
        self._build = self._verify_dict(build, "build", ImageBuilder)

    def add_custom_packager(self, packager: str, is_mandatory: bool):
        """
        Add a custom packager from the custom packagers list.

        :param packager:     The packager module path to add. For example, if a packager `MyPackager` is in the
                             project's source at my_module.py, then the module path is: "my_module.MyPackager".
        :param is_mandatory: Whether this packager must be collected during a run. If False, failing to collect it won't
                             raise an error during the packagers collection phase.
        """
        # TODO: enable importing packagers from the hub.
        if packager in [
            custom_packager[0] for custom_packager in self.custom_packagers
        ]:
            logger.warn(
                f"The packager's module path '{packager}' is already registered in the project."
            )
            return
        self.custom_packagers.append((packager, is_mandatory))

    def remove_custom_packager(self, packager: str):
        """
        Remove a custom packager from the custom packagers list.

        :param packager: The packager module path to remove.

        :raise MLRunInvalidArgumentError: In case the packager was not in the list.
        """
        # Look for the packager tuple in the list to remove it:
        packager_tuple: typing.Tuple[str, bool] = None
        for custom_packager in self.custom_packagers:
            if custom_packager[0] == packager:
                packager_tuple = custom_packager

        # If not found, raise an error, otherwise remove:
        if packager_tuple is None:
            raise mlrun.errors.MLRunInvalidArgumentError(
                f"The packager module path '{packager}' is not registered in the project, hence it cannot be removed."
            )
        self.custom_packagers.remove(packager_tuple)

    def _source_repo(self):
        src = self.source
        if src:
            return src.split("#")[0]
        return ""

    def _need_repo(self):
        for f in self._function_objects.values():
            if f.spec.build.source in [".", "./"]:
                return True
        return False

    def get_code_path(self):
        """Get the path to the code root/workdir"""
        return path.join(self.context, self.workdir or self.subpath or "")

    def _replace_default_image_in_enriched_functions(self, previous_image, new_image):
        """
        Set a new project-default-image in functions that were already enriched.
        """
        if previous_image == new_image:
            return
        for key in self._function_objects:
            function = self._function_objects[key]
            if function._enriched_image:
                function.spec.image = new_image


class ProjectStatus(ModelObj):
    def __init__(self, state=None):
        self.state = state


class MlrunProject(ModelObj):
    kind = "project"
    _dict_fields = ["kind", "metadata", "spec", "status"]

    def __init__(
        self,
        # TODO: remove all arguments except metadata and spec in 1.6.0
        name=None,
        description=None,
        params=None,
        functions=None,
        workflows=None,
        artifacts=None,
        artifact_path=None,
        conda=None,
        # all except these metadata and spec are for backwards compatibility with MlrunProjectLegacy
        metadata=None,
        spec=None,
        default_requirements: typing.Union[str, typing.List[str]] = None,
    ):
        self._metadata = None
        self.metadata = metadata
        self._spec = None
        self.spec = spec
        self._status = None
        self.status = None

        if any(
            [
                name,
                description,
                params,
                functions,
                workflows,
                artifacts,
                artifact_path,
                conda,
                default_requirements,
            ]
        ):
            # TODO: remove in 1.6.0 along with all arguments except metadata and spec
            warnings.warn(
                "Project constructor arguments are deprecated in 1.4.0 and will be removed in 1.6.0,"
                " use metadata and spec instead",
                FutureWarning,
            )

        # Handling the fields given in the legacy way
        self.metadata.name = name or self.metadata.name
        self.spec.description = description or self.spec.description
        self.spec.params = params or self.spec.params
        self.spec.functions = functions or self.spec.functions
        self.spec.workflows = workflows or self.spec.workflows
        self.spec.artifacts = artifacts or self.spec.artifacts
        self.spec.artifact_path = artifact_path or self.spec.artifact_path
        self.spec.conda = conda or self.spec.conda
        self.spec.default_requirements = (
            default_requirements or self.spec.default_requirements
        )

        self._initialized = False
        self._secrets = SecretsStore()
        self._artifact_manager = None
        self._notifiers = CustomNotificationPusher(
            [
                NotificationTypes.slack,
                NotificationTypes.console,
                NotificationTypes.ipython,
            ]
        )

    @property
    def metadata(self) -> ProjectMetadata:
        return self._metadata

    @metadata.setter
    def metadata(self, metadata):
        self._metadata = self._verify_dict(metadata, "metadata", ProjectMetadata)

    @property
    def spec(self) -> ProjectSpec:
        return self._spec

    @spec.setter
    def spec(self, spec):
        self._spec = self._verify_dict(spec, "spec", ProjectSpec)

    @property
    def status(self) -> ProjectStatus:
        return self._status

    @status.setter
    def status(self, status):
        self._status = self._verify_dict(status, "status", ProjectStatus)

    @property
    def notifiers(self):
        return self._notifiers

    @property
    def name(self) -> str:
        """Project name, this is a property of the project metadata"""
        return self.metadata.name

    @name.setter
    def name(self, name):
        self.metadata.name = name

    @property
    def artifact_path(self) -> str:
        return self.spec.artifact_path

    @artifact_path.setter
    def artifact_path(self, artifact_path):
        self.spec.artifact_path = artifact_path

    @property
    def source(self) -> str:
        return self.spec.source

    @source.setter
    def source(self, source):
        self.spec.source = source

    def set_source(
        self,
        source: str = "",
        pull_at_runtime: bool = False,
        workdir: Optional[str] = None,
    ):
        """set the project source code path(can be git/tar/zip archive)

        :param source:          valid absolute path or URL to git, zip, or tar file, (or None for current) e.g.
                                git://github.com/mlrun/something.git
                                http://some/url/file.zip
                                note path source must exist on the image or exist locally when run is local
                                (it is recommended to use 'workdir' when source is a filepath instead)
        :param pull_at_runtime: load the archive into the container at job runtime vs on build/deploy
        :param workdir:         workdir path relative to the context dir or absolute
        """
        mlrun.utils.helpers.validate_builder_source(source, pull_at_runtime, workdir)

        self.spec.load_source_on_run = pull_at_runtime
        self.spec.source = source or self.spec.source

        if self.spec.source.startswith("git://"):
            source, reference, branch = resolve_git_reference_from_source(source)
            if not branch and not reference:
                logger.warn(
                    "Please add git branch or refs to the source e.g.: "
                    "'git://<url>/org/repo.git#<branch-name or refs/heads/..>'"
                )

        self.spec.workdir = workdir or self.spec.workdir
        # reset function objects (to recalculate build attributes)
        self.sync_functions()

    def get_artifact_uri(
        self, key: str, category: str = "artifact", tag: str = None, iter: int = None
    ) -> str:
        """return the project artifact uri (store://..) from the artifact key

        example::

            uri = project.get_artifact_uri("my_model", category="model", tag="prod", iter=0)

        :param key:  artifact key/name
        :param category:  artifact category (artifact, model, feature-vector, ..)
        :param tag:  artifact version tag, default to latest version
        :param iter:  iteration number, default to no iteration
        """
        uri = f"store://{category}s/{self.metadata.name}/{key}"
        if iter is not None:
            uri = f"{uri}#{iter}"
        if tag is not None:
            uri = f"{uri}:{tag}"
        return uri

    def get_store_resource(self, uri):
        """get store resource object by uri"""
        return mlrun.datastore.get_store_resource(
            uri, secrets=self._secrets, project=self.metadata.name
        )

    @property
    def context(self) -> str:
        return self.spec.context

    @context.setter
    def context(self, context):
        self.spec.context = context

    @property
    def mountdir(self) -> str:
        return self.spec.mountdir

    @mountdir.setter
    def mountdir(self, mountdir):
        self.spec.mountdir = mountdir

    @property
    def params(self) -> str:
        return self.spec.params

    @params.setter
    def params(self, params):
        warnings.warn(
            "This is a property of the spec, use project.spec.params instead. "
            "This is deprecated in 1.3.0, and will be removed in 1.5.0",
            # TODO: In 1.3.0 do changes in examples & demos In 1.5.0 remove
            FutureWarning,
        )
        self.spec.params = params

    @property
    def description(self) -> str:
        return self.spec.description

    @description.setter
    def description(self, description):
        self.spec.description = description

    @property
    def default_image(self) -> str:
        return self.spec.default_image

    def set_default_image(self, default_image: str):
        """
        Set the default image to be used for running runtimes (functions) in this project. This image will be used
        if an image was not provided for a runtime. In case the default image is replaced, functions already
        registered with the project that used the previous default image will have their image replaced on
        next execution.

        :param default_image: Default image to use
        """
        current_default_image = self.spec.default_image
        if current_default_image:
            self.spec._replace_default_image_in_enriched_functions(
                current_default_image, default_image
            )
        self.spec.default_image = default_image

    @property
    def workflows(self) -> list:
        return self.spec.workflows

    @workflows.setter
    def workflows(self, workflows):
        self.spec.workflows = workflows

    def set_workflow(
        self,
        name,
        workflow_path: str,
        embed=False,
        engine=None,
        args_schema: typing.List[EntrypointParam] = None,
        handler=None,
        schedule: typing.Union[str, mlrun.common.schemas.ScheduleCronTrigger] = None,
        ttl=None,
        image: str = None,
        **args,
    ):
        """add or update a workflow, specify a name and the code path

        :param name:          name of the workflow
        :param workflow_path: url/path for the workflow file
        :param embed:         add the workflow code into the project.yaml
        :param engine:        workflow processing engine ("kfp" or "local")
        :param args_schema:   list of arg schema definitions (:py:class`~mlrun.model.EntrypointParam`)
        :param handler:       workflow function handler
        :param schedule:      ScheduleCronTrigger class instance or a standard crontab expression string
                              (which will be converted to the class using its `from_crontab` constructor),
                              see this link for help:
                              https://apscheduler.readthedocs.io/en/3.x/modules/triggers/cron.html#module-apscheduler.triggers.cron
        :param ttl:           pipeline ttl in secs (after that the pods will be removed)
        :param image:         image for workflow runner job, only for scheduled and remote workflows
        :param args:          argument values (key=value, ..)
        """

        # validate the provided workflow_path
        if mlrun.utils.helpers.is_file_path_invalid(
            self.spec.get_code_path(), workflow_path
        ):
            raise ValueError(
                f"Invalid 'workflow_path': '{workflow_path}'. Please provide a valid URL/path to a file."
            )

        if embed:
            if (
                self.context
                and not workflow_path.startswith("/")
                # since the user may provide a path the includes the context,
                # we need to make sure we don't add it twice
                and not workflow_path.startswith(self.context)
            ):
                workflow_path = path.join(self.context, workflow_path)
            with open(workflow_path, "r") as fp:
                txt = fp.read()
            workflow = {"name": name, "code": txt}
        else:
            workflow = {"name": name, "path": workflow_path}
        if args:
            workflow["args"] = args
        if handler:
            workflow["handler"] = handler
        if args_schema:
            args_schema = [
                schema.to_dict() if hasattr(schema, "to_dict") else schema
                for schema in args_schema
            ]
            workflow["args_schema"] = args_schema
        workflow["engine"] = engine
        workflow["schedule"] = schedule
        if ttl:
            workflow["ttl"] = ttl
        if image:
            workflow["image"] = image
        self.spec.set_workflow(name, workflow)

    def set_artifact(
        self,
        key,
        artifact: typing.Union[str, dict, Artifact] = None,
        target_path: str = None,
        tag: str = None,
    ):
        """add/set an artifact in the project spec (will be registered on load)

        example::

            # register a simple file artifact
            project.set_artifact('data', target_path=data_url)
            # register a model artifact
            project.set_artifact('model', ModelArtifact(model_file="model.pkl"), target_path=model_dir_url)

            # register a path to artifact package (will be imported on project load)
            # to generate such package use `artifact.export(target_path)`
            project.set_artifact('model', 'https://mystuff.com/models/mymodel.zip')

        :param key:  artifact key/name
        :param artifact:  mlrun Artifact object/dict (or its subclasses) or path to artifact
                          file to import (yaml/json/zip), relative paths are relative to the context path
        :param target_path: absolute target path url (point to the artifact content location)
        :param tag:    artifact tag
        """
        if artifact and isinstance(artifact, str):
            artifact_path, _ = self.get_item_absolute_path(
                artifact, check_path_in_context=True
            )
            artifact = {
                "import_from": artifact_path,
                "key": key,
            }
            if tag:
                artifact["tag"] = tag
        else:
            if not artifact:
                artifact = Artifact()
            artifact.spec.target_path = target_path or artifact.spec.target_path
            if artifact.spec.target_path and "://" not in artifact.spec.target_path:
                raise mlrun.errors.MLRunInvalidArgumentError(
                    "target_path url must point to a shared/object storage path"
                )
            artifact.metadata.tag = tag or artifact.metadata.tag
        self.spec.set_artifact(key, artifact)

    def register_artifacts(self):
        """register the artifacts in the MLRun DB (under this project)"""
        artifact_manager = self._get_artifact_manager()
        artifact_path = mlrun.utils.helpers.fill_project_path_template(
            self.spec.artifact_path or mlrun.mlconf.artifact_path, self.metadata.name
        )
        # TODO: To correctly maintain the list of artifacts from an exported project,
        #  we need to maintain the different trees that generated them
        producer = ArtifactProducer(
            "project",
            self.metadata.name,
            self.metadata.name,
            tag=self._get_hexsha() or str(uuid.uuid4()),
        )
        for artifact_dict in self.spec.artifacts:
            if _is_imported_artifact(artifact_dict):
                import_from = artifact_dict["import_from"]
                if is_relative_path(import_from):
                    # source path should be relative to the project context
                    import_from = path.join(self.spec.get_code_path(), import_from)

                self.import_artifact(
                    import_from,
                    artifact_dict["key"],
                    tag=artifact_dict.get("tag"),
                )
            else:
                artifact = dict_to_artifact(artifact_dict)
                if is_relative_path(artifact.src_path):
                    # source path should be relative to the project context
                    artifact.src_path = path.join(
                        self.spec.get_code_path(), artifact.src_path
                    )
                artifact_manager.log_artifact(
                    producer, artifact, artifact_path=artifact_path
                )

    def _get_artifact_manager(self):
        if self._artifact_manager:
            return self._artifact_manager
        db = mlrun.db.get_run_db(secrets=self._secrets)
        store_manager.set(self._secrets, db)
        self._artifact_manager = ArtifactManager(db)
        return self._artifact_manager

    def _get_hexsha(self):
        try:
            if self.spec.repo:
                return self.spec.repo.head.commit.hexsha
        except Exception:
            pass
        return None

    def get_item_absolute_path(
        self,
        url: str,
        check_path_in_context: bool = False,
    ) -> typing.Tuple[str, bool]:
        """
        Get the absolute path of the artifact or function file
        :param url:                   remote url, absolute path or relative path
        :param check_path_in_context: if True, will check if the path exists when in the context
                                      (temporary parameter to allow for backwards compatibility)
        :returns:                     absolute path / url, whether the path is in the project context
        """
        # If the URL is for a remote location, we do not want to change it
        if not url or "://" in url:
            return url, False

        # We don't want to change the url if the project has no context or if it is already absolute
        in_context = self.spec.context and not url.startswith("/")
        if in_context:
            url = path.normpath(path.join(self.spec.get_code_path(), url))

        if (not in_context or check_path_in_context) and not path.isfile(url):
            raise mlrun.errors.MLRunNotFoundError(f"{url} not found")

        return url, in_context

    def log_artifact(
        self,
        item,
        body=None,
        tag="",
        local_path="",
        artifact_path=None,
        format=None,
        upload=None,
        labels=None,
        target_path=None,
        **kwargs,
    ):
        """log an output artifact and optionally upload it to datastore

        example::

            project.log_artifact(
                "some-data",
                body=b"abc is 123",
                local_path="model.txt",
                labels={"framework": "xgboost"},
            )


        :param item:          artifact key or artifact class ()
        :param body:          will use the body as the artifact content
        :param local_path:    path to the local file we upload, will also be use
                              as the destination subpath (under "artifact_path")
        :param artifact_path: target artifact path (when not using the default)
                              to define a subpath under the default location use:
                              `artifact_path=context.artifact_subpath('data')`
        :param format:        artifact file format: csv, png, ..
        :param tag:           version tag
        :param target_path:   absolute target path (instead of using artifact_path + local_path)
        :param upload:        upload to datastore (default is True)
        :param labels:        a set of key/value labels to tag the artifact with

        :returns: artifact object
        """
        am = self._get_artifact_manager()
        artifact_path = extend_artifact_path(
            artifact_path, self.spec.artifact_path or mlrun.mlconf.artifact_path
        )
        artifact_path = mlrun.utils.helpers.fill_project_path_template(
            artifact_path, self.metadata.name
        )
        producer = ArtifactProducer(
            "project",
            self.metadata.name,
            self.metadata.name,
            tag=self._get_hexsha() or str(uuid.uuid4()),
        )
        item = am.log_artifact(
            producer,
            item,
            body,
            tag=tag,
            local_path=local_path,
            artifact_path=artifact_path,
            format=format,
            upload=upload,
            labels=labels,
            target_path=target_path,
            **kwargs,
        )
        return item

    def log_dataset(
        self,
        key,
        df,
        tag="",
        local_path=None,
        artifact_path=None,
        upload=None,
        labels=None,
        format="",
        preview=None,
        stats=None,
        target_path="",
        extra_data=None,
        label_column: str = None,
        **kwargs,
    ) -> DatasetArtifact:
        """
        log a dataset artifact and optionally upload it to datastore

        example::

            raw_data = {
                "first_name": ["Jason", "Molly", "Tina", "Jake", "Amy"],
                "last_name": ["Miller", "Jacobson", "Ali", "Milner", "Cooze"],
                "age": [42, 52, 36, 24, 73],
                "testScore": [25, 94, 57, 62, 70],
            }
            df = pd.DataFrame(raw_data, columns=["first_name", "last_name", "age", "testScore"])
            project.log_dataset("mydf", df=df, stats=True)

        :param key:           artifact key
        :param df:            dataframe object
        :param label_column:  name of the label column (the one holding the target (y) values)
        :param local_path:    path to the local dataframe file that exists locally.
                              The given file extension will be used to save the dataframe to a file
                              If the file exists, it will be uploaded to the datastore instead of the given df.
        :param artifact_path: target artifact path (when not using the default).
                              to define a subpath under the default location use:
                              `artifact_path=context.artifact_subpath('data')`
        :param tag:           version tag
        :param format:        optional, format to use (`csv`, `parquet`, `pq`, `tsdb`, `kv`)
        :param target_path:   absolute target path (instead of using artifact_path + local_path)
        :param preview:       number of lines to store as preview in the artifact metadata
        :param stats:         calculate and store dataset stats in the artifact metadata
        :param extra_data:    key/value list of extra files/charts to link with this dataset
        :param upload:        upload to datastore (default is True)
        :param labels:        a set of key/value labels to tag the artifact with

        :returns: artifact object
        """
        ds = DatasetArtifact(
            key,
            df,
            preview=preview,
            extra_data=extra_data,
            format=format,
            stats=stats,
            label_column=label_column,
            **kwargs,
        )

        item = self.log_artifact(
            ds,
            local_path=local_path,
            artifact_path=artifact_path,
            target_path=target_path,
            tag=tag,
            upload=upload,
            labels=labels,
        )
        return item

    def log_model(
        self,
        key,
        body=None,
        framework="",
        tag="",
        model_dir=None,
        model_file=None,
        algorithm=None,
        metrics=None,
        parameters=None,
        artifact_path=None,
        upload=None,
        labels=None,
        inputs: typing.List[Feature] = None,
        outputs: typing.List[Feature] = None,
        feature_vector: str = None,
        feature_weights: list = None,
        training_set=None,
        label_column=None,
        extra_data=None,
        **kwargs,
    ):
        """log a model artifact and optionally upload it to datastore

        example::

            project.log_model("model", body=dumps(model),
                              model_file="model.pkl",
                              metrics=context.results,
                              training_set=training_df,
                              label_column='label',
                              feature_vector=feature_vector_uri,
                              labels={"app": "fraud"})

        :param key:             artifact key or artifact class ()
        :param body:            will use the body as the artifact content
        :param model_file:      path to the local model file we upload (see also model_dir)
                                or to a model file data url (e.g. http://host/path/model.pkl)
        :param model_dir:       path to the local dir holding the model file and extra files
        :param artifact_path:   target artifact path (when not using the default)
                                to define a subpath under the default location use:
                                `artifact_path=context.artifact_subpath('data')`
        :param framework:       name of the ML framework
        :param algorithm:       training algorithm name
        :param tag:             version tag
        :param metrics:         key/value dict of model metrics
        :param parameters:      key/value dict of model parameters
        :param inputs:          ordered list of model input features (name, type, ..)
        :param outputs:         ordered list of model output/result elements (name, type, ..)
        :param upload:          upload to datastore (default is True)
        :param labels:          a set of key/value labels to tag the artifact with
        :param feature_vector:  feature store feature vector uri (store://feature-vectors/<project>/<name>[:tag])
        :param feature_weights: list of feature weights, one per input column
        :param training_set:    training set dataframe, used to infer inputs & outputs
        :param label_column:    which columns in the training set are the label (target) columns
        :param extra_data:      key/value list of extra files/charts to link with this dataset
                                value can be absolute path | relative path (to model dir) | bytes | artifact object

        :returns: artifact object
        """

        if training_set is not None and inputs:
            raise mlrun.errors.MLRunInvalidArgumentError(
                "cannot specify inputs and training set together"
            )

        model = ModelArtifact(
            key,
            body,
            model_file=model_file,
            model_dir=model_dir,
            metrics=metrics,
            parameters=parameters,
            inputs=inputs,
            outputs=outputs,
            framework=framework,
            algorithm=algorithm,
            feature_vector=feature_vector,
            feature_weights=feature_weights,
            extra_data=extra_data,
            **kwargs,
        )
        if training_set is not None:
            model.infer_from_df(training_set, label_column)

        item = self.log_artifact(
            model,
            artifact_path=artifact_path,
            tag=tag,
            upload=upload,
            labels=labels,
        )
        return item

    def import_artifact(
        self, item_path: str, new_key=None, artifact_path=None, tag=None
    ):
        """Import an artifact object/package from .yaml, .json, or .zip file

        :param item_path:     dataitem url  or file path to the file/package
        :param new_key:       overwrite the artifact key/name
        :param artifact_path: target artifact path (when not using the default)
        :param tag:           artifact tag to set
        :return: artifact object
        """

        def get_artifact(spec):
            artifact = dict_to_artifact(spec)
            artifact.metadata.key = new_key or artifact.metadata.key
            artifact.metadata.project = self.metadata.name
            artifact.metadata.updated = None
            artifact.metadata.tag = tag or artifact.metadata.tag
            return artifact

        # Obtaining the item's absolute path from the project context, in case the user provided a relative path
        item_path, _ = self.get_item_absolute_path(item_path)
        dataitem = mlrun.get_dataitem(item_path)

        if is_yaml_path(item_path):
            artifact_dict = yaml.load(dataitem.get(), Loader=yaml.FullLoader)
            artifact = get_artifact(artifact_dict)
        elif item_path.endswith(".json"):
            artifact_dict = json.loads(dataitem.get())
            artifact = get_artifact(artifact_dict)
        elif item_path.endswith(".zip"):
            item_file = dataitem.local()
            with tempfile.TemporaryDirectory() as temp_dir:
                with zipfile.ZipFile(item_file, "r") as zf:
                    zf.extractall(temp_dir)
                with open(f"{temp_dir}/_spec.yaml", "r") as fp:
                    data = fp.read()
                spec = yaml.load(data, Loader=yaml.FullLoader)
                artifact = get_artifact(spec)
                with open(f"{temp_dir}/_body", "rb") as fp:
                    artifact.spec._body = fp.read()
                artifact.target_path = ""

                # if the dataitem is not a file, it means we downloaded it from a remote source to a temp file,
                # so we need to remove it after we're done with it
                dataitem.remove_local()

                return self.log_artifact(
                    artifact, local_path=temp_dir, artifact_path=artifact_path
                )

        else:
            raise ValueError("unsupported file suffix, use .yaml, .json, or .zip")

        return self.log_artifact(artifact, artifact_path=artifact_path, upload=False)

    def reload(self, sync=False, context=None) -> "MlrunProject":
        """reload the project and function objects from the project yaml/specs

        :param sync:    set to True to load functions objects
        :param context: context directory (where the yaml and code exist)

        :returns: project object
        """
        context = context or self.spec.context
        if context:
            project = _load_project_dir(context, self.metadata.name, self.spec.subpath)
        else:
            project = _load_project_file(
                self.spec.origin_url, self.metadata.name, self._secrets
            )
        project.spec.source = self.spec.source
        project.spec.repo = self.spec.repo
        project.spec.branch = self.spec.branch
        project.spec.origin_url = self.spec.origin_url
        if sync:
            project.sync_functions()
        self.__dict__.update(project.__dict__)
        return project

    def setup(self, save: bool = True) -> "MlrunProject":
        """Run the project setup file if found

        When loading a project MLRun will look for a project_setup.py file, if it is found
        it will execute the setup(project) handler, which can enrich the project with additional
        objects, functions, artifacts, etc.

        :param save: save the project after the setup
        """
        # Hook for initializing the project using a project_setup script
        setup_file_path = path.join(
            self.context, self.spec.subpath or "", "project_setup.py"
        )
        return _run_project_setup(self, setup_file_path, save)

    def set_model_monitoring_application(
        self,
        func: typing.Union[str, mlrun.runtimes.BaseRuntime] = None,
        application_class: typing.Union[str, ModelMonitoringApplication] = None,
        name: str = None,
        image: str = None,
        handler=None,
        with_repo: bool = None,
        tag: str = None,
        requirements: typing.Union[str, typing.List[str]] = None,
        requirements_file: str = "",
        **application_kwargs,
    ) -> mlrun.runtimes.BaseRuntime:
        """
        update or add a monitoring application to the project & deploy it.
        examples::
            project.set_model_monitoring_application(application_class_name="MyApp",
                                                 image="davesh0812/mlrun-api:1.5.0", name="myApp")
        :param func:                    function object or spec/code url, None refers to current Notebook
        :param name:                    name of the function (under the project), can be specified with a tag to support
                                        versions (e.g. myfunc:v1)
                                        default: job
        :param image:                   docker image to be used, can also be specified in
                                        the function object/yaml
        :param handler:                 default function handler to invoke (can only be set with .py/.ipynb files)
        :param with_repo:               add (clone) the current repo to the build source
        :param tag:                     function version tag (none for 'latest', can only be set with .py/.ipynb files)
                                        if tag is specified and name is empty, the function key (under the project)
                                        will be enriched with the tag value. (i.e. 'function-name:tag')
        :param requirements:            a list of python packages
        :param requirements_file:       path to a python requirements file
        :param application_class:       Name or an Instance of a class that implementing the monitoring application.
        :param application_kwargs:      Additional keyword arguments to be passed to the
                                        monitoring application's constructor.
        """

        function_object: RemoteRuntime = None
        kind = None
        if (isinstance(func, str) or func is None) and application_class is not None:
            kind = "serving"
            func = mlrun.code_to_function(
                name=name,
                project=self.metadata.name,
                tag=tag,
                kind=kind,
                image=image,
                requirements=requirements,
                requirements_file=requirements_file,
            )
            graph = func.set_topology("flow")
            if isinstance(application_class, str):
                first_step = graph.to(
                    class_name=application_class, **application_kwargs
                )
            else:
                first_step = graph.to(class_name=application_class)
            first_step.to(
                class_name=PushToMonitoringWriter(
                    project=self.metadata.name,
                    writer_application_name=mm_constants.MonitoringFunctionNames.WRITER,
                    stream_uri=None,
                ),
            ).respond()
        elif isinstance(func, str) and isinstance(handler, str):
            kind = "nuclio"

        resolved_function_name, function_object, func = self._resolved_function(
            func,
            name,
            kind,
            image,
            handler,
            with_repo,
            tag,
            requirements,
            requirements_file,
        )
        models_names = "all"
        function_object.set_label(
            mm_constants.ModelMonitoringAppTag.KEY,
            mm_constants.ModelMonitoringAppTag.VAL,
        )
        function_object.set_label("models", models_names)

        if not mlrun.mlconf.is_ce_mode():
            function_object.apply(mlrun.mount_v3io())
        # Deploy & Add stream triggers
        self.deploy_function(
            function_object,
        )

        # save to project spec
        self.spec.set_function(resolved_function_name, function_object, func)

        return function_object

    def set_function(
        self,
        func: typing.Union[str, mlrun.runtimes.BaseRuntime] = None,
        name: str = "",
        kind: str = "",
        image: str = None,
        handler=None,
        with_repo: bool = None,
        tag: str = None,
        requirements: typing.Union[str, typing.List[str]] = None,
        requirements_file: str = "",
    ) -> mlrun.runtimes.BaseRuntime:
        """update or add a function object to the project

        function can be provided as an object (func) or a .py/.ipynb/.yaml url
        support url prefixes::

            object (s3://, v3io://, ..)
            MLRun DB e.g. db://project/func:ver
            functions hub/market: e.g. hub://auto-trainer:master

        examples::

            proj.set_function(func_object)
            proj.set_function('./src/mycode.py', 'ingest',
                              image='myrepo/ing:latest', with_repo=True)
            proj.set_function('http://.../mynb.ipynb', 'train')
            proj.set_function('./func.yaml')
            proj.set_function('hub://get_toy_data', 'getdata')

            # set function requirements

            # by providing a list of packages
            proj.set_function('my.py', requirements=["requests", "pandas"])

            # by providing a path to a pip requirements file
            proj.set_function('my.py', requirements="requirements.txt")

        :param func:                Function object or spec/code url, None refers to current Notebook
        :param name:                Name of the function (under the project), can be specified with a tag to support
                                    Versions (e.g. myfunc:v1). If the `tag` parameter is provided, the tag in the name
                                    must match the tag parameter.
                                    Specifying a tag in the name will update the project's tagged function (myfunc:v1)
        :param kind:                Runtime kind e.g. job, nuclio, spark, dask, mpijob
                                    Default: job
        :param image:               Docker image to be used, can also be specified in the function object/yaml
        :param handler:             Default function handler to invoke (can only be set with .py/.ipynb files)
        :param with_repo:           Add (clone) the current repo to the build source
        :param tag:                 Function version tag to set (none for current or 'latest')
                                    Specifying a tag as a parameter will update the project's tagged function
                                    (myfunc:v1) and the untagged function (myfunc)
        :param requirements:        A list of python packages
        :param requirements_file:   Path to a python requirements file

        :returns: function object
        """
        resolved_function_name, function_object, func = self._resolved_function(
            func,
            name,
            kind,
            image,
            handler,
            with_repo,
            tag,
            requirements,
            requirements_file,
        )
        self.spec.set_function(resolved_function_name, function_object, func)
        return function_object

    def _resolved_function(
        self,
        func: typing.Union[str, mlrun.runtimes.BaseRuntime] = None,
        name: str = "",
        kind: str = "",
        image: str = None,
        handler=None,
        with_repo: bool = None,
        tag: str = None,
        requirements: typing.Union[str, typing.List[str]] = None,
        requirements_file: str = "",
    ):
        if func is None and not _has_module(handler, kind):
            # if function path is not provided and it is not a module (no ".")
            # use the current notebook as default
            if not is_ipython:
                raise ValueError(
                    "Function path or module must be specified (when not running inside a Notebook)"
                )
            from IPython import get_ipython

            kernel = get_ipython()
            func = nuclio.utils.notebook_file_name(kernel)
            if func.startswith(path.abspath(self.spec.context)):
                func = path.relpath(func, self.spec.context)

        func = func or ""

        name = mlrun.utils.normalize_name(name) if name else name
        untagged_name = name
        # validate tag in name if specified
        if len(split_name := name.split(":")) == 2:
            untagged_name, name_tag = split_name
            if tag and name_tag and tag != name_tag:
                raise ValueError(
                    f"Tag parameter ({tag}) and tag in function name ({name}) must match"
                )

            tag = tag or name_tag
        elif len(split_name) > 2:
            raise ValueError(
                f"Function name ({name}) must be in the format <name>:<tag> or <name>"
            )

        if isinstance(func, str):

            # in hub or db functions name defaults to the function name
            if not name and not (func.startswith("db://") or func.startswith("hub://")):
                raise ValueError("Function name must be specified")
            function_dict = {
                "url": func,
                "name": untagged_name,
                "kind": kind,
                "image": image,
                "handler": handler,
                "with_repo": with_repo,
                "tag": tag,
                "requirements": requirements,
            }
            func = {k: v for k, v in function_dict.items() if v}
            resolved_function_name, function_object = _init_function_from_dict(
                func, self
            )
            func["name"] = resolved_function_name

        elif hasattr(func, "to_dict"):
            resolved_function_name, function_object = _init_function_from_obj(
                func, self, name=untagged_name
            )
            if handler:
                raise ValueError(
                    "Default handler cannot be set for existing function object"
                )
            if image:
                function_object.spec.image = image
            if with_repo:
                # mark source to be enriched before run with project source (enrich_function_object)
                function_object.spec.build.source = "./"
            if requirements:
                function_object.with_requirements(
                    requirements, requirements_file=requirements_file
                )
            if not resolved_function_name:
                raise ValueError("Function name must be specified")
<<<<<<< HEAD

        else:
            raise ValueError("'func' parameter must be a function url or object")

        function_object.metadata.tag = tag or function_object.metadata.tag or "latest"
        # resolved_function_name is the name without the tag or the actual function name if it was not specified
        # if the name contains the tag we only update the tagged entry
        # if the name doesn't contain the tag (or was not specified) we update both the tagged and untagged entries
        # for consistency
        name = name or resolved_function_name
        if tag and not name.endswith(f":{tag}"):
            self.spec.set_function(f"{name}:{tag}", function_object, func)

        self.spec.set_function(name, function_object, func)
        return name, function_object, func
=======

        else:
            raise ValueError("'func' parameter must be a function url or object")

        function_object.metadata.tag = tag or function_object.metadata.tag or "latest"
        # resolved_function_name is the name without the tag or the actual function name if it was not specified
        # if the name contains the tag we only update the tagged entry
        # if the name doesn't contain the tag (or was not specified) we update both the tagged and untagged entries
        # for consistency
        name = name or resolved_function_name
        if tag and not name.endswith(f":{tag}"):
            self.spec.set_function(f"{name}:{tag}", function_object, func)

        self.spec.set_function(name, function_object, func)
        return function_object
>>>>>>> 4c36d13c

    def remove_function(self, name):
        """remove a function from a project

        :param name:    name of the function (under the project)
        """
        self.spec.remove_function(name)

    def remove_model_monitoring_application(self, name):
        """remove a function from a project and from the db.

        :param name: name of the function (under the project)
        """
        application = self.get_function(key=name)
        if (
            application.metadata.labels.get(mm_constants.ModelMonitoringAppTag.KEY)
            == mm_constants.ModelMonitoringAppTag.VAL
        ):
            self.remove_function(name=name)
            mlrun.db.get_run_db().delete_function(name=name.lower())
            logger.info(f"{name} application has been removed from {self.name} project")
        else:
            raise logger.error(
                f"There is no model monitoring application with {name} name"
            )

    def get_function(
        self,
        key,
        sync=False,
        enrich=False,
        ignore_cache=False,
        copy_function=True,
        tag: str = "",
    ) -> mlrun.runtimes.BaseRuntime:
        """get function object by name

        :param key:             name of key for search
        :param sync:            will reload/reinit the function from the project spec
        :param enrich:          add project info/config/source info to the function object
        :param ignore_cache:    read the function object from the DB (ignore the local cache)
        :param copy_function:   return a copy of the function object
        :param tag:             provide if the function key is tagged under the project (function was set with a tag)

        :returns: function object
        """
        if tag and ":" not in key:
            key = f"{key}:{tag}"

        function, err = self._get_function(
            mlrun.utils.normalize_name(key), sync, ignore_cache
        )
        if not function and "_" in key:
            function, err = self._get_function(key, sync, ignore_cache)

        if not function:
            raise err

        if enrich:
            function = enrich_function_object(
                self, function, copy_function=copy_function
            )
            self.spec._function_objects[key] = function

        return function

    def _get_function(self, key, sync, ignore_cache):
        """
        Function can be retrieved from the project spec (cache) or from the database.
        In sync mode, we first perform a sync of the function_objects from the function_definitions,
        and then returning it from the function_objects (if exists).
        When not in sync mode, we verify and return from the function objects directly.
        In ignore_cache mode, we query the function from the database rather than from the project spec.
        """
        if key in self.spec._function_objects and not sync and not ignore_cache:
            function = self.spec._function_objects[key]

        elif key in self.spec._function_definitions and not ignore_cache:
            self.sync_functions([key])
            function = self.spec._function_objects[key]
        else:
            try:
                function = get_db_function(self, key)
                self.spec._function_objects[key] = function
            except requests.HTTPError as exc:
                if exc.response.status_code != http.HTTPStatus.NOT_FOUND.value:
                    raise exc
                return None, exc

        return function, None

    def get_function_objects(self) -> FunctionsDict:
        """ "get a virtual dict with all the project functions ready for use in a pipeline"""
        self.sync_functions()
        return FunctionsDict(self)

    def get_function_names(self) -> typing.List[str]:
        """get a list of all the project function names"""
        return [func["name"] for func in self.spec.functions]

    def pull(
        self,
        branch: str = None,
        remote: str = None,
        secrets: Union[SecretsStore, dict] = None,
    ):
        """pull/update sources from git or tar into the context dir

        :param branch:  git branch, if not the current one
        :param remote:  git remote, if other than origin
        :param secrets: dict or SecretsStore with Git credentials e.g. secrets={"GIT_TOKEN": token}
        """
        url = self.spec.origin_url
        if url and url.startswith("git://"):
            if not self.spec.repo:
                raise ValueError("repo was not initialized, use load_project()")
            remote = remote or "origin"
            self._run_authenticated_git_action(
                action=self.spec.repo.git.pull,
                remote=remote,
                args=[remote, branch or self.spec.repo.active_branch.name],
                secrets=secrets or {},
            )
        elif url and url.endswith(".tar.gz"):
            clone_tgz(url, self.spec.context, self._secrets)
        elif url and url.endswith(".zip"):
            clone_zip(url, self.spec.context, self._secrets)

    def create_remote(self, url, name="origin", branch=None):
        """create remote for the project git

        :param url:    remote git url
        :param name:   name for the remote (default is 'origin')
        :param branch: Git branch to use as source
        """
        if not self.spec.repo:
            raise ValueError("git repo is not set/defined")
        self.spec.repo.create_remote(name, url=url)
        url = url.replace("https://", "git://")
        if not branch:
            try:
                branch = self.spec.repo.active_branch.name
            except Exception:
                pass
        if branch:
            url = f"{url}#{branch}"
        self.spec._source = self.spec.source or url
        self.spec.origin_url = self.spec.origin_url or url

    def push(
        self,
        branch,
        message=None,
        update=True,
        remote: str = None,
        add: list = None,
        author_name: str = None,
        author_email: str = None,
        secrets: Union[SecretsStore, dict] = None,
    ):
        """update spec and push updates to remote git repo

        :param branch:       target git branch
        :param message:      git commit message
        :param update:       update files (git add update=True)
        :param remote:       git remote, default to origin
        :param add:          list of files to add
        :param author_name:  author's git user name to be used on this commit
        :param author_email: author's git user email to be used on this commit
        :param secrets:      dict or SecretsStore with Git credentials e.g. secrets={"GIT_TOKEN": token}
        """
        repo = self.spec.repo
        if not repo:
            raise ValueError("git repo is not set/defined")
        self.save()

        with repo.config_writer() as config:
            if author_name:
                config.set_value("user", "name", author_name)
            if author_email:
                config.set_value("user", "email", author_email)

        add = add or []
        add.append("project.yaml")
        repo.index.add(add)
        if update:
            repo.git.add(update=True)
        if repo.is_dirty():
            if not message:
                raise ValueError("please specify the commit message")
            try:
                repo.git.commit(m=message)
            except git.exc.GitCommandError as exc:
                if "Please tell me who you are" in str(exc):
                    warning_message = (
                        'Git is not configured. Either use "author_name", "author_email" and "secrets" parameters or '
                        "run the following commands from the terminal and run git push once to store "
                        "your credentials:\n"
                        '\tgit config --global user.email "<my@email.com>"\n'
                        '\tgit config --global user.name "<name>"\n'
                        "\tgit config --global credential.helper store\n"
                    )
                    raise mlrun.errors.MLRunPreconditionFailedError(
                        warning_message
                    ) from exc
                raise exc

        if not branch:
            raise ValueError("please specify the remote branch")

        remote = remote or "origin"
        self._run_authenticated_git_action(
            action=repo.git.push,
            remote=remote,
            args=[remote, branch],
            secrets=secrets or {},
        )

    def sync_functions(self, names: list = None, always=True, save=False):
        """reload function objects from specs and files"""
        if self._initialized and not always:
            return self.spec._function_objects

        funcs = self.spec._function_objects
        if not names:
            names = self.spec._function_definitions.keys()
            funcs = {}
        origin = mlrun.runtimes.utils.add_code_metadata(self.spec.context)
        for name in names:
            f = self.spec._function_definitions.get(name)
            if not f:
                raise ValueError(f"function named {name} not found")
            if hasattr(f, "to_dict"):
                name, func = _init_function_from_obj(f, self, name)
            else:
                if not isinstance(f, dict):
                    raise ValueError("function must be an object or dict")
                name, func = _init_function_from_dict(f, self, name)
            func.spec.build.code_origin = origin
            funcs[name] = func
            if save:
                func.save(versioned=False)

        self.spec._function_objects = funcs
        self._initialized = True
        return self.spec._function_objects

    def with_secrets(self, kind, source, prefix=""):
        """register a secrets source (file, env or dict)

        read secrets from a source provider to be used in workflows, example::

            proj.with_secrets('file', 'file.txt')
            proj.with_secrets('inline', {'key': 'val'})
            proj.with_secrets('env', 'ENV1,ENV2', prefix='PFX_')

        Vault secret source has several options::

            proj.with_secrets('vault', {'user': <user name>, 'secrets': ['secret1', 'secret2' ...]})
            proj.with_secrets('vault', {'project': <proj.name>, 'secrets': ['secret1', 'secret2' ...]})
            proj.with_secrets('vault', ['secret1', 'secret2' ...])

        The 2nd option uses the current project name as context.
        Can also use empty secret list::

            proj.with_secrets('vault', [])

        This will enable access to all secrets in vault registered to the current project.

        :param kind:   secret type (file, inline, env, vault)
        :param source: secret data or link (see example)
        :param prefix: add a prefix to the keys in this source

        :returns: project object
        """

        if kind == "vault" and isinstance(source, list):
            source = {"project": self.metadata.name, "secrets": source}

        self._secrets.add_source(kind, source, prefix)
        return self

    def get_secret(self, key: str):
        """get a key based secret e.g. DB password from the context
        secrets can be specified when invoking a run through files, env, ..
        """
        if self._secrets:
            return self._secrets.get(key)
        return None

    def set_secrets(
        self,
        secrets: dict = None,
        file_path: str = None,
        provider: typing.Union[str, mlrun.common.schemas.SecretProviderName] = None,
    ):
        """set project secrets from dict or secrets env file
        when using a secrets file it should have lines in the form KEY=VALUE, comment line start with "#"
        V3IO paths/credentials and MLrun service API address are dropped from the secrets

        example secrets file::

            # this is an env file
            AWS_ACCESS_KEY_ID-XXXX
            AWS_SECRET_ACCESS_KEY=YYYY

        usage::

            # read env vars from dict or file and set as project secrets
            project.set_secrets({"SECRET1": "value"})
            project.set_secrets(file_path="secrets.env")

        :param secrets:   dict with secrets key/value
        :param file_path: path to secrets file
        :param provider:  MLRun secrets provider
        """
        if (not secrets and not file_path) or (secrets and file_path):
            raise mlrun.errors.MLRunInvalidArgumentError(
                "must specify secrets OR file_path"
            )
        if file_path:
            if path.isfile(file_path):
                secrets = dotenv.dotenv_values(file_path)
                if None in secrets.values():
                    raise mlrun.errors.MLRunInvalidArgumentError(
                        "env file lines must be in the form key=value"
                    )
            else:
                raise mlrun.errors.MLRunNotFoundError(f"{file_path} does not exist")
        # drop V3IO paths/credentials and MLrun service API address
        env_vars = {
            key: val
            for key, val in secrets.items()
            if key != "MLRUN_DBPATH" and not key.startswith("V3IO_")
        }
        provider = provider or mlrun.common.schemas.SecretProviderName.kubernetes
        mlrun.db.get_run_db().create_project_secrets(
            self.metadata.name, provider=provider, secrets=env_vars
        )

    def get_param(self, key: str, default=None):
        """get project param by key"""
        if self.spec.params:
            return self.spec.params.get(key, default)
        return default

    def _enrich_artifact_path_with_workflow_uid(self):
        artifact_path = self.spec.artifact_path or mlrun.mlconf.artifact_path

        workflow_uid_string = "{{workflow.uid}}"
        if (
            not mlrun.mlconf.enrich_artifact_path_with_workflow_id
            # no need to add workflow.uid to the artifact path for uniqueness,
            # this is already being handled by generating
            # the artifact target path from the artifact content hash ( body / file etc...)
            or mlrun.mlconf.artifacts.generate_target_path_from_artifact_hash
            # if the artifact path already contains workflow.uid, no need to add it again
            or workflow_uid_string in artifact_path
        ):
            return artifact_path

        # join paths and replace "\" with "/" (in case of windows clients)
        artifact_path = path.join(artifact_path, workflow_uid_string).replace("\\", "/")
        return artifact_path

    def run(
        self,
        name: str = None,
        workflow_path: str = None,
        arguments: typing.Dict[str, typing.Any] = None,
        artifact_path: str = None,
        workflow_handler: typing.Union[str, typing.Callable] = None,
        namespace: str = None,
        sync: bool = False,
        watch: bool = False,
        dirty: bool = False,
        engine: str = None,
        local: bool = None,
        schedule: typing.Union[
            str, mlrun.common.schemas.ScheduleCronTrigger, bool
        ] = None,
        timeout: int = None,
        source: str = None,
        cleanup_ttl: int = None,
    ) -> _PipelineRunStatus:
        """run a workflow using kubeflow pipelines

        :param name:      name of the workflow
        :param workflow_path:
                          url to a workflow file, if not a project workflow
        :param arguments:
                          kubeflow pipelines arguments (parameters)
        :param artifact_path:
                          target path/url for workflow artifacts, the string
                          '{{workflow.uid}}' will be replaced by workflow id
        :param workflow_handler:
                          workflow function handler (for running workflow function directly)
        :param namespace: kubernetes namespace if other than default
        :param sync:      force functions sync before run
        :param watch:     wait for pipeline completion
        :param dirty:     allow running the workflow when the git repo is dirty
        :param engine:    workflow engine running the workflow.
                          supported values are 'kfp' (default), 'local' or 'remote'.
                          for setting engine for remote running use 'remote:local' or 'remote:kfp'.
        :param local:     run local pipeline with local functions (set local=True in function.run())
        :param schedule:  ScheduleCronTrigger class instance or a standard crontab expression string
                          (which will be converted to the class using its `from_crontab` constructor),
                          see this link for help:
                          https://apscheduler.readthedocs.io/en/3.x/modules/triggers/cron.html#module-apscheduler.triggers.cron
                          for using the pre-defined workflow's schedule, set `schedule=True`
        :param timeout:   timeout in seconds to wait for pipeline completion (watch will be activated)
        :param source:    remote source to use instead of the actual `project.spec.source` (used when engine is remote).
                          for other engines the source is to validate that the code is up-to-date
        :param cleanup_ttl:
                          pipeline cleanup ttl in secs (time to wait after workflow completion, at which point the
                          workflow and all its resources are deleted)
        :returns: run id
        """

        arguments = arguments or {}
        need_repo = self.spec._need_repo()
        if self.spec.repo and self.spec.repo.is_dirty():
            msg = "You seem to have uncommitted git changes, use .push()"
            if dirty or not need_repo:
                logger.warning("WARNING!, " + msg)
            else:
                raise ProjectError(msg + " or dirty=True")

        if need_repo and self.spec.repo and not self.spec.source:
            raise ProjectError(
                "Remote repo is not defined, use .create_remote() + push()"
            )

        self.sync_functions(always=sync)
        if not self.spec._function_objects:
            raise ValueError(
                "There are no functions in the project."
                " Make sure you've set your functions with project.set_function()."
            )

        if not name and not workflow_path and not workflow_handler:
            if self.spec.workflows:
                name = list(self.spec._workflows.keys())[0]
            else:
                raise ValueError("Workflow name or path must be specified")

        if workflow_path or (workflow_handler and callable(workflow_handler)):
            workflow_spec = WorkflowSpec(path=workflow_path, args=arguments)
        else:
            workflow_spec = self.spec._workflows[name].copy()
            workflow_spec.merge_args(arguments)
        workflow_spec.cleanup_ttl = cleanup_ttl or workflow_spec.cleanup_ttl
        workflow_spec.run_local = local

        name = f"{self.metadata.name}-{name}" if name else self.metadata.name
        artifact_path = artifact_path or self._enrich_artifact_path_with_workflow_uid()

        if not schedule:
            workflow_spec.schedule = None
        elif not isinstance(schedule, bool):
            # Schedule = True -> use workflow_spec.schedule
            workflow_spec.schedule = schedule

        inner_engine = None
        if engine and engine.startswith("remote"):
            if ":" in engine:
                engine, inner_engine = engine.split(":")
        elif workflow_spec.schedule:
            inner_engine = engine
            engine = "remote"
        # The default engine is kfp if not given:
        workflow_engine = get_workflow_engine(engine or workflow_spec.engine, local)
        if not inner_engine and engine == "remote":
            inner_engine = get_workflow_engine(workflow_spec.engine, local).engine
        workflow_spec.engine = inner_engine or workflow_engine.engine

        run = workflow_engine.run(
            self,
            workflow_spec,
            name,
            workflow_handler=workflow_handler,
            secrets=self._secrets,
            artifact_path=artifact_path,
            namespace=namespace,
            source=source,
        )
        # run is None when scheduling
        if run and run.state == mlrun.run.RunStatuses.failed:
            return run
        if not workflow_spec.schedule:
            # Failure and schedule messages already logged
            logger.info(
                f"Started run workflow {name} with run id = '{run.run_id}' by {workflow_engine.engine} engine"
            )
        workflow_spec.clear_tmp()
        if (timeout or watch) and not workflow_spec.schedule:
            run._engine.get_run_status(project=self, run=run, timeout=timeout)
        return run

    def save_workflow(self, name, target, artifact_path=None, ttl=None):
        """create and save a workflow as a yaml or archive file

        :param name:   workflow name
        :param target: target file path (can end with .yaml or .zip)
        :param artifact_path:
                       target path/url for workflow artifacts, the string
                       '{{workflow.uid}}' will be replaced by workflow id
        :param ttl:    pipeline ttl (time to live) in secs (after that the pods will be removed)
        """
        if not name or name not in self.spec._workflows:
            raise ValueError(f"workflow {name} not found")

        workflow_spec = self.spec._workflows[name]
        self.sync_functions()
        workflow_engine = get_workflow_engine(workflow_spec.engine)
        workflow_engine.save(self, workflow_spec, target, artifact_path=artifact_path)

    def get_run_status(
        self,
        run,
        timeout=None,
        expected_statuses=None,
        notifiers: CustomNotificationPusher = None,
    ):
        return run._engine.get_run_status(
            project=self,
            run=run,
            timeout=timeout,
            expected_statuses=expected_statuses,
            notifiers=notifiers,
        )

    # TODO: remove in 1.6.0
    @deprecated(
        version="1.4.0",
        reason="'clear_context' will be removed in 1.6.0, this can cause unexpected issues",
        category=FutureWarning,
    )
    def clear_context(self):
        """delete all files and clear the context dir"""
        warnings.warn(
            "This method deletes all files and clears the context directory or subpath (if defined)!"
            "  Please keep in mind that this method can produce unexpected outcomes and is not recommended,"
            " it will be deprecated in 1.6.0."
        )
        # clear only if the context path exists and not relative
        if self.spec.context and os.path.isabs(self.spec.context):

            # if a subpath is defined, will empty the subdir instead of the entire context
            if self.spec.subpath:
                path_to_clear = path.join(self.spec.context, self.spec.subpath)
                logger.info(f"Subpath is defined, Clearing path: {path_to_clear}")
            else:
                path_to_clear = self.spec.context
                logger.info(
                    f"Subpath is not defined, Clearing context: {path_to_clear}"
                )
            if path.exists(path_to_clear) and path.isdir(path_to_clear):
                shutil.rmtree(path_to_clear)
            else:
                logger.warn(
                    f"Attempt to clear {path_to_clear} failed. Path either does not exist or is not a directory."
                    " Please ensure that your context or subdpath are properly defined."
                )
        else:
            logger.warn(
                "Your context path is a relative path;"
                " in order to avoid unexpected results, we do not allow the deletion of relative paths."
            )

    def save(self, filepath=None, store=True):
        """export project to yaml file and save project in database

        :store: if True, allow updating in case project already exists
        """
        self.export(filepath)
        self.save_to_db(store)
        return self

    def save_to_db(self, store=True):
        """save project to database

        :store: if True, allow updating in case project already exists
        """
        db = mlrun.db.get_run_db(secrets=self._secrets)
        if store:
            return db.store_project(self.metadata.name, self.to_dict())

        return db.create_project(self.to_dict())

    def export(self, filepath=None, include_files: str = None):
        """save the project object into a yaml file or zip archive (default to project.yaml)

        By default the project object is exported to a yaml file, when the filepath suffix is '.zip'
        the project context dir (code files) are also copied into the zip, the archive path can include
        DataItem urls (for remote object storage, e.g. s3://<bucket>/<path>).

        :param filepath: path to store project .yaml or .zip (with the project dir content)
        :param include_files: glob filter string for selecting files to include in the zip archive
        """
        project_file_path = filepath
        archive_code = filepath and str(filepath).endswith(".zip")
        if not filepath or archive_code:
            project_file_path = path.join(
                self.spec.context, self.spec.subpath or "", "project.yaml"
            )
        project_dir = pathlib.Path(project_file_path).parent
        project_dir.mkdir(parents=True, exist_ok=True)
        with open(project_file_path, "w") as fp:
            fp.write(self.to_yaml())

        if archive_code:
            files_filter = include_files or "**"
            tmp_path = None
            if "://" in filepath:
                tmp_path = tempfile.mktemp(".zip")
            zipf = zipfile.ZipFile(tmp_path or filepath, "w")
            for file_path in glob.iglob(
                f"{project_dir}/{files_filter}", recursive=True
            ):
                write_path = pathlib.Path(file_path)
                zipf.write(write_path, arcname=write_path.relative_to(project_dir))
            zipf.close()
            if tmp_path:
                mlrun.get_dataitem(filepath).upload(tmp_path)
                remove(tmp_path)

    def set_model_monitoring_credentials(
        self,
        access_key: str = None,
        endpoint_store_connection: str = None,
        stream_path: str = None,
    ):
        """Set the credentials that will be used by the project's model monitoring
        infrastructure functions.

        :param access_key:                Model Monitoring access key for managing user permissions
        :param endpoint_store_connection: Endpoint store connection string
        :param stream_path:               Path to the model monitoring stream
        """

        secrets_dict = {}
        if access_key:
            secrets_dict[
                mlrun.common.schemas.model_monitoring.ProjectSecretKeys.ACCESS_KEY
            ] = access_key

        if endpoint_store_connection:
            secrets_dict[
                mlrun.common.schemas.model_monitoring.ProjectSecretKeys.ENDPOINT_STORE_CONNECTION
            ] = endpoint_store_connection

        if stream_path:
            if stream_path.startswith("kafka://") and "?topic" in stream_path:
                raise mlrun.errors.MLRunInvalidArgumentError(
                    "Custom kafka topic is not allowed"
                )
            secrets_dict[
                mlrun.common.schemas.model_monitoring.ProjectSecretKeys.STREAM_PATH
            ] = stream_path

        self.set_secrets(
            secrets=secrets_dict,
            provider=mlrun.common.schemas.SecretProviderName.kubernetes,
        )

    def run_function(
        self,
        function: typing.Union[str, mlrun.runtimes.BaseRuntime],
        handler: str = None,
        name: str = "",
        params: dict = None,
        hyperparams: dict = None,
        hyper_param_options: mlrun.model.HyperParamOptions = None,
        inputs: dict = None,
        outputs: typing.List[str] = None,
        workdir: str = "",
        labels: dict = None,
        base_task: mlrun.model.RunTemplate = None,
        watch: bool = True,
        local: bool = None,
        verbose: bool = None,
        selector: str = None,
        auto_build: bool = None,
        schedule: typing.Union[str, mlrun.common.schemas.ScheduleCronTrigger] = None,
        artifact_path: str = None,
        notifications: typing.List[mlrun.model.Notification] = None,
        returns: Optional[List[Union[str, Dict[str, str]]]] = None,
        builder_env: Optional[dict] = None,
    ) -> typing.Union[mlrun.model.RunObject, kfp.dsl.ContainerOp]:
        """Run a local or remote task as part of a local/kubeflow pipeline

        example (use with project)::

            # create a project with two functions (local and from hub)
            project = mlrun.new_project(project_name, "./proj")
            project.set_function("mycode.py", "myfunc", image="mlrun/mlrun")
            project.set_function("hub://auto-trainer", "train")

            # run functions (refer to them by name)
            run1 = project.run_function("myfunc", params={"x": 7})
            run2 = project.run_function("train", params={"label_columns": LABELS},
                                                 inputs={"dataset":run1.outputs["data"]})

        :param function:        name of the function (in the project) or function object
        :param handler:         name of the function handler
        :param name:            execution name
        :param params:          input parameters (dict)
        :param hyperparams:     hyper parameters
        :param selector:        selection criteria for hyper params e.g. "max.accuracy"
        :param hyper_param_options:  hyper param options (selector, early stop, strategy, ..)
                                see: :py:class:`~mlrun.model.HyperParamOptions`
        :param inputs:          Input objects to pass to the handler. Type hints can be given so the input will be
                                parsed during runtime from `mlrun.DataItem` to the given type hint. The type hint can be
                                given in the key field of the dictionary after a colon, e.g: "<key> : <type_hint>".
        :param outputs:         list of outputs which can pass in the workflow
        :param workdir:         default input artifacts path
        :param labels:          labels to tag the job/run with ({key:val, ..})
        :param base_task:       task object to use as base
        :param watch:           watch/follow run log, True by default
        :param local:           run the function locally vs on the runtime/cluster
        :param verbose:         add verbose prints/logs
        :param auto_build:      when set to True and the function require build it will be built on the first
                                function run, use only if you dont plan on changing the build config between runs
        :param schedule:        ScheduleCronTrigger class instance or a standard crontab expression string
                                (which will be converted to the class using its `from_crontab` constructor),
                                see this link for help:
                                https://apscheduler.readthedocs.io/en/3.x/modules/triggers/cron.html#module-apscheduler.triggers.cron
        :param artifact_path:   path to store artifacts, when running in a workflow this will be set automatically
        :param notifications:   list of notifications to push when the run is completed
        :param returns:         List of log hints - configurations for how to log the returning values from the
                                handler's run (as artifacts or results). The list's length must be equal to the amount
                                of returning objects. A log hint may be given as:

                                * A string of the key to use to log the returning value as result or as an artifact. To
                                  specify The artifact type, it is possible to pass a string in the following structure:
                                  "<key> : <type>". Available artifact types can be seen in `mlrun.ArtifactType`. If no
                                  artifact type is specified, the object's default artifact type will be used.
                                * A dictionary of configurations to use when logging. Further info per object type and
                                  artifact type can be given there. The artifact key must appear in the dictionary as
                                  "key": "the_key".
        :param builder_env: env vars dict for source archive config/credentials e.g. builder_env={"GIT_TOKEN": token}
        :return: MLRun RunObject or KubeFlow containerOp
        """
        return run_function(
            function,
            handler=handler,
            name=name,
            params=params,
            hyperparams=hyperparams,
            hyper_param_options=hyper_param_options,
            inputs=inputs,
            outputs=outputs,
            workdir=workdir,
            labels=labels,
            base_task=base_task,
            watch=watch,
            local=local,
            verbose=verbose,
            selector=selector,
            project_object=self,
            auto_build=auto_build,
            schedule=schedule,
            artifact_path=artifact_path,
            notifications=notifications,
            returns=returns,
            builder_env=builder_env,
        )

    def build_function(
        self,
        function: typing.Union[str, mlrun.runtimes.BaseRuntime],
        with_mlrun: bool = None,
        skip_deployed: bool = False,
        image: str = None,
        base_image: str = None,
        commands: list = None,
        secret_name: str = None,
        requirements: typing.Union[str, typing.List[str]] = None,
        mlrun_version_specifier: str = None,
        builder_env: dict = None,
        overwrite_build_params: bool = False,
        requirements_file: str = None,
        extra_args: str = None,
    ) -> typing.Union[BuildStatus, kfp.dsl.ContainerOp]:
        """deploy ML function, build container with its dependencies

        :param function:            name of the function (in the project) or function object
        :param with_mlrun:          add the current mlrun package to the container build
        :param skip_deployed:       skip the build if we already have an image for the function
        :param image:               target image name/path
        :param base_image:          base image name/path (commands and source code will be added to it)
        :param commands:            list of docker build (RUN) commands e.g. ['pip install pandas']
        :param secret_name:         k8s secret for accessing the docker registry
        :param requirements:        list of python packages, defaults to None
        :param requirements_file:   pip requirements file path, defaults to None
        :param mlrun_version_specifier:  which mlrun package version to include (if not current)
        :param builder_env:         Kaniko builder pod env vars dict (for config/credentials)
            e.g. builder_env={"GIT_TOKEN": token}, does not work yet in KFP
        :param overwrite_build_params:  Overwrite existing build configuration (currently applies to
            requirements and commands)
            * False: The new params are merged with the existing
            * True: The existing params are replaced by the new ones
        :param extra_args:  A string containing additional builder arguments in the format of command-line options,
            e.g. extra_args="--skip-tls-verify --build-arg A=val"
        """
        return build_function(
            function,
            with_mlrun=with_mlrun,
            skip_deployed=skip_deployed,
            image=image,
            base_image=base_image,
            commands=commands,
            secret_name=secret_name,
            requirements=requirements,
            requirements_file=requirements_file,
            mlrun_version_specifier=mlrun_version_specifier,
            builder_env=builder_env,
            project_object=self,
            overwrite_build_params=overwrite_build_params,
            extra_args=extra_args,
        )

    def build_config(
        self,
        image: str = None,
        set_as_default: bool = False,
        with_mlrun: bool = None,
        base_image: str = None,
        commands: list = None,
        secret_name: str = None,
        requirements: typing.Union[str, typing.List[str]] = None,
        overwrite_build_params: bool = False,
        requirements_file: str = None,
        builder_env: dict = None,
        extra_args: str = None,
    ):
        """specify builder configuration for the project

        :param image: target image name/path. If not specified the project's existing `default_image` name will be
            used. If not set, the `mlconf.default_project_image_name` value will be used
        :param set_as_default: set `image` to be the project's default image (default False)
        :param with_mlrun: add the current mlrun package to the container build
        :param base_image: base image name/path
        :param commands:   list of docker build (RUN) commands e.g. ['pip install pandas']
        :param secret_name:     k8s secret for accessing the docker registry
        :param requirements: a list of packages to install on the built image
        :param requirements_file: requirements file to install on the built image
        :param overwrite_build_params:  Overwrite existing build configuration (currently applies to
            requirements and commands)
            * False: The new params are merged with the existing
            * True: The existing params are replaced by the new ones
        :param builder_env: Kaniko builder pod env vars dict (for config/credentials)
            e.g. builder_env={"GIT_TOKEN": token}, does not work yet in KFP
        :param extra_args:  A string containing additional builder arguments in the format of command-line options,
            e.g. extra_args="--skip-tls-verify --build-arg A=val"
        """
        default_image_name = mlrun.mlconf.default_project_image_name.format(
            name=self.name
        )
        image = image or self.default_image or default_image_name

        self.spec.build.build_config(
            image=image,
            base_image=base_image,
            commands=commands,
            secret=secret_name,
            with_mlrun=with_mlrun,
            requirements=requirements,
            requirements_file=requirements_file,
            overwrite=overwrite_build_params,
            builder_env=builder_env,
            extra_args=extra_args,
        )

        if set_as_default and image != self.default_image:
            self.set_default_image(image)

    def build_image(
        self,
        image: str = None,
        set_as_default: bool = True,
        with_mlrun: bool = None,
        skip_deployed: bool = False,
        base_image: str = None,
        commands: list = None,
        secret_name: str = None,
        requirements: typing.Union[str, typing.List[str]] = None,
        mlrun_version_specifier: str = None,
        builder_env: dict = None,
        overwrite_build_params: bool = False,
        requirements_file: str = None,
        extra_args: str = None,
    ) -> typing.Union[BuildStatus, kfp.dsl.ContainerOp]:
        """Builder docker image for the project, based on the project's build config. Parameters allow to override
        the build config.

        :param image: target image name/path. If not specified the project's existing `default_image` name will be
                        used. If not set, the `mlconf.default_project_image_name` value will be used
        :param set_as_default: set `image` to be the project's default image (default False)
        :param with_mlrun:      add the current mlrun package to the container build
        :param skip_deployed:   skip the build if we already have the image specified built
        :param base_image:      base image name/path (commands and source code will be added to it)
        :param commands:        list of docker build (RUN) commands e.g. ['pip install pandas']
        :param secret_name:     k8s secret for accessing the docker registry
        :param requirements:    list of python packages, defaults to None
        :param requirements_file:  pip requirements file path, defaults to None
        :param mlrun_version_specifier:  which mlrun package version to include (if not current)
        :param builder_env:     Kaniko builder pod env vars dict (for config/credentials)
            e.g. builder_env={"GIT_TOKEN": token}, does not work yet in KFP
        :param overwrite_build_params:  Overwrite existing build configuration (currently applies to
            requirements and commands)
            * False: The new params are merged with the existing
            * True: The existing params are replaced by the new ones
        :param extra_args:  A string containing additional builder arguments in the format of command-line options,
            e.g. extra_args="--skip-tls-verify --build-arg A=val"r
        """

        self.build_config(
            image=image,
            set_as_default=set_as_default,
            base_image=base_image,
            commands=commands,
            secret_name=secret_name,
            with_mlrun=with_mlrun,
            requirements=requirements,
            requirements_file=requirements_file,
            overwrite_build_params=overwrite_build_params,
        )

        function = mlrun.new_function("mlrun--project--image--builder", kind="job")

        build = self.spec.build
        result = self.build_function(
            function=function,
            with_mlrun=build.with_mlrun,
            image=build.image,
            base_image=build.base_image,
            commands=build.commands,
            secret_name=build.secret,
            requirements=build.requirements,
            skip_deployed=skip_deployed,
            overwrite_build_params=overwrite_build_params,
            mlrun_version_specifier=mlrun_version_specifier,
            builder_env=builder_env,
            extra_args=extra_args,
        )

        try:
            mlrun.db.get_run_db(secrets=self._secrets).delete_function(
                name=function.metadata.name
            )
        except Exception as exc:
            logger.warning(
                f"Image was successfully built, but failed to delete temporary function {function.metadata.name}."
                " To remove the function, attempt to manually delete it.",
                exc=repr(exc),
            )

        return result

    def deploy_function(
        self,
        function: typing.Union[str, mlrun.runtimes.BaseRuntime],
        dashboard: str = "",
        models: list = None,
        env: dict = None,
        tag: str = None,
        verbose: bool = None,
        builder_env: dict = None,
        mock: bool = None,
    ) -> typing.Union[DeployStatus, kfp.dsl.ContainerOp]:
        """deploy real-time (nuclio based) functions

        :param function:    name of the function (in the project) or function object
        :param dashboard:   DEPRECATED. Keep empty to allow auto-detection by MLRun API.
        :param models:      list of model items
        :param env:         dict of extra environment variables
        :param tag:         extra version tag
        :param verbose:     add verbose prints/logs
        :param builder_env: env vars dict for source archive config/credentials e.g. `builder_env={"GIT_TOKEN": token}`
        :param mock:        deploy mock server vs a real Nuclio function (for local simulations)
        """
        return deploy_function(
            function,
            dashboard=dashboard,
            models=models,
            env=env,
            tag=tag,
            verbose=verbose,
            builder_env=builder_env,
            project_object=self,
            mock=mock,
        )

    def get_artifact(self, key, tag=None, iter=None):
        """Return an artifact object

        :param key: artifact key
        :param tag: version tag
        :param iter: iteration number (for hyper-param tasks)
        :return: Artifact object
        """
        db = mlrun.db.get_run_db(secrets=self._secrets)
        artifact = db.read_artifact(key, tag, iter=iter, project=self.metadata.name)
        return dict_to_artifact(artifact)

    def list_artifacts(
        self,
        name=None,
        tag=None,
        labels: Optional[Union[Dict[str, str], List[str]]] = None,
        since=None,
        until=None,
        iter: int = None,
        best_iteration: bool = False,
        kind: str = None,
        category: typing.Union[str, mlrun.common.schemas.ArtifactCategories] = None,
    ) -> mlrun.lists.ArtifactList:
        """List artifacts filtered by various parameters.

        The returned result is an `ArtifactList` (list of dict), use `.to_objects()` to convert it to a list of
        RunObjects, `.show()` to view graphically in Jupyter, and `.to_df()` to convert to a DataFrame.

        Examples::

            # Get latest version of all artifacts in project
            latest_artifacts = project.list_artifacts('', tag='latest')
            # check different artifact versions for a specific artifact, return as objects list
            result_versions = project.list_artifacts('results', tag='*').to_objects()

        :param name: Name of artifacts to retrieve. Name with '~' prefix is used as a like query, and is not
            case-sensitive. This means that querying for ``~name`` may return artifacts named
            ``my_Name_1`` or ``surname``.
        :param tag: Return artifacts assigned this tag.
        :param labels: Return artifacts that have these labels. Labels can either be a dictionary {"label": "value"} or
            a list of "label=value" (match label key and value) or "label" (match just label key) strings.
        :param since: Not in use in :py:class:`HTTPRunDB`.
        :param until: Not in use in :py:class:`HTTPRunDB`.
        :param iter: Return artifacts from a specific iteration (where ``iter=0`` means the root iteration). If
            ``None`` (default) return artifacts from all iterations.
        :param best_iteration: Returns the artifact which belongs to the best iteration of a given run, in the case of
            artifacts generated from a hyper-param run. If only a single iteration exists, will return the artifact
            from that iteration. If using ``best_iter``, the ``iter`` parameter must not be used.
        :param kind: Return artifacts of the requested kind.
        :param category: Return artifacts of the requested category.
        """
        db = mlrun.db.get_run_db(secrets=self._secrets)
        return db.list_artifacts(
            name,
            self.metadata.name,
            tag,
            labels=labels,
            since=since,
            until=until,
            iter=iter,
            best_iteration=best_iteration,
            kind=kind,
            category=category,
        )

    def list_models(
        self,
        name=None,
        tag=None,
        labels: Optional[Union[Dict[str, str], List[str]]] = None,
        since=None,
        until=None,
        iter: int = None,
        best_iteration: bool = False,
    ):
        """List models in project, filtered by various parameters.

        Examples::

            # Get latest version of all models in project
            latest_models = project.list_models('', tag='latest')


        :param name: Name of artifacts to retrieve. Name with '~' prefix is used as a like query, and is not
            case-sensitive. This means that querying for ``~name`` may return artifacts named
            ``my_Name_1`` or ``surname``.
        :param tag: Return artifacts assigned this tag.
        :param labels: Return artifacts that have these labels. Labels can either be a dictionary {"label": "value"} or
            a list of "label=value" (match label key and value) or "label" (match just label key) strings.
        :param since: Not in use in :py:class:`HTTPRunDB`.
        :param until: Not in use in :py:class:`HTTPRunDB`.
        :param iter: Return artifacts from a specific iteration (where ``iter=0`` means the root iteration). If
            ``None`` (default) return artifacts from all iterations.
        :param best_iteration: Returns the artifact which belongs to the best iteration of a given run, in the case of
            artifacts generated from a hyper-param run. If only a single iteration exists, will return the artifact
            from that iteration. If using ``best_iter``, the ``iter`` parameter must not be used.
        """
        db = mlrun.db.get_run_db(secrets=self._secrets)
        return db.list_artifacts(
            name,
            self.metadata.name,
            tag,
            labels=labels,
            since=since,
            until=until,
            iter=iter,
            best_iteration=best_iteration,
            kind="model",
        ).to_objects()

    def list_functions(self, name=None, tag=None, labels=None):
        """Retrieve a list of functions, filtered by specific criteria.

        example::

            functions = project.list_functions(tag="latest")


        :param name: Return only functions with a specific name.
        :param tag: Return function versions with specific tags.
        :param labels: Return functions that have specific labels assigned to them.
        :returns: List of function objects.
        """
        db = mlrun.db.get_run_db(secrets=self._secrets)
        functions = db.list_functions(name, self.metadata.name, tag=tag, labels=labels)
        if functions:
            # convert dict to function objects
            return [mlrun.new_function(runtime=func) for func in functions]

    def list_model_monitoring_applications(self):
        """Retrieve a list of alll the model monitoring application.
        example::
            functions = project.list_model_monitoring_applications()
        :returns: List of function objects.
        """
        return self.list_functions(
            labels=[
                f"{mm_constants.ModelMonitoringAppTag.KEY}={mm_constants.ModelMonitoringAppTag.VAL}"
            ]
        )

    def list_runs(
        self,
        name: Optional[str] = None,
        uid: Optional[Union[str, List[str]]] = None,
        labels: Optional[Union[str, List[str]]] = None,
        state: Optional[str] = None,
        sort: bool = True,
        last: int = 0,
        iter: bool = False,
        start_time_from: Optional[datetime.datetime] = None,
        start_time_to: Optional[datetime.datetime] = None,
        last_update_time_from: Optional[datetime.datetime] = None,
        last_update_time_to: Optional[datetime.datetime] = None,
        **kwargs,
    ) -> mlrun.lists.RunList:
        """Retrieve a list of runs, filtered by various options.

        The returned result is a `` (list of dict), use `.to_objects()` to convert it to a list of RunObjects,
        `.show()` to view graphically in Jupyter, `.to_df()` to convert to a DataFrame, and `compare()` to
        generate comparison table and PCP plot.

        Example::

            # return a list of runs matching the name and label and compare
            runs = project.list_runs(name='download', labels='owner=admin')
            runs.compare()

            # multi-label filter can also be provided
            runs = project.list_runs(name='download', labels=["kind=job", "owner=admin"])

            # If running in Jupyter, can use the .show() function to display the results
            project.list_runs(name='').show()


        :param name: Name of the run to retrieve.
        :param uid: Unique ID of the run.
        :param project: Project that the runs belongs to.
        :param labels: List runs that have specific labels assigned. a single or multi label filter can be
            applied.
        :param state: List only runs whose state is specified.
        :param sort: Whether to sort the result according to their start time. Otherwise, results will be
            returned by their internal order in the DB (order will not be guaranteed).
        :param last: Deprecated - currently not used.
        :param iter: If ``True`` return runs from all iterations. Otherwise, return only runs whose ``iter`` is 0.
        :param start_time_from: Filter by run start time in ``[start_time_from, start_time_to]``.
        :param start_time_to: Filter by run start time in ``[start_time_from, start_time_to]``.
        :param last_update_time_from: Filter by run last update time in ``(last_update_time_from,
            last_update_time_to)``.
        :param last_update_time_to: Filter by run last update time in ``(last_update_time_from, last_update_time_to)``.
        """
        db = mlrun.db.get_run_db(secrets=self._secrets)
        return db.list_runs(
            name,
            uid,
            self.metadata.name,
            labels=labels,
            state=state,
            sort=sort,
            last=last,
            iter=iter,
            start_time_from=start_time_from,
            start_time_to=start_time_to,
            last_update_time_from=last_update_time_from,
            last_update_time_to=last_update_time_to,
            **kwargs,
        )

    def register_datastore_profile(self, profile: DatastoreProfile):
        private_body = DatastoreProfile2Json.get_json_private(profile)
        public_body = DatastoreProfile2Json.get_json_public(profile)
        # send project data to DB
        profile = mlrun.common.schemas.DatastoreProfile(
            name=profile.name,
            type=profile.type,
            object=public_body,
            private=private_body,
            project=self.name,
        )
        mlrun.db.get_run_db(secrets=self._secrets).store_datastore_profile(
            profile, self.name
        )

    def delete_datastore_profile(self, profile: str):
        mlrun.db.get_run_db(secrets=self._secrets).delete_datastore_profile(
            profile, self.name
        )

    def get_datastore_profile(self, profile: str) -> DatastoreProfile:
        return mlrun.db.get_run_db(secrets=self._secrets).get_datastore_profile(
            profile, self.name
        )

    def list_datastore_profiles(self) -> List[DatastoreProfile]:
        return mlrun.db.get_run_db(secrets=self._secrets).list_datastore_profiles(
            self.name
        )

    def get_custom_packagers(self) -> typing.List[typing.Tuple[str, bool]]:
        """
        Get the custom packagers registered in the project.

        :return: A list of the custom packagers module paths.
        """
        # Return a copy so the user won't be able to edit the list by the reference returned (no need for deep copy as
        # tuples do not support item assignment):
        return self.spec.custom_packagers.copy()

    def add_custom_packager(self, packager: str, is_mandatory: bool):
        """
        Add a custom packager from the custom packagers list. All project's custom packagers are added to each project
        function.

        **Notice** that in order to run a function with the custom packagers included, you must set a source for the
        project (using the `project.set_source` method) with the parameter `pull_at_runtime=True` so the source code of
        the packagers will be able to be imported.

        :param packager:     The packager module path to add. For example, if a packager `MyPackager` is in the
                             project's source at my_module.py, then the module path is: "my_module.MyPackager".
        :param is_mandatory: Whether this packager must be collected during a run. If False, failing to collect it won't
                             raise an error during the packagers collection phase.
        """
        self.spec.add_custom_packager(packager=packager, is_mandatory=is_mandatory)

    def remove_custom_packager(self, packager: str):
        """
        Remove a custom packager from the custom packagers list.

        :param packager: The packager module path to remove.

        :raise MLRunInvalidArgumentError: In case the packager was not in the list.
        """
        self.spec.remove_custom_packager(packager=packager)

    def _run_authenticated_git_action(
        self,
        action: Callable,
        remote: str,
        args: list = [],
        kwargs: dict = {},
        secrets: Union[SecretsStore, dict] = None,
    ):
        """Run an arbitrary Git routine while the remote is enriched with secrets
        Enrichment of the remote URL is undone before this method returns
        If no secrets are provided, remote remains untouched

        :param action:  git callback that may require authentication
        :param remote:  git remote to be temporarily enriched with secrets
        :param args:    positional arguments to be passed along to action
        :param kwargs:  keyword arguments to be passed along to action
        :param secrets: dict or SecretsStore with Git credentials e.g. secrets={"GIT_TOKEN": token}
        """
        clean_remote = self.spec.repo.remotes[remote].url
        enriched_remote, is_remote_enriched = add_credentials_git_remote_url(
            clean_remote, secrets=secrets or {}
        )
        try:
            if is_remote_enriched:
                self.spec.repo.remotes[remote].set_url(enriched_remote, clean_remote)
            action(*args, **kwargs)
        except RuntimeError as e:
            raise mlrun.errors.MLRunRuntimeError(
                f"Failed to run Git action: {action}"
            ) from e
        finally:
            if is_remote_enriched:
                self.spec.repo.remotes[remote].set_url(clean_remote, enriched_remote)


def _set_as_current_default_project(project: MlrunProject):
    mlrun.mlconf.default_project = project.metadata.name
    pipeline_context.set(project)


def _init_function_from_dict(
    f: dict,
    project: MlrunProject,
    name: typing.Optional[str] = None,
) -> typing.Tuple[str, mlrun.runtimes.BaseRuntime]:
    name = name or f.get("name", "")
    url = f.get("url", "")
    kind = f.get("kind", "")
    image = f.get("image", None)
    handler = f.get("handler", None)
    with_repo = f.get("with_repo", False)
    requirements = f.get("requirements", None)
    tag = f.get("tag", None)

    has_module = _has_module(handler, kind)
    if not url and "spec" not in f and not has_module:
        # function must point to a file or a module or have a spec
        raise ValueError("Function missing a url or a spec or a module")

    relative_url = url
    url, in_context = project.get_item_absolute_path(url)

    if "spec" in f:
        func = new_function(name, runtime=f, tag=tag)

    elif not url and has_module:
        func = new_function(
            name, image=image, kind=kind or "job", handler=handler, tag=tag
        )

    elif is_yaml_path(url) or url.startswith("db://") or url.startswith("hub://"):
        func = import_function(url, new_name=name)
        if image:
            func.spec.image = image
        if tag:
            func.spec.tag = tag

    elif url.endswith(".ipynb"):
        # not defaulting kind to job here cause kind might come from magic annotations in the notebook
        func = code_to_function(
            name, filename=url, image=image, kind=kind, handler=handler, tag=tag
        )

    elif url.endswith(".py"):
        if not image and not project.default_image and kind != "local":
            raise ValueError(
                "image must be provided with py code files which do not "
                "run on 'local' engine kind"
            )
        if in_context and with_repo:
            func = new_function(
                name,
                command=relative_url,
                image=image,
                kind=kind or "job",
                handler=handler,
                tag=tag,
            )
        else:
            func = code_to_function(
                name,
                filename=url,
                image=image,
                kind=kind or "job",
                handler=handler,
                tag=tag,
            )

    else:
        raise ValueError(f"Unsupported function url:handler {url}:{handler} or no spec")

    if with_repo:
        # mark source to be enriched before run with project source (enrich_function_object)
        func.spec.build.source = "./"
    if requirements:
        func.with_requirements(requirements)

    return _init_function_from_obj(func, project)


def _init_function_from_obj(
    func: mlrun.runtimes.BaseRuntime,
    project: MlrunProject,
    name: typing.Optional[str] = None,
) -> typing.Tuple[str, mlrun.runtimes.BaseRuntime]:
    build = func.spec.build
    if project.spec.origin_url:
        origin = project.spec.origin_url
        try:
            if project.spec.repo:
                origin += "#" + project.spec.repo.head.commit.hexsha
        except Exception:
            pass
        build.code_origin = origin
    if project.metadata.name:
        func.metadata.project = project.metadata.name

    # TODO: deprecate project tag
    if project.spec.tag:
        func.metadata.tag = project.spec.tag

    if name:
        func.metadata.name = name
    return func.metadata.name, func


def _has_module(handler, kind):
    if not handler:
        return False
    return (
        kind in mlrun.runtimes.RuntimeKinds.nuclio_runtimes() and ":" in handler
    ) or "." in handler


def _is_imported_artifact(artifact):
    return artifact and isinstance(artifact, dict) and "import_from" in artifact<|MERGE_RESOLUTION|>--- conflicted
+++ resolved
@@ -2030,8 +2030,6 @@
                 )
             if not resolved_function_name:
                 raise ValueError("Function name must be specified")
-<<<<<<< HEAD
-
         else:
             raise ValueError("'func' parameter must be a function url or object")
 
@@ -2046,23 +2044,6 @@
 
         self.spec.set_function(name, function_object, func)
         return name, function_object, func
-=======
-
-        else:
-            raise ValueError("'func' parameter must be a function url or object")
-
-        function_object.metadata.tag = tag or function_object.metadata.tag or "latest"
-        # resolved_function_name is the name without the tag or the actual function name if it was not specified
-        # if the name contains the tag we only update the tagged entry
-        # if the name doesn't contain the tag (or was not specified) we update both the tagged and untagged entries
-        # for consistency
-        name = name or resolved_function_name
-        if tag and not name.endswith(f":{tag}"):
-            self.spec.set_function(f"{name}:{tag}", function_object, func)
-
-        self.spec.set_function(name, function_object, func)
-        return function_object
->>>>>>> 4c36d13c
 
     def remove_function(self, name):
         """remove a function from a project
