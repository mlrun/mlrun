--- conflicted
+++ resolved
@@ -77,11 +77,7 @@
 from .funcdoc import update_function_entry_points
 from .utils import RunError, calc_hash
 
-<<<<<<< HEAD
-# TODO: remove run_modes once used only in launcher
-=======
 # TODO client-server-separation: remove run_modes once used only in launcher
->>>>>>> 6fca0f71
 run_modes = ["pass"]
 spec_fields = [
     "command",
