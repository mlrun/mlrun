# Copyright 2023 Iguazio
#
# Licensed under the Apache License, Version 2.0 (the "License");
# you may not use this file except in compliance with the License.
# You may obtain a copy of the License at
#
#   http://www.apache.org/licenses/LICENSE-2.0
#
# Unless required by applicable law or agreed to in writing, software
# distributed under the License is distributed on an "AS IS" BASIS,
# WITHOUT WARRANTIES OR CONDITIONS OF ANY KIND, either express or implied.
# See the License for the specific language governing permissions and
# limitations under the License.
#
import asyncio
import collections
import copy
import json
import re
import traceback
import typing
import uuid
from hashlib import sha1, sha224
from http import HTTPStatus
from os import environ
from pathlib import Path

import kubernetes.client
import semver
import sqlalchemy.orm
from fastapi import BackgroundTasks, HTTPException
from fastapi.concurrency import run_in_threadpool
from sqlalchemy.orm import Session

import mlrun.common.schemas
import mlrun.errors
import mlrun.runtimes.pod
import mlrun.utils.helpers
import mlrun.utils.notifications.notification_pusher
import server.api.constants
import server.api.crud
import server.api.db.base
import server.api.db.session
import server.api.utils.auth.verifier
import server.api.utils.background_tasks
import server.api.utils.clients.iguazio
import server.api.utils.helpers
import server.api.utils.singletons.k8s
from mlrun.common.helpers import parse_versioned_object_uri
from mlrun.config import config
from mlrun.errors import err_to_str
from mlrun.run import import_function, new_function
from mlrun.runtimes.utils import enrich_function_from_dict
from mlrun.utils import get_in, logger
from server.api.db.sqldb.db import SQLDB
from server.api.rundb.sqldb import SQLRunDB
from server.api.utils.singletons.db import get_db
from server.api.utils.singletons.logs_dir import get_logs_dir
from server.api.utils.singletons.project_member import get_project_member
from server.api.utils.singletons.scheduler import get_scheduler


def log_and_raise(status=HTTPStatus.BAD_REQUEST.value, **kw):
    logger.error(str(kw))
    raise HTTPException(status_code=status, detail=kw)


def log_path(project, uid) -> Path:
    return project_logs_path(project) / uid


def project_logs_path(project) -> Path:
    return get_logs_dir() / project


def get_obj_path(schema, path, user=""):
    """
    Perform standardization and validation on paths, which may be provided with an inline schema or not, and may point
    at FUSE mounted paths, which should be adjusted - these paths are replaced with schema-based paths that can be
    accessed by MLRun's data-store mechanism and are not dependent on a specific mount configuration. Also, it validates
    that the path is allowed access through APIs.

    This method does the following:
    - Merges `schema` provided as parameter with the schema given as part of path (if given)
    - Changes User FUSE paths (beginning with `/User`) to v3io paths pointing at the user in the `users` container
    - Changes v3io FUSE paths (beginning with `/v3io`) to v3io schema paths
    - Replace paths in the `data_volume` configured in the MLRun config (if specified) to begin with `real_path`
    - Validate that the path is allowed - allowed paths are those beginning with `v3io://`, `real_path` if specified,
      and any path specified in the `httpdb.allowed_file_paths` config param
    On success, the path returned will always be in the format `<schema>://<path>`
    """
    real_path = config.httpdb.real_path
    if path.startswith("/User/"):
        user = user or environ.get("V3IO_USERNAME", "admin")
        path = "v3io:///users/" + user + path[5:]
        schema = schema or "v3io"
    elif path.startswith("/v3io"):
        path = "v3io://" + path[len("/v3io") :]
        schema = schema or "v3io"
    elif config.httpdb.data_volume and path.startswith(config.httpdb.data_volume):
        data_volume_prefix = config.httpdb.data_volume
        if data_volume_prefix.endswith("/"):
            data_volume_prefix = data_volume_prefix[:-1]
        if real_path:
            path_from_volume = path[len(data_volume_prefix) :]
            if path_from_volume.startswith("/"):
                path_from_volume = path_from_volume[1:]
            path = str(Path(real_path) / Path(path_from_volume))
    if schema:
        schema_prefix = schema + "://"
        if not path.startswith(schema_prefix):
            path = f"{schema_prefix}{path}"

    allowed_paths_list = get_allowed_path_prefixes_list()
    if not any(path.startswith(allowed_path) for allowed_path in allowed_paths_list):
        raise mlrun.errors.MLRunAccessDeniedError("Unauthorized path")
    return path


def get_allowed_path_prefixes_list() -> list[str]:
    """
    Get list of allowed paths - v3io:// is always allowed, and also the real_path parameter if specified.
    We never allow local files in the allowed paths list. Allowed paths must contain a schema (://).
    """
    real_path = config.httpdb.real_path
    allowed_file_paths = config.httpdb.allowed_file_paths or ""
    allowed_paths_list = [
        path.strip() for path in allowed_file_paths.split(",") if "://" in path
    ]
    if real_path:
        allowed_paths_list.append(real_path)
    allowed_paths_list.append("v3io://")
    return allowed_paths_list


def get_secrets(
    auth_info: mlrun.common.schemas.AuthInfo,
):
    return {
        "V3IO_ACCESS_KEY": auth_info.data_session,
    }


def get_run_db_instance(
    db_session: Session,
):
    # TODO: getting the run db should be done seamlessly by the run db factory and not require this logic to
    #  inject the session
    db = get_db()
    if isinstance(db, SQLDB):
        run_db = SQLRunDB(db.dsn, db_session)
    else:
        run_db = db.db
    run_db.connect()
    return run_db


def parse_submit_run_body(data):
    task = data.get("task")
    function_dict = data.get("function")
    function_url = data.get("functionUrl")
    if not function_url and task:
        function_url = get_in(task, "spec.function")
    if not (function_dict or function_url) or not task:
        log_and_raise(
            HTTPStatus.BAD_REQUEST.value,
            reason="bad JSON, need to include function/url and task objects",
        )
    return function_dict, function_url, task


def _generate_function_and_task_from_submit_run_body(db_session: Session, data):
    function_dict, function_url, task = parse_submit_run_body(data)

    if function_dict and not function_url:
        function = new_function(runtime=function_dict)
    else:
        if "://" in function_url:
            function = import_function(
                url=function_url, project=task.get("metadata", {}).get("project")
            )
        else:
            project, name, tag, hash_key = parse_versioned_object_uri(function_url)
            function_record = get_db().get_function(
                db_session, name, project, tag, hash_key
            )
            if not function_record:
                log_and_raise(
                    HTTPStatus.NOT_FOUND.value,
                    reason=f"Runtime error: function {function_url} not found",
                )
            function = new_function(runtime=function_record)

        if function_dict:
            # The purpose of the function dict is to enable the user to override configurations of the existing function
            # without modifying it - to do that we're creating a function object from the request function dict and
            # assign values from it to the main function object
            function = enrich_function_from_dict(function, function_dict)

    apply_enrichment_and_validation_on_task(task)

    return function, task


async def submit_run(
    db_session: Session, auth_info: mlrun.common.schemas.AuthInfo, data
):
    _, _, _, response = await run_in_threadpool(
        submit_run_sync, db_session, auth_info, data
    )
    return response


def apply_enrichment_and_validation_on_task(task):
    # Conceal notification config params from the task object with secrets
    mask_notification_params_on_task(task, server.api.constants.MaskOperations.CONCEAL)


def mask_notification_params_on_task(
    task: dict,
    action: server.api.constants.MaskOperations,
):
    """
    Mask notification config params from the task object
    :param task:    The task object to mask
    :param action:  The masking operation to perform on the notification config params (conceal/redact)
    """
    mask_op = _notification_params_mask_op(action)
    run_uid = get_in(task, "metadata.uid")
    project = get_in(task, "metadata.project")
    notifications = task.get("spec", {}).get("notifications", [])
    masked_notifications = []
    if notifications:
        for notification in notifications:
            notification_object = mlrun.model.Notification.from_dict(notification)
            masked_notifications.append(
                mask_op(project, run_uid, notification_object).to_dict()
            )
        task.setdefault("spec", {})["notifications"] = masked_notifications


def _notification_params_mask_op(
    action,
) -> typing.Callable[[str, str, mlrun.model.Notification], mlrun.model.Notification]:
    return {
        server.api.constants.MaskOperations.CONCEAL: _conceal_notification_params_with_secret,
        server.api.constants.MaskOperations.REDACT: _redact_notification_params,
    }[action]


def _conceal_notification_params_with_secret(
    project: str, parent: str, notification_object: mlrun.model.Notification
) -> mlrun.model.Notification:
    if (
        notification_object.secret_params
        and "secret" not in notification_object.secret_params
    ):
        # create secret key from a hash of the secret params. this will allow multiple notifications with the same
        # params to share the same secret (saving secret storage space).
        # TODO: add holders to the secret content, so we can monitor when all runs that use the secret are deleted.
        #       as we currently don't delete runs unless the project is deleted (in which case, the entire secret is
        #       deleted), we don't need the mechanism yet.
        secret_key = server.api.crud.Secrets().generate_client_project_secret_key(
            server.api.crud.SecretsClientType.notifications,
            _generate_notification_secret_key(notification_object),
        )
        server.api.crud.Secrets().store_project_secrets(
            project,
            mlrun.common.schemas.SecretsData(
                provider=mlrun.common.schemas.SecretProviderName.kubernetes,
                secrets={secret_key: json.dumps(notification_object.secret_params)},
            ),
            allow_internal_secrets=True,
        )
        notification_object.secret_params = {"secret": secret_key}

    return notification_object


def _redact_notification_params(
    project: str, parent: str, notification_object: mlrun.model.Notification
) -> mlrun.model.Notification:
    if not notification_object.secret_params:
        return notification_object

    # If the notification params contain a secret key, we consider them concealed and don't redact them
    if "secret" in notification_object.secret_params:
        return notification_object

    for param in notification_object.secret_params:
        notification_object.secret_params[param] = "REDACTED"

    return notification_object


def _generate_notification_secret_key(
    notification_object: mlrun.model.Notification,
) -> str:
    # hash notification params to generate a unique secret key
    return sha224(
        json.dumps(notification_object.secret_params, sort_keys=True).encode("utf-8")
    ).hexdigest()


def unmask_notification_params_secret_on_task(
    db: server.api.db.base.DBInterface,
    db_session: Session,
    run: typing.Union[dict, mlrun.model.RunObject],
):
    if isinstance(run, dict):
        run = mlrun.model.RunObject.from_dict(run)

    notifications = []
    for notification in run.spec.notifications:
        invalid_notifications = []
        try:
            notifications.append(
                unmask_notification_params_secret(run.metadata.project, notification)
            )
        except Exception as exc:
            logger.warning(
                "Failed to unmask notification params, notification will not be sent",
                project=run.metadata.project,
                run_uid=run.metadata.uid,
                notification=notification.name,
                exc=err_to_str(exc),
            )
            # set error status in order to later save the db
            notification.status = mlrun.common.schemas.NotificationStatus.ERROR
            invalid_notifications.append(notification)

        if invalid_notifications:
            db.store_run_notifications(
                db_session,
                invalid_notifications,
                run.metadata.uid,
                run.metadata.project,
            )

    run.spec.notifications = notifications

    return run


def unmask_notification_params_secret(
    project: str, notification_object: mlrun.model.Notification
) -> mlrun.model.Notification:
    secret_params = notification_object.secret_params or {}
    params_secret = secret_params.get("secret", "")
    if not params_secret:
        return notification_object

    k8s = server.api.utils.singletons.k8s.get_k8s_helper()
    if not k8s:
        raise mlrun.errors.MLRunRuntimeError(
            "Not running in k8s environment, cannot load notification params secret"
        )

    notification_object.secret_params = json.loads(
        server.api.crud.Secrets().get_project_secret(
            project,
            mlrun.common.schemas.SecretProviderName.kubernetes,
            secret_key=params_secret,
            allow_internal_secrets=True,
            allow_secrets_from_k8s=True,
        )
    )

    return notification_object


def delete_notification_params_secret(
    project: str, notification_object: mlrun.model.Notification
) -> None:
    secret_params = notification_object.secret_params or {}
    params_secret = secret_params.get("secret", "")
    if not params_secret:
        return

    k8s = server.api.utils.singletons.k8s.get_k8s_helper()
    if not k8s:
        raise mlrun.errors.MLRunRuntimeError(
            "Not running in k8s environment, cannot delete notification params secret"
        )

    server.api.crud.Secrets().delete_project_secret(
        project,
        mlrun.common.schemas.SecretProviderName.kubernetes,
        secret_key=params_secret,
        allow_internal_secrets=True,
        allow_secrets_from_k8s=True,
    )


def validate_and_mask_notification_list(
    notifications: list[
        typing.Union[mlrun.model.Notification, mlrun.common.schemas.Notification, dict]
    ],
    parent: str,
    project: str,
) -> list[mlrun.model.Notification]:
    """
    Validates notification schema, uniqueness and masks notification params with secret if needed.
    If at least one of the validation steps fails, the function will raise an exception and cause the API to return
    an error response.
    :param notifications: list of notification objects
    :param parent: parent identifier
    :param project: project name
    :return: list of validated and masked notification objects
    """
    notification_objects = []

    for notification in notifications:
        if isinstance(notification, dict):
            notification_object = mlrun.model.Notification.from_dict(notification)
        elif isinstance(notification, mlrun.common.schemas.Notification):
            notification_object = mlrun.model.Notification.from_dict(
                notification.dict()
            )
        elif isinstance(notification, mlrun.model.Notification):
            notification_object = notification
        else:
            raise mlrun.errors.MLRunInvalidArgumentError(
                "notification must be a dict or a Notification object"
            )

        # validate notification schema
        mlrun.common.schemas.Notification(**notification_object.to_dict())

        notification_objects.append(notification_object)

    mlrun.model.Notification.validate_notification_uniqueness(notification_objects)

    return [
        _conceal_notification_params_with_secret(project, parent, notification_object)
        for notification_object in notification_objects
    ]


# TODO: split enrichment and validation to separate functions should be in the launcher
def apply_enrichment_and_validation_on_function(
    function,
    auth_info: mlrun.common.schemas.AuthInfo,
    ensure_auth: bool = True,
    perform_auto_mount: bool = True,
    validate_service_account: bool = True,
    mask_sensitive_data: bool = True,
    ensure_security_context: bool = True,
):
    """
    This function should be used only on server side.

    This function is utilized in several flows as a consequence of different endpoints in MLRun for deploying different
    runtimes such as dask and nuclio, depends on the flow and runtime we decide which util functions we
    want to apply on the runtime.

    When adding a new util function, go through the other flows that utilize the function
    and make sure to specify the appropriate flag for each runtime.
    """
    # if auth given in request ensure the function pod will have these auth env vars set, otherwise the job won't
    # be able to communicate with the api
    if ensure_auth:
        ensure_function_has_auth_set(function, auth_info)

    # if this was triggered by the UI, we will need to attempt auto-mount based on auto-mount config and params passed
    # in the auth_info. If this was triggered by the SDK, then auto-mount was already attempted and will be skipped.
    if perform_auto_mount:
        try_perform_auto_mount(function, auth_info)

    # Validate function's service-account, based on allowed SAs for the project, if existing in a project-secret.
    if validate_service_account:
        process_function_service_account(function)

    if mask_sensitive_data:
        mask_function_sensitive_data(function, auth_info)

    if ensure_security_context:
        ensure_function_security_context(function, auth_info)


def ensure_function_auth_and_sensitive_data_is_masked(
    function,
    auth_info: mlrun.common.schemas.AuthInfo,
    allow_empty_access_key: bool = False,
):
    ensure_function_has_auth_set(function, auth_info, allow_empty_access_key)
    mask_function_sensitive_data(function, auth_info)


def mask_function_sensitive_data(function, auth_info: mlrun.common.schemas.AuthInfo):
    if not mlrun.runtimes.RuntimeKinds.is_local_runtime(function.kind):
        _mask_v3io_access_key_env_var(function, auth_info)
        _mask_v3io_volume_credentials(function, auth_info)


def _mask_v3io_volume_credentials(
    function: mlrun.runtimes.pod.KubeResource,
    auth_info: mlrun.common.schemas.AuthInfo = None,
):
    """
    Go over all of the flex volumes with v3io/fuse driver of the function and try mask their access key to a secret
    """
    get_item_attribute = mlrun.runtimes.utils.get_item_name
    v3io_volume_indices = []
    # to prevent the code from having to deal both with the scenario of the volume as V1Volume object and both as
    # (sanitized) dict (it's also snake case vs camel case), transforming all to dicts
    new_volumes = []
    k8s_api_client = kubernetes.client.ApiClient()
    for volume in function.spec.volumes:
        if isinstance(volume, dict):
            if "flexVolume" in volume:
                # mlrun.platforms.iguazio.v3io_to_vol generates a dict with a class in the flexVolume field
                if not isinstance(volume["flexVolume"], dict):
                    # sanity
                    if isinstance(
                        volume["flexVolume"], kubernetes.client.V1FlexVolumeSource
                    ):
                        volume["flexVolume"] = (
                            k8s_api_client.sanitize_for_serialization(
                                volume["flexVolume"]
                            )
                        )
                    else:
                        raise mlrun.errors.MLRunInvalidArgumentError(
                            f"Unexpected flex volume type: {type(volume['flexVolume'])}"
                        )
            new_volumes.append(volume)
        elif isinstance(volume, kubernetes.client.V1Volume):
            new_volumes.append(k8s_api_client.sanitize_for_serialization(volume))
        else:
            raise mlrun.errors.MLRunInvalidArgumentError(
                f"Unexpected volume type: {type(volume)}"
            )
    function.spec.volumes = new_volumes

    for index, volume in enumerate(function.spec.volumes):
        if volume.get("flexVolume", {}).get("driver") == "v3io/fuse":
            v3io_volume_indices.append(index)
    if v3io_volume_indices:
        volume_name_to_volume_mounts = collections.defaultdict(list)
        for volume_mount in function.spec.volume_mounts:
            # sanity
            if not get_item_attribute(volume_mount, "name"):
                logger.warning(
                    "Found volume mount without name, skipping it for volume masking username resolution",
                    volume_mount=volume_mount,
                )
                continue
            volume_name_to_volume_mounts[
                get_item_attribute(volume_mount, "name")
            ].append(volume_mount)
        for index in v3io_volume_indices:
            volume = function.spec.volumes[index]
            flex_volume = volume["flexVolume"]
            # if it's already referencing a secret, nothing to do
            if flex_volume.get("secretRef"):
                continue
            access_key = flex_volume.get("options", {}).get("accessKey")
            # sanity
            if not access_key:
                logger.warning(
                    "Found v3io fuse volume without access key, skipping masking",
                    volume=volume,
                )
                continue
            if not volume.get("name"):
                logger.warning(
                    "Found volume without name, skipping masking", volume=volume
                )
                continue
            username = _resolve_v3io_fuse_volume_access_key_matching_username(
                function,
                volume,
                volume["name"],
                volume_name_to_volume_mounts,
                auth_info,
            )
            if not username:
                continue
            secret_name = server.api.crud.Secrets().store_auth_secret(
                mlrun.common.schemas.AuthSecretData(
                    provider=mlrun.common.schemas.SecretProviderName.kubernetes,
                    username=username,
                    access_key=access_key,
                )
            )

            del flex_volume["options"]["accessKey"]
            flex_volume["secretRef"] = {"name": secret_name}


def _resolve_v3io_fuse_volume_access_key_matching_username(
    function: mlrun.runtimes.pod.KubeResource,
    volume: dict,
    volume_name: str,
    volume_name_to_volume_mounts: dict,
    auth_info: mlrun.common.schemas.AuthInfo = None,
) -> typing.Optional[str]:
    """
    Usually v3io fuse mount is set using mlrun.mount_v3io, which by default add a volume mount to /users/<username>, try
    to resolve the username from there.
    If it's not found (user may set custom volume mounts), try to look for V3IO_USERNAME env var.
    If it's still not found, look for the username in the auth info provided from the REST call (assuming we got here
    through store-function API flow, for example).
    If it's not found, skip masking for this volume.
    :return: the resolved username (string), none if not found.
    """

    get_item_attribute = mlrun.runtimes.utils.get_item_name
    username = None
    found_more_than_one_username = False
    for volume_mount in volume_name_to_volume_mounts[volume_name]:
        # volume_mount may be an V1VolumeMount instance (object access, snake case) or sanitized dict (dict
        # access, camel case)
        sub_path = get_item_attribute(volume_mount, "subPath") or get_item_attribute(
            volume_mount, "sub_path"
        )
        if sub_path and sub_path.startswith("users/"):
            username_from_sub_path = sub_path.replace("users/", "")
            if username_from_sub_path:
                if username is not None and username != username_from_sub_path:
                    found_more_than_one_username = True
                    break
                username = username_from_sub_path
    if found_more_than_one_username:
        logger.warning(
            "Found more than one user for volume, skipping masking",
            volume=volume,
            volume_mounts=volume_name_to_volume_mounts[volume_name],
        )
        return None
    if not username:
        v3io_username = function.get_env("V3IO_USERNAME")
        if not v3io_username and auth_info:
            v3io_username = auth_info.username

        if not v3io_username or not isinstance(v3io_username, str):
            logger.warning(
                "Could not resolve username from volume mount or env vars, skipping masking",
                volume=volume,
                volume_mounts=volume_name_to_volume_mounts[volume_name],
                env=function.spec.env,
            )
            return None
        username = v3io_username
    return username


def _mask_v3io_access_key_env_var(
    function: mlrun.runtimes.pod.KubeResource, auth_info: mlrun.common.schemas.AuthInfo
):
    v3io_access_key = function.get_env("V3IO_ACCESS_KEY")
    # if it's already a V1EnvVarSource or dict instance, it's already been masked
    if (
        v3io_access_key
        and not isinstance(v3io_access_key, kubernetes.client.V1EnvVarSource)
        and not isinstance(v3io_access_key, dict)
    ):
        username = None
        v3io_username = function.get_env("V3IO_USERNAME")
        if v3io_username and isinstance(v3io_username, str):
            username = v3io_username
        if not username:
            if server.api.utils.auth.verifier.AuthVerifier().is_jobs_auth_required():
                # auth_info should always has username, sanity
                if not auth_info.username:
                    raise mlrun.errors.MLRunInvalidArgumentError(
                        "Username is missing from auth info"
                    )
                username = auth_info.username
            else:
                logger.warning(
                    "Could not find matching username for v3io access key in env or session, skipping masking",
                )
                return
        secret_name = server.api.crud.Secrets().store_auth_secret(
            mlrun.common.schemas.AuthSecretData(
                provider=mlrun.common.schemas.SecretProviderName.kubernetes,
                username=username,
                access_key=v3io_access_key,
            )
        )
        access_key_secret_key = (
            mlrun.common.schemas.AuthSecretData.get_field_secret_key("access_key")
        )
        function.set_env_from_secret(
            "V3IO_ACCESS_KEY", secret_name, access_key_secret_key
        )


def ensure_function_has_auth_set(
    function: mlrun.runtimes.BaseRuntime,
    auth_info: mlrun.common.schemas.AuthInfo,
    allow_empty_access_key: bool = False,
):
    """
    :param function:    Function object.
    :param auth_info:   The auth info of the request.
    :param allow_empty_access_key: Whether to raise an error if access key wasn't set or requested to get generated
    """
    if (
        not mlrun.runtimes.RuntimeKinds.is_local_runtime(function.kind)
        and server.api.utils.auth.verifier.AuthVerifier().is_jobs_auth_required()
    ):
        function: mlrun.runtimes.pod.KubeResource
        if (
            function.metadata.credentials.access_key
            == mlrun.model.Credentials.generate_access_key
        ):
            if not auth_info.access_key:
                auth_info.access_key = server.api.utils.auth.verifier.AuthVerifier().get_or_create_access_key(
                    auth_info.session
                )
                # created an access key with control and data session plane, so enriching auth_info with those planes
                auth_info.planes = [
                    server.api.utils.clients.iguazio.SessionPlanes.control,
                    server.api.utils.clients.iguazio.SessionPlanes.data,
                ]

            function.metadata.credentials.access_key = auth_info.access_key

        if not function.metadata.credentials.access_key:
            if allow_empty_access_key:
                # skip further enrichment as we allow empty access key
                return

            raise mlrun.errors.MLRunInvalidArgumentError(
                "Function access key must be set (function.metadata.credentials.access_key)"
            )

        # after access key was passed or enriched with the condition above, we mask it with creating auth secret
        if not function.metadata.credentials.access_key.startswith(
            mlrun.model.Credentials.secret_reference_prefix
        ):
            if not auth_info.username:
                raise mlrun.errors.MLRunInvalidArgumentError(
                    "Username is missing from auth info"
                )
            secret_name = server.api.crud.Secrets().store_auth_secret(
                mlrun.common.schemas.AuthSecretData(
                    provider=mlrun.common.schemas.SecretProviderName.kubernetes,
                    username=auth_info.username,
                    access_key=function.metadata.credentials.access_key,
                )
            )
            function.metadata.credentials.access_key = (
                f"{mlrun.model.Credentials.secret_reference_prefix}{secret_name}"
            )
        else:
            secret_name = function.metadata.credentials.access_key.lstrip(
                mlrun.model.Credentials.secret_reference_prefix
            )

        access_key_secret_key = (
            mlrun.common.schemas.AuthSecretData.get_field_secret_key("access_key")
        )
        auth_env_vars = {
            mlrun.common.runtimes.constants.FunctionEnvironmentVariables.auth_session: (
                secret_name,
                access_key_secret_key,
            )
        }
        for env_key, (secret_name, secret_key) in auth_env_vars.items():
            function.set_env_from_secret(env_key, secret_name, secret_key)


def try_perform_auto_mount(function, auth_info: mlrun.common.schemas.AuthInfo):
    if (
        mlrun.runtimes.RuntimeKinds.is_local_runtime(function.kind)
        or function.spec.disable_auto_mount
    ):
        return
    # Retrieve v3io auth params from the caller auth info
    override_params = {}
    if auth_info.data_session or auth_info.access_key:
        override_params["access_key"] = auth_info.data_session or auth_info.access_key
    if auth_info.username:
        override_params["user"] = auth_info.username

    function.try_auto_mount_based_on_config(override_params)


def process_function_service_account(function):
    # If we're not running inside k8s, skip this check as it's not relevant.
    if not server.api.utils.singletons.k8s.get_k8s_helper(
        silent=True
    ).is_running_inside_kubernetes_cluster():
        return

    (
        allowed_service_accounts,
        default_service_account,
    ) = resolve_project_default_service_account(function.metadata.project)

    function.validate_and_enrich_service_account(
        allowed_service_accounts, default_service_account
    )


def resolve_project_default_service_account(project_name: str):
    allowed_service_accounts = server.api.crud.secrets.Secrets().get_project_secret(
        project_name,
        mlrun.common.schemas.SecretProviderName.kubernetes,
        server.api.crud.secrets.Secrets().generate_client_project_secret_key(
            server.api.crud.secrets.SecretsClientType.service_accounts, "allowed"
        ),
        allow_secrets_from_k8s=True,
        allow_internal_secrets=True,
    )
    if allowed_service_accounts:
        allowed_service_accounts = [
            service_account.strip()
            for service_account in allowed_service_accounts.split(",")
        ]

    default_service_account = server.api.crud.secrets.Secrets().get_project_secret(
        project_name,
        mlrun.common.schemas.SecretProviderName.kubernetes,
        server.api.crud.secrets.Secrets().generate_client_project_secret_key(
            server.api.crud.secrets.SecretsClientType.service_accounts, "default"
        ),
        allow_secrets_from_k8s=True,
        allow_internal_secrets=True,
    )

    # If default SA was not configured for the project, try to retrieve it from global config (if exists)
    default_service_account = (
        default_service_account or mlrun.mlconf.function.spec.service_account.default
    )

    # Sanity check on project configuration
    if (
        default_service_account
        and allowed_service_accounts
        and default_service_account not in allowed_service_accounts
    ):
        raise mlrun.errors.MLRunInvalidArgumentError(
            f"Default service account {default_service_account} is not in list of allowed "
            + f"service accounts {allowed_service_accounts}"
        )

    return allowed_service_accounts, default_service_account


def ensure_function_security_context(
    function, auth_info: mlrun.common.schemas.AuthInfo
):
    """
    For iguazio we enforce that pods run with user id and group id depending on
    mlrun.mlconf.function.spec.security_context.enrichment_mode
    and mlrun.mlconf.function.spec.security_context.enrichment_group_id
    """

    # if security context is not required.
    # security context is not yet supported with spark runtime since it requires spark 3.2+
    if (
        mlrun.mlconf.function.spec.security_context.enrichment_mode
        == mlrun.common.schemas.SecurityContextEnrichmentModes.disabled.value
        or mlrun.runtimes.RuntimeKinds.is_local_runtime(function.kind)
        or function.kind == mlrun.runtimes.RuntimeKinds.spark
        # remote spark image currently requires running with user 1000 or root
        # and by default it runs with user 1000 (when security context is not set)
        or function.kind == mlrun.runtimes.RuntimeKinds.remotespark
        or not mlrun.mlconf.is_running_on_iguazio()
    ):
        return

    function: mlrun.runtimes.pod.KubeResource

    # TODO: enrich old functions being triggered after upgrading mlrun with project owner uid.
    #  Enrichment with retain enrichment mode should occur on function creation only.
    if (
        mlrun.mlconf.function.spec.security_context.enrichment_mode
        == mlrun.common.schemas.SecurityContextEnrichmentModes.retain.value
        and function.spec.security_context is not None
        and function.spec.security_context.run_as_user is not None
        and function.spec.security_context.run_as_group is not None
    ):
        logger.debug(
            "Security context is already set",
            mode=mlrun.mlconf.function.spec.security_context.enrichment_mode,
            function_name=function.metadata.name,
        )
        return

    if mlrun.mlconf.function.spec.security_context.enrichment_mode in [
        mlrun.common.schemas.SecurityContextEnrichmentModes.override.value,
        mlrun.common.schemas.SecurityContextEnrichmentModes.retain.value,
    ]:
        # before iguazio 3.6 the user unix id is not passed in the session verification response headers
        # so we need to request it explicitly
        if auth_info.user_unix_id is None:
            iguazio_client = server.api.utils.clients.iguazio.Client()
            if (
                server.api.utils.clients.iguazio.SessionPlanes.control
                not in auth_info.planes
            ):
                logger.warning(
                    "Auth info doesn't contain a session tagged as a control session plane, trying to get user unix id",
                    function_name=function.metadata.name,
                )
                try:
                    auth_info.user_unix_id = iguazio_client.get_user_unix_id(
                        auth_info.session
                    )
                    # if we were able to get the user unix id it means we have a control session plane so adding that
                    # to the auth info
                    auth_info.planes.append(
                        server.api.utils.clients.iguazio.SessionPlanes.control
                    )
                except Exception as exc:
                    raise mlrun.errors.MLRunUnauthorizedError(
                        "Were unable to enrich user unix id, missing control plane session"
                    ) from exc
            else:
                auth_info.user_unix_id = iguazio_client.get_user_unix_id(
                    auth_info.session
                )

        # if enrichment group id is -1 we set group id to user unix id
        enriched_group_id = mlrun.mlconf.get_security_context_enrichment_group_id(
            auth_info.user_unix_id
        )
        logger.debug(
            "Enriching/overriding security context",
            mode=mlrun.mlconf.function.spec.security_context.enrichment_mode,
            function_name=function.metadata.name,
            enriched_group_id=enriched_group_id,
            user_unix_id=auth_info.user_unix_id,
        )
        function.spec.security_context = kubernetes.client.V1SecurityContext(
            run_as_user=auth_info.user_unix_id,
            run_as_group=enriched_group_id,
        )

    else:
        raise mlrun.errors.MLRunInvalidArgumentError(
            f"Invalid security context enrichment mode {mlrun.mlconf.function.spec.security_context.enrichment_mode}"
        )


def submit_run_sync(
    db_session: Session, auth_info: mlrun.common.schemas.AuthInfo, data
) -> tuple[str, str, str, dict]:
    """
    :return: Tuple with:
        1. str of the project of the run
        2. str of the kind of the function of the run
        3. str of the uid of the run that started execution (None when it was scheduled)
        4. dict of the response info
    """
    run_uid = None
    project = None
    response = None
    try:
        fn, task = _generate_function_and_task_from_submit_run_body(db_session, data)

        run_db = get_run_db_instance(db_session)
        fn.set_db_connection(run_db)

        task_for_logging = copy.deepcopy(task)
        for notification in task_for_logging["spec"].get("notifications", []):
            mlrun.utils.notifications.notification_pusher.sanitize_notification(
                notification
            )

        logger.info("Submitting run", function=fn.to_dict(), task=task_for_logging)
        schedule = data.get("schedule")
        if schedule:
            cron_trigger = schedule
            if isinstance(cron_trigger, dict):
                cron_trigger = mlrun.common.schemas.ScheduleCronTrigger(**cron_trigger)
            schedule_labels = task["metadata"].get("labels")

            # save the generated function enriched with the specific configuration to the db
            # and update the task to point to the saved function, so that the scheduler will be able to
            # access the db version of the function, and not the original function with the default spec
            # (which can be changed between runs)
            function_uri = fn.save(versioned=True)
            data.pop("function", None)
            data.pop("function_url", None)
            task["spec"]["function"] = function_uri.replace("db://", "")

            is_update = get_scheduler().store_schedule(
                db_session,
                auth_info,
                task["metadata"]["project"],
                task["metadata"]["name"],
                mlrun.common.schemas.ScheduleKinds.job,
                data,
                cron_trigger,
                schedule_labels,
            )

            project = task["metadata"]["project"]
            response = {
                "schedule": schedule,
                "project": task["metadata"]["project"],
                "name": task["metadata"]["name"],
                # indicate whether it was created or modified
                "action": "modified" if is_update else "created",
            }

        else:
            # When processing a hyper-param run, secrets may be needed to access the parameters file (which is accessed
            # locally from the mlrun service pod) - include project secrets and the caller's access key
            param_file_secrets = (
                server.api.crud.Secrets()
                .list_project_secrets(
                    task["metadata"]["project"],
                    mlrun.common.schemas.SecretProviderName.kubernetes,
                    allow_secrets_from_k8s=True,
                )
                .secrets
            )
            param_file_secrets["V3IO_ACCESS_KEY"] = (
                auth_info.data_session or auth_info.access_key
            )

            run = fn.run(
                task,
                watch=False,
                param_file_secrets=param_file_secrets,
                auth_info=auth_info,
            )
            run_uid = run.metadata.uid
            project = run.metadata.project
            if run:
                response = run.to_dict()

    except HTTPException:
        logger.error(traceback.format_exc())
        raise
    except mlrun.errors.MLRunHTTPStatusError:
        raise
    except Exception as err:
        logger.error(traceback.format_exc())
        log_and_raise(
            HTTPStatus.BAD_REQUEST.value,
            reason=f"Runtime error: {err_to_str(err)}",
        )

    logger.info("Run submission succeeded", run_uid=run_uid, function=fn.metadata.name)
    return project, fn.kind, run_uid, {"data": response}


# uid is hexdigest of sha1 value, which is double the digest size due to hex encoding
hash_len = sha1().digest_size * 2
uid_regex = re.compile(f"^[0-9a-f]{{{hash_len}}}$", re.IGNORECASE)


def parse_reference(reference: str):
    tag = None
    uid = None
    regex_match = uid_regex.match(reference)
    if not regex_match:
        tag = reference
    else:
        uid = regex_match.string
    return tag, uid


# Extract project and artifact name from the artifact
def artifact_project_and_resource_name_extractor(artifact):
    return (
        artifact.get("metadata").get("project", mlrun.mlconf.default_project),
        artifact.get("spec")["db_key"],
    )


def get_or_create_project_deletion_background_task(
    project: mlrun.common.schemas.Project, deletion_strategy: str, db_session, auth_info
) -> tuple[typing.Optional[typing.Callable], str]:
    """
    This method is responsible for creating a background task for deleting a project.
    The project deletion flow is as follows:
        When MLRun is leader:
        1. Create a background task for deleting the project
        2. The background task will delete the project resources and then project itself
        When MLRun is a follower:
        Due to the nature of the project deletion flow, we need to wrap the task as:
            MLRunDeletionWrapperTask(LeaderDeletionJob(MLRunDeletionTask))
        1. Create MLRunDeletionWrapperTask
        2. MLRunDeletionWrapperTask will send a request to the projects leader to delete the project
        3. MLRunDeletionWrapperTask will wait for the project to be deleted using LeaderDeletionJob job id
           During (In leader):
           1. Create LeaderDeletionJob
           2. LeaderDeletionJob will send a second delete project request to the follower
           3. LeaderDeletionJob will wait for the project to be deleted using the MLRunDeletionTask task id
              During (Back here in follower):
              1. Create MLRunDeletionTask
              2. MLRunDeletionTask will delete the project resources and then project itself.
              3. Finish MLRunDeletionTask
           4. Finish LeaderDeletionJob
        4. Finish MLRunDeletionWrapperTask
    """
    igz_version = mlrun.mlconf.get_parsed_igz_version()
    wait_for_project_deletion = False

    # If the request is from the leader, or MLRun is the leader, we create a background task for deleting the
    # project. Otherwise, we create a wrapper background task for deletion of the project.
    background_task_kind_format = (
        server.api.utils.background_tasks.BackgroundTaskKinds.project_deletion_wrapper
    )
    if (
        server.api.utils.helpers.is_request_from_leader(auth_info.projects_role)
        or mlrun.mlconf.httpdb.projects.leader == "mlrun"
    ):
        background_task_kind_format = (
            server.api.utils.background_tasks.BackgroundTaskKinds.project_deletion
        )
    elif igz_version and igz_version < semver.VersionInfo.parse("3.5.5"):
        # The project deletion wrapper should wait for the project deletion to complete. This is a backwards
        # compatibility feature for when working with iguazio < 3.5.5 that does not support background tasks and
        # therefore doesn't wait for the project deletion to complete.
        wait_for_project_deletion = True

    background_task_kind = background_task_kind_format.format(project.metadata.name)
    try:
        task = server.api.utils.background_tasks.InternalBackgroundTasksHandler().get_active_background_task_by_kind(
            background_task_kind,
            raise_on_not_found=True,
        )
        return None, task.metadata.name
    except mlrun.errors.MLRunNotFoundError:
        logger.debug(
            "Existing background task not found, creating new one",
            background_task_kind=background_task_kind,
        )

    background_task_name = str(uuid.uuid4())
    return server.api.utils.background_tasks.InternalBackgroundTasksHandler().create_background_task(
        background_task_kind,
        mlrun.mlconf.background_tasks.default_timeouts.operations.delete_project,
        _delete_project,
        background_task_name,
        db_session=db_session,
        project=project,
        deletion_strategy=deletion_strategy,
        auth_info=auth_info,
        wait_for_project_deletion=wait_for_project_deletion,
        background_task_name=background_task_name,
    )


async def _delete_project(
    db_session: sqlalchemy.orm.Session,
    project: mlrun.common.schemas.Project,
    deletion_strategy: mlrun.common.schemas.DeletionStrategy,
    auth_info: mlrun.common.schemas.AuthInfo,
    wait_for_project_deletion: bool,
    background_task_name: str,
):
    force_delete = False
    project_name = project.metadata.name
    try:
        await run_in_threadpool(
            get_project_member().delete_project,
            db_session,
            project_name,
            deletion_strategy,
            auth_info.projects_role,
            auth_info,
            wait_for_completion=True,
            background_task_name=background_task_name,
        )
    except mlrun.errors.MLRunNotFoundError as exc:
        if server.api.utils.helpers.is_request_from_leader(auth_info.projects_role):
            raise exc

        if project.status.state != mlrun.common.schemas.ProjectState.archived:
            raise mlrun.errors.MLRunPreconditionFailedError(
                f"Failed to delete project {project_name}. "
                "Project not found in leader, but it is not in archived state."
            )

        logger.warning(
            "Project not found in leader, ensuring project is deleted in mlrun",
            project_name=project_name,
            exc=err_to_str(exc),
        )
        force_delete = True

    if force_delete:
        # In this case the wrapper delete project job is the one deleting the project because it
        # doesn't exist in the leader.
        await run_in_threadpool(
            server.api.crud.Projects().delete_project,
            db_session,
            project_name,
            deletion_strategy,
            auth_info,
        )

    elif wait_for_project_deletion:
        await run_in_threadpool(
            verify_project_is_deleted,
            project_name,
            auth_info,
        )

    await get_project_member().post_delete_project(project_name)


def verify_project_is_deleted(project_name, auth_info):
    def _verify_project_is_deleted():
        try:
            project = server.api.db.session.run_function_with_new_db_session(
                get_project_member().get_project, project_name, auth_info.session
            )
        except mlrun.errors.MLRunNotFoundError:
            return
        else:
            project_status = project.status.dict()
            if background_task_name := project_status.get(
                "deletion_background_task_name"
            ):
                bg_task = server.api.utils.background_tasks.InternalBackgroundTasksHandler().get_background_task(
                    name=background_task_name, raise_on_not_found=False
                )
                if (
                    bg_task
                    and bg_task.status.state
                    == mlrun.common.schemas.BackgroundTaskState.failed
                ):
                    # Background task failed, stop retrying
                    raise mlrun.errors.MLRunFatalFailureError(
                        original_exception=mlrun.errors.MLRunInternalServerError(
                            f"Failed to delete project {project_name}: {bg_task.status.error}"
                        )
                    )

            raise mlrun.errors.MLRunInternalServerError(
                f"Project {project_name} was not deleted"
            )

    mlrun.utils.helpers.retry_until_successful(
        5,
        60 * 30,  # 30 minutes, to allow for long project deletion
        logger,
        True,
        _verify_project_is_deleted,
    )


def create_function_deletion_background_task(
    background_tasks: BackgroundTasks,
    db_session: sqlalchemy.orm.Session,
    project_name: str,
    function_name: str,
    auth_info: mlrun.common.schemas.AuthInfo,
):
    background_task_name = str(uuid.uuid4())

    # create the background task for function deletion
    return server.api.utils.background_tasks.ProjectBackgroundTasksHandler().create_background_task(
        db_session,
        project_name,
        background_tasks,
        _delete_function,
        mlrun.mlconf.background_tasks.default_timeouts.operations.delete_function,
        background_task_name,
        db_session,
        project_name,
        function_name,
        auth_info,
        background_task_name,
    )


async def _delete_function(
    db_session: sqlalchemy.orm.Session,
    project: str,
    function_name: str,
    auth_info: mlrun.common.schemas.AuthInfo,
    background_task_name: str,
):
    # getting all function tags
    functions = await run_in_threadpool(
        server.api.crud.Functions().list_functions,
        db_session,
        project,
        function_name,
    )
    if len(functions) == 0:
        logger.debug(
            "No functions to delete found", function_name=function_name, project=project
        )
        return True
    logger.debug(
        "Updating functions with deletion task id",
        function_name=function_name,
        functions_count=len(functions),
        project=project,
    )

    # update functions with deletion task id
    await _update_functions_with_deletion_info(
        functions, project, {"status.deletion_task_id": background_task_name}
    )

    # Since we request functions by a specific name and project,
    # in MLRun terminology, they are all just versions of the same function
    # therefore, it's enough to check the kind of the first one only
    if functions[0].get("kind") in mlrun.runtimes.RuntimeKinds.nuclio_runtimes():
        # generate Nuclio function names based on function tags
        nuclio_function_names = [
            mlrun.runtimes.nuclio.function.get_fullname(
                function_name, project, function.get("metadata", {}).get("tag")
            )
            for function in functions
        ]
        # delete Nuclio functions associated with the function tags in batches
        failed_requests = await _delete_nuclio_functions_in_batches(
            auth_info, project, nuclio_function_names
        )
        if failed_requests:
<<<<<<< HEAD
            error_message = f"Failed to delete function {function_name}. {' '.join(failed_requests)}"
=======
            error_message = f"Failed to delete function {function_name}. Errors: {';'.join(failed_requests)}"
>>>>>>> 3e8d318d
            await _update_functions_with_deletion_info(
                functions, project, {"status.deletion_error": error_message}
            )
            raise mlrun.errors.MLRunInternalServerError(error_message)

    # delete the function from the database
    await run_in_threadpool(
        server.api.crud.Functions().delete_function,
        db_session,
        project,
        function_name,
    )


async def _update_functions_with_deletion_info(functions, project, updates: dict):
    semaphore = asyncio.Semaphore(
        mlrun.mlconf.background_tasks.function_deletion_batch_size
    )

    async def update_function(function):
        async with semaphore:
            await run_in_threadpool(
                server.api.db.session.run_function_with_new_db_session,
                server.api.crud.Functions().update_function,
                function,
                project,
                updates,
            )

    tasks = [update_function(function) for function in functions]
    await asyncio.gather(*tasks)


async def _delete_nuclio_functions_in_batches(
    auth_info: mlrun.common.schemas.AuthInfo,
    project_name: str,
    function_names: list[str],
):
    async def delete_function(
        nuclio_client: server.api.utils.clients.iguazio.AsyncClient,
        project: str,
        function: str,
        _semaphore: asyncio.Semaphore,
        k8s_helper: server.api.utils.singletons.k8s.K8sHelper,
    ) -> tuple[str, str]:
        async with _semaphore:
            try:
                await nuclio_client.delete_function(name=function, project_name=project)

                config_map = k8s_helper.get_configmap(
                    function, mlrun.common.constants.MLRUN_SERVING_CONF
                )
                if config_map:
                    k8s_helper.delete_configmap(config_map.metadata.name)
                return None
            except Exception as exc:
                # return tuple with failure info
                return function, str(exc)

    # Configure maximum concurrent deletions
    max_concurrent_deletions = (
        mlrun.mlconf.background_tasks.function_deletion_batch_size
    )
    semaphore = asyncio.Semaphore(max_concurrent_deletions)
    failed_requests = []

    async with server.api.utils.clients.async_nuclio.Client(auth_info) as client:
        k8s_helper = server.api.utils.singletons.k8s.get_k8s_helper()
        tasks = [
            delete_function(client, project_name, function_name, semaphore, k8s_helper)
            for function_name in function_names
        ]

        results = await asyncio.gather(*tasks, return_exceptions=True)

        # process results to identify failed deletion requests
        for result in results:
            if isinstance(result, tuple):
                nuclio_name, error_message = result
                if error_message:
                    failed_requests.append(error_message)

    return failed_requests<|MERGE_RESOLUTION|>--- conflicted
+++ resolved
@@ -1315,11 +1315,7 @@
             auth_info, project, nuclio_function_names
         )
         if failed_requests:
-<<<<<<< HEAD
-            error_message = f"Failed to delete function {function_name}. {' '.join(failed_requests)}"
-=======
-            error_message = f"Failed to delete function {function_name}. Errors: {';'.join(failed_requests)}"
->>>>>>> 3e8d318d
+            error_message = f"Failed to delete function {function_name}. {';'.join(failed_requests)}"
             await _update_functions_with_deletion_info(
                 functions, project, {"status.deletion_error": error_message}
             )
@@ -1400,6 +1396,8 @@
             if isinstance(result, tuple):
                 nuclio_name, error_message = result
                 if error_message:
-                    failed_requests.append(error_message)
+                    failed_requests.append(
+                        f"Failed to delete nuclio function {nuclio_name}: {error_message}"
+                    )
 
     return failed_requests