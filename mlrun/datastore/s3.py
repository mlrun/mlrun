# Copyright 2023 Iguazio
#
# Licensed under the Apache License, Version 2.0 (the "License");
# you may not use this file except in compliance with the License.
# You may obtain a copy of the License at
#
#   http://www.apache.org/licenses/LICENSE-2.0
#
# Unless required by applicable law or agreed to in writing, software
# distributed under the License is distributed on an "AS IS" BASIS,
# WITHOUT WARRANTIES OR CONDITIONS OF ANY KIND, either express or implied.
# See the License for the specific language governing permissions and
# limitations under the License.

import time

import boto3
<<<<<<< HEAD
=======
from fsspec.registry import get_filesystem_class
>>>>>>> 24206157

import mlrun.errors

from .base import DataStore, FileStats, get_range, makeDatastoreSchemaSanitizer


class S3Store(DataStore):
    using_bucket = True

    def __init__(self, parent, schema, name, endpoint="", secrets: dict = None):
        super().__init__(parent, name, schema, endpoint, secrets)
        # will be used in case user asks to assume a role and work through fsspec
        self._temp_credentials = None
        region = None

        self.headers = None

        access_key = self._get_secret_or_env("AWS_ACCESS_KEY_ID")
        secret_key = self._get_secret_or_env("AWS_SECRET_ACCESS_KEY")
        endpoint_url = self._get_secret_or_env("S3_ENDPOINT_URL")
        force_non_anonymous = self._get_secret_or_env("S3_NON_ANONYMOUS")
        profile_name = self._get_secret_or_env("AWS_PROFILE")
        assume_role_arn = self._get_secret_or_env("MLRUN_AWS_ROLE_ARN")

        # If user asks to assume a role, this needs to go through the STS client and retrieve temporary creds
        if assume_role_arn:
            client = boto3.client(
                "sts", aws_access_key_id=access_key, aws_secret_access_key=secret_key
            )
            self._temp_credentials = client.assume_role(
                RoleArn=assume_role_arn, RoleSessionName="assumeRoleSession"
            ).get("Credentials")
            if not self._temp_credentials:
                raise mlrun.errors.MLRunInvalidArgumentError(
                    f"cannot assume role {assume_role_arn}"
                )

            self.s3 = boto3.resource(
                "s3",
                region_name=region,
                aws_access_key_id=self._temp_credentials["AccessKeyId"],
                aws_secret_access_key=self._temp_credentials["SecretAccessKey"],
                aws_session_token=self._temp_credentials["SessionToken"],
                endpoint_url=endpoint_url,
            )
            return

        # User asked for a profile to be used. We don't use access-key or secret-key for this, since the
        # parameters should be in the ~/.aws/credentials file for this to work
        if profile_name:
            session = boto3.session.Session(profile_name=profile_name)
            self.s3 = session.resource(
                "s3",
                region_name=region,
                endpoint_url=endpoint_url,
            )
            return

        if access_key or secret_key or force_non_anonymous:
            self.s3 = boto3.resource(
                "s3",
                region_name=region,
                aws_access_key_id=access_key,
                aws_secret_access_key=secret_key,
                endpoint_url=endpoint_url,
            )
        else:
            # from env variables
            self.s3 = boto3.resource(
                "s3", region_name=region, endpoint_url=endpoint_url
            )
            # If not using credentials, boto will still attempt to sign the requests, and will fail any operations
            # due to no credentials found. These commands disable signing and allow anonymous mode (same as
            # anon in the storage_options when working with fsspec).
            from botocore.handlers import disable_signing

            self.s3.meta.client.meta.events.register(
                "choose-signer.s3.*", disable_signing
            )

    def get_spark_options(self):
        res = {}
        st = self.get_storage_options()
        if st.get("key"):
            res["spark.hadoop.fs.s3.access.key"] = st.get("key")
        if st.get("secret"):
            res["spark.hadoop.fs.s3a.secret.key"] = st.get("secret")
        if st.get("endpoint_url"):
            res["spark.hadoop.fs.s3a.endpoint"] = st.get("endpoint_url")
        if st.get("profile"):
            res["spark.hadoop.fs.s3a.aws.profile"] = st.get("profile")
        return res

    def get_filesystem(self, silent=False):
        """return fsspec file system object, if supported"""
        if self._filesystem:
            return self._filesystem
        try:
            # noqa
            import s3fs
        except ImportError as exc:
            if not silent:
                raise ImportError(
                    "AWS s3fs not installed, run pip install s3fs"
                ) from exc
            return None
<<<<<<< HEAD

        self._filesystem = makeDatastoreSchemaSanitizer(
            s3fs.S3FileSystem,
=======
        filesystem_class = get_filesystem_class(protocol=self.kind)
        self._filesystem = makeDatastoreSchemaSanitizer(
            filesystem_class,
>>>>>>> 24206157
            using_bucket=self.using_bucket,
            **self.get_storage_options(),
        )
        return self._filesystem

    def get_storage_options(self):
        force_non_anonymous = self._get_secret_or_env("S3_NON_ANONYMOUS")
        profile = self._get_secret_or_env("AWS_PROFILE")
        endpoint_url = self._get_secret_or_env("S3_ENDPOINT_URL")
        key = self._get_secret_or_env("AWS_ACCESS_KEY_ID")
        secret = self._get_secret_or_env("AWS_SECRET_ACCESS_KEY")

        if self._temp_credentials:
            key = self._temp_credentials["AccessKeyId"]
            secret = self._temp_credentials["SecretAccessKey"]
            token = self._temp_credentials["SessionToken"]
        else:
            token = None

        storage_options = dict(
            anon=not (force_non_anonymous or (key and secret)),
            key=key,
            secret=secret,
            token=token,
        )

        if endpoint_url:
            client_kwargs = {"endpoint_url": endpoint_url}
            storage_options["client_kwargs"] = client_kwargs

        if profile:
            storage_options["profile"] = profile

        return storage_options

    def get_bucket_and_key(self, key):
        path = self._join(key)[1:]
        return self.endpoint, path

    def upload(self, key, src_path):
        bucket, key = self.get_bucket_and_key(key)
        self.s3.Object(bucket, key).put(Body=open(src_path, "rb"))

    def get(self, key, size=None, offset=0):
        bucket, key = self.get_bucket_and_key(key)
        obj = self.s3.Object(bucket, key)
        if size or offset:
            return obj.get(Range=get_range(size, offset))["Body"].read()
        return obj.get()["Body"].read()

    def put(self, key, data, append=False):
        bucket, key = self.get_bucket_and_key(key)
        self.s3.Object(bucket, key).put(Body=data)

    def stat(self, key):
        bucket, key = self.get_bucket_and_key(key)
        obj = self.s3.Object(bucket, key)
        size = obj.content_length
        modified = obj.last_modified
        return FileStats(size, time.mktime(modified.timetuple()))

    def listdir(self, key):
        bucket, key = self.get_bucket_and_key(key)
        if not key.endswith("/"):
            key += "/"
        # Object names is S3 are not fully following filesystem semantics - they do not start with /, even for
        # "absolute paths". Therefore, we are removing leading / from path filter.
        if key.startswith("/"):
            key = key[1:]
        key_length = len(key)
        bucket = self.s3.Bucket(bucket)
        return [obj.key[key_length:] for obj in bucket.objects.filter(Prefix=key)]


def parse_s3_bucket_and_key(s3_path):
    try:
        path_parts = s3_path.replace("s3://", "").split("/")
        bucket = path_parts.pop(0)
        key = "/".join(path_parts)
    except Exception as exc:
        raise mlrun.errors.MLRunInvalidArgumentError(
            "failed to parse s3 bucket and key"
        ) from exc

    return bucket, key<|MERGE_RESOLUTION|>--- conflicted
+++ resolved
@@ -15,10 +15,7 @@
 import time
 
 import boto3
-<<<<<<< HEAD
-=======
 from fsspec.registry import get_filesystem_class
->>>>>>> 24206157
 
 import mlrun.errors
 
@@ -117,23 +114,16 @@
         if self._filesystem:
             return self._filesystem
         try:
-            # noqa
-            import s3fs
+            import s3fs  # noqa
         except ImportError as exc:
             if not silent:
                 raise ImportError(
                     "AWS s3fs not installed, run pip install s3fs"
                 ) from exc
             return None
-<<<<<<< HEAD
-
-        self._filesystem = makeDatastoreSchemaSanitizer(
-            s3fs.S3FileSystem,
-=======
         filesystem_class = get_filesystem_class(protocol=self.kind)
         self._filesystem = makeDatastoreSchemaSanitizer(
             filesystem_class,
->>>>>>> 24206157
             using_bucket=self.using_bucket,
             **self.get_storage_options(),
         )
