--- conflicted
+++ resolved
@@ -98,11 +98,7 @@
         # See comment near requirement for why we're limiting to patch changes only for all of these
         "kfp": {"~=1.8.0, <1.8.14"},
         "aiobotocore": {">=2.4.2,<2.6"},
-<<<<<<< HEAD
-        "storey": {"~=1.5.6"},
-=======
         "storey": {"~=1.6.0"},
->>>>>>> 2e63e4b0
         "nuclio-sdk": {">=0.3.0"},
         "bokeh": {"~=2.4, >=2.4.2"},
         # protobuf is limited just for docs
@@ -123,13 +119,8 @@
         "adlfs": {">=2022.2,<2023.5"},
         "s3fs": {">=2023.1,<2023.7"},
         "gcsfs": {">=2023.1,<2023.7"},
-<<<<<<< HEAD
-        "distributed": {"~=2021.11.2"},
-        "dask": {"~=2021.11.2"},
-=======
         "distributed": {"~=2023.9.0"},
         "dask": {"~=2023.9.0"},
->>>>>>> 2e63e4b0
         # All of these are actually valid, they just don't use ~= so the test doesn't "understand" that
         # TODO: make test smart enough to understand that
         "urllib3": {">=1.26.9, <1.27"},
@@ -139,11 +130,7 @@
         "dask-ml": {"~=1.4,<1.9.0"},
         "pyarrow": {">=10.0, <12"},
         "nbclassic": {">=0.2.8"},
-<<<<<<< HEAD
-        "pandas": {"~=1.2, <1.5.0"},
-=======
         "pandas": {">=1.2, <3"},
->>>>>>> 2e63e4b0
         "gitpython": {"~=3.1, >= 3.1.30"},
         "pydantic": {"~=1.10, >=1.10.8"},
         "pyopenssl": {">=23"},
