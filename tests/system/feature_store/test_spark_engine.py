import os
import uuid
from datetime import datetime
from time import sleep

import fsspec
import pandas as pd
import pytest
import v3iofs
from storey import EmitEveryEvent

import mlrun
import mlrun.feature_store as fs
from mlrun import store_manager
from mlrun.datastore.sources import CSVSource, ParquetSource
from mlrun.datastore.targets import CSVTarget, NoSqlTarget, ParquetTarget
from mlrun.feature_store import FeatureSet
from mlrun.features import Entity
from tests.system.base import TestMLRunSystem
from tests.system.feature_store.data_sample import stocks


@TestMLRunSystem.skip_test_if_env_not_configured
# Marked as enterprise because of v3io mount and remote spark
@pytest.mark.enterprise
class TestFeatureStoreSparkEngine(TestMLRunSystem):
    project_name = "fs-system-spark-engine"
    spark_service = ""
    pq_source = "testdata.parquet"
    csv_source = "testdata.csv"
    spark_image_deployed = (
        False  # Set to True if you want to avoid the image building phase
    )
    test_branch = ""  # For testing specific branch. e.g.: "https://github.com/mlrun/mlrun.git@development"

    @classmethod
    def _init_env_from_file(cls):
        env = cls._get_env_from_file()
        cls.spark_service = env["MLRUN_SYSTEM_TESTS_DEFAULT_SPARK_SERVICE"]

    def get_local_pq_source_path(self):
        return os.path.relpath(str(self.assets_path / self.pq_source))

    def get_remote_pq_source_path(self, without_prefix=False):
        path = "v3io://"
        if without_prefix:
            path = ""
        path += "/bigdata/" + self.pq_source
        return path

    def get_local_csv_source_path(self):
        return os.path.relpath(str(self.assets_path / self.csv_source))

    def get_remote_csv_source_path(self, without_prefix=False):
        path = "v3io://"
        if without_prefix:
            path = ""
        path += "/bigdata/" + self.csv_source
        return path

    def custom_setup(self):
        from mlrun import get_run_db
        from mlrun.run import new_function
        from mlrun.runtimes import RemoteSparkRuntime

        self._init_env_from_file()

        if not self.spark_image_deployed:

            store, _ = store_manager.get_or_create_store(
                self.get_remote_pq_source_path()
            )
            store.upload(
                self.get_remote_pq_source_path(without_prefix=True),
                self.get_local_pq_source_path(),
            )
            store, _ = store_manager.get_or_create_store(
                self.get_remote_csv_source_path()
            )
            store.upload(
                self.get_remote_csv_source_path(without_prefix=True),
                self.get_local_csv_source_path(),
            )
            if not self.test_branch:
                RemoteSparkRuntime.deploy_default_image()
            else:
                sj = new_function(
                    kind="remote-spark", name="remote-spark-default-image-deploy-temp"
                )

                sj.spec.build.image = RemoteSparkRuntime.default_image
                sj.with_spark_service(spark_service="dummy-spark")
                sj.spec.build.commands = ["pip install git+" + self.test_branch]
                sj.deploy(with_mlrun=False)
                get_run_db().delete_function(name=sj.metadata.name)
            self.spark_image_deployed = True

    def test_basic_remote_spark_ingest(self):
        key = "patient_id"
        measurements = fs.FeatureSet(
            "measurements",
            entities=[fs.Entity(key)],
            timestamp_key="timestamp",
            engine="spark",
        )
        source = ParquetSource("myparquet", path=self.get_remote_pq_source_path())
        fs.ingest(
            measurements,
            source,
            return_df=True,
            spark_context=self.spark_service,
            run_config=fs.RunConfig(local=False),
        )
        assert measurements.status.targets[0].run_id is not None

    def test_basic_remote_spark_ingest_csv(self):
        key = "patient_id"
        name = "measurements"
        measurements = fs.FeatureSet(
            name,
            entities=[fs.Entity(key)],
            engine="spark",
        )
        source = CSVSource(
            "mycsv", path=self.get_remote_csv_source_path(), time_field="timestamp"
        )
        fs.ingest(
            measurements,
            source,
            return_df=True,
            spark_context=self.spark_service,
            run_config=fs.RunConfig(local=False),
        )

        features = [f"{name}.*"]
        vec = fs.FeatureVector("test-vec", features)

        resp = fs.get_offline_features(vec)
        df = resp.to_dataframe()
        assert type(df["timestamp"][0]).__name__ == "Timestamp"

    def test_error_flow(self):
        df = pd.DataFrame(
            {
                "name": ["Jean", "Jacques", "Pierre"],
                "last_name": ["Dubois", "Dupont", "Lavigne"],
            }
        )

        measurements = fs.FeatureSet(
            "measurements",
            entities=[fs.Entity("name")],
            engine="spark",
        )

        with pytest.raises(mlrun.errors.MLRunInvalidArgumentError):
            fs.ingest(
                measurements,
                df,
                return_df=True,
                spark_context=self.spark_service,
                run_config=fs.RunConfig(local=False),
            )

    def test_ingest_to_csv(self):
        key = "patient_id"
        csv_path_spark = "v3io:///bigdata/test_ingest_to_csv_spark"
        csv_path_storey = "v3io:///bigdata/test_ingest_to_csv_storey.csv"

        measurements = fs.FeatureSet(
            "measurements_spark",
            entities=[fs.Entity(key)],
            timestamp_key="timestamp",
            engine="spark",
        )
        source = ParquetSource("myparquet", path=self.get_remote_pq_source_path())
        targets = [CSVTarget(name="csv", path=csv_path_spark)]
        fs.ingest(
            measurements,
            source,
            targets,
            spark_context=self.spark_service,
            run_config=fs.RunConfig(local=False),
        )
        csv_path_spark = measurements.get_target_path(name="csv")

        measurements = fs.FeatureSet(
            "measurements_storey",
            entities=[fs.Entity(key)],
            timestamp_key="timestamp",
        )
        source = ParquetSource("myparquet", path=self.get_remote_pq_source_path())
        targets = [CSVTarget(name="csv", path=csv_path_storey)]
        fs.ingest(
            measurements,
            source,
            targets,
        )
        csv_path_storey = measurements.get_target_path(name="csv")

        read_back_df_spark = None
        file_system = fsspec.filesystem("v3io")
        for file_entry in file_system.ls(csv_path_spark):
            filepath = file_entry["name"]
            if not filepath.endswith("/_SUCCESS"):
                read_back_df_spark = pd.read_csv(f"v3io://{filepath}")
                break
        assert read_back_df_spark is not None

        read_back_df_storey = None
        for file_entry in file_system.ls(csv_path_storey):
            filepath = file_entry["name"]
            read_back_df_storey = pd.read_csv(f"v3io://{filepath}")
            break
        assert read_back_df_storey is not None

        assert read_back_df_spark.sort_index(axis=1).equals(
            read_back_df_storey.sort_index(axis=1)
        )

    @pytest.mark.parametrize("partitioned", [True, False])
    def test_schedule_on_filtered_by_time(self, partitioned):
        name = f"sched-time-{str(partitioned)}"

        now = datetime.now()

        path = "v3io:///bigdata/bla.parquet"
        fsys = fsspec.filesystem(v3iofs.fs.V3ioFS.protocol)
        pd.DataFrame(
            {
                "time": [
                    pd.Timestamp("2021-01-10 10:00:00"),
                    pd.Timestamp("2021-01-10 11:00:00"),
                ],
                "first_name": ["moshe", "yosi"],
                "data": [2000, 10],
            }
        ).to_parquet(path=path, filesystem=fsys)

        cron_trigger = "*/3 * * * *"

        source = ParquetSource(
            "myparquet", path=path, time_field="time", schedule=cron_trigger
        )

        feature_set = fs.FeatureSet(
            name=name,
            entities=[fs.Entity("first_name")],
            timestamp_key="time",
            engine="spark",
        )

        if partitioned:
            targets = [
                NoSqlTarget(),
                ParquetTarget(
                    name="tar1",
                    path="v3io:///bigdata/fs1/",
                    partitioned=True,
                    partition_cols=["time"],
                ),
            ]
        else:
            targets = [
                ParquetTarget(
                    name="tar2", path="v3io:///bigdata/fs2/", partitioned=False
                ),
                NoSqlTarget(),
            ]

        fs.ingest(
            feature_set,
            source,
            run_config=fs.RunConfig(local=False),
            targets=targets,
            spark_context=self.spark_service,
        )
        # ingest starts every third minute and it can take ~150 seconds to finish.
        time_till_next_run = 180 - now.second - 60 * (now.minute % 3)
        sleep(time_till_next_run + 150)

        features = [f"{name}.*"]
        vec = fs.FeatureVector("sched_test-vec", features)

        with fs.get_online_feature_service(vec) as svc:

            resp = svc.get([{"first_name": "yosi"}, {"first_name": "moshe"}])
            assert resp[0]["data"] == 10
            assert resp[1]["data"] == 2000

            pd.DataFrame(
                {
                    "time": [
                        pd.Timestamp("2021-01-10 12:00:00"),
                        pd.Timestamp("2021-01-10 13:00:00"),
                        now + pd.Timedelta(minutes=10),
                        pd.Timestamp("2021-01-09 13:00:00"),
                    ],
                    "first_name": ["moshe", "dina", "katya", "uri"],
                    "data": [50, 10, 25, 30],
                }
            ).to_parquet(path=path)

            sleep(180)
            resp = svc.get(
                [
                    {"first_name": "yosi"},
                    {"first_name": "moshe"},
                    {"first_name": "katya"},
                    {"first_name": "dina"},
                    {"first_name": "uri"},
                ]
            )
            assert resp[0]["data"] == 10
            assert resp[1]["data"] == 50
            assert resp[2] is None
            assert resp[3]["data"] == 10
            assert resp[4] is None

        # check offline
        resp = fs.get_offline_features(vec)
        assert len(resp.to_dataframe() == 4)
        assert "uri" not in resp.to_dataframe() and "katya" not in resp.to_dataframe()

    def test_aggregations(self):
        name = f"measurements_{uuid.uuid4()}"

        test_base_time = datetime.fromisoformat("2020-07-21T21:40:00+00:00")

        df = pd.DataFrame(
            {
                "time": [
                    test_base_time,
                    test_base_time + pd.Timedelta(minutes=1),
                    test_base_time + pd.Timedelta(minutes=2),
                    test_base_time + pd.Timedelta(minutes=3),
                    test_base_time + pd.Timedelta(minutes=4),
                ],
                "first_name": ["moshe", "yosi", "yosi", "moshe", "yosi"],
                "last_name": ["cohen", "levi", "levi", "cohen", "levi"],
                "bid": [2000, 10, 11, 12, 16],
                "mood": ["bad", "good", "bad", "good", "good"],
            }
        )

        path = "v3io:///bigdata/test_aggregations.parquet"
        fsys = fsspec.filesystem(v3iofs.fs.V3ioFS.protocol)
        df.to_parquet(path=path, filesystem=fsys)

        source = ParquetSource("myparquet", path=path, time_field="time")

        data_set = fs.FeatureSet(
            f"{name}_storey",
            entities=[Entity("first_name"), Entity("last_name")],
        )

        data_set.add_aggregation(
            column="bid",
            operations=["sum", "max"],
            windows="1h",
            period="10m",
        )

        df = fs.ingest(data_set, source, targets=[])

        assert df.to_dict() == {
            "mood": {("moshe", "cohen"): "good", ("yosi", "levi"): "good"},
            "bid": {("moshe", "cohen"): 12, ("yosi", "levi"): 16},
            "bid_sum_1h": {("moshe", "cohen"): 2012, ("yosi", "levi"): 37},
            "bid_max_1h": {("moshe", "cohen"): 2000, ("yosi", "levi"): 16},
            "time": {
                ("moshe", "cohen"): pd.Timestamp("2020-07-21 21:43:00Z"),
                ("yosi", "levi"): pd.Timestamp("2020-07-21 21:44:00Z"),
            },
        }

        name_spark = f"{name}_spark"

        data_set = fs.FeatureSet(
            name_spark,
            entities=[Entity("first_name"), Entity("last_name")],
            engine="spark",
        )

        data_set.add_aggregation(
            column="bid",
            operations=["sum", "max"],
            windows="1h",
            period="10m",
        )

        fs.ingest(
            data_set,
            source,
            spark_context=self.spark_service,
            run_config=fs.RunConfig(local=False),
        )

        features = [
            f"{name_spark}.*",
        ]

        vector = fs.FeatureVector("my-vec", features)
        resp = fs.get_offline_features(
            vector, entity_timestamp_column="time", with_indexes=True
        )
        assert resp.to_dataframe().to_dict() == {
            "mood": {("moshe", "cohen"): "good", ("yosi", "levi"): "good"},
            "bid": {("moshe", "cohen"): 12, ("yosi", "levi"): 16},
            "bid_sum_1h": {("moshe", "cohen"): 2012, ("yosi", "levi"): 37},
            "bid_max_1h": {("moshe", "cohen"): 2000, ("yosi", "levi"): 16},
            "time": {
                ("moshe", "cohen"): pd.Timestamp("2020-07-21 22:00:00"),
                ("yosi", "levi"): pd.Timestamp("2020-07-21 22:30:00"),
            },
            "time_window": {("moshe", "cohen"): "1h", ("yosi", "levi"): "1h"},
        }

    def test_aggregations_emit_every_event(self):
        name = f"measurements_{uuid.uuid4()}"
        test_base_time = datetime.fromisoformat("2020-07-21T21:40:00")

        df = pd.DataFrame(
            {
                "time": [
                    test_base_time,
                    test_base_time + pd.Timedelta(minutes=20),
                    test_base_time + pd.Timedelta(minutes=60),
                    test_base_time + pd.Timedelta(minutes=79),
                    test_base_time + pd.Timedelta(minutes=81),
                ],
                "first_name": ["Moshe", "Yossi", "Moshe", "Yossi", "Yossi"],
                "last_name": ["Cohen", "Levi", "Cohen", "Levi", "Levi"],
                "bid": [2000, 10, 12, 16, 8],
            }
        )

        path = "v3io:///bigdata/test_aggregations.parquet"
        fsys = fsspec.filesystem(v3iofs.fs.V3ioFS.protocol)
        df.to_parquet(path=path, filesystem=fsys)

        source = ParquetSource("myparquet", path=path, time_field="time")
        name_spark = f"{name}_spark"

        data_set = fs.FeatureSet(
            name_spark,
            entities=[Entity("first_name"), Entity("last_name")],
            engine="spark",
        )

        data_set.add_aggregation(
            column="bid",
            operations=["sum", "max", "count"],
            windows=["2h"],
            period="10m",
            emit_policy=EmitEveryEvent(),
        )

        fs.ingest(
            data_set,
            source,
            spark_context=self.spark_service,
            run_config=fs.RunConfig(local=False),
        )

        print(f"Results:\n{data_set.to_dataframe().sort_values('time').to_string()}\n")
        result_dict = data_set.to_dataframe().sort_values("time").to_dict(orient="list")

        expected_results = df.to_dict(orient="list")
        expected_results.update(
            {
                "bid_sum_2h": [2000, 10, 2012, 26, 34],
                "bid_max_2h": [2000, 10, 2000, 16, 16],
                "bid_count_2h": [1, 1, 2, 2, 3],
            }
        )
        assert result_dict == expected_results

        # Compare Spark-generated results with Storey results (which are always per-event)
        name_storey = f"{name}_storey"

        storey_data_set = fs.FeatureSet(
            name_storey,
            entities=[Entity("first_name"), Entity("last_name")],
        )

        storey_data_set.add_aggregation(
            column="bid",
            operations=["sum", "max", "count"],
            windows=["2h"],
            period="10m",
        )
        fs.ingest(storey_data_set, source)

        storey_df = storey_data_set.to_dataframe().reset_index().sort_values("time")
        print(f"Storey results:\n{storey_df.to_string()}\n")
        storey_result_dict = storey_df.to_dict(orient="list")

        assert storey_result_dict == result_dict

    def test_mix_of_partitioned_and_nonpartitioned_targets(self):
        name = "test_mix_of_partitioned_and_nonpartitioned_targets"

        path = "v3io:///bigdata/bla.parquet"
        fsys = fsspec.filesystem(v3iofs.fs.V3ioFS.protocol)
        pd.DataFrame(
            {
                "time": [
                    pd.Timestamp("2021-01-10 10:00:00"),
                    pd.Timestamp("2021-01-10 11:00:00"),
                ],
                "first_name": ["moshe", "yosi"],
                "data": [2000, 10],
            }
        ).to_parquet(path=path, filesystem=fsys)

        source = ParquetSource(
            "myparquet",
            path=path,
            time_field="time",
        )

        feature_set = fs.FeatureSet(
            name=name,
            entities=[fs.Entity("first_name")],
            timestamp_key="time",
            engine="spark",
        )

        partitioned_output_path = "v3io:///bigdata/partitioned/"
        nonpartitioned_output_path = "v3io:///bigdata/nonpartitioned/"
        targets = [
            ParquetTarget(
                name="tar1",
                path=partitioned_output_path,
                partitioned=True,
            ),
            ParquetTarget(
                name="tar2", path=nonpartitioned_output_path, partitioned=False
            ),
        ]

        fs.ingest(
            feature_set,
            source,
            run_config=fs.RunConfig(local=False),
            targets=targets,
            spark_context=self.spark_service,
        )

        partitioned_df = pd.read_parquet(partitioned_output_path)
        partitioned_df.set_index(["time"], inplace=True)
        partitioned_df.drop(columns=["year", "month", "day", "hour"], inplace=True)
        nonpartitioned_df = pd.read_parquet(nonpartitioned_output_path)
        nonpartitioned_df.set_index(["time"], inplace=True)

        pd.testing.assert_frame_equal(
            partitioned_df,
            nonpartitioned_df,
            check_index_type=True,
            check_column_type=True,
        )

<<<<<<< HEAD
    @pytest.mark.parametrize(
        "should_succeed, engine, is_parquet, is_partitioned, target_path",
        [
            # spark - csv - fail for single file
            (True, False, None, "v3io:///bigdata/dif-eng/csv"),
            (False, False, None, "v3io:///bigdata/dif-eng/file.csv"),
            # spark - parquet - fail for single file
            (True, True, True, "v3io:///bigdata/dif-eng/pq"),
            (False, True, True, "v3io:///bigdata/dif-eng/file.pq"),
            (True, True, False, "v3io:///bigdata/dif-eng/pq"),
            (False, True, False, "v3io:///bigdata/dif-eng/file.pq"),
        ],
    )
    def test_different_paths_for_ingest_on_spark_engines(
        self, should_succeed, is_parquet, is_partitioned, target_path
    ):
        fset = FeatureSet("fsname", entities=[Entity("ticker")], engine="spark")
        target = (
            ParquetTarget(name="tar", path=target_path, partitioned=is_partitioned)
            if is_parquet
            else CSVTarget(name="tar", path=target_path)
        )
        if should_succeed:
            fs.ingest(fset, source=stocks, targets=[target])
            if fset.get_target_path().endswith(fset.status.targets[0].run_id + "/"):
                store, _ = mlrun.store_manager.get_or_create_store(
                    fset.get_target_path()
                )
                v3io = store.get_filesystem(False)
                assert v3io.isdir(fset.get_target_path())
        else:
            with pytest.raises(mlrun.errors.MLRunInvalidArgumentError):
                fs.ingest(fset, source=stocks, targets=[target])
=======
    def test_write_empty_dataframe_overwrite_false(self):
        name = "test_write_empty_dataframe_overwrite_false"

        path = "v3io:///bigdata/test_write_empty_dataframe_overwrite_false.parquet"
        fsys = fsspec.filesystem(v3iofs.fs.V3ioFS.protocol)
        empty_df = pd.DataFrame(
            {
                "time": [
                    pd.Timestamp("2021-01-10 10:00:00"),
                ],
                "first_name": ["moshe"],
                "data": [2000],
            }
        )[0:0]
        empty_df.to_parquet(path=path, filesystem=fsys)

        source = ParquetSource(
            "myparquet",
            path=path,
            time_field="time",
        )

        feature_set = fs.FeatureSet(
            name=name,
            entities=[fs.Entity("first_name")],
            timestamp_key="time",
            engine="spark",
        )

        target = ParquetTarget(
            name="pq",
            path="v3io:///bigdata/test_write_empty_dataframe_overwrite_false/",
            partitioned=False,
        )

        fs.ingest(
            feature_set,
            source,
            run_config=fs.RunConfig(local=False),
            targets=[
                target,
            ],
            overwrite=False,
            spark_context=self.spark_service,
        )

        # check that no files were written
        with pytest.raises(FileNotFoundError):
            pd.read_parquet(target.get_target_path())
>>>>>>> b96a8a73
<|MERGE_RESOLUTION|>--- conflicted
+++ resolved
@@ -561,7 +561,56 @@
             check_column_type=True,
         )
 
-<<<<<<< HEAD
+    def test_write_empty_dataframe_overwrite_false(self):
+        name = "test_write_empty_dataframe_overwrite_false"
+
+        path = "v3io:///bigdata/test_write_empty_dataframe_overwrite_false.parquet"
+        fsys = fsspec.filesystem(v3iofs.fs.V3ioFS.protocol)
+        empty_df = pd.DataFrame(
+            {
+                "time": [
+                    pd.Timestamp("2021-01-10 10:00:00"),
+                ],
+                "first_name": ["moshe"],
+                "data": [2000],
+            }
+        )[0:0]
+        empty_df.to_parquet(path=path, filesystem=fsys)
+
+        source = ParquetSource(
+            "myparquet",
+            path=path,
+            time_field="time",
+        )
+
+        feature_set = fs.FeatureSet(
+            name=name,
+            entities=[fs.Entity("first_name")],
+            timestamp_key="time",
+            engine="spark",
+        )
+
+        target = ParquetTarget(
+            name="pq",
+            path="v3io:///bigdata/test_write_empty_dataframe_overwrite_false/",
+            partitioned=False,
+        )
+
+        fs.ingest(
+            feature_set,
+            source,
+            run_config=fs.RunConfig(local=False),
+            targets=[
+                target,
+            ],
+            overwrite=False,
+            spark_context=self.spark_service,
+        )
+
+        # check that no files were written
+        with pytest.raises(FileNotFoundError):
+            pd.read_parquet(target.get_target_path())
+
     @pytest.mark.parametrize(
         "should_succeed, engine, is_parquet, is_partitioned, target_path",
         [
@@ -594,55 +643,4 @@
                 assert v3io.isdir(fset.get_target_path())
         else:
             with pytest.raises(mlrun.errors.MLRunInvalidArgumentError):
-                fs.ingest(fset, source=stocks, targets=[target])
-=======
-    def test_write_empty_dataframe_overwrite_false(self):
-        name = "test_write_empty_dataframe_overwrite_false"
-
-        path = "v3io:///bigdata/test_write_empty_dataframe_overwrite_false.parquet"
-        fsys = fsspec.filesystem(v3iofs.fs.V3ioFS.protocol)
-        empty_df = pd.DataFrame(
-            {
-                "time": [
-                    pd.Timestamp("2021-01-10 10:00:00"),
-                ],
-                "first_name": ["moshe"],
-                "data": [2000],
-            }
-        )[0:0]
-        empty_df.to_parquet(path=path, filesystem=fsys)
-
-        source = ParquetSource(
-            "myparquet",
-            path=path,
-            time_field="time",
-        )
-
-        feature_set = fs.FeatureSet(
-            name=name,
-            entities=[fs.Entity("first_name")],
-            timestamp_key="time",
-            engine="spark",
-        )
-
-        target = ParquetTarget(
-            name="pq",
-            path="v3io:///bigdata/test_write_empty_dataframe_overwrite_false/",
-            partitioned=False,
-        )
-
-        fs.ingest(
-            feature_set,
-            source,
-            run_config=fs.RunConfig(local=False),
-            targets=[
-                target,
-            ],
-            overwrite=False,
-            spark_context=self.spark_service,
-        )
-
-        # check that no files were written
-        with pytest.raises(FileNotFoundError):
-            pd.read_parquet(target.get_target_path())
->>>>>>> b96a8a73
+                fs.ingest(fset, source=stocks, targets=[target])