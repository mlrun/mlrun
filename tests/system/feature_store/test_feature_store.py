--- conflicted
+++ resolved
@@ -4172,11 +4172,7 @@
         reason="databricks storage parameters not configured",
     )
     @pytest.mark.parametrize(
-<<<<<<< HEAD
-        "source_class, target_class, local_file_name, reader, reader_kwargs",
-=======
         "source_class, target_class, local_file_name, reader, reader_kwargs, drop_index",
->>>>>>> ab7c09e6
         [
             (
                 CSVSource,
@@ -4184,10 +4180,7 @@
                 "testdata_short.csv",
                 pd.read_csv,
                 {"parse_dates": ["date_of_birth"]},
-<<<<<<< HEAD
-=======
                 False,
->>>>>>> ab7c09e6
             ),
             (
                 ParquetSource,
@@ -4195,17 +4188,11 @@
                 "testdata_short.parquet",
                 pd.read_parquet,
                 {},
-<<<<<<< HEAD
-=======
                 True,
->>>>>>> ab7c09e6
             ),
         ],
     )
     def test_ingest_with_dbfs(
-<<<<<<< HEAD
-        self, source_class, target_class, local_file_name, reader, reader_kwargs
-=======
         self,
         source_class,
         target_class,
@@ -4213,7 +4200,6 @@
         reader,
         reader_kwargs,
         drop_index,
->>>>>>> ab7c09e6
     ):
         local_source_path = os.path.relpath(str(self.assets_path / local_file_name))
         drop_column = "number"
@@ -4231,18 +4217,6 @@
             specific_test_class_dir=test_dir,
             subdirs=[f'/{extension.replace(".", "")}_{generated_uuid}'],
         )
-<<<<<<< HEAD
-        dbfs_source_path = f"dbfs://{MLRUN_ROOT_DIR}{test_dir}/{generated_uuid}/source_{base_filename}{extension}"
-        dbfs_target_path = f"dbfs://{MLRUN_ROOT_DIR}{test_dir}/{generated_uuid}/target_{base_filename}{extension}"
-        with open(local_source_path, "rb") as source_file:
-            content = source_file.read()
-        with workspace.dbfs.open(dbfs_source_path, write=True, overwrite=True) as f:
-            f.write(content)
-
-        try:
-            measurements.graph.to(DropFeatures(features=[drop_column]))
-            # upload file to databricks
-=======
         try:
             dbfs_source_path = f"dbfs://{MLRUN_ROOT_DIR}{test_dir}/{generated_uuid}/source_{base_filename}{extension}"
             dbfs_target_path = f"dbfs://{MLRUN_ROOT_DIR}{test_dir}/{generated_uuid}/target_{base_filename}{extension}"
@@ -4251,7 +4225,6 @@
             with workspace.dbfs.open(dbfs_source_path, write=True, overwrite=True) as f:
                 f.write(content)
             measurements.graph.to(DropFeatures(features=[drop_column]))
->>>>>>> ab7c09e6
             source = source_class("mycsv", dbfs_source_path, **reader_kwargs)
 
             target = target_class(name="specified-path", path=dbfs_target_path)
@@ -4262,12 +4235,7 @@
                     f"dbfs://{MLRUN_ROOT_DIR}{test_dir}/{generated_uuid}"
                 )
             )
-<<<<<<< HEAD
-            if len(target_generated_dirs) > 2:
-                raise Exception("target generated more then 1 folder")
-=======
             assert len(target_generated_dirs) == 1
->>>>>>> ab7c09e6
             target_generated_dir_path = (
                 target_generated_dirs[0].path
                 if not target_generated_dirs[0].path.endswith(
@@ -4286,14 +4254,8 @@
                 },
                 **reader_kwargs,
             )
-<<<<<<< HEAD
-            if not result.index.equals(pd.RangeIndex(start=0, stop=len(result))):
-                result.reset_index(inplace=True, drop=False)
-            if not expected.index.equals(pd.RangeIndex(start=0, stop=len(result))):
-=======
             if drop_index:
                 result.reset_index(inplace=True, drop=False)
->>>>>>> ab7c09e6
                 expected.reset_index(inplace=True, drop=False)
 
             assert_frame_equal(
