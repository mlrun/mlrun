--- conflicted
+++ resolved
@@ -751,21 +751,16 @@
                         model_monitoring_access_key = process_model_monitoring_secret(
                             db_session,
                             fn.metadata.project,
-<<<<<<< HEAD
                             mlrun.common.schemas.model_monitoring.ProjectSecretKeys.ACCESS_KEY,
-=======
-                            mlrun.common.schemas.model_monitoring.ProjectSecretKeys.PROJECT_ACCESS_KEY,
->>>>>>> 17f5a48e
+
                         )
 
                         _create_model_monitoring_stream(
                             project=fn.metadata.project,
                             function=fn,
                             monitoring_application=monitoring_application,
-<<<<<<< HEAD
                             model_monitoring_access_key=model_monitoring_access_key,
-=======
->>>>>>> 17f5a48e
+
                         )
 
                     if serving_to_monitor:
@@ -944,7 +939,6 @@
     project: str,
     function,
     monitoring_application: bool,
-<<<<<<< HEAD
     model_monitoring_access_key: str,
 ):
     if monitoring_application:
@@ -979,25 +973,6 @@
         ]
 
     for stream_path, access_key in stream_paths:
-=======
-):
-    if monitoring_application:
-        stream_paths = [
-            mlrun.api.crud.model_monitoring.get_stream_path(
-                project=function.metadata.project,
-                application_name=function.metadata.name,
-            )
-        ]
-    else:
-        stream_paths = [
-            mlrun.api.crud.model_monitoring.get_stream_path(
-                project=function.metadata.project, application_name=application_name
-            )
-            for application_name in mlrun.common.schemas.model_monitoring.constants.MonitoringFunctionNames.all()
-        ]
-
-    for stream_path in stream_paths:
->>>>>>> 17f5a48e
         if stream_path.startswith("v3io://"):
             _init_serving_function_stream_args(fn=function)
 
@@ -1026,10 +1001,8 @@
                 shard_count=stream_args.shard_count,
                 retention_period_hours=stream_args.retention_period_hours,
                 raise_for_status=v3io.dataplane.RaiseForStatus.never,
-<<<<<<< HEAD
                 access_key=access_key,
-=======
->>>>>>> 17f5a48e
+
             )
 
             if not (
