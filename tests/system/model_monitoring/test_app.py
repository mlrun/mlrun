--- conflicted
+++ resolved
@@ -176,7 +176,6 @@
 
     def test_app_flow(self) -> None:
         self.project = typing.cast(mlrun.projects.MlrunProject, self.project)
-<<<<<<< HEAD
         fn = self.project.set_model_monitoring_function(
             func=str((Path(__file__).parent / "assets/application.py").absolute()),
             application_class="DemoMonitoringApp",
@@ -184,9 +183,7 @@
             image="mlrun/mlrun",
         )
         fn.deploy()
-=======
         self._set_monitoring_apps()
->>>>>>> 147dac60
         self._log_model()
         self.serving_fn = self._deploy_model_serving()
 
