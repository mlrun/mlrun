# Copyright 2023 Iguazio
#
# Licensed under the Apache License, Version 2.0 (the "License");
# you may not use this file except in compliance with the License.
# You may obtain a copy of the License at
#
#   http://www.apache.org/licenses/LICENSE-2.0
#
# Unless required by applicable law or agreed to in writing, software
# distributed under the License is distributed on an "AS IS" BASIS,
# WITHOUT WARRANTIES OR CONDITIONS OF ANY KIND, either express or implied.
# See the License for the specific language governing permissions and
# limitations under the License.
import datetime
import getpass
import glob
import http
import importlib.util as imputil
import json
import os.path
import pathlib
import shutil
import tempfile
import typing
import uuid
import warnings
import zipfile
from os import environ, makedirs, path, remove
from typing import Callable, Dict, List, Optional, Union

import dotenv
import git
import git.exc
import inflection
import kfp
import nuclio
import requests
import yaml
from deprecated import deprecated

import mlrun.common.helpers
import mlrun.common.schemas.model_monitoring
import mlrun.common.schemas.model_monitoring.constants as mm_constants
import mlrun.db
import mlrun.errors
import mlrun.runtimes
import mlrun.runtimes.pod
import mlrun.runtimes.utils
import mlrun.utils.regex
from mlrun.datastore.datastore_profile import DatastoreProfile, DatastoreProfile2Json

from ..artifacts import Artifact, ArtifactProducer, DatasetArtifact, ModelArtifact
from ..artifacts.manager import ArtifactManager, dict_to_artifact, extend_artifact_path
from ..datastore import store_manager
from ..features import Feature
from ..model import EntrypointParam, ImageBuilder, ModelObj
from ..model_monitoring.application import (
    ModelMonitoringApplication,
    PushToMonitoringWriter,
)
from ..run import code_to_function, get_object, import_function, new_function
from ..runtimes.function import RemoteRuntime
from ..secrets import SecretsStore
from ..utils import (
    is_ipython,
    is_legacy_artifact,
    is_relative_path,
    is_yaml_path,
    logger,
    update_in,
)
from ..utils.clones import (
    add_credentials_git_remote_url,
    clone_git,
    clone_tgz,
    clone_zip,
    get_repo_url,
)
from ..utils.helpers import ensure_git_branch, resolve_git_reference_from_source
from ..utils.notifications import CustomNotificationPusher, NotificationTypes
from .operations import (
    BuildStatus,
    DeployStatus,
    build_function,
    deploy_function,
    run_function,
)
from .pipelines import (
    FunctionsDict,
    WorkflowSpec,
    _PipelineRunStatus,
    enrich_function_object,
    get_db_function,
    get_workflow_engine,
    pipeline_context,
)


class ProjectError(Exception):
    pass


def init_repo(context, url, init_git):
    repo = None
    context_path = pathlib.Path(context)
    if not context_path.exists():
        context_path.mkdir(parents=True)
    elif not context_path.is_dir():
        raise ValueError(f"context {context} is not a dir path")
    try:
        repo = git.Repo(context)
        url = get_repo_url(repo)
    except Exception:
        if init_git:
            repo = git.Repo.init(context)
    return repo, url


def new_project(
    name,
    context: str = "./",
    init_git: bool = False,
    user_project: bool = False,
    remote: str = None,
    from_template: str = None,
    secrets: dict = None,
    description: str = None,
    subpath: str = None,
    save: bool = True,
    overwrite: bool = False,
    parameters: dict = None,
) -> "MlrunProject":
    """Create a new MLRun project, optionally load it from a yaml/zip/git template

    A new project is created and returned, you can customize the project by placing a project_setup.py file
    in the project root dir, it will be executed upon project creation or loading.


    example::

        # create a project with local and hub functions, a workflow, and an artifact
        project = mlrun.new_project("myproj", "./", init_git=True, description="my new project")
        project.set_function('prep_data.py', 'prep-data', image='mlrun/mlrun', handler='prep_data')
        project.set_function('hub://auto-trainer', 'train')
        project.set_artifact('data', Artifact(target_path=data_url))
        project.set_workflow('main', "./myflow.py")
        project.save()

        # run the "main" workflow (watch=True to wait for run completion)
        project.run("main", watch=True)

    example (load from template)::

        # create a new project from a zip template (can also use yaml/git templates)
        # initialize a local git, and register the git remote path
        project = mlrun.new_project("myproj", "./", init_git=True,
                                    remote="git://github.com/mlrun/project-demo.git",
                                    from_template="http://mysite/proj.zip")
        project.run("main", watch=True)


    example using project_setup.py to init the project objects::

            def setup(project):
                project.set_function('prep_data.py', 'prep-data', image='mlrun/mlrun', handler='prep_data')
                project.set_function('hub://auto-trainer', 'train')
                project.set_artifact('data', Artifact(target_path=data_url))
                project.set_workflow('main', "./myflow.py")
                return project


    :param name:         project name
    :param context:      project local directory path (default value = "./")
    :param init_git:     if True, will git init the context dir
    :param user_project: add the current user name to the provided project name (making it unique per user)
    :param remote:       remote Git url
    :param from_template:     path to project YAML/zip file that will be used as a template
    :param secrets:      key:secret dict or SecretsStore used to download sources
    :param description:  text describing the project
    :param subpath:      project subpath (relative to the context dir)
    :param save:         whether to save the created project in the DB
    :param overwrite:    overwrite project using 'cascade' deletion strategy (deletes project resources)
                         if project with name exists
    :param parameters:   key/value pairs to add to the project.spec.params

    :returns: project object
    """
    context = context or "./"
    name = _add_username_to_project_name_if_needed(name, user_project)

    if from_template:
        if subpath:
            raise mlrun.errors.MLRunInvalidArgumentError(
                "Unsupported option, cannot use subpath argument with project templates"
            )
        if from_template.endswith(".yaml"):
            project = _load_project_file(from_template, name, secrets)
        elif from_template.startswith("git://"):
            clone_git(from_template, context, secrets, clone=True)
            shutil.rmtree(path.join(context, ".git"))
            project = _load_project_dir(context, name)
        elif from_template.endswith(".zip"):
            clone_zip(from_template, context, secrets)
            project = _load_project_dir(context, name)
        else:
            raise ValueError("template must be a path to .yaml or .zip file")
        project.metadata.name = name
        # Remove original owner name for avoiding possible conflicts
        project.spec.owner = None
    else:
        project = MlrunProject.from_dict(
            {
                "metadata": {
                    "name": name,
                }
            }
        )
    project.spec.context = context
    project.spec.subpath = subpath or project.spec.subpath

    repo, url = init_repo(context, remote, init_git or remote)
    project.spec.repo = repo
    if remote and url != remote:
        project.create_remote(remote)
    elif url:
        project.spec._source = url
        project.spec.origin_url = url
    if description:
        project.spec.description = description
    if parameters:
        # Enable setting project parameters at load time, can be used to customize the project_setup
        for key, val in parameters.items():
            project.spec.params[key] = val

    _set_as_current_default_project(project)

    if save and mlrun.mlconf.dbpath:
        if overwrite:
            logger.info(
                "Overwriting project (by deleting and then creating)", name=name
            )
            _delete_project_from_db(
                name, secrets, mlrun.common.schemas.DeletionStrategy.cascade
            )

        try:
            project.save(store=False)
        except mlrun.errors.MLRunConflictError as exc:
            raise mlrun.errors.MLRunConflictError(
                f"Project with name {name} already exists. "
                "Use overwrite=True to overwrite the existing project."
            ) from exc
        logger.info(
            "Created and saved project",
            name=name,
            from_template=from_template,
            overwrite=overwrite,
            context=context,
            save=save,
        )

    # Hook for initializing the project using a project_setup script
    project = project.setup(save and mlrun.mlconf.dbpath)

    return project


def load_project(
    context: str = "./",
    url: str = None,
    name: str = None,
    secrets: dict = None,
    init_git: bool = False,
    subpath: str = None,
    clone: bool = False,
    user_project: bool = False,
    save: bool = True,
    sync_functions: bool = False,
    parameters: dict = None,
) -> "MlrunProject":
    """Load an MLRun project from git or tar or dir

    MLRun looks for a project.yaml file with project definition and objects in the project root path
    and use it to initialize the project, in addition it runs the project_setup.py file (if it exists)
    for further customization.

    Usage example::

        # Load the project and run the 'main' workflow.
        # When using git as the url source the context directory must be an empty or
        # non-existent folder as the git repo will be cloned there
        project = load_project("./demo_proj", "git://github.com/mlrun/project-demo.git")
        project.run("main", arguments={'data': data_url})


    project_setup.py example::

        def setup(project):
            train_function = project.set_function(
                "src/trainer.py",
                name="mpi-training",
                kind="mpijob",
                image="mlrun/mlrun",
            )
            # Set the number of replicas for the training from the project parameter
            train_function.spec.replicas = project.spec.params.get("num_replicas", 1)
            return project


    :param context:         project local directory path (default value = "./")
    :param url:             name (in DB) or git or tar.gz or .zip sources archive path e.g.:
                            git://github.com/mlrun/demo-xgb-project.git
                            http://mysite/archived-project.zip
                            <project-name>
                            The git project should include the project yaml file.
                            If the project yaml file is in a sub-directory, must specify the sub-directory.
    :param name:            project name
    :param secrets:         key:secret dict or SecretsStore used to download sources
    :param init_git:        if True, will git init the context dir
    :param subpath:         project subpath (within the archive)
    :param clone:           if True, always clone (delete any existing content)
    :param user_project:    add the current user name to the project name (for db:// prefixes)
    :param save:            whether to save the created project and artifact in the DB
    :param sync_functions:  sync the project's functions into the project object (will be saved to the DB if save=True)
    :param parameters:      key/value pairs to add to the project.spec.params

    :returns: project object
    """
    if not context:
        raise ValueError("valid context (local dir path) must be provided")

    secrets = secrets or {}
    repo = None
    project = None
    name = _add_username_to_project_name_if_needed(name, user_project)

    from_db = False
    if url:
        url = str(url)  # to support path objects
        if is_yaml_path(url):
            project = _load_project_file(url, name, secrets)
            project.spec.context = context
        elif url.startswith("git://"):
            url, repo = clone_git(url, context, secrets, clone)
            # Validate that git source includes branch and refs
            url = ensure_git_branch(url=url, repo=repo)
        elif url.endswith(".tar.gz"):
            clone_tgz(url, context, secrets, clone)
        elif url.endswith(".zip"):
            clone_zip(url, context, secrets, clone)
        elif url.startswith("db://") or "://" not in url:
            project = _load_project_from_db(url, secrets, user_project)
            project.spec.context = context
            if not path.isdir(context):
                makedirs(context)
            project.spec.subpath = subpath or project.spec.subpath
            from_db = True
        else:
            raise mlrun.errors.MLRunInvalidArgumentError(
                "Unsupported url scheme, supported schemes are: git://, db:// or "
                ".zip/.tar.gz/.yaml file path (could be local or remote) or project name which will be loaded from DB"
            )

    if not repo:
        repo, url = init_repo(context, url, init_git)

    if not project:
        project = _load_project_dir(context, name, subpath)

    if not project.metadata.name:
        raise ValueError("project name must be specified")

    if parameters:
        # Enable setting project parameters at load time, can be used to customize the project_setup
        for key, val in parameters.items():
            project.spec.params[key] = val

    if not from_db:
        project.spec.source = url or project.spec.source
        project.spec.origin_url = url or project.spec.origin_url
        # Remove original owner name for avoiding possible conflicts when loading project from remote
        project.spec.owner = None

    project.spec.repo = repo
    if repo:
        try:
            # handle cases where active_branch is not set (e.g. in Gitlab CI)
            project.spec.branch = repo.active_branch.name
        except Exception:
            pass

    to_save = bool(save and mlrun.mlconf.dbpath)
    if to_save:
        project.save()

    # Hook for initializing the project using a project_setup script
    project = project.setup(to_save)

    if to_save:
        project.register_artifacts()

    if sync_functions:
        project.sync_functions(save=to_save)

    _set_as_current_default_project(project)

    return project


def get_or_create_project(
    name: str,
    context: str = "./",
    url: str = None,
    secrets: dict = None,
    init_git=False,
    subpath: str = None,
    clone: bool = False,
    user_project: bool = False,
    from_template: str = None,
    save: bool = True,
    parameters: dict = None,
) -> "MlrunProject":
    """Load a project from MLRun DB, or create/import if doesnt exist

    MLRun looks for a project.yaml file with project definition and objects in the project root path
    and use it to initialize the project, in addition it runs the project_setup.py file (if it exists)
    for further customization.

    Usage example::

        # load project from the DB (if exist) or the source repo
        project = get_or_create_project("myproj", "./", "git://github.com/mlrun/demo-xgb-project.git")
        project.pull("development")  # pull the latest code from git
        project.run("main", arguments={'data': data_url})  # run the workflow "main"


    project_setup.py example::

        def setup(project):
            train_function = project.set_function(
                "src/trainer.py",
                name="mpi-training",
                kind="mpijob",
                image="mlrun/mlrun",
            )
            # Set the number of replicas for the training from the project parameter
            train_function.spec.replicas = project.spec.params.get("num_replicas", 1)
            return project


    :param name:         project name
    :param context:      project local directory path (default value = "./")
    :param url:          name (in DB) or git or tar.gz or .zip sources archive path e.g.:
                         git://github.com/mlrun/demo-xgb-project.git
                         http://mysite/archived-project.zip
    :param secrets:      key:secret dict or SecretsStore used to download sources
    :param init_git:     if True, will execute `git init` on the context dir
    :param subpath:      project subpath (within the archive/context)
    :param clone:        if True, always clone (delete any existing content)
    :param user_project: add the current username to the project name (for db:// prefixes)
    :param from_template:     path to project YAML file that will be used as from_template (for new projects)
    :param save:         whether to save the created project in the DB
    :param parameters:   key/value pairs to add to the project.spec.params

    :returns: project object
    """
    context = context or "./"
    spec_path = path.join(context, subpath or "", "project.yaml")
    load_from_path = url or path.isfile(spec_path)
    try:
        # load project from the DB.
        # use `name` as `url` as we load the project from the DB
        project = load_project(
            context,
            name,
            name,
            secrets=secrets,
            init_git=init_git,
            subpath=subpath,
            clone=clone,
            user_project=user_project,
            # only loading project from db so no need to save it
            save=False,
            parameters=parameters,
        )
        logger.info("Project loaded successfully", project_name=name)
        return project

    except mlrun.errors.MLRunNotFoundError:
        logger.debug("Project not found in db", project_name=name)

    # do not nest under "try" or else the exceptions raised below will be logged along with the "not found" message
    if load_from_path:
        # loads a project from archive or local project.yaml
        logger.info("Loading project from path", project_name=name, path=url or context)
        project = load_project(
            context,
            url,
            name,
            secrets=secrets,
            init_git=init_git,
            subpath=subpath,
            clone=clone,
            user_project=user_project,
            save=save,
            parameters=parameters,
        )

        logger.info(
            "Project loaded successfully",
            project_name=name,
            path=url or context,
            stored_in_db=save,
        )
        return project

    # create a new project
    project = new_project(
        name,
        context,
        init_git=init_git,
        user_project=user_project,
        from_template=from_template,
        secrets=secrets,
        subpath=subpath,
        save=save,
        parameters=parameters,
    )
    logger.info("Project created successfully", project_name=name, stored_in_db=save)
    return project


def _run_project_setup(
    project: "MlrunProject", setup_file_path: str, save: bool = False
):
    """Run the project setup file if found

    When loading a project MLRun will look for a project_setup.py file, if it is found
    it will execute the setup(project) handler, which can enrich the project with additional
    objects, functions, artifacts, etc.

    Example::

        def setup(project):
            train_function = project.set_function(
                "src/trainer.py",
                name="mpi-training",
                kind="mpijob",
                image="mlrun/mlrun",
            )
            # Set the number of replicas for the training from the project parameter
            train_function.spec.replicas = project.spec.params.get("num_replicas", 1)
            return project

    """
    if not path.exists(setup_file_path):
        return project
    spec = imputil.spec_from_file_location("workflow", setup_file_path)
    if spec is None:
        raise ImportError(f"cannot import project setup file in {setup_file_path}")
    mod = imputil.module_from_spec(spec)
    spec.loader.exec_module(mod)

    if hasattr(mod, "setup"):
        try:
            project = getattr(mod, "setup")(project)
        except Exception as exc:
            logger.error(
                "Failed to run project_setup script",
                setup_file_path=setup_file_path,
                exc=mlrun.errors.err_to_str(exc),
            )
            raise exc
        if save:
            project.save()
    else:
        logger.warn("skipping setup, setup() handler was not found in project_setup.py")
    return project


def _load_project_dir(context, name="", subpath=""):
    subpath_str = subpath or ""
    fpath = path.join(context, subpath_str, "project.yaml")
    setup_file_path = path.join(context, subpath_str, "project_setup.py")
    if path.isfile(fpath):
        with open(fpath) as fp:
            data = fp.read()
            struct = yaml.load(data, Loader=yaml.FullLoader)
            project = _project_instance_from_struct(struct, name)
            project.spec.context = context

    elif path.isfile(path.join(context, subpath_str, "function.yaml")):
        func = import_function(path.join(context, subpath_str, "function.yaml"))
        project = MlrunProject.from_dict(
            {
                "metadata": {
                    "name": func.metadata.project,
                },
                "spec": {
                    "functions": [{"url": "function.yaml", "name": func.metadata.name}],
                },
            }
        )
    elif path.exists(setup_file_path):
        # If there is a setup script do not force having project.yaml file
        project = MlrunProject()
    else:
        raise mlrun.errors.MLRunNotFoundError(
            "project or function YAML not found in path"
        )

    project.spec.context = context
    project.metadata.name = name or project.metadata.name
    project.spec.subpath = subpath
    return project


def _add_username_to_project_name_if_needed(name, user_project):
    if user_project:
        if not name:
            raise ValueError("user_project must be specified together with name")
        username = environ.get("V3IO_USERNAME") or getpass.getuser()
        normalized_username = inflection.dasherize(username.lower())
        if username != normalized_username:
            logger.info(
                "Username was normalized to match the required pattern for project name",
                username=username,
                normalized_username=normalized_username,
            )
        name = f"{name}-{normalized_username}"
    return name


def _load_project_from_db(url, secrets, user_project=False):
    db = mlrun.db.get_run_db(secrets=secrets)
    project_name = _add_username_to_project_name_if_needed(
        url.replace("db://", ""), user_project
    )
    project = db.get_project(project_name)
    if not project:
        raise mlrun.errors.MLRunNotFoundError(f"Project {project_name} not found")

    return project


def _delete_project_from_db(project_name, secrets, deletion_strategy):
    db = mlrun.db.get_run_db(secrets=secrets)
    return db.delete_project(project_name, deletion_strategy=deletion_strategy)


def _load_project_file(url, name="", secrets=None):
    try:
        obj = get_object(url, secrets)
    except FileNotFoundError as exc:
        raise FileNotFoundError(f"cant find project file at {url}") from exc
    struct = yaml.load(obj, Loader=yaml.FullLoader)
    return _project_instance_from_struct(struct, name)


def _project_instance_from_struct(struct, name):
    struct.setdefault("metadata", {})["name"] = name or struct.get("metadata", {}).get(
        "name", ""
    )
    return MlrunProject.from_dict(struct)


class ProjectMetadata(ModelObj):
    def __init__(self, name=None, created=None, labels=None, annotations=None):
        self.name = name
        self.created = created
        self.labels = labels or {}
        self.annotations = annotations or {}

    @property
    def name(self) -> str:
        """Project name"""
        return self._name

    @name.setter
    def name(self, name):
        if name:
            self.validate_project_name(name)
        self._name = name

    @staticmethod
    def validate_project_name(name: str, raise_on_failure: bool = True) -> bool:
        try:
            mlrun.utils.helpers.verify_field_regex(
                "project.metadata.name", name, mlrun.utils.regex.project_name
            )
        except mlrun.errors.MLRunInvalidArgumentError:
            if raise_on_failure:
                raise
            return False
        return True


class ProjectSpec(ModelObj):
    def __init__(
        self,
        description=None,
        params=None,
        functions=None,
        workflows=None,
        artifacts=None,
        artifact_path=None,
        conda=None,
        source=None,
        subpath=None,
        origin_url=None,
        goals=None,
        load_source_on_run=None,
        default_requirements: typing.Union[str, typing.List[str]] = None,
        desired_state=mlrun.common.schemas.ProjectState.online.value,
        owner=None,
        disable_auto_mount=None,
        workdir=None,
        default_image=None,
        build=None,
        custom_packagers: typing.List[typing.Tuple[str, bool]] = None,
    ):
        self.repo = None

        self.description = description
        self.context = ""
        self._mountdir = None
        self._source = None
        self.source = source or ""
        self.load_source_on_run = load_source_on_run
        self.subpath = subpath
        self.origin_url = origin_url
        self.goals = goals
        self.desired_state = desired_state
        self.owner = owner
        self.branch = None
        self.tag = ""
        self.params = params or {}
        self.conda = conda or ""
        self.artifact_path = artifact_path
        self._artifacts = {}
        self.artifacts = artifacts or []
        self.default_requirements = default_requirements
        self.workdir = workdir

        self._workflows = {}
        self.workflows = workflows or []

        self._function_objects = {}
        self._function_definitions = {}
        self.functions = functions or []
        self.disable_auto_mount = disable_auto_mount
        self.default_image = default_image

        self.build = build

        # A list of custom packagers to include when running the functions of the project. A custom packager is stored
        # in a tuple where the first index is the packager module's path (str) and the second is a flag (bool) for
        # whether it is mandatory for a run (raise exception on collection error) or not.
        self.custom_packagers = custom_packagers or []

    @property
    def source(self) -> str:
        """source url or git repo"""
        if not self._source:
            if self.repo:
                url = get_repo_url(self.repo)
                if url:
                    self._source = url

        return self._source

    @source.setter
    def source(self, src):
        self._source = src

    @property
    def mountdir(self) -> str:
        """specify to mount the context dir inside the function container
        use '.' to use the same path as in the client e.g. Jupyter"""

        if self._mountdir and self._mountdir in [".", "./"]:
            return path.abspath(self.context)
        return self._mountdir

    @mountdir.setter
    def mountdir(self, mountdir):
        self._mountdir = mountdir

    @property
    def functions(self) -> list:
        """list of function object/specs used in this project"""
        functions = []
        for name, function in self._function_definitions.items():
            if hasattr(function, "to_dict"):
                spec = function.to_dict(strip=True)
                if (
                    function.spec.build.source
                    and function.spec.build.source.startswith(self._source_repo())
                ):
                    update_in(spec, "spec.build.source", "./")
                functions.append({"name": name, "spec": spec})
            else:
                functions.append(function)
        return functions

    @functions.setter
    def functions(self, functions):
        if not functions:
            functions = []
        if not isinstance(functions, list):
            raise ValueError("functions must be a list")

        function_definitions = {}
        for function in functions:
            if not isinstance(function, dict) and not hasattr(function, "to_dict"):
                raise ValueError("function must be an object or dict")
            if isinstance(function, dict):
                name = function.get("name", "")
                if not name:
                    raise ValueError("function name must be specified in dict")
            else:
                name = function.metadata.name
            function_definitions[name] = function

        self._function_definitions = function_definitions

    def set_function(self, name, function_object, function_dict):
        self._function_definitions[name] = function_dict
        self._function_objects[name] = function_object

    def remove_function(self, name):
        if name in self._function_objects:
            del self._function_objects[name]
        if name in self._function_definitions:
            del self._function_definitions[name]

    @property
    def workflows(self) -> typing.List[dict]:
        """
        :returns: list of workflows specs dicts used in this project
        """
        return [workflow.to_dict() for workflow in self._workflows.values()]

    @workflows.setter
    def workflows(self, workflows: typing.List[typing.Union[dict, WorkflowSpec]]):
        if not workflows:
            workflows = []
        if not isinstance(workflows, list):
            raise ValueError("workflows must be a list")

        workflows_dict = {}
        for workflow in workflows:
            if not isinstance(workflow, dict) and not isinstance(
                workflow, WorkflowSpec
            ):
                raise ValueError(
                    f"workflow must be a dict or `WorkflowSpec` type. Given: {type(workflow)}"
                )
            if isinstance(workflow, dict):
                workflow = WorkflowSpec.from_dict(workflow)
            name = workflow.name
            # todo: support steps dsl as code alternative
            if not name:
                raise ValueError('workflow "name" must be specified')
            if not workflow.path and not workflow.code:
                raise ValueError('workflow source "path" or "code" must be specified')
            workflows_dict[name] = workflow

        self._workflows = workflows_dict

    def set_workflow(self, name, workflow):
        self._workflows[name] = (
            workflow
            if isinstance(workflow, WorkflowSpec)
            else WorkflowSpec.from_dict(workflow)
        )

    def remove_workflow(self, name):
        if name in self._workflows:
            del self._workflows[name]

    @property
    def artifacts(self) -> list:
        """list of artifacts used in this project"""
        return [artifact for artifact in self._artifacts.values()]

    @artifacts.setter
    def artifacts(self, artifacts):
        if not artifacts:
            artifacts = []
        if not isinstance(artifacts, list):
            raise ValueError("artifacts must be a list")

        artifacts_dict = {}
        for artifact in artifacts:
            if not isinstance(artifact, dict) and not hasattr(artifact, "to_dict"):
                raise ValueError("artifacts must be a dict or class")
            if isinstance(artifact, dict):
                # Support legacy artifacts
                if is_legacy_artifact(artifact) or _is_imported_artifact(artifact):
                    key = artifact.get("key")
                else:
                    key = artifact.get("metadata").get("key", "")
                if not key:
                    raise ValueError('artifacts "key" must be specified')
            else:
                key = artifact.key
                artifact = artifact.to_dict()

            artifacts_dict[key] = artifact

        self._artifacts = artifacts_dict

    def set_artifact(self, key, artifact):
        if hasattr(artifact, "base_dict"):
            artifact = artifact.base_dict()
        if not _is_imported_artifact(artifact):
            artifact["metadata"]["key"] = key
        self._artifacts[key] = artifact

    def remove_artifact(self, key):
        if key in self._artifacts:
            del self._artifacts[key]

    @property
    def build(self) -> ImageBuilder:
        return self._build

    @build.setter
    def build(self, build):
        self._build = self._verify_dict(build, "build", ImageBuilder)

    def add_custom_packager(self, packager: str, is_mandatory: bool):
        """
        Add a custom packager from the custom packagers list.

        :param packager:     The packager module path to add. For example, if a packager `MyPackager` is in the
                             project's source at my_module.py, then the module path is: "my_module.MyPackager".
        :param is_mandatory: Whether this packager must be collected during a run. If False, failing to collect it won't
                             raise an error during the packagers collection phase.
        """
        # TODO: enable importing packagers from the hub.
        if packager in [
            custom_packager[0] for custom_packager in self.custom_packagers
        ]:
            logger.warn(
                f"The packager's module path '{packager}' is already registered in the project."
            )
            return
        self.custom_packagers.append((packager, is_mandatory))

    def remove_custom_packager(self, packager: str):
        """
        Remove a custom packager from the custom packagers list.

        :param packager: The packager module path to remove.

        :raise MLRunInvalidArgumentError: In case the packager was not in the list.
        """
        # Look for the packager tuple in the list to remove it:
        packager_tuple: typing.Tuple[str, bool] = None
        for custom_packager in self.custom_packagers:
            if custom_packager[0] == packager:
                packager_tuple = custom_packager

        # If not found, raise an error, otherwise remove:
        if packager_tuple is None:
            raise mlrun.errors.MLRunInvalidArgumentError(
                f"The packager module path '{packager}' is not registered in the project, hence it cannot be removed."
            )
        self.custom_packagers.remove(packager_tuple)

    def _source_repo(self):
        src = self.source
        if src:
            return src.split("#")[0]
        return ""

    def _need_repo(self):
        for f in self._function_objects.values():
            if f.spec.build.source in [".", "./"]:
                return True
        return False

    def get_code_path(self):
        """Get the path to the code root/workdir"""
        return path.join(self.context, self.workdir or self.subpath or "")

    def _replace_default_image_in_enriched_functions(self, previous_image, new_image):
        """
        Set a new project-default-image in functions that were already enriched.
        """
        if previous_image == new_image:
            return
        for key in self._function_objects:
            function = self._function_objects[key]
            if function._enriched_image:
                function.spec.image = new_image


class ProjectStatus(ModelObj):
    def __init__(self, state=None):
        self.state = state


class MlrunProject(ModelObj):
    kind = "project"
    _dict_fields = ["kind", "metadata", "spec", "status"]

    def __init__(
        self,
        # TODO: remove all arguments except metadata and spec in 1.6.0
        name=None,
        description=None,
        params=None,
        functions=None,
        workflows=None,
        artifacts=None,
        artifact_path=None,
        conda=None,
        # all except these metadata and spec are for backwards compatibility with MlrunProjectLegacy
        metadata=None,
        spec=None,
        default_requirements: typing.Union[str, typing.List[str]] = None,
    ):
        self._metadata = None
        self.metadata = metadata
        self._spec = None
        self.spec = spec
        self._status = None
        self.status = None

        if any(
            [
                name,
                description,
                params,
                functions,
                workflows,
                artifacts,
                artifact_path,
                conda,
                default_requirements,
            ]
        ):
            # TODO: remove in 1.6.0 along with all arguments except metadata and spec
            warnings.warn(
                "Project constructor arguments are deprecated in 1.4.0 and will be removed in 1.6.0,"
                " use metadata and spec instead",
                FutureWarning,
            )

        # Handling the fields given in the legacy way
        self.metadata.name = name or self.metadata.name
        self.spec.description = description or self.spec.description
        self.spec.params = params or self.spec.params
        self.spec.functions = functions or self.spec.functions
        self.spec.workflows = workflows or self.spec.workflows
        self.spec.artifacts = artifacts or self.spec.artifacts
        self.spec.artifact_path = artifact_path or self.spec.artifact_path
        self.spec.conda = conda or self.spec.conda
        self.spec.default_requirements = (
            default_requirements or self.spec.default_requirements
        )

        self._initialized = False
        self._secrets = SecretsStore()
        self._artifact_manager = None
        self._notifiers = CustomNotificationPusher(
            [
                NotificationTypes.slack,
                NotificationTypes.console,
                NotificationTypes.ipython,
            ]
        )

    @property
    def metadata(self) -> ProjectMetadata:
        return self._metadata

    @metadata.setter
    def metadata(self, metadata):
        self._metadata = self._verify_dict(metadata, "metadata", ProjectMetadata)

    @property
    def spec(self) -> ProjectSpec:
        return self._spec

    @spec.setter
    def spec(self, spec):
        self._spec = self._verify_dict(spec, "spec", ProjectSpec)

    @property
    def status(self) -> ProjectStatus:
        return self._status

    @status.setter
    def status(self, status):
        self._status = self._verify_dict(status, "status", ProjectStatus)

    @property
    def notifiers(self):
        return self._notifiers

    @property
    def name(self) -> str:
        """Project name, this is a property of the project metadata"""
        return self.metadata.name

    @name.setter
    def name(self, name):
        self.metadata.name = name

    @property
    def artifact_path(self) -> str:
        return self.spec.artifact_path

    @artifact_path.setter
    def artifact_path(self, artifact_path):
        self.spec.artifact_path = artifact_path

    @property
    def source(self) -> str:
        return self.spec.source

    @source.setter
    def source(self, source):
        self.spec.source = source

    def set_source(
        self,
        source: str = "",
        pull_at_runtime: bool = False,
        workdir: Optional[str] = None,
    ):
        """set the project source code path(can be git/tar/zip archive)

        :param source:          valid absolute path or URL to git, zip, or tar file, (or None for current) e.g.
                                git://github.com/mlrun/something.git
                                http://some/url/file.zip
                                note path source must exist on the image or exist locally when run is local
                                (it is recommended to use 'workdir' when source is a filepath instead)
        :param pull_at_runtime: load the archive into the container at job runtime vs on build/deploy
        :param workdir:         workdir path relative to the context dir or absolute
        """
        mlrun.utils.helpers.validate_builder_source(source, pull_at_runtime, workdir)

        self.spec.load_source_on_run = pull_at_runtime
        self.spec.source = source or self.spec.source

        if self.spec.source.startswith("git://"):
            source, reference, branch = resolve_git_reference_from_source(source)
            if not branch and not reference:
                logger.warn(
                    "Please add git branch or refs to the source e.g.: "
                    "'git://<url>/org/repo.git#<branch-name or refs/heads/..>'"
                )

        self.spec.workdir = workdir or self.spec.workdir
        # reset function objects (to recalculate build attributes)
        self.sync_functions()

    def get_artifact_uri(
        self, key: str, category: str = "artifact", tag: str = None, iter: int = None
    ) -> str:
        """return the project artifact uri (store://..) from the artifact key

        example::

            uri = project.get_artifact_uri("my_model", category="model", tag="prod", iter=0)

        :param key:  artifact key/name
        :param category:  artifact category (artifact, model, feature-vector, ..)
        :param tag:  artifact version tag, default to latest version
        :param iter:  iteration number, default to no iteration
        """
        uri = f"store://{category}s/{self.metadata.name}/{key}"
        if iter is not None:
            uri = f"{uri}#{iter}"
        if tag is not None:
            uri = f"{uri}:{tag}"
        return uri

    def get_store_resource(self, uri):
        """get store resource object by uri"""
        return mlrun.datastore.get_store_resource(
            uri, secrets=self._secrets, project=self.metadata.name
        )

    @property
    def context(self) -> str:
        return self.spec.context

    @context.setter
    def context(self, context):
        self.spec.context = context

    @property
    def mountdir(self) -> str:
        return self.spec.mountdir

    @mountdir.setter
    def mountdir(self, mountdir):
        self.spec.mountdir = mountdir

    @property
    def params(self) -> str:
        return self.spec.params

    @params.setter
    def params(self, params):
        warnings.warn(
            "This is a property of the spec, use project.spec.params instead. "
            "This is deprecated in 1.3.0, and will be removed in 1.5.0",
            # TODO: In 1.3.0 do changes in examples & demos In 1.5.0 remove
            FutureWarning,
        )
        self.spec.params = params

    @property
    def description(self) -> str:
        return self.spec.description

    @description.setter
    def description(self, description):
        self.spec.description = description

    @property
    def default_image(self) -> str:
        return self.spec.default_image

    def set_default_image(self, default_image: str):
        """
        Set the default image to be used for running runtimes (functions) in this project. This image will be used
        if an image was not provided for a runtime. In case the default image is replaced, functions already
        registered with the project that used the previous default image will have their image replaced on
        next execution.

        :param default_image: Default image to use
        """
        current_default_image = self.spec.default_image
        if current_default_image:
            self.spec._replace_default_image_in_enriched_functions(
                current_default_image, default_image
            )
        self.spec.default_image = default_image

    @property
    def workflows(self) -> list:
        return self.spec.workflows

    @workflows.setter
    def workflows(self, workflows):
        self.spec.workflows = workflows

    def set_workflow(
        self,
        name,
        workflow_path: str,
        embed=False,
        engine=None,
        args_schema: typing.List[EntrypointParam] = None,
        handler=None,
        schedule: typing.Union[str, mlrun.common.schemas.ScheduleCronTrigger] = None,
        ttl=None,
        image: str = None,
        **args,
    ):
        """add or update a workflow, specify a name and the code path

        :param name:          name of the workflow
        :param workflow_path: url/path for the workflow file
        :param embed:         add the workflow code into the project.yaml
        :param engine:        workflow processing engine ("kfp", "local", "remote" or "remote:local")
        :param args_schema:   list of arg schema definitions (:py:class`~mlrun.model.EntrypointParam`)
        :param handler:       workflow function handler
        :param schedule:      ScheduleCronTrigger class instance or a standard crontab expression string
                              (which will be converted to the class using its `from_crontab` constructor),
                              see this link for help:
                              https://apscheduler.readthedocs.io/en/3.x/modules/triggers/cron.html#module-apscheduler.triggers.cron
        :param ttl:           pipeline ttl in secs (after that the pods will be removed)
        :param image:         image for workflow runner job, only for scheduled and remote workflows
        :param args:          argument values (key=value, ..)
        """

        # validate the provided workflow_path
        if mlrun.utils.helpers.is_file_path_invalid(
            self.spec.get_code_path(), workflow_path
        ):
            raise ValueError(
                f"Invalid 'workflow_path': '{workflow_path}'. Please provide a valid URL/path to a file."
            )

        # engine could be "remote" or "remote:local"
        if image and ((engine and "remote" in engine) or schedule):
            logger.warning("Image is only relevant for 'remote' engine, ignoring it")

        if embed:
            if (
                self.context
                and not workflow_path.startswith("/")
                # since the user may provide a path the includes the context,
                # we need to make sure we don't add it twice
                and not workflow_path.startswith(self.context)
            ):
                workflow_path = path.join(self.context, workflow_path)
            with open(workflow_path, "r") as fp:
                txt = fp.read()
            workflow = {"name": name, "code": txt}
        else:
            workflow = {"name": name, "path": workflow_path}
        if args:
            workflow["args"] = args
        if handler:
            workflow["handler"] = handler
        if args_schema:
            args_schema = [
                schema.to_dict() if hasattr(schema, "to_dict") else schema
                for schema in args_schema
            ]
            workflow["args_schema"] = args_schema
        workflow["engine"] = engine
        workflow["schedule"] = schedule
        if ttl:
            workflow["ttl"] = ttl
        if image:
            workflow["image"] = image
        self.spec.set_workflow(name, workflow)

    def set_artifact(
        self,
        key,
        artifact: typing.Union[str, dict, Artifact] = None,
        target_path: str = None,
        tag: str = None,
    ):
        """add/set an artifact in the project spec (will be registered on load)

        example::

            # register a simple file artifact
            project.set_artifact('data', target_path=data_url)
            # register a model artifact
            project.set_artifact('model', ModelArtifact(model_file="model.pkl"), target_path=model_dir_url)

            # register a path to artifact package (will be imported on project load)
            # to generate such package use `artifact.export(target_path)`
            project.set_artifact('model', 'https://mystuff.com/models/mymodel.zip')

        :param key:  artifact key/name
        :param artifact:  mlrun Artifact object/dict (or its subclasses) or path to artifact
                          file to import (yaml/json/zip), relative paths are relative to the context path
        :param target_path: absolute target path url (point to the artifact content location)
        :param tag:    artifact tag
        """
        if artifact and isinstance(artifact, str):
            artifact_path, _ = self.get_item_absolute_path(
                artifact, check_path_in_context=True
            )
            artifact = {
                "import_from": artifact_path,
                "key": key,
            }
            if tag:
                artifact["tag"] = tag
        else:
            if not artifact:
                artifact = Artifact()
            artifact.spec.target_path = target_path or artifact.spec.target_path
            if artifact.spec.target_path and "://" not in artifact.spec.target_path:
                raise mlrun.errors.MLRunInvalidArgumentError(
                    "target_path url must point to a shared/object storage path"
                )
            artifact.metadata.tag = tag or artifact.metadata.tag
        self.spec.set_artifact(key, artifact)

    def register_artifacts(self):
        """register the artifacts in the MLRun DB (under this project)"""
        artifact_manager = self._get_artifact_manager()
        artifact_path = mlrun.utils.helpers.fill_project_path_template(
            self.spec.artifact_path or mlrun.mlconf.artifact_path, self.metadata.name
        )
        # TODO: To correctly maintain the list of artifacts from an exported project,
        #  we need to maintain the different trees that generated them
        producer = ArtifactProducer(
            "project",
            self.metadata.name,
            self.metadata.name,
            tag=self._get_hexsha() or str(uuid.uuid4()),
        )
        for artifact_dict in self.spec.artifacts:
            if _is_imported_artifact(artifact_dict):
                import_from = artifact_dict["import_from"]
                if is_relative_path(import_from):
                    # source path should be relative to the project context
                    import_from = path.join(self.spec.get_code_path(), import_from)

                self.import_artifact(
                    import_from,
                    artifact_dict["key"],
                    tag=artifact_dict.get("tag"),
                )
            else:
                artifact = dict_to_artifact(artifact_dict)
                if is_relative_path(artifact.src_path):
                    # source path should be relative to the project context
                    artifact.src_path = path.join(
                        self.spec.get_code_path(), artifact.src_path
                    )
                artifact_manager.log_artifact(
                    producer, artifact, artifact_path=artifact_path
                )

    def _get_artifact_manager(self):
        if self._artifact_manager:
            return self._artifact_manager
        db = mlrun.db.get_run_db(secrets=self._secrets)
        store_manager.set(self._secrets, db)
        self._artifact_manager = ArtifactManager(db)
        return self._artifact_manager

    def _get_hexsha(self):
        try:
            if self.spec.repo:
                return self.spec.repo.head.commit.hexsha
        except Exception:
            pass
        return None

    def get_item_absolute_path(
        self,
        url: str,
        check_path_in_context: bool = False,
    ) -> typing.Tuple[str, bool]:
        """
        Get the absolute path of the artifact or function file
        :param url:                   remote url, absolute path or relative path
        :param check_path_in_context: if True, will check if the path exists when in the context
                                      (temporary parameter to allow for backwards compatibility)
        :returns:                     absolute path / url, whether the path is in the project context
        """
        # If the URL is for a remote location, we do not want to change it
        if not url or "://" in url:
            return url, False

        # We don't want to change the url if the project has no context or if it is already absolute
        in_context = self.spec.context and not url.startswith("/")
        if in_context:
            url = path.normpath(path.join(self.spec.get_code_path(), url))

        if (not in_context or check_path_in_context) and not path.isfile(url):
            raise mlrun.errors.MLRunNotFoundError(f"{url} not found")

        return url, in_context

    def log_artifact(
        self,
        item,
        body=None,
        tag="",
        local_path="",
        artifact_path=None,
        format=None,
        upload=None,
        labels=None,
        target_path=None,
        **kwargs,
    ):
        """log an output artifact and optionally upload it to datastore

        example::

            project.log_artifact(
                "some-data",
                body=b"abc is 123",
                local_path="model.txt",
                labels={"framework": "xgboost"},
            )


        :param item:          artifact key or artifact class ()
        :param body:          will use the body as the artifact content
        :param local_path:    path to the local file we upload, will also be use
                              as the destination subpath (under "artifact_path")
        :param artifact_path: target artifact path (when not using the default)
                              to define a subpath under the default location use:
                              `artifact_path=context.artifact_subpath('data')`
        :param format:        artifact file format: csv, png, ..
        :param tag:           version tag
        :param target_path:   absolute target path (instead of using artifact_path + local_path)
        :param upload:        upload to datastore (default is True)
        :param labels:        a set of key/value labels to tag the artifact with

        :returns: artifact object
        """
        am = self._get_artifact_manager()
        artifact_path = extend_artifact_path(
            artifact_path, self.spec.artifact_path or mlrun.mlconf.artifact_path
        )
        artifact_path = mlrun.utils.helpers.fill_project_path_template(
            artifact_path, self.metadata.name
        )
        producer = ArtifactProducer(
            "project",
            self.metadata.name,
            self.metadata.name,
            tag=self._get_hexsha() or str(uuid.uuid4()),
        )
        item = am.log_artifact(
            producer,
            item,
            body,
            tag=tag,
            local_path=local_path,
            artifact_path=artifact_path,
            format=format,
            upload=upload,
            labels=labels,
            target_path=target_path,
            **kwargs,
        )
        return item

    def log_dataset(
        self,
        key,
        df,
        tag="",
        local_path=None,
        artifact_path=None,
        upload=None,
        labels=None,
        format="",
        preview=None,
        stats=None,
        target_path="",
        extra_data=None,
        label_column: str = None,
        **kwargs,
    ) -> DatasetArtifact:
        """
        log a dataset artifact and optionally upload it to datastore

        example::

            raw_data = {
                "first_name": ["Jason", "Molly", "Tina", "Jake", "Amy"],
                "last_name": ["Miller", "Jacobson", "Ali", "Milner", "Cooze"],
                "age": [42, 52, 36, 24, 73],
                "testScore": [25, 94, 57, 62, 70],
            }
            df = pd.DataFrame(raw_data, columns=["first_name", "last_name", "age", "testScore"])
            project.log_dataset("mydf", df=df, stats=True)

        :param key:           artifact key
        :param df:            dataframe object
        :param label_column:  name of the label column (the one holding the target (y) values)
        :param local_path:    path to the local dataframe file that exists locally.
                              The given file extension will be used to save the dataframe to a file
                              If the file exists, it will be uploaded to the datastore instead of the given df.
        :param artifact_path: target artifact path (when not using the default).
                              to define a subpath under the default location use:
                              `artifact_path=context.artifact_subpath('data')`
        :param tag:           version tag
        :param format:        optional, format to use (`csv`, `parquet`, `pq`, `tsdb`, `kv`)
        :param target_path:   absolute target path (instead of using artifact_path + local_path)
        :param preview:       number of lines to store as preview in the artifact metadata
        :param stats:         calculate and store dataset stats in the artifact metadata
        :param extra_data:    key/value list of extra files/charts to link with this dataset
        :param upload:        upload to datastore (default is True)
        :param labels:        a set of key/value labels to tag the artifact with

        :returns: artifact object
        """
        ds = DatasetArtifact(
            key,
            df,
            preview=preview,
            extra_data=extra_data,
            format=format,
            stats=stats,
            label_column=label_column,
            **kwargs,
        )

        item = self.log_artifact(
            ds,
            local_path=local_path,
            artifact_path=artifact_path,
            target_path=target_path,
            tag=tag,
            upload=upload,
            labels=labels,
        )
        return item

    def log_model(
        self,
        key,
        body=None,
        framework="",
        tag="",
        model_dir=None,
        model_file=None,
        algorithm=None,
        metrics=None,
        parameters=None,
        artifact_path=None,
        upload=None,
        labels=None,
        inputs: typing.List[Feature] = None,
        outputs: typing.List[Feature] = None,
        feature_vector: str = None,
        feature_weights: list = None,
        training_set=None,
        label_column=None,
        extra_data=None,
        **kwargs,
    ):
        """log a model artifact and optionally upload it to datastore

        example::

            project.log_model("model", body=dumps(model),
                              model_file="model.pkl",
                              metrics=context.results,
                              training_set=training_df,
                              label_column='label',
                              feature_vector=feature_vector_uri,
                              labels={"app": "fraud"})

        :param key:             artifact key or artifact class ()
        :param body:            will use the body as the artifact content
        :param model_file:      path to the local model file we upload (see also model_dir)
                                or to a model file data url (e.g. http://host/path/model.pkl)
        :param model_dir:       path to the local dir holding the model file and extra files
        :param artifact_path:   target artifact path (when not using the default)
                                to define a subpath under the default location use:
                                `artifact_path=context.artifact_subpath('data')`
        :param framework:       name of the ML framework
        :param algorithm:       training algorithm name
        :param tag:             version tag
        :param metrics:         key/value dict of model metrics
        :param parameters:      key/value dict of model parameters
        :param inputs:          ordered list of model input features (name, type, ..)
        :param outputs:         ordered list of model output/result elements (name, type, ..)
        :param upload:          upload to datastore (default is True)
        :param labels:          a set of key/value labels to tag the artifact with
        :param feature_vector:  feature store feature vector uri (store://feature-vectors/<project>/<name>[:tag])
        :param feature_weights: list of feature weights, one per input column
        :param training_set:    training set dataframe, used to infer inputs & outputs
        :param label_column:    which columns in the training set are the label (target) columns
        :param extra_data:      key/value list of extra files/charts to link with this dataset
                                value can be absolute path | relative path (to model dir) | bytes | artifact object

        :returns: artifact object
        """

        if training_set is not None and inputs:
            raise mlrun.errors.MLRunInvalidArgumentError(
                "cannot specify inputs and training set together"
            )

        model = ModelArtifact(
            key,
            body,
            model_file=model_file,
            model_dir=model_dir,
            metrics=metrics,
            parameters=parameters,
            inputs=inputs,
            outputs=outputs,
            framework=framework,
            algorithm=algorithm,
            feature_vector=feature_vector,
            feature_weights=feature_weights,
            extra_data=extra_data,
            **kwargs,
        )
        if training_set is not None:
            model.infer_from_df(training_set, label_column)

        item = self.log_artifact(
            model,
            artifact_path=artifact_path,
            tag=tag,
            upload=upload,
            labels=labels,
        )
        return item

    def import_artifact(
        self, item_path: str, new_key=None, artifact_path=None, tag=None
    ):
        """Import an artifact object/package from .yaml, .json, or .zip file

        :param item_path:     dataitem url  or file path to the file/package
        :param new_key:       overwrite the artifact key/name
        :param artifact_path: target artifact path (when not using the default)
        :param tag:           artifact tag to set
        :return: artifact object
        """

        def get_artifact(spec):
            artifact = dict_to_artifact(spec)
            artifact.metadata.key = new_key or artifact.metadata.key
            artifact.metadata.project = self.metadata.name
            artifact.metadata.updated = None
            artifact.metadata.tag = tag or artifact.metadata.tag
            return artifact

        # Obtaining the item's absolute path from the project context, in case the user provided a relative path
        item_path, _ = self.get_item_absolute_path(item_path)
        dataitem = mlrun.get_dataitem(item_path)

        if is_yaml_path(item_path):
            artifact_dict = yaml.load(dataitem.get(), Loader=yaml.FullLoader)
            artifact = get_artifact(artifact_dict)
        elif item_path.endswith(".json"):
            artifact_dict = json.loads(dataitem.get())
            artifact = get_artifact(artifact_dict)
        elif item_path.endswith(".zip"):
            item_file = dataitem.local()
            with tempfile.TemporaryDirectory() as temp_dir:
                with zipfile.ZipFile(item_file, "r") as zf:
                    zf.extractall(temp_dir)
                with open(f"{temp_dir}/_spec.yaml", "r") as fp:
                    data = fp.read()
                spec = yaml.load(data, Loader=yaml.FullLoader)
                artifact = get_artifact(spec)
                with open(f"{temp_dir}/_body", "rb") as fp:
                    artifact.spec._body = fp.read()
                artifact.target_path = ""

                # if the dataitem is not a file, it means we downloaded it from a remote source to a temp file,
                # so we need to remove it after we're done with it
                dataitem.remove_local()

                return self.log_artifact(
                    artifact, local_path=temp_dir, artifact_path=artifact_path
                )

        else:
            raise ValueError("unsupported file suffix, use .yaml, .json, or .zip")

        return self.log_artifact(artifact, artifact_path=artifact_path, upload=False)

    def reload(self, sync=False, context=None) -> "MlrunProject":
        """reload the project and function objects from the project yaml/specs

        :param sync:    set to True to load functions objects
        :param context: context directory (where the yaml and code exist)

        :returns: project object
        """
        context = context or self.spec.context
        if context:
            project = _load_project_dir(context, self.metadata.name, self.spec.subpath)
        else:
            project = _load_project_file(
                self.spec.origin_url, self.metadata.name, self._secrets
            )
        project.spec.source = self.spec.source
        project.spec.repo = self.spec.repo
        project.spec.branch = self.spec.branch
        project.spec.origin_url = self.spec.origin_url
        if sync:
            project.sync_functions()
        self.__dict__.update(project.__dict__)
        return project

    def setup(self, save: bool = True) -> "MlrunProject":
        """Run the project setup file if found

        When loading a project MLRun will look for a project_setup.py file, if it is found
        it will execute the setup(project) handler, which can enrich the project with additional
        objects, functions, artifacts, etc.

        :param save: save the project after the setup
        """
        # Hook for initializing the project using a project_setup script
        setup_file_path = path.join(
            self.context, self.spec.subpath or "", "project_setup.py"
        )
        return _run_project_setup(self, setup_file_path, save)

    def set_model_monitoring_application(
        self,
        func: typing.Union[str, mlrun.runtimes.BaseRuntime] = None,
        application_class: typing.Union[str, ModelMonitoringApplication] = None,
        name: str = None,
        image: str = None,
        handler=None,
        with_repo: bool = None,
        tag: str = None,
        requirements: typing.Union[str, typing.List[str]] = None,
        requirements_file: str = "",
        **application_kwargs,
    ) -> mlrun.runtimes.BaseRuntime:
        """
        update or add a monitoring application to the project & deploy it.
        examples::
            project.set_model_monitoring_application(application_class_name="MyApp",
                                                 image="davesh0812/mlrun-api:1.5.0", name="myApp")
        :param func:                    function object or spec/code url, None refers to current Notebook
        :param name:                    name of the function (under the project), can be specified with a tag to support
                                        versions (e.g. myfunc:v1)
                                        default: job
        :param image:                   docker image to be used, can also be specified in
                                        the function object/yaml
        :param handler:                 default function handler to invoke (can only be set with .py/.ipynb files)
        :param with_repo:               add (clone) the current repo to the build source
        :param tag:                     function version tag (none for 'latest', can only be set with .py/.ipynb files)
                                        if tag is specified and name is empty, the function key (under the project)
                                        will be enriched with the tag value. (i.e. 'function-name:tag')
        :param requirements:            a list of python packages
        :param requirements_file:       path to a python requirements file
        :param application_class:       Name or an Instance of a class that implementing the monitoring application.
        :param application_kwargs:      Additional keyword arguments to be passed to the
                                        monitoring application's constructor.
        """

        function_object: RemoteRuntime = None
        kind = None
        if (isinstance(func, str) or func is None) and application_class is not None:
            kind = "serving"
            func = mlrun.code_to_function(
                name=name,
                project=self.metadata.name,
                tag=tag,
                kind=kind,
                image=image,
                requirements=requirements,
                requirements_file=requirements_file,
            )
            graph = func.set_topology("flow")
            if isinstance(application_class, str):
                first_step = graph.to(
                    class_name=application_class, **application_kwargs
                )
            else:
                first_step = graph.to(class_name=application_class)
            first_step.to(
                class_name=PushToMonitoringWriter(
                    project=self.metadata.name,
                    writer_application_name=mm_constants.MonitoringFunctionNames.WRITER,
                    stream_uri=None,
                ),
            ).respond()
        elif isinstance(func, str) and isinstance(handler, str):
            kind = "nuclio"

        resolved_function_name, function_object, func = self._resolved_function(
            func,
            name,
            kind,
            image,
            handler,
            with_repo,
            tag,
            requirements,
            requirements_file,
        )
        models_names = "all"
        function_object.set_label(
            mm_constants.ModelMonitoringAppTag.KEY,
            mm_constants.ModelMonitoringAppTag.VAL,
        )
        function_object.set_label("models", models_names)

        if not mlrun.mlconf.is_ce_mode():
            function_object.apply(mlrun.mount_v3io())
        # Deploy & Add stream triggers
        self.deploy_function(
            function_object,
        )

        # save to project spec
        self.spec.set_function(resolved_function_name, function_object, func)

        return function_object

    def set_function(
        self,
        func: typing.Union[str, mlrun.runtimes.BaseRuntime] = None,
        name: str = "",
        kind: str = "",
        image: str = None,
        handler=None,
        with_repo: bool = None,
        tag: str = None,
        requirements: typing.Union[str, typing.List[str]] = None,
        requirements_file: str = "",
    ) -> mlrun.runtimes.BaseRuntime:
        """update or add a function object to the project

        function can be provided as an object (func) or a .py/.ipynb/.yaml url
        support url prefixes::

            object (s3://, v3io://, ..)
            MLRun DB e.g. db://project/func:ver
            functions hub/market: e.g. hub://auto-trainer:master

        examples::

            proj.set_function(func_object)
            proj.set_function('./src/mycode.py', 'ingest',
                              image='myrepo/ing:latest', with_repo=True)
            proj.set_function('http://.../mynb.ipynb', 'train')
            proj.set_function('./func.yaml')
            proj.set_function('hub://get_toy_data', 'getdata')

            # set function requirements

            # by providing a list of packages
            proj.set_function('my.py', requirements=["requests", "pandas"])

            # by providing a path to a pip requirements file
            proj.set_function('my.py', requirements="requirements.txt")

        :param func:                Function object or spec/code url, None refers to current Notebook
        :param name:                Name of the function (under the project), can be specified with a tag to support
                                    Versions (e.g. myfunc:v1). If the `tag` parameter is provided, the tag in the name
                                    must match the tag parameter.
                                    Specifying a tag in the name will update the project's tagged function (myfunc:v1)
        :param kind:                Runtime kind e.g. job, nuclio, spark, dask, mpijob
                                    Default: job
        :param image:               Docker image to be used, can also be specified in the function object/yaml
        :param handler:             Default function handler to invoke (can only be set with .py/.ipynb files)
        :param with_repo:           Add (clone) the current repo to the build source
        :param tag:                 Function version tag to set (none for current or 'latest')
                                    Specifying a tag as a parameter will update the project's tagged function
                                    (myfunc:v1) and the untagged function (myfunc)
        :param requirements:        A list of python packages
        :param requirements_file:   Path to a python requirements file

        :returns: function object
        """
        resolved_function_name, function_object, func = self._resolved_function(
            func,
            name,
            kind,
            image,
            handler,
            with_repo,
            tag,
            requirements,
            requirements_file,
        )
        self.spec.set_function(resolved_function_name, function_object, func)
        return function_object

    def _resolved_function(
        self,
        func: typing.Union[str, mlrun.runtimes.BaseRuntime] = None,
        name: str = "",
        kind: str = "",
        image: str = None,
        handler=None,
        with_repo: bool = None,
        tag: str = None,
        requirements: typing.Union[str, typing.List[str]] = None,
        requirements_file: str = "",
    ):
        if func is None and not _has_module(handler, kind):
            # if function path is not provided and it is not a module (no ".")
            # use the current notebook as default
            if not is_ipython:
                raise ValueError(
                    "Function path or module must be specified (when not running inside a Notebook)"
                )
            from IPython import get_ipython

            kernel = get_ipython()
            func = nuclio.utils.notebook_file_name(kernel)
            if func.startswith(path.abspath(self.spec.context)):
                func = path.relpath(func, self.spec.context)

        func = func or ""

        name = mlrun.utils.normalize_name(name) if name else name
        untagged_name = name
        # validate tag in name if specified
        if len(split_name := name.split(":")) == 2:
            untagged_name, name_tag = split_name
            if tag and name_tag and tag != name_tag:
                raise ValueError(
                    f"Tag parameter ({tag}) and tag in function name ({name}) must match"
                )

            tag = tag or name_tag
        elif len(split_name) > 2:
            raise ValueError(
                f"Function name ({name}) must be in the format <name>:<tag> or <name>"
            )

        if isinstance(func, str):

            # in hub or db functions name defaults to the function name
            if not name and not (func.startswith("db://") or func.startswith("hub://")):
                raise ValueError("Function name must be specified")
            function_dict = {
                "url": func,
                "name": untagged_name,
                "kind": kind,
                "image": image,
                "handler": handler,
                "with_repo": with_repo,
                "tag": tag,
                "requirements": requirements,
            }
            func = {k: v for k, v in function_dict.items() if v}
            resolved_function_name, function_object = _init_function_from_dict(
                func, self
            )
            func["name"] = resolved_function_name

        elif hasattr(func, "to_dict"):
            resolved_function_name, function_object = _init_function_from_obj(
                func, self, name=untagged_name
            )
            if handler:
                raise ValueError(
                    "Default handler cannot be set for existing function object"
                )
            if image:
                function_object.spec.image = image
            if with_repo:
                # mark source to be enriched before run with project source (enrich_function_object)
                function_object.spec.build.source = "./"
            if requirements:
                function_object.with_requirements(
                    requirements, requirements_file=requirements_file
                )
            if not resolved_function_name:
                raise ValueError("Function name must be specified")
        else:
            raise ValueError("'func' parameter must be a function url or object")

        function_object.metadata.tag = tag or function_object.metadata.tag or "latest"
        # resolved_function_name is the name without the tag or the actual function name if it was not specified
        # if the name contains the tag we only update the tagged entry
        # if the name doesn't contain the tag (or was not specified) we update both the tagged and untagged entries
        # for consistency
        name = name or resolved_function_name
        if tag and not name.endswith(f":{tag}"):
            self.spec.set_function(f"{name}:{tag}", function_object, func)

        self.spec.set_function(name, function_object, func)
        return name, function_object, func

    def remove_function(self, name):
        """remove a function from a project

        :param name:    name of the function (under the project)
        """
        self.spec.remove_function(name)

    def remove_model_monitoring_application(self, name):
        """remove a function from a project and from the db.

        :param name: name of the function (under the project)
        """
        application = self.get_function(key=name)
        if (
            application.metadata.labels.get(mm_constants.ModelMonitoringAppTag.KEY)
            == mm_constants.ModelMonitoringAppTag.VAL
        ):
            self.remove_function(name=name)
            mlrun.db.get_run_db().delete_function(name=name.lower())
            logger.info(f"{name} application has been removed from {self.name} project")
        else:
            raise logger.error(
                f"There is no model monitoring application with {name} name"
            )

    def get_function(
        self,
        key,
        sync=False,
        enrich=False,
        ignore_cache=False,
        copy_function=True,
        tag: str = "",
    ) -> mlrun.runtimes.BaseRuntime:
        """get function object by name

        :param key:             name of key for search
        :param sync:            will reload/reinit the function from the project spec
        :param enrich:          add project info/config/source info to the function object
        :param ignore_cache:    read the function object from the DB (ignore the local cache)
        :param copy_function:   return a copy of the function object
        :param tag:             provide if the function key is tagged under the project (function was set with a tag)

        :returns: function object
        """
        if tag and ":" not in key:
            key = f"{key}:{tag}"

        function, err = self._get_function(
            mlrun.utils.normalize_name(key), sync, ignore_cache
        )
        if not function and "_" in key:
            function, err = self._get_function(key, sync, ignore_cache)

        if not function:
            raise err

        if enrich:
            function = enrich_function_object(
                self, function, copy_function=copy_function
            )
            self.spec._function_objects[key] = function

        return function

    def _get_function(self, key, sync, ignore_cache):
        """
        Function can be retrieved from the project spec (cache) or from the database.
        In sync mode, we first perform a sync of the function_objects from the function_definitions,
        and then returning it from the function_objects (if exists).
        When not in sync mode, we verify and return from the function objects directly.
        In ignore_cache mode, we query the function from the database rather than from the project spec.
        """
        if key in self.spec._function_objects and not sync and not ignore_cache:
            function = self.spec._function_objects[key]

        elif key in self.spec._function_definitions and not ignore_cache:
            self.sync_functions([key])
            function = self.spec._function_objects[key]
        else:
            try:
                function = get_db_function(self, key)
                self.spec._function_objects[key] = function
            except requests.HTTPError as exc:
                if exc.response.status_code != http.HTTPStatus.NOT_FOUND.value:
                    raise exc
                return None, exc

        return function, None

    def get_function_objects(self) -> FunctionsDict:
        """ "get a virtual dict with all the project functions ready for use in a pipeline"""
        self.sync_functions()
        return FunctionsDict(self)

    def get_function_names(self) -> typing.List[str]:
        """get a list of all the project function names"""
        return [func["name"] for func in self.spec.functions]

    def pull(
        self,
        branch: str = None,
        remote: str = None,
        secrets: Union[SecretsStore, dict] = None,
    ):
        """pull/update sources from git or tar into the context dir

        :param branch:  git branch, if not the current one
        :param remote:  git remote, if other than origin
        :param secrets: dict or SecretsStore with Git credentials e.g. secrets={"GIT_TOKEN": token}
        """
        url = self.spec.origin_url
        if url and url.startswith("git://"):
            if not self.spec.repo:
                raise ValueError("repo was not initialized, use load_project()")
            remote = remote or "origin"
            self._run_authenticated_git_action(
                action=self.spec.repo.git.pull,
                remote=remote,
                args=[remote, branch or self.spec.repo.active_branch.name],
                secrets=secrets or {},
            )
        elif url and url.endswith(".tar.gz"):
            clone_tgz(url, self.spec.context, self._secrets)
        elif url and url.endswith(".zip"):
            clone_zip(url, self.spec.context, self._secrets)

    def create_remote(self, url, name="origin", branch=None):
        """create remote for the project git

        :param url:    remote git url
        :param name:   name for the remote (default is 'origin')
        :param branch: Git branch to use as source
        """
        if not self.spec.repo:
            raise ValueError("git repo is not set/defined")
        self.spec.repo.create_remote(name, url=url)
        url = url.replace("https://", "git://")
        if not branch:
            try:
                branch = self.spec.repo.active_branch.name
            except Exception:
                pass
        if branch:
            url = f"{url}#{branch}"
        self.spec._source = self.spec.source or url
        self.spec.origin_url = self.spec.origin_url or url

    def push(
        self,
        branch,
        message=None,
        update=True,
        remote: str = None,
        add: list = None,
        author_name: str = None,
        author_email: str = None,
        secrets: Union[SecretsStore, dict] = None,
    ):
        """update spec and push updates to remote git repo

        :param branch:       target git branch
        :param message:      git commit message
        :param update:       update files (git add update=True)
        :param remote:       git remote, default to origin
        :param add:          list of files to add
        :param author_name:  author's git user name to be used on this commit
        :param author_email: author's git user email to be used on this commit
        :param secrets:      dict or SecretsStore with Git credentials e.g. secrets={"GIT_TOKEN": token}
        """
        repo = self.spec.repo
        if not repo:
            raise ValueError("git repo is not set/defined")
        self.save()

        with repo.config_writer() as config:
            if author_name:
                config.set_value("user", "name", author_name)
            if author_email:
                config.set_value("user", "email", author_email)

        add = add or []
        add.append("project.yaml")
        repo.index.add(add)
        if update:
            repo.git.add(update=True)
        if repo.is_dirty():
            if not message:
                raise ValueError("please specify the commit message")
            try:
                repo.git.commit(m=message)
            except git.exc.GitCommandError as exc:
                if "Please tell me who you are" in str(exc):
                    warning_message = (
                        'Git is not configured. Either use "author_name", "author_email" and "secrets" parameters or '
                        "run the following commands from the terminal and run git push once to store "
                        "your credentials:\n"
                        '\tgit config --global user.email "<my@email.com>"\n'
                        '\tgit config --global user.name "<name>"\n'
                        "\tgit config --global credential.helper store\n"
                    )
                    raise mlrun.errors.MLRunPreconditionFailedError(
                        warning_message
                    ) from exc
                raise exc

        if not branch:
            raise ValueError("please specify the remote branch")

        remote = remote or "origin"
        self._run_authenticated_git_action(
            action=repo.git.push,
            remote=remote,
            args=[remote, branch],
            secrets=secrets or {},
        )

    def sync_functions(self, names: list = None, always=True, save=False):
        """reload function objects from specs and files"""
        if self._initialized and not always:
            return self.spec._function_objects

        funcs = self.spec._function_objects
        if not names:
            names = self.spec._function_definitions.keys()
            funcs = {}
        origin = mlrun.runtimes.utils.add_code_metadata(self.spec.context)
        for name in names:
            f = self.spec._function_definitions.get(name)
            if not f:
                raise ValueError(f"function named {name} not found")
            if hasattr(f, "to_dict"):
                name, func = _init_function_from_obj(f, self, name)
            else:
                if not isinstance(f, dict):
                    raise ValueError("function must be an object or dict")
                name, func = _init_function_from_dict(f, self, name)
            func.spec.build.code_origin = origin
            funcs[name] = func
            if save:
                func.save(versioned=False)

        self.spec._function_objects = funcs
        self._initialized = True
        return self.spec._function_objects

    def with_secrets(self, kind, source, prefix=""):
        """register a secrets source (file, env or dict)

        read secrets from a source provider to be used in workflows, example::

            proj.with_secrets('file', 'file.txt')
            proj.with_secrets('inline', {'key': 'val'})
            proj.with_secrets('env', 'ENV1,ENV2', prefix='PFX_')

        Vault secret source has several options::

            proj.with_secrets('vault', {'user': <user name>, 'secrets': ['secret1', 'secret2' ...]})
            proj.with_secrets('vault', {'project': <proj.name>, 'secrets': ['secret1', 'secret2' ...]})
            proj.with_secrets('vault', ['secret1', 'secret2' ...])

        The 2nd option uses the current project name as context.
        Can also use empty secret list::

            proj.with_secrets('vault', [])

        This will enable access to all secrets in vault registered to the current project.

        :param kind:   secret type (file, inline, env, vault)
        :param source: secret data or link (see example)
        :param prefix: add a prefix to the keys in this source

        :returns: project object
        """

        if kind == "vault" and isinstance(source, list):
            source = {"project": self.metadata.name, "secrets": source}

        self._secrets.add_source(kind, source, prefix)
        return self

    def get_secret(self, key: str):
        """get a key based secret e.g. DB password from the context
        secrets can be specified when invoking a run through files, env, ..
        """
        if self._secrets:
            return self._secrets.get(key)
        return None

    def set_secrets(
        self,
        secrets: dict = None,
        file_path: str = None,
        provider: typing.Union[str, mlrun.common.schemas.SecretProviderName] = None,
    ):
        """set project secrets from dict or secrets env file
        when using a secrets file it should have lines in the form KEY=VALUE, comment line start with "#"
        V3IO paths/credentials and MLrun service API address are dropped from the secrets

        example secrets file::

            # this is an env file
            AWS_ACCESS_KEY_ID-XXXX
            AWS_SECRET_ACCESS_KEY=YYYY

        usage::

            # read env vars from dict or file and set as project secrets
            project.set_secrets({"SECRET1": "value"})
            project.set_secrets(file_path="secrets.env")

        :param secrets:   dict with secrets key/value
        :param file_path: path to secrets file
        :param provider:  MLRun secrets provider
        """
        if (not secrets and not file_path) or (secrets and file_path):
            raise mlrun.errors.MLRunInvalidArgumentError(
                "must specify secrets OR file_path"
            )
        if file_path:
            if path.isfile(file_path):
                secrets = dotenv.dotenv_values(file_path)
                if None in secrets.values():
                    raise mlrun.errors.MLRunInvalidArgumentError(
                        "env file lines must be in the form key=value"
                    )
            else:
                raise mlrun.errors.MLRunNotFoundError(f"{file_path} does not exist")
        # drop V3IO paths/credentials and MLrun service API address
        env_vars = {
            key: val
            for key, val in secrets.items()
            if key != "MLRUN_DBPATH" and not key.startswith("V3IO_")
        }
        provider = provider or mlrun.common.schemas.SecretProviderName.kubernetes
        mlrun.db.get_run_db().create_project_secrets(
            self.metadata.name, provider=provider, secrets=env_vars
        )

    def get_param(self, key: str, default=None):
        """get project param by key"""
        if self.spec.params:
            return self.spec.params.get(key, default)
        return default

    def _enrich_artifact_path_with_workflow_uid(self):
        artifact_path = self.spec.artifact_path or mlrun.mlconf.artifact_path

        workflow_uid_string = "{{workflow.uid}}"
        if (
            not mlrun.mlconf.enrich_artifact_path_with_workflow_id
            # no need to add workflow.uid to the artifact path for uniqueness,
            # this is already being handled by generating
            # the artifact target path from the artifact content hash ( body / file etc...)
            or mlrun.mlconf.artifacts.generate_target_path_from_artifact_hash
            # if the artifact path already contains workflow.uid, no need to add it again
            or workflow_uid_string in artifact_path
        ):
            return artifact_path

        # join paths and replace "\" with "/" (in case of windows clients)
        artifact_path = path.join(artifact_path, workflow_uid_string).replace("\\", "/")
        return artifact_path

    def run(
        self,
        name: str = None,
        workflow_path: str = None,
        arguments: typing.Dict[str, typing.Any] = None,
        artifact_path: str = None,
        workflow_handler: typing.Union[str, typing.Callable] = None,
        namespace: str = None,
        sync: bool = False,
        watch: bool = False,
        dirty: bool = False,
<<<<<<< HEAD
=======
        # TODO: deprecated, remove in 1.6.0
        ttl: int = None,
>>>>>>> 347fe0e0
        engine: str = None,
        local: bool = None,
        schedule: typing.Union[
            str, mlrun.common.schemas.ScheduleCronTrigger, bool
        ] = None,
        timeout: int = None,
<<<<<<< HEAD
=======
        # TODO: deprecated, remove in 1.6.0
        overwrite: bool = False,
>>>>>>> 347fe0e0
        source: str = None,
        cleanup_ttl: int = None,
    ) -> _PipelineRunStatus:
        """run a workflow using kubeflow pipelines

        :param name:      name of the workflow
        :param workflow_path:
                          url to a workflow file, if not a project workflow
        :param arguments:
                          kubeflow pipelines arguments (parameters)
        :param artifact_path:
                          target path/url for workflow artifacts, the string
                          '{{workflow.uid}}' will be replaced by workflow id
        :param workflow_handler:
                          workflow function handler (for running workflow function directly)
        :param namespace: kubernetes namespace if other than default
        :param sync:      force functions sync before run
        :param watch:     wait for pipeline completion
        :param dirty:     allow running the workflow when the git repo is dirty
        :param engine:    workflow engine running the workflow.
                          supported values are 'kfp' (default), 'local' or 'remote'.
                          for setting engine for remote running use 'remote:local' or 'remote:kfp'.
        :param local:     run local pipeline with local functions (set local=True in function.run())
        :param schedule:  ScheduleCronTrigger class instance or a standard crontab expression string
                          (which will be converted to the class using its `from_crontab` constructor),
                          see this link for help:
                          https://apscheduler.readthedocs.io/en/3.x/modules/triggers/cron.html#module-apscheduler.triggers.cron
                          for using the pre-defined workflow's schedule, set `schedule=True`
        :param timeout:   timeout in seconds to wait for pipeline completion (watch will be activated)
        :param source:    remote source to use instead of the actual `project.spec.source` (used when engine is remote).
                          for other engines the source is to validate that the code is up-to-date
        :param cleanup_ttl:
                          pipeline cleanup ttl in secs (time to wait after workflow completion, at which point the
                          workflow and all its resources are deleted)
        :returns: run id
        """

<<<<<<< HEAD
=======
        if ttl:
            warnings.warn(
                "'ttl' is deprecated, use 'cleanup_ttl' instead. "
                "This will be removed in 1.6.0",
                # TODO: Remove this in 1.6.0
                FutureWarning,
            )

        if overwrite:
            warnings.warn(
                "'overwrite' is deprecated, running a schedule is now an upsert operation. "
                "This will be removed in 1.6.0",
                # TODO: Remove this in 1.6.0
                FutureWarning,
            )

>>>>>>> 347fe0e0
        arguments = arguments or {}
        need_repo = self.spec._need_repo()
        if self.spec.repo and self.spec.repo.is_dirty():
            msg = "You seem to have uncommitted git changes, use .push()"
            if dirty or not need_repo:
                logger.warning("WARNING!, " + msg)
            else:
                raise ProjectError(msg + " or dirty=True")

        if need_repo and self.spec.repo and not self.spec.source:
            raise ProjectError(
                "Remote repo is not defined, use .create_remote() + push()"
            )

        self.sync_functions(always=sync)
        if not self.spec._function_objects:
            raise ValueError(
                "There are no functions in the project."
                " Make sure you've set your functions with project.set_function()."
            )

        if not name and not workflow_path and not workflow_handler:
            if self.spec.workflows:
                name = list(self.spec._workflows.keys())[0]
            else:
                raise ValueError("Workflow name or path must be specified")

        if workflow_path or (workflow_handler and callable(workflow_handler)):
            workflow_spec = WorkflowSpec(path=workflow_path, args=arguments)
        else:
            workflow_spec = self.spec._workflows[name].copy()
            workflow_spec.merge_args(arguments)
        workflow_spec.cleanup_ttl = cleanup_ttl or workflow_spec.cleanup_ttl
        workflow_spec.run_local = local

        name = f"{self.metadata.name}-{name}" if name else self.metadata.name
        artifact_path = artifact_path or self._enrich_artifact_path_with_workflow_uid()

        if not schedule:
            workflow_spec.schedule = None
        elif not isinstance(schedule, bool):
            # Schedule = True -> use workflow_spec.schedule
            workflow_spec.schedule = schedule

        inner_engine = None
        if engine and engine.startswith("remote"):
            if ":" in engine:

                # inner could be either kfp or local
                engine, inner_engine = engine.split(":")
        elif workflow_spec.schedule:
            inner_engine = engine
            engine = "remote"
        # The default engine is kfp if not given:
        workflow_engine = get_workflow_engine(engine or workflow_spec.engine, local)
        if not inner_engine and engine == "remote":
            inner_engine = get_workflow_engine(workflow_spec.engine, local).engine
        workflow_spec.engine = inner_engine or workflow_engine.engine

        run = workflow_engine.run(
            self,
            workflow_spec,
            name,
            workflow_handler=workflow_handler,
            secrets=self._secrets,
            artifact_path=artifact_path,
            namespace=namespace,
            source=source,
        )
        # run is None when scheduling
        if run and run.state == mlrun.run.RunStatuses.failed:
            return run
        if not workflow_spec.schedule:
            # Failure and schedule messages already logged
            logger.info(
                f"Started run workflow {name} with run id = '{run.run_id}' by {workflow_engine.engine} engine"
            )
        workflow_spec.clear_tmp()
        if (timeout or watch) and not workflow_spec.schedule:
            run._engine.get_run_status(project=self, run=run, timeout=timeout)
        return run

    def save_workflow(self, name, target, artifact_path=None, ttl=None):
        """create and save a workflow as a yaml or archive file

        :param name:   workflow name
        :param target: target file path (can end with .yaml or .zip)
        :param artifact_path:
                       target path/url for workflow artifacts, the string
                       '{{workflow.uid}}' will be replaced by workflow id
        :param ttl:    pipeline ttl (time to live) in secs (after that the pods will be removed)
        """
        if not name or name not in self.spec._workflows:
            raise ValueError(f"workflow {name} not found")

        workflow_spec = self.spec._workflows[name]
        self.sync_functions()
        workflow_engine = get_workflow_engine(workflow_spec.engine)
        workflow_engine.save(self, workflow_spec, target, artifact_path=artifact_path)

    def get_run_status(
        self,
        run,
        timeout=None,
        expected_statuses=None,
        notifiers: CustomNotificationPusher = None,
    ):
        return run._engine.get_run_status(
            project=self,
            run=run,
            timeout=timeout,
            expected_statuses=expected_statuses,
            notifiers=notifiers,
        )

    # TODO: remove in 1.6.0
    @deprecated(
        version="1.4.0",
        reason="'clear_context' will be removed in 1.6.0, this can cause unexpected issues",
        category=FutureWarning,
    )
    def clear_context(self):
        """delete all files and clear the context dir"""
        warnings.warn(
            "This method deletes all files and clears the context directory or subpath (if defined)!"
            "  Please keep in mind that this method can produce unexpected outcomes and is not recommended,"
            " it will be deprecated in 1.6.0."
        )
        # clear only if the context path exists and not relative
        if self.spec.context and os.path.isabs(self.spec.context):

            # if a subpath is defined, will empty the subdir instead of the entire context
            if self.spec.subpath:
                path_to_clear = path.join(self.spec.context, self.spec.subpath)
                logger.info(f"Subpath is defined, Clearing path: {path_to_clear}")
            else:
                path_to_clear = self.spec.context
                logger.info(
                    f"Subpath is not defined, Clearing context: {path_to_clear}"
                )
            if path.exists(path_to_clear) and path.isdir(path_to_clear):
                shutil.rmtree(path_to_clear)
            else:
                logger.warn(
                    f"Attempt to clear {path_to_clear} failed. Path either does not exist or is not a directory."
                    " Please ensure that your context or subdpath are properly defined."
                )
        else:
            logger.warn(
                "Your context path is a relative path;"
                " in order to avoid unexpected results, we do not allow the deletion of relative paths."
            )

    def save(self, filepath=None, store=True):
        """export project to yaml file and save project in database

        :store: if True, allow updating in case project already exists
        """
        self.export(filepath)
        self.save_to_db(store)
        return self

    def save_to_db(self, store=True):
        """save project to database

        :store: if True, allow updating in case project already exists
        """
        db = mlrun.db.get_run_db(secrets=self._secrets)
        if store:
            return db.store_project(self.metadata.name, self.to_dict())

        return db.create_project(self.to_dict())

    def export(self, filepath=None, include_files: str = None):
        """save the project object into a yaml file or zip archive (default to project.yaml)

        By default the project object is exported to a yaml file, when the filepath suffix is '.zip'
        the project context dir (code files) are also copied into the zip, the archive path can include
        DataItem urls (for remote object storage, e.g. s3://<bucket>/<path>).

        :param filepath: path to store project .yaml or .zip (with the project dir content)
        :param include_files: glob filter string for selecting files to include in the zip archive
        """
        project_file_path = filepath
        archive_code = filepath and str(filepath).endswith(".zip")
        if not filepath or archive_code:
            project_file_path = path.join(
                self.spec.context, self.spec.subpath or "", "project.yaml"
            )
        project_dir = pathlib.Path(project_file_path).parent
        project_dir.mkdir(parents=True, exist_ok=True)
        with open(project_file_path, "w") as fp:
            fp.write(self.to_yaml())

        if archive_code:
            files_filter = include_files or "**"
            tmp_path = None
            if "://" in filepath:
                tmp_path = tempfile.mktemp(".zip")
            zipf = zipfile.ZipFile(tmp_path or filepath, "w")
            for file_path in glob.iglob(
                f"{project_dir}/{files_filter}", recursive=True
            ):
                write_path = pathlib.Path(file_path)
                zipf.write(write_path, arcname=write_path.relative_to(project_dir))
            zipf.close()
            if tmp_path:
                mlrun.get_dataitem(filepath).upload(tmp_path)
                remove(tmp_path)

    def set_model_monitoring_credentials(
        self,
        access_key: str = None,
        endpoint_store_connection: str = None,
        stream_path: str = None,
    ):
        """Set the credentials that will be used by the project's model monitoring
        infrastructure functions.

        :param access_key:                Model Monitoring access key for managing user permissions
        :param endpoint_store_connection: Endpoint store connection string
        :param stream_path:               Path to the model monitoring stream
        """

        secrets_dict = {}
        if access_key:
            secrets_dict[
                mlrun.common.schemas.model_monitoring.ProjectSecretKeys.ACCESS_KEY
            ] = access_key

        if endpoint_store_connection:
            secrets_dict[
                mlrun.common.schemas.model_monitoring.ProjectSecretKeys.ENDPOINT_STORE_CONNECTION
            ] = endpoint_store_connection

        if stream_path:
            if stream_path.startswith("kafka://") and "?topic" in stream_path:
                raise mlrun.errors.MLRunInvalidArgumentError(
                    "Custom kafka topic is not allowed"
                )
            secrets_dict[
                mlrun.common.schemas.model_monitoring.ProjectSecretKeys.STREAM_PATH
            ] = stream_path

        self.set_secrets(
            secrets=secrets_dict,
            provider=mlrun.common.schemas.SecretProviderName.kubernetes,
        )

    def run_function(
        self,
        function: typing.Union[str, mlrun.runtimes.BaseRuntime],
        handler: str = None,
        name: str = "",
        params: dict = None,
        hyperparams: dict = None,
        hyper_param_options: mlrun.model.HyperParamOptions = None,
        inputs: dict = None,
        outputs: typing.List[str] = None,
        workdir: str = "",
        labels: dict = None,
        base_task: mlrun.model.RunTemplate = None,
        watch: bool = True,
        local: bool = None,
        verbose: bool = None,
        selector: str = None,
        auto_build: bool = None,
        schedule: typing.Union[str, mlrun.common.schemas.ScheduleCronTrigger] = None,
        artifact_path: str = None,
        notifications: typing.List[mlrun.model.Notification] = None,
        returns: Optional[List[Union[str, Dict[str, str]]]] = None,
        builder_env: Optional[dict] = None,
    ) -> typing.Union[mlrun.model.RunObject, kfp.dsl.ContainerOp]:
        """Run a local or remote task as part of a local/kubeflow pipeline

        example (use with project)::

            # create a project with two functions (local and from hub)
            project = mlrun.new_project(project_name, "./proj")
            project.set_function("mycode.py", "myfunc", image="mlrun/mlrun")
            project.set_function("hub://auto-trainer", "train")

            # run functions (refer to them by name)
            run1 = project.run_function("myfunc", params={"x": 7})
            run2 = project.run_function("train", params={"label_columns": LABELS},
                                                 inputs={"dataset":run1.outputs["data"]})

        :param function:        name of the function (in the project) or function object
        :param handler:         name of the function handler
        :param name:            execution name
        :param params:          input parameters (dict)
        :param hyperparams:     hyper parameters
        :param selector:        selection criteria for hyper params e.g. "max.accuracy"
        :param hyper_param_options:  hyper param options (selector, early stop, strategy, ..)
                                see: :py:class:`~mlrun.model.HyperParamOptions`
        :param inputs:          Input objects to pass to the handler. Type hints can be given so the input will be
                                parsed during runtime from `mlrun.DataItem` to the given type hint. The type hint can be
                                given in the key field of the dictionary after a colon, e.g: "<key> : <type_hint>".
        :param outputs:         list of outputs which can pass in the workflow
        :param workdir:         default input artifacts path
        :param labels:          labels to tag the job/run with ({key:val, ..})
        :param base_task:       task object to use as base
        :param watch:           watch/follow run log, True by default
        :param local:           run the function locally vs on the runtime/cluster
        :param verbose:         add verbose prints/logs
        :param auto_build:      when set to True and the function require build it will be built on the first
                                function run, use only if you dont plan on changing the build config between runs
        :param schedule:        ScheduleCronTrigger class instance or a standard crontab expression string
                                (which will be converted to the class using its `from_crontab` constructor),
                                see this link for help:
                                https://apscheduler.readthedocs.io/en/3.x/modules/triggers/cron.html#module-apscheduler.triggers.cron
        :param artifact_path:   path to store artifacts, when running in a workflow this will be set automatically
        :param notifications:   list of notifications to push when the run is completed
        :param returns:         List of log hints - configurations for how to log the returning values from the
                                handler's run (as artifacts or results). The list's length must be equal to the amount
                                of returning objects. A log hint may be given as:

                                * A string of the key to use to log the returning value as result or as an artifact. To
                                  specify The artifact type, it is possible to pass a string in the following structure:
                                  "<key> : <type>". Available artifact types can be seen in `mlrun.ArtifactType`. If no
                                  artifact type is specified, the object's default artifact type will be used.
                                * A dictionary of configurations to use when logging. Further info per object type and
                                  artifact type can be given there. The artifact key must appear in the dictionary as
                                  "key": "the_key".
        :param builder_env: env vars dict for source archive config/credentials e.g. builder_env={"GIT_TOKEN": token}
        :return: MLRun RunObject or KubeFlow containerOp
        """
        return run_function(
            function,
            handler=handler,
            name=name,
            params=params,
            hyperparams=hyperparams,
            hyper_param_options=hyper_param_options,
            inputs=inputs,
            outputs=outputs,
            workdir=workdir,
            labels=labels,
            base_task=base_task,
            watch=watch,
            local=local,
            verbose=verbose,
            selector=selector,
            project_object=self,
            auto_build=auto_build,
            schedule=schedule,
            artifact_path=artifact_path,
            notifications=notifications,
            returns=returns,
            builder_env=builder_env,
        )

    def build_function(
        self,
        function: typing.Union[str, mlrun.runtimes.BaseRuntime],
        with_mlrun: bool = None,
        skip_deployed: bool = False,
        image: str = None,
        base_image: str = None,
        commands: list = None,
        secret_name: str = None,
        requirements: typing.Union[str, typing.List[str]] = None,
        mlrun_version_specifier: str = None,
        builder_env: dict = None,
        overwrite_build_params: bool = False,
        requirements_file: str = None,
        extra_args: str = None,
    ) -> typing.Union[BuildStatus, kfp.dsl.ContainerOp]:
        """deploy ML function, build container with its dependencies

        :param function:            name of the function (in the project) or function object
        :param with_mlrun:          add the current mlrun package to the container build
        :param skip_deployed:       skip the build if we already have an image for the function
        :param image:               target image name/path
        :param base_image:          base image name/path (commands and source code will be added to it)
        :param commands:            list of docker build (RUN) commands e.g. ['pip install pandas']
        :param secret_name:         k8s secret for accessing the docker registry
        :param requirements:        list of python packages, defaults to None
        :param requirements_file:   pip requirements file path, defaults to None
        :param mlrun_version_specifier:  which mlrun package version to include (if not current)
        :param builder_env:         Kaniko builder pod env vars dict (for config/credentials)
            e.g. builder_env={"GIT_TOKEN": token}, does not work yet in KFP
        :param overwrite_build_params:  Overwrite existing build configuration (currently applies to
            requirements and commands)
            * False: The new params are merged with the existing
            * True: The existing params are replaced by the new ones
        :param extra_args:  A string containing additional builder arguments in the format of command-line options,
            e.g. extra_args="--skip-tls-verify --build-arg A=val"
        """
        return build_function(
            function,
            with_mlrun=with_mlrun,
            skip_deployed=skip_deployed,
            image=image,
            base_image=base_image,
            commands=commands,
            secret_name=secret_name,
            requirements=requirements,
            requirements_file=requirements_file,
            mlrun_version_specifier=mlrun_version_specifier,
            builder_env=builder_env,
            project_object=self,
            overwrite_build_params=overwrite_build_params,
            extra_args=extra_args,
        )

    def build_config(
        self,
        image: str = None,
        set_as_default: bool = False,
        with_mlrun: bool = None,
        base_image: str = None,
        commands: list = None,
        secret_name: str = None,
        requirements: typing.Union[str, typing.List[str]] = None,
        overwrite_build_params: bool = False,
        requirements_file: str = None,
        builder_env: dict = None,
        extra_args: str = None,
    ):
        """specify builder configuration for the project

        :param image: target image name/path. If not specified the project's existing `default_image` name will be
            used. If not set, the `mlconf.default_project_image_name` value will be used
        :param set_as_default: set `image` to be the project's default image (default False)
        :param with_mlrun: add the current mlrun package to the container build
        :param base_image: base image name/path
        :param commands:   list of docker build (RUN) commands e.g. ['pip install pandas']
        :param secret_name:     k8s secret for accessing the docker registry
        :param requirements: a list of packages to install on the built image
        :param requirements_file: requirements file to install on the built image
        :param overwrite_build_params:  Overwrite existing build configuration (currently applies to
            requirements and commands)
            * False: The new params are merged with the existing
            * True: The existing params are replaced by the new ones
        :param builder_env: Kaniko builder pod env vars dict (for config/credentials)
            e.g. builder_env={"GIT_TOKEN": token}, does not work yet in KFP
        :param extra_args:  A string containing additional builder arguments in the format of command-line options,
            e.g. extra_args="--skip-tls-verify --build-arg A=val"
        """
        default_image_name = mlrun.mlconf.default_project_image_name.format(
            name=self.name
        )
        image = image or self.default_image or default_image_name

        self.spec.build.build_config(
            image=image,
            base_image=base_image,
            commands=commands,
            secret=secret_name,
            with_mlrun=with_mlrun,
            requirements=requirements,
            requirements_file=requirements_file,
            overwrite=overwrite_build_params,
            builder_env=builder_env,
            extra_args=extra_args,
        )

        if set_as_default and image != self.default_image:
            self.set_default_image(image)

    def build_image(
        self,
        image: str = None,
        set_as_default: bool = True,
        with_mlrun: bool = None,
        skip_deployed: bool = False,
        base_image: str = None,
        commands: list = None,
        secret_name: str = None,
        requirements: typing.Union[str, typing.List[str]] = None,
        mlrun_version_specifier: str = None,
        builder_env: dict = None,
        overwrite_build_params: bool = False,
        requirements_file: str = None,
        extra_args: str = None,
    ) -> typing.Union[BuildStatus, kfp.dsl.ContainerOp]:
        """Builder docker image for the project, based on the project's build config. Parameters allow to override
        the build config.

        :param image: target image name/path. If not specified the project's existing `default_image` name will be
                        used. If not set, the `mlconf.default_project_image_name` value will be used
        :param set_as_default: set `image` to be the project's default image (default False)
        :param with_mlrun:      add the current mlrun package to the container build
        :param skip_deployed:   skip the build if we already have the image specified built
        :param base_image:      base image name/path (commands and source code will be added to it)
        :param commands:        list of docker build (RUN) commands e.g. ['pip install pandas']
        :param secret_name:     k8s secret for accessing the docker registry
        :param requirements:    list of python packages, defaults to None
        :param requirements_file:  pip requirements file path, defaults to None
        :param mlrun_version_specifier:  which mlrun package version to include (if not current)
        :param builder_env:     Kaniko builder pod env vars dict (for config/credentials)
            e.g. builder_env={"GIT_TOKEN": token}, does not work yet in KFP
        :param overwrite_build_params:  Overwrite existing build configuration (currently applies to
            requirements and commands)
            * False: The new params are merged with the existing
            * True: The existing params are replaced by the new ones
        :param extra_args:  A string containing additional builder arguments in the format of command-line options,
            e.g. extra_args="--skip-tls-verify --build-arg A=val"r
        """

        self.build_config(
            image=image,
            set_as_default=set_as_default,
            base_image=base_image,
            commands=commands,
            secret_name=secret_name,
            with_mlrun=with_mlrun,
            requirements=requirements,
            requirements_file=requirements_file,
            overwrite_build_params=overwrite_build_params,
        )

        function = mlrun.new_function("mlrun--project--image--builder", kind="job")

        build = self.spec.build
        result = self.build_function(
            function=function,
            with_mlrun=build.with_mlrun,
            image=build.image,
            base_image=build.base_image,
            commands=build.commands,
            secret_name=build.secret,
            requirements=build.requirements,
            skip_deployed=skip_deployed,
            overwrite_build_params=overwrite_build_params,
            mlrun_version_specifier=mlrun_version_specifier,
            builder_env=builder_env,
            extra_args=extra_args,
        )

        try:
            mlrun.db.get_run_db(secrets=self._secrets).delete_function(
                name=function.metadata.name
            )
        except Exception as exc:
            logger.warning(
                f"Image was successfully built, but failed to delete temporary function {function.metadata.name}."
                " To remove the function, attempt to manually delete it.",
                exc=repr(exc),
            )

        return result

    def deploy_function(
        self,
        function: typing.Union[str, mlrun.runtimes.BaseRuntime],
        dashboard: str = "",
        models: list = None,
        env: dict = None,
        tag: str = None,
        verbose: bool = None,
        builder_env: dict = None,
        mock: bool = None,
    ) -> typing.Union[DeployStatus, kfp.dsl.ContainerOp]:
        """deploy real-time (nuclio based) functions

        :param function:    name of the function (in the project) or function object
        :param dashboard:   DEPRECATED. Keep empty to allow auto-detection by MLRun API.
        :param models:      list of model items
        :param env:         dict of extra environment variables
        :param tag:         extra version tag
        :param verbose:     add verbose prints/logs
        :param builder_env: env vars dict for source archive config/credentials e.g. `builder_env={"GIT_TOKEN": token}`
        :param mock:        deploy mock server vs a real Nuclio function (for local simulations)
        """
        return deploy_function(
            function,
            dashboard=dashboard,
            models=models,
            env=env,
            tag=tag,
            verbose=verbose,
            builder_env=builder_env,
            project_object=self,
            mock=mock,
        )

    def get_artifact(self, key, tag=None, iter=None):
        """Return an artifact object

        :param key: artifact key
        :param tag: version tag
        :param iter: iteration number (for hyper-param tasks)
        :return: Artifact object
        """
        db = mlrun.db.get_run_db(secrets=self._secrets)
        artifact = db.read_artifact(key, tag, iter=iter, project=self.metadata.name)
        return dict_to_artifact(artifact)

    def list_artifacts(
        self,
        name=None,
        tag=None,
        labels: Optional[Union[Dict[str, str], List[str]]] = None,
        since=None,
        until=None,
        iter: int = None,
        best_iteration: bool = False,
        kind: str = None,
        category: typing.Union[str, mlrun.common.schemas.ArtifactCategories] = None,
    ) -> mlrun.lists.ArtifactList:
        """List artifacts filtered by various parameters.

        The returned result is an `ArtifactList` (list of dict), use `.to_objects()` to convert it to a list of
        RunObjects, `.show()` to view graphically in Jupyter, and `.to_df()` to convert to a DataFrame.

        Examples::

            # Get latest version of all artifacts in project
            latest_artifacts = project.list_artifacts('', tag='latest')
            # check different artifact versions for a specific artifact, return as objects list
            result_versions = project.list_artifacts('results', tag='*').to_objects()

        :param name: Name of artifacts to retrieve. Name with '~' prefix is used as a like query, and is not
            case-sensitive. This means that querying for ``~name`` may return artifacts named
            ``my_Name_1`` or ``surname``.
        :param tag: Return artifacts assigned this tag.
        :param labels: Return artifacts that have these labels. Labels can either be a dictionary {"label": "value"} or
            a list of "label=value" (match label key and value) or "label" (match just label key) strings.
        :param since: Not in use in :py:class:`HTTPRunDB`.
        :param until: Not in use in :py:class:`HTTPRunDB`.
        :param iter: Return artifacts from a specific iteration (where ``iter=0`` means the root iteration). If
            ``None`` (default) return artifacts from all iterations.
        :param best_iteration: Returns the artifact which belongs to the best iteration of a given run, in the case of
            artifacts generated from a hyper-param run. If only a single iteration exists, will return the artifact
            from that iteration. If using ``best_iter``, the ``iter`` parameter must not be used.
        :param kind: Return artifacts of the requested kind.
        :param category: Return artifacts of the requested category.
        """
        db = mlrun.db.get_run_db(secrets=self._secrets)
        return db.list_artifacts(
            name,
            self.metadata.name,
            tag,
            labels=labels,
            since=since,
            until=until,
            iter=iter,
            best_iteration=best_iteration,
            kind=kind,
            category=category,
        )

    def list_models(
        self,
        name=None,
        tag=None,
        labels: Optional[Union[Dict[str, str], List[str]]] = None,
        since=None,
        until=None,
        iter: int = None,
        best_iteration: bool = False,
    ):
        """List models in project, filtered by various parameters.

        Examples::

            # Get latest version of all models in project
            latest_models = project.list_models('', tag='latest')


        :param name: Name of artifacts to retrieve. Name with '~' prefix is used as a like query, and is not
            case-sensitive. This means that querying for ``~name`` may return artifacts named
            ``my_Name_1`` or ``surname``.
        :param tag: Return artifacts assigned this tag.
        :param labels: Return artifacts that have these labels. Labels can either be a dictionary {"label": "value"} or
            a list of "label=value" (match label key and value) or "label" (match just label key) strings.
        :param since: Not in use in :py:class:`HTTPRunDB`.
        :param until: Not in use in :py:class:`HTTPRunDB`.
        :param iter: Return artifacts from a specific iteration (where ``iter=0`` means the root iteration). If
            ``None`` (default) return artifacts from all iterations.
        :param best_iteration: Returns the artifact which belongs to the best iteration of a given run, in the case of
            artifacts generated from a hyper-param run. If only a single iteration exists, will return the artifact
            from that iteration. If using ``best_iter``, the ``iter`` parameter must not be used.
        """
        db = mlrun.db.get_run_db(secrets=self._secrets)
        return db.list_artifacts(
            name,
            self.metadata.name,
            tag,
            labels=labels,
            since=since,
            until=until,
            iter=iter,
            best_iteration=best_iteration,
            kind="model",
        ).to_objects()

    def list_functions(self, name=None, tag=None, labels=None):
        """Retrieve a list of functions, filtered by specific criteria.

        example::

            functions = project.list_functions(tag="latest")


        :param name: Return only functions with a specific name.
        :param tag: Return function versions with specific tags.
        :param labels: Return functions that have specific labels assigned to them.
        :returns: List of function objects.
        """
        db = mlrun.db.get_run_db(secrets=self._secrets)
        functions = db.list_functions(name, self.metadata.name, tag=tag, labels=labels)
        if functions:
            # convert dict to function objects
            return [mlrun.new_function(runtime=func) for func in functions]

    def list_model_monitoring_applications(self):
        """Retrieve a list of alll the model monitoring application.
        example::
            functions = project.list_model_monitoring_applications()
        :returns: List of function objects.
        """
        return self.list_functions(
            labels=[
                f"{mm_constants.ModelMonitoringAppTag.KEY}={mm_constants.ModelMonitoringAppTag.VAL}"
            ]
        )

    def list_runs(
        self,
        name: Optional[str] = None,
        uid: Optional[Union[str, List[str]]] = None,
        labels: Optional[Union[str, List[str]]] = None,
        state: Optional[str] = None,
        sort: bool = True,
        last: int = 0,
        iter: bool = False,
        start_time_from: Optional[datetime.datetime] = None,
        start_time_to: Optional[datetime.datetime] = None,
        last_update_time_from: Optional[datetime.datetime] = None,
        last_update_time_to: Optional[datetime.datetime] = None,
        **kwargs,
    ) -> mlrun.lists.RunList:
        """Retrieve a list of runs, filtered by various options.

        The returned result is a `` (list of dict), use `.to_objects()` to convert it to a list of RunObjects,
        `.show()` to view graphically in Jupyter, `.to_df()` to convert to a DataFrame, and `compare()` to
        generate comparison table and PCP plot.

        Example::

            # return a list of runs matching the name and label and compare
            runs = project.list_runs(name='download', labels='owner=admin')
            runs.compare()

            # multi-label filter can also be provided
            runs = project.list_runs(name='download', labels=["kind=job", "owner=admin"])

            # If running in Jupyter, can use the .show() function to display the results
            project.list_runs(name='').show()


        :param name: Name of the run to retrieve.
        :param uid: Unique ID of the run.
        :param project: Project that the runs belongs to.
        :param labels: List runs that have specific labels assigned. a single or multi label filter can be
            applied.
        :param state: List only runs whose state is specified.
        :param sort: Whether to sort the result according to their start time. Otherwise, results will be
            returned by their internal order in the DB (order will not be guaranteed).
        :param last: Deprecated - currently not used.
        :param iter: If ``True`` return runs from all iterations. Otherwise, return only runs whose ``iter`` is 0.
        :param start_time_from: Filter by run start time in ``[start_time_from, start_time_to]``.
        :param start_time_to: Filter by run start time in ``[start_time_from, start_time_to]``.
        :param last_update_time_from: Filter by run last update time in ``(last_update_time_from,
            last_update_time_to)``.
        :param last_update_time_to: Filter by run last update time in ``(last_update_time_from, last_update_time_to)``.
        """
        db = mlrun.db.get_run_db(secrets=self._secrets)
        return db.list_runs(
            name,
            uid,
            self.metadata.name,
            labels=labels,
            state=state,
            sort=sort,
            last=last,
            iter=iter,
            start_time_from=start_time_from,
            start_time_to=start_time_to,
            last_update_time_from=last_update_time_from,
            last_update_time_to=last_update_time_to,
            **kwargs,
        )

    def register_datastore_profile(self, profile: DatastoreProfile):
        private_body = DatastoreProfile2Json.get_json_private(profile)
        public_body = DatastoreProfile2Json.get_json_public(profile)
        # send project data to DB
        profile = mlrun.common.schemas.DatastoreProfile(
            name=profile.name,
            type=profile.type,
            object=public_body,
            private=private_body,
            project=self.name,
        )
        mlrun.db.get_run_db(secrets=self._secrets).store_datastore_profile(
            profile, self.name
        )

    def delete_datastore_profile(self, profile: str):
        mlrun.db.get_run_db(secrets=self._secrets).delete_datastore_profile(
            profile, self.name
        )

    def get_datastore_profile(self, profile: str) -> DatastoreProfile:
        return mlrun.db.get_run_db(secrets=self._secrets).get_datastore_profile(
            profile, self.name
        )

    def list_datastore_profiles(self) -> List[DatastoreProfile]:
        return mlrun.db.get_run_db(secrets=self._secrets).list_datastore_profiles(
            self.name
        )

    def get_custom_packagers(self) -> typing.List[typing.Tuple[str, bool]]:
        """
        Get the custom packagers registered in the project.

        :return: A list of the custom packagers module paths.
        """
        # Return a copy so the user won't be able to edit the list by the reference returned (no need for deep copy as
        # tuples do not support item assignment):
        return self.spec.custom_packagers.copy()

    def add_custom_packager(self, packager: str, is_mandatory: bool):
        """
        Add a custom packager from the custom packagers list. All project's custom packagers are added to each project
        function.

        **Notice** that in order to run a function with the custom packagers included, you must set a source for the
        project (using the `project.set_source` method) with the parameter `pull_at_runtime=True` so the source code of
        the packagers will be able to be imported.

        :param packager:     The packager module path to add. For example, if a packager `MyPackager` is in the
                             project's source at my_module.py, then the module path is: "my_module.MyPackager".
        :param is_mandatory: Whether this packager must be collected during a run. If False, failing to collect it won't
                             raise an error during the packagers collection phase.
        """
        self.spec.add_custom_packager(packager=packager, is_mandatory=is_mandatory)

    def remove_custom_packager(self, packager: str):
        """
        Remove a custom packager from the custom packagers list.

        :param packager: The packager module path to remove.

        :raise MLRunInvalidArgumentError: In case the packager was not in the list.
        """
        self.spec.remove_custom_packager(packager=packager)

    def _run_authenticated_git_action(
        self,
        action: Callable,
        remote: str,
        args: list = [],
        kwargs: dict = {},
        secrets: Union[SecretsStore, dict] = None,
    ):
        """Run an arbitrary Git routine while the remote is enriched with secrets
        Enrichment of the remote URL is undone before this method returns
        If no secrets are provided, remote remains untouched

        :param action:  git callback that may require authentication
        :param remote:  git remote to be temporarily enriched with secrets
        :param args:    positional arguments to be passed along to action
        :param kwargs:  keyword arguments to be passed along to action
        :param secrets: dict or SecretsStore with Git credentials e.g. secrets={"GIT_TOKEN": token}
        """
        clean_remote = self.spec.repo.remotes[remote].url
        enriched_remote, is_remote_enriched = add_credentials_git_remote_url(
            clean_remote, secrets=secrets or {}
        )
        try:
            if is_remote_enriched:
                self.spec.repo.remotes[remote].set_url(enriched_remote, clean_remote)
            action(*args, **kwargs)
        except RuntimeError as e:
            raise mlrun.errors.MLRunRuntimeError(
                f"Failed to run Git action: {action}"
            ) from e
        finally:
            if is_remote_enriched:
                self.spec.repo.remotes[remote].set_url(clean_remote, enriched_remote)


def _set_as_current_default_project(project: MlrunProject):
    mlrun.mlconf.default_project = project.metadata.name
    pipeline_context.set(project)


def _init_function_from_dict(
    f: dict,
    project: MlrunProject,
    name: typing.Optional[str] = None,
) -> typing.Tuple[str, mlrun.runtimes.BaseRuntime]:
    name = name or f.get("name", "")
    url = f.get("url", "")
    kind = f.get("kind", "")
    image = f.get("image", None)
    handler = f.get("handler", None)
    with_repo = f.get("with_repo", False)
    requirements = f.get("requirements", None)
    tag = f.get("tag", None)

    has_module = _has_module(handler, kind)
    if not url and "spec" not in f and not has_module:
        # function must point to a file or a module or have a spec
        raise ValueError("Function missing a url or a spec or a module")

    relative_url = url
    url, in_context = project.get_item_absolute_path(url)

    if "spec" in f:
        func = new_function(name, runtime=f, tag=tag)

    elif not url and has_module:
        func = new_function(
            name, image=image, kind=kind or "job", handler=handler, tag=tag
        )

    elif is_yaml_path(url) or url.startswith("db://") or url.startswith("hub://"):
        func = import_function(url, new_name=name)
        if image:
            func.spec.image = image
        if tag:
            func.spec.tag = tag

    elif url.endswith(".ipynb"):
        # not defaulting kind to job here cause kind might come from magic annotations in the notebook
        func = code_to_function(
            name, filename=url, image=image, kind=kind, handler=handler, tag=tag
        )

    elif url.endswith(".py"):
        if not image and not project.default_image and kind != "local":
            raise ValueError(
                "image must be provided with py code files which do not "
                "run on 'local' engine kind"
            )
        if in_context and with_repo:
            func = new_function(
                name,
                command=relative_url,
                image=image,
                kind=kind or "job",
                handler=handler,
                tag=tag,
            )
        else:
            func = code_to_function(
                name,
                filename=url,
                image=image,
                kind=kind or "job",
                handler=handler,
                tag=tag,
            )

    else:
        raise ValueError(f"Unsupported function url:handler {url}:{handler} or no spec")

    if with_repo:
        # mark source to be enriched before run with project source (enrich_function_object)
        func.spec.build.source = "./"
    if requirements:
        func.with_requirements(requirements)

    return _init_function_from_obj(func, project)


def _init_function_from_obj(
    func: mlrun.runtimes.BaseRuntime,
    project: MlrunProject,
    name: typing.Optional[str] = None,
) -> typing.Tuple[str, mlrun.runtimes.BaseRuntime]:
    build = func.spec.build
    if project.spec.origin_url:
        origin = project.spec.origin_url
        try:
            if project.spec.repo:
                origin += "#" + project.spec.repo.head.commit.hexsha
        except Exception:
            pass
        build.code_origin = origin
    if project.metadata.name:
        func.metadata.project = project.metadata.name

    # TODO: deprecate project tag
    if project.spec.tag:
        func.metadata.tag = project.spec.tag

    if name:
        func.metadata.name = name
    return func.metadata.name, func


def _has_module(handler, kind):
    if not handler:
        return False
    return (
        kind in mlrun.runtimes.RuntimeKinds.nuclio_runtimes() and ":" in handler
    ) or "." in handler


def _is_imported_artifact(artifact):
    return artifact and isinstance(artifact, dict) and "import_from" in artifact<|MERGE_RESOLUTION|>--- conflicted
+++ resolved
@@ -26,7 +26,7 @@
 import warnings
 import zipfile
 from os import environ, makedirs, path, remove
-from typing import Callable, Dict, List, Optional, Union
+from typing import Dict, List, Optional, Union
 
 import dotenv
 import git
@@ -69,13 +69,7 @@
     logger,
     update_in,
 )
-from ..utils.clones import (
-    add_credentials_git_remote_url,
-    clone_git,
-    clone_tgz,
-    clone_zip,
-    get_repo_url,
-)
+from ..utils.clones import clone_git, clone_tgz, clone_zip, get_repo_url
 from ..utils.helpers import ensure_git_branch, resolve_git_reference_from_source
 from ..utils.notifications import CustomNotificationPusher, NotificationTypes
 from .operations import (
@@ -2148,29 +2142,19 @@
         """get a list of all the project function names"""
         return [func["name"] for func in self.spec.functions]
 
-    def pull(
-        self,
-        branch: str = None,
-        remote: str = None,
-        secrets: Union[SecretsStore, dict] = None,
-    ):
+    def pull(self, branch=None, remote=None):
         """pull/update sources from git or tar into the context dir
 
         :param branch:  git branch, if not the current one
         :param remote:  git remote, if other than origin
-        :param secrets: dict or SecretsStore with Git credentials e.g. secrets={"GIT_TOKEN": token}
         """
         url = self.spec.origin_url
         if url and url.startswith("git://"):
             if not self.spec.repo:
                 raise ValueError("repo was not initialized, use load_project()")
+            branch = branch or self.spec.repo.active_branch.name
             remote = remote or "origin"
-            self._run_authenticated_git_action(
-                action=self.spec.repo.git.pull,
-                remote=remote,
-                args=[remote, branch or self.spec.repo.active_branch.name],
-                secrets=secrets or {},
-            )
+            self.spec.repo.git.pull(remote, branch)
         elif url and url.endswith(".tar.gz"):
             clone_tgz(url, self.spec.context, self._secrets)
         elif url and url.endswith(".zip"):
@@ -2197,38 +2181,19 @@
         self.spec._source = self.spec.source or url
         self.spec.origin_url = self.spec.origin_url or url
 
-    def push(
-        self,
-        branch,
-        message=None,
-        update=True,
-        remote: str = None,
-        add: list = None,
-        author_name: str = None,
-        author_email: str = None,
-        secrets: Union[SecretsStore, dict] = None,
-    ):
+    def push(self, branch, message=None, update=True, remote=None, add: list = None):
         """update spec and push updates to remote git repo
 
-        :param branch:       target git branch
-        :param message:      git commit message
-        :param update:       update files (git add update=True)
-        :param remote:       git remote, default to origin
-        :param add:          list of files to add
-        :param author_name:  author's git user name to be used on this commit
-        :param author_email: author's git user email to be used on this commit
-        :param secrets:      dict or SecretsStore with Git credentials e.g. secrets={"GIT_TOKEN": token}
+        :param branch:  target git branch
+        :param message: git commit message
+        :param update:  update files (git add update=True)
+        :param remote:  git remote, default to origin
+        :param add:     list of files to add
         """
         repo = self.spec.repo
         if not repo:
             raise ValueError("git repo is not set/defined")
         self.save()
-
-        with repo.config_writer() as config:
-            if author_name:
-                config.set_value("user", "name", author_name)
-            if author_email:
-                config.set_value("user", "email", author_email)
 
         add = add or []
         add.append("project.yaml")
@@ -2243,9 +2208,8 @@
             except git.exc.GitCommandError as exc:
                 if "Please tell me who you are" in str(exc):
                     warning_message = (
-                        'Git is not configured. Either use "author_name", "author_email" and "secrets" parameters or '
-                        "run the following commands from the terminal and run git push once to store "
-                        "your credentials:\n"
+                        "Git is not configured, please run the following commands and run git push from the terminal "
+                        "once to store your credentials:\n"
                         '\tgit config --global user.email "<my@email.com>"\n'
                         '\tgit config --global user.name "<name>"\n'
                         "\tgit config --global credential.helper store\n"
@@ -2257,14 +2221,7 @@
 
         if not branch:
             raise ValueError("please specify the remote branch")
-
-        remote = remote or "origin"
-        self._run_authenticated_git_action(
-            action=repo.git.push,
-            remote=remote,
-            args=[remote, branch],
-            secrets=secrets or {},
-        )
+        repo.git.push(remote or "origin", branch)
 
     def sync_functions(self, names: list = None, always=True, save=False):
         """reload function objects from specs and files"""
@@ -2424,22 +2381,16 @@
         sync: bool = False,
         watch: bool = False,
         dirty: bool = False,
-<<<<<<< HEAD
-=======
         # TODO: deprecated, remove in 1.6.0
         ttl: int = None,
->>>>>>> 347fe0e0
         engine: str = None,
         local: bool = None,
         schedule: typing.Union[
             str, mlrun.common.schemas.ScheduleCronTrigger, bool
         ] = None,
         timeout: int = None,
-<<<<<<< HEAD
-=======
         # TODO: deprecated, remove in 1.6.0
         overwrite: bool = False,
->>>>>>> 347fe0e0
         source: str = None,
         cleanup_ttl: int = None,
     ) -> _PipelineRunStatus:
@@ -2459,6 +2410,8 @@
         :param sync:      force functions sync before run
         :param watch:     wait for pipeline completion
         :param dirty:     allow running the workflow when the git repo is dirty
+        :param ttl:       pipeline cleanup ttl in secs (time to wait after workflow completion, at which point the
+                          workflow and all its resources are deleted) (deprecated, use cleanup_ttl instead)
         :param engine:    workflow engine running the workflow.
                           supported values are 'kfp' (default), 'local' or 'remote'.
                           for setting engine for remote running use 'remote:local' or 'remote:kfp'.
@@ -2469,6 +2422,8 @@
                           https://apscheduler.readthedocs.io/en/3.x/modules/triggers/cron.html#module-apscheduler.triggers.cron
                           for using the pre-defined workflow's schedule, set `schedule=True`
         :param timeout:   timeout in seconds to wait for pipeline completion (watch will be activated)
+        :param overwrite: (deprecated) replacing the schedule of the same workflow (under the same name) if exists
+                          with the new one.
         :param source:    remote source to use instead of the actual `project.spec.source` (used when engine is remote).
                           for other engines the source is to validate that the code is up-to-date
         :param cleanup_ttl:
@@ -2477,8 +2432,6 @@
         :returns: run id
         """
 
-<<<<<<< HEAD
-=======
         if ttl:
             warnings.warn(
                 "'ttl' is deprecated, use 'cleanup_ttl' instead. "
@@ -2495,7 +2448,6 @@
                 FutureWarning,
             )
 
->>>>>>> 347fe0e0
         arguments = arguments or {}
         need_repo = self.spec._need_repo()
         if self.spec.repo and self.spec.repo.is_dirty():
@@ -2528,7 +2480,9 @@
         else:
             workflow_spec = self.spec._workflows[name].copy()
             workflow_spec.merge_args(arguments)
-        workflow_spec.cleanup_ttl = cleanup_ttl or workflow_spec.cleanup_ttl
+        workflow_spec.cleanup_ttl = (
+            cleanup_ttl or ttl or workflow_spec.cleanup_ttl or workflow_spec.ttl
+        )
         workflow_spec.run_local = local
 
         name = f"{self.metadata.name}-{name}" if name else self.metadata.name
@@ -3349,40 +3303,6 @@
         """
         self.spec.remove_custom_packager(packager=packager)
 
-    def _run_authenticated_git_action(
-        self,
-        action: Callable,
-        remote: str,
-        args: list = [],
-        kwargs: dict = {},
-        secrets: Union[SecretsStore, dict] = None,
-    ):
-        """Run an arbitrary Git routine while the remote is enriched with secrets
-        Enrichment of the remote URL is undone before this method returns
-        If no secrets are provided, remote remains untouched
-
-        :param action:  git callback that may require authentication
-        :param remote:  git remote to be temporarily enriched with secrets
-        :param args:    positional arguments to be passed along to action
-        :param kwargs:  keyword arguments to be passed along to action
-        :param secrets: dict or SecretsStore with Git credentials e.g. secrets={"GIT_TOKEN": token}
-        """
-        clean_remote = self.spec.repo.remotes[remote].url
-        enriched_remote, is_remote_enriched = add_credentials_git_remote_url(
-            clean_remote, secrets=secrets or {}
-        )
-        try:
-            if is_remote_enriched:
-                self.spec.repo.remotes[remote].set_url(enriched_remote, clean_remote)
-            action(*args, **kwargs)
-        except RuntimeError as e:
-            raise mlrun.errors.MLRunRuntimeError(
-                f"Failed to run Git action: {action}"
-            ) from e
-        finally:
-            if is_remote_enriched:
-                self.spec.repo.remotes[remote].set_url(clean_remote, enriched_remote)
-
 
 def _set_as_current_default_project(project: MlrunProject):
     mlrun.mlconf.default_project = project.metadata.name
