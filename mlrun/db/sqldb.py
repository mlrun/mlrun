--- conflicted
+++ resolved
@@ -682,7 +682,6 @@
     ):
         raise NotImplementedError()
 
-<<<<<<< HEAD
     def create_marketplace_source(
         self, source: Union[dict, schemas.IndexedMarketplaceSource]
     ):
@@ -720,10 +719,11 @@
         version: str = None,
         tag: str = "latest",
         force_refresh: bool = False,
-=======
+    ):
+        raise NotImplementedError()
+
     def verify_authorization(
         self,
         authorization_verification_input: mlrun.api.schemas.AuthorizationVerificationInput,
->>>>>>> bb682c7a
     ):
         raise NotImplementedError()