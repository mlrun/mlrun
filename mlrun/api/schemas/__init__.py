--- conflicted
+++ resolved
@@ -14,7 +14,6 @@
 #
 # flake8: noqa  - this is until we take care of the F401 violations with respect to __all__ & sphinx
 
-<<<<<<< HEAD
 """
 Schemas were moved to mlrun.common.schemas.
 For backwards compatibility with mlrun.api.schemas, we use this file to convert the old imports to the new ones.
@@ -107,16 +106,12 @@
 NodeSelectorOperator = DeprecationHelper(mlrun.common.schemas.NodeSelectorOperator)
 Resources = DeprecationHelper(mlrun.common.schemas.Resources)
 ResourceSpec = DeprecationHelper(mlrun.common.schemas.ResourceSpec)
-IndexedMarketplaceSource = DeprecationHelper(
-    mlrun.common.schemas.IndexedMarketplaceSource
-)
-MarketplaceCatalog = DeprecationHelper(mlrun.common.schemas.MarketplaceCatalog)
-MarketplaceItem = DeprecationHelper(mlrun.common.schemas.MarketplaceItem)
-MarketplaceObjectMetadata = DeprecationHelper(
-    mlrun.common.schemas.MarketplaceObjectMetadata
-)
-MarketplaceSource = DeprecationHelper(mlrun.common.schemas.MarketplaceSource)
-MarketplaceSourceSpec = DeprecationHelper(mlrun.common.schemas.MarketplaceSourceSpec)
+IndexedHubSource = DeprecationHelper(mlrun.common.schemas.IndexedHubSource)
+HubCatalog = DeprecationHelper(mlrun.common.schemas.HubCatalog)
+HubItem = DeprecationHelper(mlrun.common.schemas.HubItem)
+HubObjectMetadata = DeprecationHelper(mlrun.common.schemas.HubObjectMetadata)
+HubSource = DeprecationHelper(mlrun.common.schemas.HubSource)
+HubSourceSpec = DeprecationHelper(mlrun.common.schemas.HubSourceSpec)
 last_source_index = DeprecationHelper(mlrun.common.schemas.last_source_index)
 MostCommonObjectTypesReport = DeprecationHelper(
     mlrun.common.schemas.MostCommonObjectTypesReport
@@ -189,142 +184,4 @@
     mlrun.common.schemas.UserSecretCreationRequest
 )
 Tag = DeprecationHelper(mlrun.common.schemas.Tag)
-TagObjects = DeprecationHelper(mlrun.common.schemas.TagObjects)
-=======
-from .artifact import ArtifactCategories, ArtifactIdentifier, ArtifactsFormat
-from .auth import (
-    AuthInfo,
-    AuthorizationAction,
-    AuthorizationResourceTypes,
-    AuthorizationVerificationInput,
-    Credentials,
-    ProjectsRole,
-)
-from .background_task import (
-    BackgroundTask,
-    BackgroundTaskMetadata,
-    BackgroundTaskSpec,
-    BackgroundTaskState,
-    BackgroundTaskStatus,
-)
-from .client_spec import ClientSpec
-from .clusterization_spec import (
-    ClusterizationSpec,
-    WaitForChiefToReachOnlineStateFeatureFlag,
-)
-from .constants import (
-    APIStates,
-    ClusterizationRole,
-    DeletionStrategy,
-    FeatureStorePartitionByField,
-    HeaderNames,
-    LogsCollectorMode,
-    OrderType,
-    PatchMode,
-    RunPartitionByField,
-    SortField,
-)
-from .feature_store import (
-    EntitiesOutput,
-    Entity,
-    EntityListOutput,
-    EntityRecord,
-    Feature,
-    FeatureListOutput,
-    FeatureRecord,
-    FeatureSet,
-    FeatureSetDigestOutput,
-    FeatureSetDigestSpec,
-    FeatureSetIngestInput,
-    FeatureSetIngestOutput,
-    FeatureSetRecord,
-    FeatureSetsOutput,
-    FeatureSetSpec,
-    FeatureSetsTagsOutput,
-    FeaturesOutput,
-    FeatureVector,
-    FeatureVectorRecord,
-    FeatureVectorsOutput,
-    FeatureVectorsTagsOutput,
-)
-from .frontend_spec import (
-    AuthenticationFeatureFlag,
-    FeatureFlags,
-    FrontendSpec,
-    NuclioStreamsFeatureFlag,
-    PreemptionNodesFeatureFlag,
-    ProjectMembershipFeatureFlag,
-)
-from .function import FunctionState, PreemptionModes, SecurityContextEnrichmentModes
-from .http import HTTPSessionRetryMode
-from .hub import (
-    HubCatalog,
-    HubItem,
-    HubObjectMetadata,
-    HubSource,
-    HubSourceSpec,
-    IndexedHubSource,
-    last_source_index,
-)
-from .k8s import NodeSelectorOperator, Resources, ResourceSpec
-from .memory_reports import MostCommonObjectTypesReport, ObjectTypeReport
-from .model_endpoints import (
-    Features,
-    FeatureValues,
-    GrafanaColumn,
-    GrafanaDataPoint,
-    GrafanaNumberColumn,
-    GrafanaStringColumn,
-    GrafanaTable,
-    GrafanaTimeSeriesTarget,
-    ModelEndpoint,
-    ModelEndpointList,
-    ModelEndpointMetadata,
-    ModelEndpointSpec,
-    ModelEndpointStatus,
-    ModelMonitoringStoreKinds,
-)
-from .notification import NotificationSeverity, NotificationStatus
-from .object import ObjectKind, ObjectMetadata, ObjectSpec, ObjectStatus
-from .pipeline import PipelinesFormat, PipelinesOutput, PipelinesPagination
-from .project import (
-    IguazioProject,
-    Project,
-    ProjectDesiredState,
-    ProjectMetadata,
-    ProjectOwner,
-    ProjectsFormat,
-    ProjectsOutput,
-    ProjectSpec,
-    ProjectState,
-    ProjectStatus,
-    ProjectSummariesOutput,
-    ProjectSummary,
-)
-from .runtime_resource import (
-    GroupedByJobRuntimeResourcesOutput,
-    GroupedByProjectRuntimeResourcesOutput,
-    KindRuntimeResources,
-    ListRuntimeResourcesGroupByField,
-    RuntimeResource,
-    RuntimeResources,
-    RuntimeResourcesOutput,
-)
-from .schedule import (
-    ScheduleCronTrigger,
-    ScheduleInput,
-    ScheduleKinds,
-    ScheduleOutput,
-    ScheduleRecord,
-    SchedulesOutput,
-    ScheduleUpdate,
-)
-from .secret import (
-    AuthSecretData,
-    SecretKeysData,
-    SecretProviderName,
-    SecretsData,
-    UserSecretCreationRequest,
-)
-from .tag import Tag, TagObjects
->>>>>>> f1d4a543
+TagObjects = DeprecationHelper(mlrun.common.schemas.TagObjects)