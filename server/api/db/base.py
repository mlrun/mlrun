--- conflicted
+++ resolved
@@ -85,18 +85,15 @@
         pass
 
     @abstractmethod
-<<<<<<< HEAD
-    def read_run(self, session, uid, project="", iter=0, with_notifications=False):
-=======
     def read_run(
         self,
         session,
         uid: str,
         project: str = None,
         iter: int = 0,
+        with_notifications=False
         populate_existing: bool = False,
     ):
->>>>>>> 3d404cb1
         pass
 
     @abstractmethod
