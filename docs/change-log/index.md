(change-log)=
# Change log
<<<<<<< HEAD
- [v1.5.0](#v1-5-0-5-october-2023)
=======
- [v1.5.1](#v1-5-1-2-november-2023) | [v1.5.0](#v1-5-0-23-october-2023)
>>>>>>> c92ca752
- [v1.4.1](#v1-4-1-8-august-2023) | [v1.4.0](#v1-4-0-23-july-2023)
- [v1.3.4](#v1-3-4-23-august-2023) | [v1.3.3](#v1-3-3-7-jun-2023) | [v1.3.2](#v1-3-2-4-jun-2023) | [v1.3.1](#v1-3-1-18-may-2023) | [v1.3.0](#v1-3-0-22-march-2023) 
- [v1.2.3](#v1-2-3-15-may-2023) | [v1.2.2](#v1-2-2-8-may-2023) | [v1.2.1](#v1-2-1-8-january-2023) | [v1.2.0](#v1-2-0-1-december-2022)
- [v1.1.3](#v1-1-3-28-december-2022) | [v1.1.2](#v1-1-2-20-november-2022) | [v1.1.1](#v1-1-1-18-october-2022) | [v1.1.0](#v1-1-0-6-september-2022)
- [v1.0.6](#v1-0-6-16-august-2022) | [v1.0.5](#v1-0-5-11-august-2022) | [v1.0.4](#v1-0-4-13-june-2022) | [v1.0.3](#v1-0-3-7-june-2022) | [v1.0.2](#v1-0-2-19-may-2022) | [v1.0.0](#v1-0-0-22-april-2022)
- [Open issues](#open-issues)
- [Limitations](#limitations)
- [Deprecations](#deprecations-and-removed-code)

<<<<<<< HEAD

## v1.5.0 (19 October 2023)


### Data store
|ID   |Description                                                    |
|---|----------------------------------------------------------------- |
|ML-2296|Add ability to manage Redis datastore credentials with datastore profiles. See [Using data store profiles](../store/datastore.html#using-data-store-profiles), [view in Git](https://github.com/mlrun/mlrun/pull/3936). |
|ML-3500|Support for dbfs data store (Databricks file system). See [Databricks file system](../store/datastore.html#databricks-file-system), [view in Git](https://github.com/mlrun/mlrun/pull/3626).|

### Feature store
|ID   |Description                                                    |
|---|----------------------------------------------------------------- |
|ML-3784|Support for feature vector-defined feature-set relations and join-type (per-join). Tech Preview. See [Feature vector with different entities and complex joins](../feature-store/feature-vectors.html#feature-vector-with-different-entities-and-complex-joins) and [view in Git](https://github.com/mlrun/mlrun/pull/3947).|

### Infrastructure
|ID   |Description                                                    |
|---|----------------------------------------------------------------- |
|ML-3370|Accessing the MLRun hub is now available through a service API. This will enable implementing better function version selection and combining hub functions from different sources. Tech Preview. [View in Git](https://github.com/mlrun/mlrun/pull/3384).|
|ML-3644|Support for self-signed docker registries. See [Using self-signed registry](../runtimes/image-build.html#using-self-signed-registry) and [view in Git](https://github.com/mlrun/mlrun/pull/4013). |
|ML-4132|The `invoke` function can now receive any parameter supported in the `requests.request` method. See [invoke](../api/mlrun.runtimes.html#mlrun.runtimes.RemoteRuntime.invoke) and [view in Git](https://github.com/mlrun/mlrun/pull/3872). |


### Runtimes
|ID   |Description                                                    |
|---|----------------------------------------------------------------- |
|ML-3501|Support for running Spark jobs on Databricks cluster. See {ref}`databricks`. [View in Git](https://github.com/mlrun/mlrun/pull/3996). |
|ML-3854|Support for webhook notification. See webhook in [Notification Kinds](../concepts/notifications.html#notification-kinds) and [view in Git](https://github.com/mlrun/mlrun/pull/3946). |
=======
## v1.5.1 (2 November 2023)

###  Closed issues
| ID          |Description                                                               |
|----------|---------------------------------------------------------------------------|
|ML-4839/4844|Running `project.build_image` now always reads the requirements.txt file. |
|ML-4860  |Fixed creating and running functions with no parameters from the UI.      |
|ML-4872 |Fixed synchronizing functions from project yaml.                          |

## v1.5.0 (23 October 2023)

### Data store
| ID     |Description                                                                                                                                                                                                             |
|----------|-------------------------------------------------------------------------------------------------------------------------------------------------------------------------------------------------------------------------|
|ML-2296|Add ability to manage Redis datastore credentials with datastore profiles. See [Using data store profiles](../store/datastore.html#using-data-store-profiles), [view in Git](https://github.com/mlrun/mlrun/pull/3936). |
|ML-3500|Support for dbfs data store (Databricks file system). See [Databricks file system](../store/datastore.html#databricks-file-system), [view in Git](https://github.com/mlrun/mlrun/pull/3626).                            |

### Feature store
| ID     |Description                                                                                                                                                                                                                                                                                                                  |
|---------|------------------------------------------------------------------------------------------------------------------------------------------------------------------------------------------------------------------------------------------------------------------------------------------------------------------------------|
|ML-3784|Support for feature vector-defined feature-set relations and join-type (per-join). Tech Preview. See [Feature vector with different entities and complex joins](../feature-store/feature-vectors.html#feature-vector-with-different-entities-and-complex-joins) and [view in Git](https://github.com/mlrun/mlrun/pull/3947). |

### Infrastructure
| ID     |Description                                                                                                                                                                                                                                                |
|----------|------------------------------------------------------------------------------------------------------------------------------------------------------------------------------------------------------------------------------------------------------------|
|ML-3370|Accessing the MLRun hub is now available through a service API. This will enable implementing better function version selection and combining hub functions from different sources. Tech Preview. [View in Git](https://github.com/mlrun/mlrun/pull/3384). |
|ML-3644|Support for self-signed docker registries. See [Using self-signed registry](../runtimes/image-build.html#using-self-signed-registry) and [view in Git](https://github.com/mlrun/mlrun/pull/4013).                                                          |
|ML-4132|The `invoke` function can now receive any parameter supported in the `requests.request` method. See [invoke](../api/mlrun.runtimes.html#mlrun.runtimes.RemoteRuntime.invoke) and [view in Git](https://github.com/mlrun/mlrun/pull/3872).                  |

.
### Runtimes
| ID     |Description                                                                                                                                                                                                                                                        |
|---------|--------------------------------------------------------------------------------------------------------------------------------------------------------------------------------------------------------------------------------------------------------------------|
|ML-3501|Support for running Spark jobs on Databricks cluster. See {ref}`databricks`. [View in Git](https://github.com/mlrun/mlrun/pull/3996).                                                                                                                              |
|ML-3854|Support for webhook notification. See webhook in [Notification Kinds](../concepts/notifications.html#notification-kinds) and [view in Git](https://github.com/mlrun/mlrun/pull/3946).                                                                              |
>>>>>>> c92ca752
|ML-4059|Support for adding env vars or secrets to the docker build during runtime. See [Extra arguments](../runtimes/image-build.html#extra-arguments),  {py:meth}`~mlrun.projects.MlrunProject.build_config` and [view in Git](https://github.com/mlrun/mlrun/pull/4013). |


### UI
<<<<<<< HEAD
|ID   |Description                                                    |
|---|----------------------------------------------------------------- |
|ML-2811|New Batch Inference wizard. Tech Preview.|
|ML-2815|New Batch Run wizard that replaces the previous New job page. |
|ML-3584|The Model Endpoints page now displays the Function Tag. |
|ML-4066|The Online types list of the Target Store now includes Redis.|
|ML-4167|The Projects page now supports downloading the .yaml file. |
|ML-4571|The Model Endpoints page now displays the drift threshold and the drift actual value. |
|ML-4756|The Recents list in Jobs and Workflows (Projects pane) now displays a maximum of the last 48 hours. |

### Documentation
|ID   |Description                                                    |
|---|----------------------------------------------------------------- |
|ML-3763|Add description of configuring number of workers per GPU. See updated [Number of workers/GPUs](../runtimes/configuring-job-resources.html#number-of-workers-gpus). |
|ML-4420|Add configuration of memory in Spark Operator. See [Spark Operator runtime](../runtimes/spark-operator.html).|
|ML-2380|Add details of V3IO and Spark runtime. See [Spark Operator runtime](../runtimes/spark-operator.html) and [Spark3Runtime](../api/mlrun.runtimes.html#mlrun.runtimes.Spark3Runtime).

### Breaking changes
|ID  |Description                                                    |
|---|----------------------------------------------------------------- |
|ML-3823|The default format of `list projects` returns project names only. You can either get names or projects (`name_only`) and do a `get` only on the specific project you want (preferable), or get the full list (`full`).  [View in Git](https://github.com/mlrun/mlrun/pull/4198).|
|ML-4171|The Redis target implementation changed. Features-sets that use Redis as online targets must be recreated. [View in Git](https://github.com/mlrun/storey/pull/449).|
|ML-4366|The MLRun images `mlrun/ml-models` and `mlrun/ml-models-gpu` were deprecated and removed. The new image mlrun/mlrun-gpu is added. Additional dependencies must be installed on an as-need basis. See [MLRun images](../runtimes/images.html#mlrun-images). |
=======
| ID     |Description                                                                                         |
|---------|-----------------------------------------------------------------------------------------------------|
|ML-2811|New Batch Inference wizard. Tech Preview.                                                           |
|ML-2815|New Batch Run wizard that replaces the previous New job page.                                       |
|ML-3584|The Model Endpoints page now displays the Function Tag.                                             |
|ML-4066|The Online types list of the Target Store now includes Redis.                                       |
|ML-4167|The Projects page now supports downloading the .yaml file.                                          |
|ML-4571|The Model Endpoints page now displays the drift threshold and the drift actual value.               |
|ML-4756|The Recents list in Jobs and Workflows (Projects pane) now displays a maximum of the last 48 hours. |

### Documentation
| ID     |Description                                                                                                                                                                        |
|---------|------------------------------------------------------------------------------------------------------------------------------------------------------------------------------------|
|ML-3763|Add description of configuring number of workers per GPU. See updated [Number of workers/GPUs](../runtimes/configuring-job-resources.html#number-of-workers-gpus).                 |
|ML-4420|Add configuration of memory in Spark Operator. See [Spark Operator runtime](../runtimes/spark-operator.html).                                                                      |
|ML-2380|Add details of V3IO and Spark runtime. See [Spark Operator runtime](../runtimes/spark-operator.html) and [Spark3Runtime](../api/mlrun.runtimes.html#mlrun.runtimes.Spark3Runtime). |

### Breaking changes
| ID     |Description                                                                                                                                                                                                                                                                      |
|---------|----------------------------------------------------------------------------------------------------------------------------------------------------------------------------------------------------------------------------------------------------------------------------------|
|ML-3823|The default format of `list projects` returns project names only. You can either get names or projects (`name_only`) and do a `get` only on the specific project you want (preferable), or get the full list (`full`).  [View in Git](https://github.com/mlrun/mlrun/pull/4198). |
|ML-4171|The Redis target implementation changed. Features-sets that use Redis as online targets must be recreated. [View in Git](https://github.com/mlrun/storey/pull/449).                                                                                                              |
|ML-4366|The MLRun images `mlrun/ml-models` and `mlrun/ml-models-gpu` were deprecated and removed. The new image mlrun/mlrun-gpu is added. Additional dependencies must be installed on an as-need basis. See [MLRun images](../runtimes/images.html#mlrun-images).                       |
>>>>>>> c92ca752



### Deprecations

See [Deprecations and removed code](#deprecations-and-removed-code).

###  Closed issues
<<<<<<< HEAD
|ID  |Description                                                    |
|---|----------------------------------------------------------------- |
|ML-4188|Deleting a project failed in the backend but was successfully deleted in UI.  |
|ML-4212|Pipeline filters that have no results now show the labels. |
|ML-4214|Scheduled workflows with "-" in the name are no longer truncated. |
|ML-4232|User attempts to create a consumer group with "-" now throws an error. |
|ML-4316|Fixed: `list_runs` fails with `Read timed out`. |
|ML-4323|Fixed: pipeline step failed with "Read timed out.: get log" |
|ML-4391|Consumer group UI now shows complete details. |
|ML-4501|Fixed: UI  shows error after deleting a function, then viewing a related job. |
|ML-4533|In the UI, ML functions can now be created with upper-case letters. |
=======
| ID     |Description                                                                   |
|---------|-------------------------------------------------------------------------------|
|ML-1584|Can now run `code_to_function` when filename contains special characters.|
|ML-2199|Spark operator job does not fail with default requests args.                   |
|ML-2380|Spark runtime sustains naive user actions.                     |
|ML-4188|Projects are deleted simultaneouly in the backend and the UI.  |
|ML-4212|Pipeline filters that have no results now show the labels.                    |
|ML-4214|Scheduled workflows with "-" in the name are no longer truncated.             |
|ML-4232|User attempts to create a consumer group with "-" now throws an error.        |
|ML-4316|Fixed: `list_runs` fails with `Read timed out`.                               |
|ML-4323|Fixed: pipeline step failed with "Read timed out.: get log"                   |
|ML-4391|Consumer group UI now shows complete details.                                 |
|ML-4501|Fixed: UI  shows error after deleting a function, then viewing a related job. |
|ML-4533|In the UI, ML functions can now be created with upper-case letters.           |
>>>>>>> c92ca752


## v1.4.1 (8 August 2023)

### Closed issues
<<<<<<< HEAD
|ID  |Description                                                    |
|---|----------------------------------------------------------------- |
|ML-4303|Archive out-of-sync leader projects. |
=======
| ID     |Description                                            |
|---------|--------------------------------------------------------|
|ML-4303|Archive out-of-sync leader projects.                   |
>>>>>>> c92ca752
|ML-4232|Consumer group names cannot include the character "-". |

## v1.4.0 (23 July 2023)

### New and updated features

#### Functions
<<<<<<< HEAD
|ID  |Description                                                    |
|---|----------------------------------------------------------------- |
|ML-3474|New sub-package in MLRun for packing returning outputs, logging them to MLRun and unpacking inputs, parsing data items to their required type. [View in Git](https://github.com/mlrun/mlrun/pull/3333). |

=======
| ID     |Description                                                                                                                                                                                             |
|---------|---------------------------------------------------------------------------------------------------------------------------------------------------------------------------------------------------------|
|ML-3474|New sub-package in MLRun for packing returning outputs, logging them to MLRun and unpacking inputs, parsing data items to their required type. [View in Git](https://github.com/mlrun/mlrun/pull/3333). |


#### Notifications
| ID   |Description                                                                                                                        |
|-------|------------------------------------------------------------------------------------------------------------------------------------|
|ML-21|Supports job notifications. See full details in {ref}`notifications`, and [View in Git](https://github.com/mlrun/mlrun/pull/2414). |
>>>>>>> c92ca752

#### Notifications
|ID  |Description                                                    |
|---|----------------------------------------------------------------- |
|ML-21|Supports job notifications. See full details in {ref}`notifications`, and [View in Git](https://github.com/mlrun/mlrun/pull/2414). |

<<<<<<< HEAD

#### Projects
|ID  |Description                                                    |
|---|----------------------------------------------------------------- |
|ML-3375|Two new APIs in the MlrunProject object, used to build an image directly through project API, without creating a function and building an image for it: `build_config` configures the default build for a given project; `build_image` builds a docker image based on the project configuration. See {py:class}`~mlrun.projects.MlrunProject`, [Image build configuration](../projects/run-build-deploy.html#build_config), [build_image](../projects/run-build-deploy.html#build-image), and [View in Git](https://github.com/mlrun/mlrun/pull/3594). |
|ML-4084|New API to run a setup script to enrich a project, when loading the project. [View in Git](https://github.com/mlrun/mlrun/pull/3809)|
=======
#### Projects
| ID     |Description                                                                                                                                                                                                                                                                                                                                                                                                                                                                                                                                            |
|---------|--------------------------------------------------------------------------------------------------------------------------------------------------------------------------------------------------------------------------------------------------------------------------------------------------------------------------------------------------------------------------------------------------------------------------------------------------------------------------------------------------------------------------------------------------------|
|ML-3375|Two new APIs in the MlrunProject object, used to build an image directly through project API, without creating a function and building an image for it: `build_config` configures the default build for a given project; `build_image` builds a docker image based on the project configuration. See {py:class}`~mlrun.projects.MlrunProject`, [Image build configuration](../projects/run-build-deploy.html#build_config), [build_image](../projects/run-build-deploy.html#build-image), and [View in Git](https://github.com/mlrun/mlrun/pull/3594). |
|ML-4084|New API to run a setup script to enrich a project, when loading the project. [View in Git](https://github.com/mlrun/mlrun/pull/3809)                                                                                                                                                                                                                                                                                                                                                                                                                   |
>>>>>>> c92ca752




#### Serving
<<<<<<< HEAD
|ID  |Description                                                    |
|---|----------------------------------------------------------------- |
=======
| ID     |Description                                                                                                                                                                                                                                                                                                      |
|---------|------------------------------------------------------------------------------------------------------------------------------------------------------------------------------------------------------------------------------------------------------------------------------------------------------------------|
>>>>>>> c92ca752
|ML-3654|Updates to `error_handler`: Exceptions are applied to either a graph or a step. In the case of a graph, the graph stops upon an error. In the case of a step, the graph can either stop or complete upon an error. See {ref}`pipelines-error-handling`. [View in Git](https://github.com/mlrun/mlrun/pull/3390). |

#### UI 

<<<<<<< HEAD
|ID  |Description                                                    |
|---|----------------------------------------------------------------- |
|ML-1248|The engine type now displays in the **Feature Set Overview** tab.  |
|ML-2083|The **Run on spot** value now displays in the **Jobs Overview** tab. |
|ML-3176|The new **Passthrough** button in the Create Feature Set enables [creating a feature set without ingesting its data](../feature-store/feature-sets.htm#create-a-feature-set-without-ingesting-its-data), previously supported by SDK. 
|ML-3549|The new **Resource monitoring** button in the **Jobs Details** view opens the **Grafana** dashboard. |
|ML-3551|Nested workflows (`ParallelFor`) now fully display in UI. |
|ML-2922|The **Artifacts**, **Datasets** and **Models** pages have an improved filter. Enhanced look and feel in tables.  |


#### Documentation
|ID  |Description                                                    |
|---|----------------------------------------------------------------- |
|ML-3548|Passing parameters between steps using the `outputs` parameter is now described in [Write a pipeline](../projects/build-run-workflows-pipelines.html#write-a-pipeline). |
=======
| ID     |Description                                                                                                                                                                                                                           |
|---------|---------------------------------------------------------------------------------------------------------------------------------------------------------------------------------------------------------------------------------------|
|ML-1248|The engine type now displays in the **Feature Set Overview** tab.                                                                                                                                                                     |
|ML-2083|The **Run on spot** value now displays in the **Jobs Overview** tab.                                                                                                                                                                  |
|ML-3176|The new **Passthrough** button in the Create Feature Set enables [creating a feature set without ingesting its data](../feature-store/feature-sets.htm#create-a-feature-set-without-ingesting-its-data), previously supported by SDK. |
|ML-3549|The new **Resource monitoring** button in the **Jobs Details** view opens the **Grafana** dashboard.                                                                                                                                  |
|ML-3551|Nested workflows (`ParallelFor`) now fully display in UI.                                                                                                                                                                             |
|ML-2922|The **Artifacts**, **Datasets** and **Models** pages have an improved filter. Enhanced look and feel in tables.                                                                                                                       |


#### Documentation
| ID     |Description                                                                                                                                                                                                                                                  |
|---------|--------------------------------------------------------------------------------------------------------------------------------------------------------------------------------------------------------------------------------------------------------------|
|ML-3548|Passing parameters between steps using the `outputs` parameter is now described in [Write a pipeline](../projects/build-run-workflows-pipelines.html#write-a-pipeline).                                                                                      |
>>>>>>> c92ca752
|ML-3763|The relationship between GPUs and remote functions is now explained in [Number of GPUs](../runtimes/configuring-job-resources.html#number-of-gpus) and [Example of Nuclio function](../concepts/nuclio-real-time-functions.html#example-of-nuclio-function). |


#### New documentation pages
- {ref}`git-repo-as-hub`
- {ref}`ci-cd-automate`


### Breaking changes
<<<<<<< HEAD
|ID  |Description                                                    |
|---|----------------------------------------------------------------- |
|ML-3733|`mlrun.get_run_db().list_model_endpoints()` returns `list`. Previously, it returned `mlrun.api.schemas.model_endpoints.ModelEndpointList`. |
|ML-3773|The aggregation mechanism on Redis databases has improved, but the history of the aggregation (from before the upgrade) is lost, as if there were 0 events during that period. |
=======
| ID     |Description                                                                                                                                                                                                                                                                                                                                                                                                                                                                                                                                                                                                                                                     |
|---------|-----------------------------------------------------------------------------------------------------------------------------------------------------------------------------------------------------------------------------------------------------------------------------------------------------------------------------------------------------------------------------------------------------------------------------------------------------------------------------------------------------------------------------------------------------------------------------------------------------------------------------------------------------------------|
|ML-3733|`mlrun.get_run_db().list_model_endpoints()` returns `list`. Previously, it returned `mlrun.api.schemas.model_endpoints.ModelEndpointList`.                                                                                                                                                                                                                                                                                                                                                                                                                                                                                                                      |
|ML-3773|The aggregation mechanism on Redis databases has improved, but the history of the aggregation (from before the upgrade) is lost, as if there were 0 events during that period.                                                                                                                                                                                                                                                                                                                                                                                                                                                                                  |
>>>>>>> c92ca752
|ML-4053|Pre-v1.4.0: When logging artifacts during a runtime (regular artifacts, not models (ModelArtifact via context.log_model) or datasets (DatasetArtifact via context.log_dataset)), they were strings in the RunObject outputs property. The strings were the target path to the file logged in the artifact. From v1.4.0, they are the store path of the artifact, and not the target path. (They now appear the same as the store paths for logging models and datasets.) This is breaking behavior only if you use the output of the run object as a parameter to another runtime and not as an input. [View in Git](https://github.com/mlrun/mlrun/pull/3333). |

```
 # Set 2 functions:
func1 = project.set_function(...)
func2 = project.set_function(...)

# Run the first function:
run1 = func1.run(...)
# In the function  `func1` we logged a model "my_model" and an artifact "my_artifact"
run1.outputs  
{
    "my_model": "store://...",
    "my_artifact": "store://...",  # Instead of target path: "/User/.../data.csv"
}

# The function `func2` expects a `DataItem` for the logged artifact so passing it through inputs will work as `DataItem` can work with store paths:
run2 = func2.run(..., inputs={"artifact": run1.outputs["my_artifact"]})

# But passing it through a parameter won't work as the string value is now a store path and not a target path:
run2 = func2.run(..., params={"artifact": run1.outputs["my_artifact"]})
```
### Deprecations and future deprecations
See [Deprecations and removed code](#deprecations-and-removed-code).

### Closed issues

<<<<<<< HEAD
|ID  |Description                                                    |
|---|----------------------------------------------------------------- |
|ML-1787|Optimized distribution of load between chief and workers so that heavy loads do not cause restart of kubelet. [View in Git](https://github.com/mlrun/mlrun/pull/1780). |
|ML-2773|Reduced memory footprint for feature vector that joins data from multiple feature sets. [View in Git](https://github.com/mlrun/mlrun/pull/2569). |
|ML-3166|New error message when `load_project` uses an invalid URL source. [View in Git](https://github.com/mlrun/mlrun/pull/3278). |
|ML-3420|Fix artifacts corruption due to overflowing size. [View in Git](https://github.com/mlrun/mlrun/pull/3577). |
|ML-3443|Spark ingestion engine now supports more than 2 keys in online target. Tech Preview. [View in Git](https://github.com/mlrun/mlrun/pull/3379). |
|ML-3470|Changes in secrets are now recorded in the  audit log of the platform. [View in Git](https://github.com/mlrun/mlrun/pull/3711). |
|ML-3508|Improved description of list_runs. See {py:class}`~mlrun.projects.MlrunProject.list_runs` [View in Git](https://github.com/mlrun/mlrun/pull/3686). |
|ML-3621|`clear_context()` now does not delete content if the path is relative; and if a subpath exists, only the sub dir is deleted/cleared. [View in Git](https://github.com/mlrun/mlrun/pull/3689). |
|ML-3631|MLRun now successfully pulls the source code from gitlab with a personal access token. [View in Git](https://github.com/mlrun/mlrun/pull/3927). |
|ML-3652|V3IO_API is now inferred from the DBPATH. [View in Git](https://github.com/mlrun/mlrun/pull/3422). |
|ML-3703|`project.set_secrets()` now throws a `file not found` exception if the file does not exist. [View in Git](https://github.com/mlrun/mlrun/pull/3549). |
|ML-3713|Users can now use pipeline parameters in the spec of jobs created within the workflow py file without causing run failure. [View in Git](https://github.com/mlrun/mlrun/pull/3812). |
|ML-3761|\**kwargs now forward as expected in MLRun jobs and hyper params. [View in Git](https://github.com/mlrun/mlrun/pull/3533). |
|ML-3782|The (incorrect) naming of features causes error when getting the feature vector from the online feature service. The fix is an additional restriction in feature names. See [Aggregations](./feature-store/transformations.html#aggregations) [View in Git](https://github.com/mlrun/storey/pull/440). |
|ML-3806|Mismatch errors now printed when ingesting from Kafka into offline target. In case of errors (due to type mismatch) no errors are printed.[View in Git](https://github.com/mlrun/storey/pull/446). |
|ML-3847|`add_code_metadata` now prints error messages when working with git [View in Git](https://github.com/mlrun/mlrun/pull/3810). |
|ML-3900|Improved error message when ingesting into a feature set (online target) and no features found on retrieval. [View in Git](https://github.com/mlrun/mlrun/pull/3687). 
|ML-4129|Errors from BigQuerySource are now forwarded to MLRun. [View in Git](https://github.com/mlrun/mlrun/pull/3887).

## v1.3.4 (23 August 2023)

### Closed issues

|ID  |Description                                                    |
|---|----------------------------------------------------------------- |
|ML-4409|Importing a project.yaml now does not overwrite the artifacts with older tags.   |
=======
| ID     |Description                                                                                                                                                                                                                                                                                            |
|---------|--------------------------------------------------------------------------------------------------------------------------------------------------------------------------------------------------------------------------------------------------------------------------------------------------------|
|ML-1787|Optimized distribution of load between chief and workers so that heavy loads do not cause restart of kubelet. [View in Git](https://github.com/mlrun/mlrun/pull/1780).                                                                                                                                 |
|ML-2773|Reduced memory footprint for feature vector that joins data from multiple feature sets. [View in Git](https://github.com/mlrun/mlrun/pull/2569).                                                                                                                                                       |
|ML-3166|New error message when `load_project` uses an invalid URL source. [View in Git](https://github.com/mlrun/mlrun/pull/3278).                                                                                                                                                                             |
|ML-3420|Fix artifacts corruption due to overflowing size. [View in Git](https://github.com/mlrun/mlrun/pull/3577).                                                                                                                                                                                             |
|ML-3443|Spark ingestion engine now supports more than 2 keys in online target. Tech Preview. [View in Git](https://github.com/mlrun/mlrun/pull/3379).                                                                                                                                                          |
|ML-3470|Changes in secrets are now recorded in the  audit log of the platform. [View in Git](https://github.com/mlrun/mlrun/pull/3711).                                                                                                                                                                        |
|ML-3508|Improved description of list_runs. See {py:class}`~mlrun.projects.MlrunProject.list_runs` [View in Git](https://github.com/mlrun/mlrun/pull/3686).                                                                                                                                                     |
|ML-3621|`clear_context()` now does not delete content if the path is relative; and if a subpath exists, only the sub dir is deleted/cleared. [View in Git](https://github.com/mlrun/mlrun/pull/3689).                                                                                                          |
|ML-3631|MLRun now successfully pulls the source code from gitlab with a personal access token. [View in Git](https://github.com/mlrun/mlrun/pull/3927).                                                                                                                                                        |
|ML-3633|Fix parsing of date fields when importing a context from dict. [View in Git](https://github.com/mlrun/mlrun/pull/3308).                                                                                                |
|ML-3652|V3IO_API is now inferred from the DBPATH. [View in Git](https://github.com/mlrun/mlrun/pull/3422).                                                                                                                                                                                                     |
|ML-3703|`project.set_secrets()` now throws a `file not found` exception if the file does not exist. [View in Git](https://github.com/mlrun/mlrun/pull/3549).                                                                                                                                                   |
|ML-3713|Users can now use pipeline parameters in the spec of jobs created within the workflow py file without causing run failure. [View in Git](https://github.com/mlrun/mlrun/pull/3812).                                                                                                                    |
|ML-3761|\**kwargs now forward as expected in MLRun jobs and hyper params. [View in Git](https://github.com/mlrun/mlrun/pull/3533).                                                                                                                                                                             |
|ML-3782|The (incorrect) naming of features causes error when getting the feature vector from the online feature service. The fix is an additional restriction in feature names. See [Aggregations](./feature-store/transformations.html#aggregations) [View in Git](https://github.com/mlrun/storey/pull/440). |
|ML-3806|Mismatch errors now printed when ingesting from Kafka into offline target. In case of errors (due to type mismatch) no errors are printed.[View in Git](https://github.com/mlrun/storey/pull/446).                                                                                                     |
|ML-3847|`add_code_metadata` now prints error messages when working with git [View in Git](https://github.com/mlrun/mlrun/pull/3810).                                                                                                                                                                           |
|ML-3900|Improved error message when ingesting into a feature set (online target) and no features found on retrieval. [View in Git](https://github.com/mlrun/mlrun/pull/3687).                                                                                                                                  |
|ML-4129|Errors from BigQuerySource are now forwarded to MLRun. [View in Git](https://github.com/mlrun/mlrun/pull/3887).                                                                                                                                                                                        |

## v1.3.4 (23 August 2023)

### Closed issues

| ID     |Description                                                                    |
|---------|--------------------------------------------------------------------------------|
|ML-4409|Importing a project.yaml now does not overwrite the artifacts with older tags. |
>>>>>>> c92ca752

## v1.3.3 (7 Jun 2023)

### Closed issues

<<<<<<< HEAD
|ID  |Description                                                    |
|---|----------------------------------------------------------------- |
|ML-3940|MLRun does not initiate log collection for runs in aborted state. [View in Git](https://github.com/mlrun/mlrun/pull/3698). |
=======
| ID     |Description                                                                                                                |
|---------|----------------------------------------------------------------------------------------------------------------------------|
|ML-3940 |MLRun does not initiate log collection for runs in aborted state. [View in Git](https://github.com/mlrun/mlrun/pull/3698). |
>>>>>>> c92ca752

## v1.3.2 (4 Jun 2023)

### Closed issues

<<<<<<< HEAD
|ID  |Description                                                    |
|---|----------------------------------------------------------------- |
|ML-3896|Fixed: MLRun API failed to get pod logs. [View in Git](https://github.com/mlrun/mlrun/pull/3649). |
|ML-3865|kubectl now returns logs as expected. [View in Git](https://github.com/mlrun/mlrun/pull/3660).  |
|ML-3917|Reduced number of logs. [View in Git](https://github.com/mlrun/mlrun/pull/3674). |
=======
| ID     |Description                                                                                                             |
|---------|-------------------------------------------------------------------------------------------------------------------------|
|ML-3896|Fixed: MLRun API failed to get pod logs. [View in Git](https://github.com/mlrun/mlrun/pull/3649).                       |
|ML-3865|kubectl now returns logs as expected. [View in Git](https://github.com/mlrun/mlrun/pull/3660).                          |
|ML-3917|Reduced number of logs. [View in Git](https://github.com/mlrun/mlrun/pull/3674).                                        |
>>>>>>> c92ca752
|ML-3934|Logs are no longer collected for run pods in an unknown state. [View in Git](https://github.com/mlrun/mlrun/pull/3690). |

## v1.3.1 (18 May 2023)

### Closed issues

<<<<<<< HEAD
|ID  |Description                                                    |
|---|----------------------------------------------------------------- |
|ML-3764|Fixed the scikit-learn to 1.2 in the tutorial 02-model-training. (Previously pointed to 1.0.) [View in Git](https://github.com/mlrun/mlrun/pull/3437).  |
|ML-3794|Fixed a Mask detection demo notebook (3-automatic-pipeline.ipynb). [View in Git](https://github.com/mlrun/demos/releases/tag/v1.3.1-rc6). |
|ML-3819|Reduce overly-verbose logs on the backend side. [View in Git](https://github.com/mlrun/mlrun/pull/3531). [View in Git](https://github.com/mlrun/mlrun/pull/3553).  |
|ML-3823|Optimized `/projects` endpoint to work faster. [View in Git](https://github.com/mlrun/mlrun/pull/3560). |
=======
| ID     |Description                                                                                                                                                       |
|---------|-------------------------------------------------------------------------------------------------------------------------------------------------------------------|
|ML-3764|Fixed the scikit-learn to 1.2 in the tutorial 02-model-training. (Previously pointed to 1.0.) [View in Git](https://github.com/mlrun/mlrun/pull/3437).            |
|ML-3794|Fixed a Mask detection demo notebook (3-automatic-pipeline.ipynb). [View in Git](https://github.com/mlrun/demos/releases/tag/v1.3.1-rc6).                         |
|ML-3819|Reduce overly-verbose logs on the backend side. [View in Git](https://github.com/mlrun/mlrun/pull/3531). [View in Git](https://github.com/mlrun/mlrun/pull/3553). |
|ML-3823|Optimized `/projects` endpoint to work faster. [View in Git](https://github.com/mlrun/mlrun/pull/3560).                                                           |
>>>>>>> c92ca752

### Documentation
New sections describing [Git best practices](../projects/git-best-practices.html) and an example [Nuclio function](../concepts/nuclio-real-time-functions.html#example-of-nuclio-function).

## v1.3.0 (22 March 2023)

### Client/server matrix, prerequisites, and installing

The MLRun server is now based on Python 3.9. It's recommended to move the client to Python 3.9 as well. 

MLRun v1.3.0 maintains support for mlrun base images that are based on python 3.7. To differentiate between the images, the images based on
python 3.7 have the suffix: `-py37`. The correct version is automatically chosen for the built-in MLRun images according to the Python version of the MLRun client (for example, a 3.7 Jupyter gets the `-py37` images).

MLRun v1.3.x maintains support for mlrun base images that are based on a python 3.7 environment. To differentiate between the images, the images based on
python 3.7 have the suffix: `-py37`. The correct version is automatically chosen for the built-in MLRun images according to the Python version of the MLRun client (for example, a 3.7 Jupyter gets the `-py37` images).

For a Python 3.9 environment see [Set up a Python 3.9 client environment](../install/remote.html#set-up-a-python-3-9-client-environment).

#### Set up a Python 3.7 client environment (Iguazio versions up to and including v3.5.2) 

```{admonition} Note
There is a known bug with nbformat on the Jupyter version in Iguazio up to and including v3.5.2, 
which requires upgrading nbformat to 5.7.0. When using an older nbformat, some Jupyter Notebooks do not open.
```

To install on a **Python 3.7** environment (and optionally upgrade to python 3.9 environment):
  
1. Configure the Jupyter service with the env variable `JUPYTER_PREFER_ENV_PATH=false`.
2. Within the Jupyter service, open a terminal and update conda and pip to have an up-to-date pip resolver.

```
$CONDA_HOME/bin/conda install -y conda=23.1.0 	
$CONDA_HOME/bin/conda install -y 'pip>=22.0'
$CONDA_HOME/bin/conda install -y nbformat=5.7.0
```
3. If you want to upgrade to a Python 3.9 environment, create a new conda env and activate it:
```
conda create -n python39 python=3.9 ipykernel -y
conda activate python39
```
4. Install mlrun:
```
./align_mlrun.sh
```
    
### New and updated features

#### Feature store


<<<<<<< HEAD
|ID           |Description                                                    |
|-------------|----------------------------------------------------------------- |
|ML-2592|Offline data can be registered as feature sets (Tech Preview). See [Create a feature set without ingesting its data](../feature-store/feature-sets.html#create-a-feature-set-without-ingesting-its-data). |
|ML-2610|Supports SQLSource for batch ingestion (Tech Preview). See [SQL data source](../data-prep/ingest-data-fs.html#sql-data-source). |
|ML-2610|Supports SQLTarget for storey engine (Tech Preview). (Spark is not yet supported.) See [SQL target store](../data-prep/ingest-data-fs.html#sql-target-store). |
|ML-2709|The Spark engine now supports the steps: `MapValues`, `Imputer`, `OneHotEncoder`, `DropFeatures`; and supports extracting the time parts from the date in the `DateExtractor` step. See [Data transformations](../serving/available-steps.html#data-transformations). |
|ML-2802|`get_offline_features` supports Spark Operator and Remote Spark. |
|ML-2957|The username and password for the RedisNoSqlTarget are now configured using secrets, as `<prefix_>REDIS_USER <prefix_>REDIS_PASSWORD` where \<prefix> is the optional RedisNoSqlTarget `credentials_prefix` parameter. See [Redis target store](../data-prep/ingest-data-fs.html#redis-target-store). |
|ML-3008|Supports Spark using Redis as an online KV target, which caused a [breaking change](#breaking-changes). |
|ML-3373|Supports creating a feature vector over several feature sets with different entities. (Outer joins are Tech Preview.) See [Using an offline feature vector](../feature-store/feature-vectors.html#using-an-offline-feature-vector). This API will change in a future release, moving the relationship from the feature set to the feature vector. |

#### Logging data
|ID  |Description                                                    |
|---|----------------------------------------------------------------- |
=======
| ID     |Description                                                                                                                                                                                                                                                                                                                                       |
|---------|---------------------------------------------------------------------------------------------------------------------------------------------------------------------------------------------------------------------------------------------------------------------------------------------------------------------------------------------------|
|ML-2592|Offline data can be registered as feature sets (Tech Preview). See [Create a feature set without ingesting its data](../feature-store/feature-sets.html#create-a-feature-set-without-ingesting-its-data).                                                                                                                                         |
|ML-2610|Supports SQLSource for batch ingestion (Tech Preview). See [SQL data source](../data-prep/ingest-data-fs.html#sql-data-source).                                                                                                                                                                                                                   |
|ML-2610|Supports SQLTarget for storey engine (Tech Preview). (Spark is not yet supported.) See [SQL target store](../data-prep/ingest-data-fs.html#sql-target-store).                                                                                                                                                                                     |
|ML-2709|The Spark engine now supports the steps: `MapValues`, `Imputer`, `OneHotEncoder`, `DropFeatures`; and supports extracting the time parts from the date in the `DateExtractor` step. See [Data transformations](../serving/available-steps.html#data-transformations).                                                                             |
|ML-2802|`get_offline_features` supports Spark Operator and Remote Spark.                                                                                                                                                                                                                                                                                  |
|ML-2957|The username and password for the RedisNoSqlTarget are now configured using secrets, as `<prefix_>REDIS_USER <prefix_>REDIS_PASSWORD` where \<prefix> is the optional RedisNoSqlTarget `credentials_prefix` parameter. See [Redis target store](../data-prep/ingest-data-fs.html#redis-target-store).                                             |
|ML-3008|Supports Spark using Redis as an online KV target, which caused a [breaking change](#breaking-changes).                                                                                                                                                                                                                                           |
|ML-3373|Supports creating a feature vector over several feature sets with different entities. (Outer joins are Tech Preview.) See [Using an offline feature vector](../feature-store/feature-vectors.html#using-an-offline-feature-vector). This API will change in a future release, moving the relationship from the feature set to the feature vector. |

#### Logging data
| ID     |Description                                                                                                                                                                                                                                                                                                                                                                |
|---------|----------------------------------------------------------------------------------------------------------------------------------------------------------------------------------------------------------------------------------------------------------------------------------------------------------------------------------------------------------------------------|
>>>>>>> c92ca752
|ML-2845|Logging data using `hints`. You can now pass data into MLRun and log it using log hints, instead of the decorator. This is the initial change in MLRun to simplify wrapping usable code into MLRun without having to modify it. Future releases will continue this paradigm shift. See [more details](../cheat-sheet.html#track-returning-values-using-hints-and-returns). |


#### Projects

<<<<<<< HEAD
|ID  |Description                                                    |
|---|----------------------------------------------------------------- |
|ML-3048|When defining a new project from scratch, there is now a default `context` directory: \"`./`". This is the directory from which the MLRun client runs, unless otherwise specified.| 

#### Serving graphs

|ID  |Description                                                    |
|---|----------------------------------------------------------------- |
|ML-1167|Add support for graphs that split and merge (DAG), including a list of steps for the `after` argument in the `add_step()` method. See [Graph that splits and rejoins](../serving/model-serving-get-started.html#graph-that-splits-and-rejoins). |
|ML-2507|Supports configuring of consumer group name for steps following QueueSteps. See [Queue (streaming)](../serving/model-serving-get-started.html#queue-streaming). |
=======
| ID     |Description                                                                                                                                                                        |
|---------|------------------------------------------------------------------------------------------------------------------------------------------------------------------------------------|
|ML-3048|When defining a new project from scratch, there is now a default `context` directory: \"`./`". This is the directory from which the MLRun client runs, unless otherwise specified.|

#### Serving graphs

| ID     |Description                                                                                                                                                                                                                                     |
|---------|-------------------------------------------------------------------------------------------------------------------------------------------------------------------------------------------------------------------------------------------------|
|ML-1167|Add support for graphs that split and merge (DAG), including a list of steps for the `after` argument in the `add_step()` method. See [Graph that splits and rejoins](../serving/model-serving-get-started.html#graph-that-splits-and-rejoins). |
|ML-2507|Supports configuring of consumer group name for steps following QueueSteps. See [Queue (streaming)](../serving/model-serving-get-started.html#queue-streaming).                                                                                 |
>>>>>>> c92ca752


#### Storey 

<<<<<<< HEAD
|ID  |Description                                                    |
|---|----------------------------------------------------------------- |
=======
| ID     |Description                                                                                                                                                                                                                                                                                                   |
|---------|---------------------------------------------------------------------------------------------------------------------------------------------------------------------------------------------------------------------------------------------------------------------------------------------------------------|
>>>>>>> c92ca752
|ML-2502|The event time in storey events is now taken from the `timestamp_key`. If the `timestamp_key` is not defined for the event, then the time is taken from the processing-time metadata. [View in Git](https://github.com/mlrun/mlrun/pull/2660), and in [Storey git](https://github.com/mlrun/storey/pull/394). |
 

#### UI 

<<<<<<< HEAD
|ID  |Description                                                    |
|---|----------------------------------------------------------------- |
|ML-1186|The new **Projects** home page provides easy and intuitive access to the full project lifecycle in three phases, with links to the relevant wizards under each phase heading: ingesting and processing data, developing and training a model, deploying and monitoring the project. <p align="center"><img src="../_static/images/project-homepage.png" alt="mlrun-project-homepage" /></p><br> |
|NA|[UI change log in GitHub](https://github.com/mlrun/ui/releases/tag/v1.3.0) |
=======
| ID     |Description                                                                                                                                                                                                                                                                                                                                                                                     |
|---------|-------------------------------------------------------------------------------------------------------------------------------------------------------------------------------------------------------------------------------------------------------------------------------------------------------------------------------------------------------------------------------------------------|
|ML-1186|The new **Projects** home page provides easy and intuitive access to the full project lifecycle in three phases, with links to the relevant wizards under each phase heading: ingesting and processing data, developing and training a model, deploying and monitoring the project. <p align="center"><img src="../_static/images/project-homepage.png" alt="mlrun-project-homepage" /></p><br> |
| NA     |[UI change log in GitHub](https://github.com/mlrun/ui/releases/tag/v1.3.0)                                                                                                                                                                                                                                                                                                                      |
>>>>>>> c92ca752


#### APIs 

<<<<<<< HEAD
|ID  |Description                                                    |
|---|----------------------------------------------------------------- |
|ML-3104|These APIs now only return reasons in kwargs: `log_and_raise`, `generic_error_handler`, `http_status_error_handler`. |
=======
| ID     |Description                                                                                                                                                                        |
|---------|------------------------------------------------------------------------------------------------------------------------------------------------------------------------------------|
|ML-3104|These APIs now only return reasons in kwargs: `log_and_raise`, `generic_error_handler`, `http_status_error_handler`.                                                               |
>>>>>>> c92ca752
|ML-3204|New API `set_image_pull_configuration` that modifies `func.spec.image_pull_secret` and `func.spec.image_pull_policy`, instead of directly accessing these values through the spec. |
 
#### Documentation

Improvements to [Set up your environment](../install/remote.html).


#### Infrastructure improvements 

<<<<<<< HEAD
|ID  |Description                                                    |
|---|----------------------------------------------------------------- |
|ML-2609|MLRun server is based on Python 3.9. |
=======
| ID     |Description                                                                                                                                                                                                                                                                                                                                                                                                                                 |
|---------|---------------------------------------------------------------------------------------------------------------------------------------------------------------------------------------------------------------------------------------------------------------------------------------------------------------------------------------------------------------------------------------------------------------------------------------------|
|ML-2609 |MLRun server is based on Python 3.9.                                                                                                                                                                                                                                                                                                                                                                                                        |
>>>>>>> c92ca752
|ML-2732|The new log collection service improves the performance and reduces heavy IO operations from the API container. The new MLRun log collector service is a gRPC server, which runs as sidecar in the mlrun-api pod (chief and worker). The service is responsible for collecting logs from run pods, writing to persisted files, and reading them on request. The new service is transparent to the end-user: there are no UI or API changes. |

### Breaking changes 


- The behavior of ingest with aggregation changed in v1.3.0 (storey, spark, pandas engines). Now, when you ingest a "timestamp" column, it returns <br>
`<class 'pandas._libs.tslibs.timestamps.Timestamp'>`. <br>Previously, it returned `<class 'str'>`
- Any target data that was saved using Redis as an online target with storey engine (RedisNoSql target, introduced in 1.2.1) is not accessible after upgrading to v1.3. (Data ingested subsequent to the upgrade is unaffacted.)



<a id="api-130"></a>
### Deprecated and removed APIs
Starting with v1.3.0, and continuing in subsequent releases, obsolete functions are getting removed from the code. See [Deprecations and removed code](#deprecations-and-removed-code).

### Closed issues

<<<<<<< HEAD
|ID  |Description                                                    |
|---|----------------------------------------------------------------- |
|ML-2421|Artifacts logged via SDK with "/" in the name can now be viewed in the UI. [View in Git](https://github.com/mlrun/mlrun/pull/3248). |
|ML-2534|Jobs and Workflows pages now display the tag of the executed job (as defined in the API). [View in Git](https://github.com/mlrun/ui/pull/1632). |
|ML-2810|Fixed the Dask Worker Memory Limit Argument. [View in Git](https://github.com/mlrun/mlrun/pull/3123). |
|ML-2896|`add_aggregation` over Spark fails with `AttributeError` for sqr and stdvar. [View in Git](https://github.com/mlrun/mlrun/pull/3131). |
|ML-3104|Add support for project default image. [View in Git](https://github.com/mlrun/mlrun/pull/2969). |
|ML-3119|Fix: MPI job run status resolution considering all workers. [View in Git](https://github.com/mlrun/mlrun/pull/2888). |
|ML-3283|`project.list_models()` did not function as expected for tags and labels. The `list_artifacts` method now accept a dictionary, and docstrings were added for httpdb and for MLRunProject methods: both `list_artifacts` and `list_models`. [View in Git](https://github.com/mlrun/mlrun/pull/2988). |
|ML-3286|Fix: Project page displayed an empty list after an upgrade [View in Git](https://github.com/mlrun/ui/pull/1611). |
|ML-3316|Users with developer and data permissions can now add members to projects they created. (Previously appeared successful in the UI but users were not added). [View in Git](https://github.com/mlrun/ui/pull/1617). |
|ML-3365 / 3349|Fix: UI Projects' metrics show N/A for all projects when ml-pipeline is down. [View in Git](https://github.com/mlrun/ui/pull/1613). |
|ML-3378|Aggregation over a fixed-window that starts at or near the epoch now functions as expected. [View in Git](https://github.com/mlrun/storey/pull/418). |
|ML-3380|Documentation: added details on [aggregation in windows](../feature-store/transformations.html#aggregations). |
|ML-3389|Hyperparams run does not present artifacts iteration when selector is not defined. [View in Git](https://github.com/mlrun/ui/pull/1635). |
|ML-3424|Documentation: new matrix of which engines support which [sources](../serving/available-steps.html#sources)/[targets](../serving/available-steps.html#targets). [View in Git](https://github.com/mlrun/mlrun/pull/3279).
|ML-3505|Removed the upperbound on the `google-cloud-bigquery` requirement. |
|ML-3575|`project.run_function()` now uses the argument `artifact_path` (previously used the project's configured `artifact_path` instead). [View in Git](https://github.com/mlrun/mlrun/pull/3246). |
|ML-3403|Error on Spark ingestion with offline target without defined path (error: `NoneType` object has no attribute `startswith`). Fix: default path defined. [View in Git](https://github.com/mlrun/mlrun/pull/3118). |
|ML-3446|Fix: Failed MLRun Nuclio deploy needs better error messages. [View in Git](https://github.com/mlrun/mlrun/pull/3241). |
|ML-3482|Fixed model-monitoring incompatibility issue with mlrun client running v1.1.x and a server running v1.2.x. [View in Git](https://github.com/mlrun/mlrun/pull/3180). |
=======
| ID            |Description                                                                                                                                                                                                                                                                                         |
|----------------|-----------------------------------------------------------------------------------------------------------------------------------------------------------------------------------------------------------------------------------------------------------------------------------------------------|
|ML-2421       |Artifacts logged via SDK with "/" in the name can now be viewed in the UI. [View in Git](https://github.com/mlrun/mlrun/pull/3248).                                                                                                                                                                 |
|ML-2534       |Jobs and Workflows pages now display the tag of the executed job (as defined in the API). [View in Git](https://github.com/mlrun/ui/pull/1632).                                                                                                                                                     |
|ML-2810       |Fixed the Dask Worker Memory Limit Argument. [View in Git](https://github.com/mlrun/mlrun/pull/3123).                                                                                                                                                                                               |
|ML-2896       |`add_aggregation` over Spark fails with `AttributeError` for sqr and stdvar. [View in Git](https://github.com/mlrun/mlrun/pull/3131).                                                                                                                                                               |
|ML-3104       |Add support for project default image. [View in Git](https://github.com/mlrun/mlrun/pull/2969).                                                                                                                                                                                                     |
|ML-3119       |Fix: MPI job run status resolution considering all workers. [View in Git](https://github.com/mlrun/mlrun/pull/2888).                                                                                                                                                                                |
|ML-3283       |`project.list_models()` did not function as expected for tags and labels. The `list_artifacts` method now accept a dictionary, and docstrings were added for httpdb and for MLRunProject methods: both `list_artifacts` and `list_models`. [View in Git](https://github.com/mlrun/mlrun/pull/2988). |
|ML-3286       |Fix: Project page displayed an empty list after an upgrade [View in Git](https://github.com/mlrun/ui/pull/1611).                                                                                                                                                                                    |
|ML-3316       |Users with developer and data permissions can now add members to projects they created. (Previously appeared successful in the UI but users were not added). [View in Git](https://github.com/mlrun/ui/pull/1617).                                                                                  |
|ML-3365 / 3349|Fix: UI Projects' metrics show N/A for all projects when ml-pipeline is down. [View in Git](https://github.com/mlrun/ui/pull/1613).                                                                                                                                                                 |
|ML-3378       |Aggregation over a fixed-window that starts at or near the epoch now functions as expected. [View in Git](https://github.com/mlrun/storey/pull/418).                                                                                                                                                |
|ML-3380       |Documentation: added details on [aggregation in windows](../feature-store/transformations.html#aggregations).                                                                                                                                                                                       |
|ML-3389       |Hyperparams run does not present artifacts iteration when selector is not defined. [View in Git](https://github.com/mlrun/ui/pull/1635).                                                                                                                                                            |
|ML-3424       |Documentation: new matrix of which engines support which [sources](../serving/available-steps.html#sources)/[targets](../serving/available-steps.html#targets). [View in Git](https://github.com/mlrun/mlrun/pull/3279).                                                                            |
|ML-3505       |Removed the upperbound on the `google-cloud-bigquery` requirement.                                                                                                                                                                                                                                  |
|ML-3575       |`project.run_function()` now uses the argument `artifact_path` (previously used the project's configured `artifact_path` instead). [View in Git](https://github.com/mlrun/mlrun/pull/3246).                                                                                                         |
|ML-3403       |Error on Spark ingestion with offline target without defined path (error: `NoneType` object has no attribute `startswith`). Fix: default path defined. [View in Git](https://github.com/mlrun/mlrun/pull/3118).                                                                                     |
|ML-3446       |Fix: Failed MLRun Nuclio deploy needs better error messages. [View in Git](https://github.com/mlrun/mlrun/pull/3241).                                                                                                                                                                               |
|ML-3482       |Fixed model-monitoring incompatibility issue with mlrun client running v1.1.x and a server running v1.2.x. [View in Git](https://github.com/mlrun/mlrun/pull/3180).                                                                                                                                 |
>>>>>>> c92ca752

## v1.2.3 (15 May 2023)

### Closed issues

<<<<<<< HEAD
|ID  |Description                                                    |
|---|----------------------------------------------------------------- |
|ML-3287|UI now resets the cache upon MLRun upgrades, and the Projects page displays correctly.  [View in Git](https://github.com/mlrun/ui/pull/1612). |
|ML-3801|Optimized `/projects` endpoint to work faster [View in Git](https://github.com/mlrun/ui/pull/1715). |
|ML-3819|Reduce overly-verbose logs on the backend side. [View in Git](https://github.com/mlrun/mlrun/pull/3531). |
=======
| ID     |Description                                                                                                                                   |
|---------|-----------------------------------------------------------------------------------------------------------------------------------------------|
|ML-3287|UI now resets the cache upon MLRun upgrades, and the Projects page displays correctly.  [View in Git](https://github.com/mlrun/ui/pull/1612). |
|ML-3801|Optimized `/projects` endpoint to work faster [View in Git](https://github.com/mlrun/ui/pull/1715).                                           |
|ML-3819|Reduce overly-verbose logs on the backend side. [View in Git](https://github.com/mlrun/mlrun/pull/3531).                                      |
>>>>>>> c92ca752

## v1.2.2 (8 May 2023)

### Closed issues

<<<<<<< HEAD
|ID  |Description                                                    |
|---|----------------------------------------------------------------- |
=======
| ID              |Description                                                                                                 |
|------------------|-------------------------------------------------------------------------------------------------------------|
>>>>>>> c92ca752
|ML-3797, ML-3798|Fixed presenting and serving large-sized projects. [View in Git](https://github.com/mlrun/mlrun/pull/3477). |

## v1.2.1 (8 January 2023)

### New and updated features

#### Feature store
- Supports ingesting Avro-encoded Kafka records. [View in Git](https://github.com/mlrun/mlrun/issues/2649).

#### Third party integrations
- Supports Confluent Kafka as a feature store data-source (Tech Preview). See [Confluent Kafka data source](../data-prep/ingest-data-fs.html#confluent-kafka-data-source).
    
### Closed issues

- Fix: the **Projects|Jobs|Monitor Workflows** view is now accurate when filtering for > 1 hour. [View in Git](https://github.com/mlrun/mlrun/pull/2786).
- The Kubernetes **Pods** tab in **Monitor Workflows** now shows the complete pod details. [View in Git](https://github.com/mlrun/mlrun/pull/1576).
- Update the tooltips in **Projects|Jobs|Schedule** to explain that day 0 (for cron jobs) is Monday, and not Sunday. 
[View in Git](https://github.com/mlrun/ui/pull/1571).
- Fix UI crash when selecting **All** in the **Tag** dropdown list of the **Projects|Feature Store|Feature Vectors** tab. [View in Git](https://github.com/mlrun/ui/pull/1549).
- Fix: now updates `next_run_time` when skipping scheduling due to concurrent runs. [View in Git](https://github.com/mlrun/mlrun/pull/2862).
- When creating a project, the error `NotImplementedError` was updated to explain that MLRun does not have a 
DB to connect to. [View in Git](https://github.com/mlrun/mlrun/pull/2856).
- When previewing a **DirArtifact** in the UI, it now returns the requested directory. Previously it was returning the directory list from the root of the container. [View in Git](https://github.com/mlrun/mlrun/pull/2592).
- Load source at runtime or build time now fully supports .zip files, which were not fully supported previously.

### See more
- [MLRun change log in GitHub](https://github.com/mlrun/mlrun/releases/tag/v1.2.1)
- [UI change log in GitHub](https://github.com/mlrun/ui/releases/tag/v1.2.1)


## v1.2.0 (1 December 2022)

### New and updated features

#### Artifacts
- Support for artifact tagging:
   - SDK: Add `tag_artifacts`  and `delete_artifacts_tags` that can be used to modify existing artifacts tags and have 
    more than one version for an artifact.
    - UI: You can add and edit artifact tags in the UI.
    - API: Introduce new endpoints in `/projects/<project>/tags`.
    
#### Auth
- Support S3 profile and assume-role when using `fsspec`.
- Support GitHub fine grained tokens.

#### Documentation
- Restructured, and added new content.

#### Feature store
- Support Redis as an online feature set for storey engine only. (See [Redis target store](../data-prep/ingest-data-fs.html#redis-target-store).)
- Fully supports ingesting with pandas engine, now equivalent to ingestion with `storey` engine (TechPreview):
   - Support DataFrame with multi-index.
   - Support mlrun steps when using pandas engine: `OneHotEncoder` , `DateExtractor`, `MapValue`, `Imputer` and `FeatureValidation`.
- Add new step: `DropFeature` for pandas and storey engines. (TechPreview)
- Add param query for `get_offline_feature` for filtering the output.

#### Frameworks
- Add `HuggingFaceModelServer` to `mlrun.frameworks` at `mlrun.frameworks.huggingface` to serve `HuggingFace` models.

#### Functions
- Add `function.with_annotations({"framework":"tensorflow"})` to user-created functions.
- Add `overwrite_build_params` to `project.build_function()` so the user can choose whether or not to keep the 
build params that were used in previous function builds.
- `deploy_function` has a new option of mock deployment that allows running the function locally.

#### Installation
- New option to install `google-cloud` requirements using `mlrun[google-cloud]`:  when installing MLRun for integration 
with GCP clients, only compatible packages are installed.

#### Models
- The Labels in the **Models > Overview** tab can be edited.



#### Internal
- Refactor artifacts endpoints to follow the MLRun convention of `/projects/<project>/artifacts/...`. (The previous API will be deprecated in a future release.)
- Add `/api/_internal/memory-reports/` endpoints for memory related metrics to better understand the memory consumption of the API.
- Improve the HTTP retry mechanism.
- Support a new lightweight mechanism for KFP pods to pull the run state they triggered. Default behavior is legacy, 
which pulls the logs of the run to figure out the run state. 
The new behavior can be enabled using a feature flag configured in the API.

### Breaking changes

- Feature store: Ingestion using pandas now takes the dataframe and creates indices out of the entity column 
(and removes it as a column in this df). This could cause breakage for existing custom steps when using a pandas engine.

### Closed issues

- Support logging artifacts larger than 5GB to V3IO. [View in Git](https://github.com/mlrun/mlrun/issues/2455).
- Limit KFP to kfp~=1.8.0, <1.8.14 due to non-backwards changes done in 1.8.14 for ParallelFor, which isn’t compatible with the MLRun managed KFP server (1.8.1). [View in Git](https://github.com/mlrun/mlrun/issues/2516).
- Add `artifact_path` enrichment from project `artifact_path`. Previously, the parameter wasn't applied to project runs when defining `project.artifact_path`. [View in Git](https://github.com/mlrun/mlrun/issues/2507).
- Align timeouts for requests that are getting re-routed from worker to chief (for projects/background related endpoints). [View in Git](https://github.com/mlrun/mlrun/issues/2565).
- Fix legacy artifacts load when loading a project. Fixed corner cases when legacy artifacts were saved to yaml and loaded back into the system using `load_project()`. [View in Git](https://github.com/mlrun/mlrun/issues/2584).
- Fix artifact `latest` tag enrichment to happen also when user defined a specific tag. [View in Git](https://github.com/mlrun/mlrun/issues/2572).
- Fix zip source extraction during function build. [View in Git](https://github.com/mlrun/mlrun/issues/2588).
- Fix Docker compose deployment so Nuclio is configured properly with a platformConfig file that sets proper mounts and network 
configuration for Nuclio functions, meaning that they run in the same network as MLRun. 
[View in Git](https://github.com/mlrun/mlrun/issues/2601).
- Workaround for background tasks getting cancelled prematurely, due to the current FastAPI version that 
has a bug in the starlette package it uses. The bug caused the task to get cancelled if the client’s HTTP connection 
was closed before the task was done. [View in Git](https://github.com/mlrun/mlrun/issues/2618).
- Fix run fails after deploying function without defined image. [View in Git](https://github.com/mlrun/mlrun/pull/2530).
- Fix scheduled jobs failed on GKE with resource quota error. [View in Git](https://github.com/mlrun/mlrun/pull/2520).
- Can now delete a model via tag. [View in Git](https://github.com/mlrun/mlrun/pull/2433).


### See more
- [MLRun change log in GitHub](https://github.com/mlrun/mlrun/releases/tag/v1.2.0)
- [UI change log in GitHub](https://github.com/mlrun/ui/releases/tag/v1.2.0)



## v1.1.3 (28 December 2022)

### Closed issues

- The CLI supports overwriting the schedule when creating scheduling workflow. [View in Git](https://github.com/mlrun/mlrun/pull/2651).
- Slack now notifies when a project fails in `load_and_run()`. [View in Git](https://github.com/mlrun/mlrun/pull/2794).
- Timeout is executed properly when running a pipeline in CLI. [View in Git](https://github.com/mlrun/mlrun/pull/2635).
- Uvicorn Keep Alive Timeout (`http_connection_timeout_keep_alive`) is now configurable, with default=11. This maintains 
API-client connections. [View in Git](https://github.com/mlrun/mlrun/pull/2613).

### See more
- [MLRun change log in GitHub](https://github.com/mlrun/mlrun/releases/tag/v1.1.3)
- [UI change log in GitHub](https://github.com/mlrun/ui/releases/tag/v1.1.3)

## v1.1.2 (20 November 2022)

### New and updated features

**V3IO**
- v3io-py bumped to 0.5.19.
- v3io-fs bumped to 0.1.15.

### See more
- [MLRun change log in GitHub](https://github.com/mlrun/mlrun/releases/tag/v1.1.2)
- [UI change log in GitHub](https://github.com/mlrun/ui/releases/tag/v1.1.2-rc3)

## v1.1.1 (18 October 2022)

### New and updated features

#### API
- Supports workflow scheduling.

#### UI
- Projects: Supports editing model labels.

### See more
- [MLRun change log in GitHub](https://github.com/mlrun/mlrun/releases/tag/v1.1.1)
- [UI change log in GitHub](https://github.com/mlrun/ui/releases/tag/v1.1.1)


## v1.1.0 (6 September 2022)

### New and updated features

#### API
-  MLRun scalability: Workers are used to handle the connection to the MLRun database and can be increased to 
improve handling of high workloads against the MLRun DB. You can configure the number of workers for an MLRun 
service, which is applied to the service's user-created pods. The default is 2. 
   - v1.1.0 cannot run on top of 3.0.x.
   - For Iguazio versions prior to v3.5.0, the number of workers is set to 1 by default. To change this number, contact support (helm-chart change required).
   - Multi-instance is not supported for MLrun running on SQLite.
-  Supports pipeline scheduling.
      
#### Documentation
- Added Azure and S3 examples to {ref}`ingest-features-spark`.

#### Feature store
- Supports S3, Azure, GCS targets when using Spark as an engine for the feature store.
- Snowflake as datasource has a connector ID: `iguazio_platform`.
- You can add a time-based filter condition when running `get_offline_feature` with a given vector. 

#### Storey
- MLRun can write to parquet with flexible schema per batch for ParquetTarget: useful for inconsistent or unknown schema.

#### UI

- The **Projects** home page now has three tiles, Data, Jobs and Workflows, Deployment, that guide you through key 
capabilities of Iguazio, and provide quick access to common tasks.
- The **Projects|Jobs|Monitor Jobs** tab now displays the Spark UI URL.
- The information of the Drift Analysis tab is now displayed in the Model Overview.
- If there is an error, the error messages are now displayed in the **Projects|Jobs|Monitor** jobs tab.

#### Workflows
- The steps in **Workflows** are color-coded to identify their status: blue=running; green=completed; red=error.

### See more
- [MLRun change log in GitHub](https://github.com/mlrun/mlrun/releases/tag/v1.1.0)
- [UI change log in GitHub](https://github.com/mlrun/ui/releases/tag/v1.1.0)

## v1.0.6 (16 August 2022)

### Closed issues
- Import from mlrun fails with "ImportError: cannot import name dataclass_transform".
   Workaround for previous releases:
   Install `pip install pydantic==1.9.2` after `align_mlrun.sh`.
- MLRun FeatureSet was not enriching with security context when running from the UI. [View in Git](https://github.com/mlrun/mlrun/pull/2250).
- MlRun Accesskey presents as cleartext in the mlrun yaml, when the mlrun function is created by feature set 
   request from the UI. [View in Git](https://github.com/mlrun/mlrun/pull/2250).
   
### See more
- [MLRun change log in GitHub](https://github.com/mlrun/mlrun/releases/tag/v1.0.6)
- [UI change log in GitHub](https://github.com/mlrun/ui/releases/tag/v1.0.6)

## v1.0.5 (11 August 2022)

### Closed issues
- MLRun: remove root permissions. [View in Git](https://github.com/mlrun/mlrun/pull/).
- Users running a pipeline via CLI project run (watch=true) can now set the timeout (previously was 1 hour). [View in Git](https://github.com/mlrun/mlrun/pull/).
- MLRun: Supports pushing images to ECR. [View in Git](https://github.com/mlrun/mlrun/pull/).

### See more
- [MLRun change log in GitHub](https://github.com/mlrun/mlrun/releases/tag/v1.0.5)
- [UI change log in GitHub](https://github.com/mlrun/ui/releases/tag/v1.0.5)

## v1.0.4 (13 June 2022)

### New and updated features
- Bump storey to 1.0.6.
- Add typing-extensions explicitly.
- Add vulnerability check to CI and fix vulnerabilities.

### Closed issues
- Limit Azure transitive dependency to avoid new bug. [View in Git](https://github.com/mlrun/mlrun/pull/2034).
- Fix GPU image to have new signing keys. [View in Git](https://github.com/mlrun/mlrun/pull/2030).
- Spark: Allow mounting v3io on driver but not executors. [View in Git](https://github.com/mlrun/mlrun/pull/2023).
- Tests: Send only string headers to align to new requests limitation. [View in Git](https://github.com/mlrun/mlrun/pull/2039).


### See more
- [MLRun change log in GitHub](https://github.com/mlrun/mlrun/releases/tag/v1.0.4)
- [UI change log in GitHub](https://github.com/mlrun/ui/releases/tag/v1.0.4)

## v1.0.3 (7 June 2022)

### New and updated features
- Jupyter Image: Relax `artifact_path` settings and add README notebook. [View in Git](https://github.com/mlrun/mlrun/pull/2011).
- Images: Fix security vulnerabilities. [View in Git](https://github.com/mlrun/mlrun/pull/1997).

### Closed issues

- API: Fix projects leader to sync enrichment to followers. [View in Git](https://github.com/mlrun/mlrun/pull/2009).
- Projects: Fixes and usability improvements for working with archives. [View in Git](https://github.com/mlrun/mlrun/pull/2006).

### See more
- [MLRun change log in GitHub](https://github.com/mlrun/mlrun/releases/tag/v1.0.3)
- [UI change log in GitHub](https://github.com/mlrun/ui/releases/tag/v1.0.3)

## v1.0.2 (19 May 2022)

### New and updated features

- Runtimes: Add java options to Spark job parameters. [View in Git](https://github.com/mlrun/mlrun/pull/1968).
- Spark: Allow setting executor and driver core parameter in Spark operator. [View in Git](https://github.com/mlrun/mlrun/pull/1973).
- API: Block unauthorized paths on files endpoints. [View in Git](https://github.com/mlrun/mlrun/pull/1967).
- Documentation: New quick start guide and updated docker install section. [View in Git](https://github.com/mlrun/mlrun/pull/1948).

### Closed issues
- Frameworks: Fix to logging the target columns in favor of model monitoring. [View in Git](https://github.com/mlrun/mlrun/pull/1929).
- Projects: Fix/support archives with project run/build/deploy methods. [View in Git](https://github.com/mlrun/mlrun/pull/1966).
- Runtimes: Fix jobs stuck in non-terminal state after node drain/pre-emption. [View in Git](https://github.com/mlrun/mlrun/pull/1964).
- Requirements: Fix ImportError on ingest to Azure. [View in Git](https://github.com/mlrun/mlrun/pull/1949).

### See more
- [MLRun change log in GitHub](https://github.com/mlrun/mlrun/releases/tag/v1.0.2)
- [UI change log in GitHub](https://github.com/mlrun/ui/releases/tag/v1.0.2)

## v1.0.0 (22 April 2022)

### New and updated features

#### Feature store
- Supports snowflake as a datasource for the feature store.

#### Graph
- A new tab under **Projects|Models** named **Real-time pipelines** displays the real time pipeline graph, 
with a drill-down to view the steps and their details. [Tech Preview]

#### Projects
- Setting owner and members are in a dedicated **Project Settings** section.
- The **Project Monitoring** report has a new tile named **Consumer groups (v3io streams)** that shows the total number
   of consumer groups, with drill-down capabilities for more details.

#### Resource management
- Supports preemptible nodes.
- Supports configuring CPU, GPU, and memory default limits for user jobs.

#### UI
- Supports configuring pod priority.
- Enhanced masking of sensitive data.
- The dataset tab is now in the **Projects** main menu (was previously under the Feature store).

### See more
- [MLRun change log in GitHub](https://github.com/mlrun/mlrun/releases/tag/v1.0.0)
- [UI change log in GitHub](https://github.com/mlrun/ui/releases/tag/v1.0.0)


## Open issues

<<<<<<< HEAD
|ID  |Description                                           |Workaround                                   |Opened in |
|----|-------------------------------------------------------|---------------------------------------------|------ |
|ML-1584|Cannot run `code_to_function` when filename contains special characters|Do not use special characters in filenames|v1.0.0 |
|ML-2030|Need means of moving artifacts from test to production Spark|To register artifact between different environments, e.g. dev and prod, upload your artifacts to a remote storage, e.g. S3. You can change the project artifact path using MLRun or MLRun UI. `project.artifact_path='s3:<bucket-name/..'`|v1.0.0 |
|ML-2199|Spark operator job fails with default requests args.      |NA                                        |v1.0.0 |
|ML-2223|Cannot deploy a function when notebook names contain "." (ModuleNotFoundError)|Do not use "." in notebook name|v1.0.0  |
|ML-2380|Spark runtime should sustain naive user actions|NA|1.0.4 |
|ML-2407|Kafka ingestion service on an empty feature set returns an error.|Ingest a sample of the data manually. This creates the schema for the feature set and then the ingestion service accepts new records.|v1.1.0 |
|ML-2489|Cannot pickle a class inside an mlrun function.|Use cloudpickle instead of pickle|v1.2.0 |
|[2621](https://github.com/mlrun/mlrun/issues/2621)|Running a workflow whose project has `init_git=True`, results in Project error|Run `git config --global --add safe.directory '*'` (can substitute specific directory for *).|v1.1.0 |
|ML-3315|Spark ingestion does not support nested aggregations. |NA|v1.2.1 |
|ML-3386|Documentation is missing full details on the feature store sources and targets|NA|v1.2.1 |
|ML-3445|`project.deploy_function` operation might get stuck when running v1.3.0 demos on an Iguazio platform running v3.2.x.|Replace code: `serving_fn = mlrun.new_function("serving", image="python:3.9", kind="serving", requirements=["mlrun[complete]", "scikit-learn~=1.2.0"])` with: <br>`function = mlrun.new_function("serving", image="python:3.9", kind="serving") function.with_commands([ "python -m pip install --upgrade pip", "pip install 'mlrun[complete]' scikit-learn==1.1.2", ])`|v1.3.0|
|ML-3480|Documentation: request details on label parameter of feature set definition|NA                       |v1.2.1 |
|NA|The feature store does not support schema evolution and does not have schema enforcement.|NA|v1.2.1|
|ML-3633|Fail to import a context from dict|When loading a context from dict (e.g.: mlrun.MLClientCtx.from_dict(context)), make sure to provide datetime objects and not string. Do this by executing `context['status']['start_time'] = parser.parse(context['status']['start_time'])<br> context['status']['last_update'] = parser.parse(context['status']['last_update'])` prior to `mlrun.MLClientCtx.from_dict(context)`|v1.3.0 |
|ML-3640|When running a remote function/workflow, the `context` global parameter is not automatically injected.|Use `get_or_create_ctx`|v1.3.0 |
|ML-4740|When running function `batch_inference_v2` from the SDK, the `ingest()` function accepts 3 parameters as Data-item or other types: `dataset`, `model_path` and `model_endpoint_sample_set`. If you provided these parameters as non Data-items and later on you want to rerun this function from the UI, you need to provide these parameters as Data-item.|Prepare suitable Data-item and provide it to the batch-rerun UI.|v1.5.0 |
|ML-4758|In rare cases, deleting a heavy project is unsuccessful and results in a timeout error message while the project moves to offline state.|Delete again|v1.5.0 |
    
## Limitations

|ID  |Description                                                   |Workaround                          |Opened in|
|----|--------------------------------------------------------------|------------------------------------|----------|     
|ML-2014|Model deployment returns ResourceNotFoundException (Nuclio error that Service <name> is invalid.)|Verify that all `metadata.labels` values are 63 characters or less. See the [Kubernetes limitation](https://kubernetes.io/docs/concepts/overview/working-with-objects/labels/#syntax-and-character-set).|v1.0.0  |
|ML-3206|When get_or_create_project is called, and there is project.yaml in the dir, no new project is created (even of the project name is new). The existing project.yaml is loaded instead.|v1.2.1|
|ML-3520|MLRun does not decompress large Kubeflow pipelines|NA|v1.3.0 |
|ML-3824|MLRun supports TensorFlow up to 2.11.|NA|v1.3.1 |
|ML-3731|When trying to identify a failed step in a workflow with `mlrun.get_run_db().list_pipelines('project-name')`, the returned error is `None`.|To see the error, use `mlrun.db.get_pipelines()` instead. |
|ML-3743|Setting AWS credentials as project secret cause a build failure on EKS configured with ECR.|When using an ECR as the external container registry, make sure that the project secrets AWS_ACCESS_KEY_ID and AWS_SECRET_ACCESS_KEY have read/write access to ECR, as described in the [platform documentation](https://www.iguazio.com/docs/latest-release/services/app-services/docker-registry/#create-off-cluster-registry) 
|ML-4767|Use PyTorch versions up to and including than 2.0.1, but not higher.  |

## Deprecations and removed code

    
|In  |ID |Description                                                      |
|------|----|--------------------------------------------------------------------|
|v1.5.0|ML-4010|Unused artifact types BokehArtifact, ChartArtifact are deprecated. |
|v1.5.0|ML-4075|python 3.7 is deprecated. |
|v1.5.0|ML-4366 |MLRun images `mlrun/ml-models` and `mlrun/ml-models-gpu` |
|v1.5.0|ML-3605|Model Monitoring:  Most of the charts and KPIs in Grafana are now based on the data store target instead of the MLRun API. It is recommended to update the model monitoring dashboards since the old dashboards won't be supported. |
|v1.0.0|NA|MLRun / Nuclio does not support python 3.6. |
=======
| ID| Description|Workaround |Opened in |
|--------|----------------------------------------------------------------|-----------------------------------------|-----------|
|ML-1373|When attempting to ingest data with RemoteSpark using an incorrect service name, the pods get stuck during ContainerCreating. | Verify the correct service name. | v0.9.0 | 
|ML-1835|The index record is duplicated in the datasets metadata. | NA | v1.0.0 |
|ML-2030|Need means of moving artifacts from test to production Spark.           |To register artifact between different environments, e.g. dev and prod, upload your artifacts to a remote storage, e.g. S3. You can change the project artifact path using MLRun or MLRun UI. `project.artifact_path='s3:<bucket-name/..'`| v1.0.0    |
|ML-2223|Cannot deploy a function when notebook names contain "." (ModuleNotFoundError)| Do not use "." in notebook name|v1.0.0 |
|ML-2407|Kafka ingestion service on an empty feature set returns an error.      |Ingest a sample of the data manually. This creates the schema for the feature set and then the ingestion service accepts new records.|v1.1.0    |
|ML-2489|Cannot pickle a class inside an mlrun function.                       |Use cloudpickle instead of pickle.|v1.2.0    |
|[2621](https://github.com/mlrun/mlrun/issues/2621)| Running a workflow whose project has `init_git=True`, results in Project error|Run `git config --global --add safe.directory '*'` (can substitute specific directory for *).                                                                                                                                                                                                                                                                                    |v1.1.0    |
|ML-3294|Dask coredump during project deletion.|Before deleting a Dask project, verify that Dask was fully terminated.|v1.3.0 |
|ML-3315|Spark ingestion does not support nested aggregations.                 |NA |v1.2.1    |
|ML-3386|Documentation is missing full details on the feature store sources and targets.| NA|v1.2.1    |
|ML-3445|`project.deploy_function` operation might get stuck when running v1.3.0 demos on an Iguazio platform running v3.2.x.| Replace code: `serving_fn = mlrun.new_function("serving", image="python:3.9", kind="serving", requirements=["mlrun[complete]", "scikit-learn~=1.2.0"])` with: <br>`function = mlrun.new_function("serving", image="python:3.9", kind="serving") function.with_commands([ "python -m pip install --upgrade pip", "pip install 'mlrun[complete]' scikit-learn==1.1.2", ])`|v1.3.0    |
|ML-3480|Documentation: request details on label parameter of feature set definition.| NA | v1.2.1    |
|NA|The feature store does not support schema evolution and does not have schema enforcement.| NA| v1.2.1    |
|ML-3640|When running a remote function/workflow, the `context` global parameter is not automatically injected.| Use `get_or_create_ctx`| v1.3.0    |
|ML-3714|It can happen that an MLrun pod succeeds but there's an error in Kubeflow. | NA | v1.3.0 |
|ML-3804|A serving step with no class does not inherit parameters from the function spec. |Create a class to forward the parameters. See [Create a single step](../serving/writing-custom-steps.html#create-a-single-step). | v1.3.1 |
|ML-4153|When creating a passthrough features-set in the UI, with no online target, the feature-set yaml includes a parquet offline target, which is ignored.| NA | v1.4.0  |
|ML-4370|The same artifact was generated by 2 runs: one with multiple iterations (using hyper-params) and one with a single iteration. | Do not generate the same artifact name across hyper-param runs and single runs. For example, add a timestamp or other unique id to the name of the artifact.| v1.3.2 |
|ML-4442|After a model is deployed without applying monitoring (`set_tracking()` was not set on the serving function), monitoring cannot be added.|Delete the existing model endpoint (`mlrun.get_run_db().delete_model_endpoint()`), then redeploy the model.| v1.5.0 |
|ML-4585|The `mlrun/mlrun` image does not support mpijob. | Create your own image that includes mpijob.  | v1.5.0 |
|ML-4613|UI: The Batch Inference Parameters has an incorrect hint on map type. The correct hint is "The 'dict' values should be in JSON key:value format, e.g. {"hello":"world"}" | NA | v1.5.0 |
|ML-4740|When running function `batch_inference_v2` from the SDK, the `ingest()` function accepts 3 parameters as Data-item or other types: `dataset`, `model_path` and `model_endpoint_sample_set`. If you provided these parameters as non Data-items and later on you want to rerun this function from the UI, you need to provide these parameters as Data-item.|Prepare suitable Data-item and provide it to the batch-rerun UI.| v1.5.0    |
|ML-4758|In rare cases, deleting a heavy project is unsuccessful and results in a timeout error message while the project moves to offline state.| Delete again.| v1.5.0    |
|ML-4767|Torch 2.1.0 is not compatible with mlrun-gpu image.              | NA | v1.5.0 |
|ML-4907|MLRun Client does not support Win OS.                                                 | Use WSL instead. | v1.3.0 | 
|ML-4942|The Dask dashboard requires the relevant node ports to be open. |Your infrastructure provider must open the ports manually. If running MLRun locally or CE, make sure to port-forward the port Dask Dashboard uses to ensure it is available externally to the Kubernetes cluster. | v1.5.0 |
|ML-4992|When a source archive is specified, the docker image's working directory is no longer automatically set to the target directory of that source archive.|Set target dir, and change workdir back: 
   ```sj.with_source_archive(
       source=project.source, pull_at_runtime=False, target_dir="/igz/mlrun_code"
   )
   sj.spec.build.extra = "WORKDIR /igz"
   ```

## Limitations
| ID     |Description                                                                                                                                 |Workaround |Opened in|
|---------|---------------------------------------------------------------------------------------------------------------------------------------------------------------------------------------|----------------------------------------------------------------------------------------------------------------------------------------------------------------------------------------------------------------------------------------------------------------------------------------------------------------------------------|-----------|     
|ML-1278|Users do not automatically have access rights to the project data of the projects they are members of.    | Assign the user access permission for the project folder.             | v0.8.0   |
|ML-2014|Model deployment returns ResourceNotFoundException (Nuclio error that Service <name> is invalid.)                                                                                    |Verify that all `metadata.labels` values are 63 characters or less. See the [Kubernetes limitation](https://kubernetes.io/docs/concepts/overview/working-with-objects/labels/#syntax-and-character-set).                                                                                                                        |v1.0.0    |
|ML-3206|When `get_or_create_project` is called, and there is a project.yaml in the dir, no new project is created (even of the project name is new). The existing project.yaml is loaded instead.|v1.2.1                                                                                                                                                                                                                                                                                                                           |
|ML-3520|MLRun does not decompress large Kubeflow pipelines.                                                                                                                                 |NA                                                                                                                                                                                                                                                                                                                              |v1.3.0    |
|ML-3731|When trying to identify a failed step in a workflow with `mlrun.get_run_db().list_pipelines('project-name')`, the returned error is `None`.                                          |To see the error, use `mlrun.db.get_pipelines()` instead.                                                                                                                                                                                                                                                                        |
|ML-3743|Setting AWS credentials as project secret cause a build failure on EKS configured with ECR.                                                                                          |When using an ECR as the external container registry, make sure that the project secrets AWS_ACCESS_KEY_ID and AWS_SECRET_ACCESS_KEY have read/write access to ECR, as described in the [platform documentation](https://www.iguazio.com/docs/latest-release/services/app-services/docker-registry/#create-off-cluster-registry)|
|ML-4386|Notifications of local runs aren't persisted. | NA | v1.5.0|
|ML-4767|When using mlrun-gpu image, use PyTorch versions up to and including than 2.0.1, but not higher.       | NA |                 v1.5.0|   
|ML-4855|MLRun supports TensorFlow up to 2.13.1.
|ML-4960|Under some conditions, due to caching done in the browser, the **Members** tab is not presented for projects.            | NA |                 v1.5.0| 


## Deprecations and removed code

    
| In    |ID     |Description                                                                                                                                                                                                                         |
|--------|---------|-------------------------------------------------------------------------------------------------------------------------------------------------------------------------------------------------------------------------------------|
| v1.5.0 |ML-4010|Unused artifact types: BokehArtifact, ChartArtifact                                                                                                                                                                  |
| v1.5.0 |ML-4075|Python 3.7                                                                                                                                                                                                            |
| v1.5.0 |ML-4366 |MLRun images `mlrun/ml-models` and `mlrun/ml-models-gpu`                                                                                                                                                                            |
| v1.5.0 |ML-3605|Model Monitoring:  Most of the charts and KPIs in Grafana are now based on the data store target instead of the MLRun API. It is recommended to update the model monitoring dashboards since the old dashboards won't be supported. |
| v1.0.0 |NA      |MLRun / Nuclio does not support python 3.6.                                                                                                                                                                                         |
>>>>>>> c92ca752


### Deprecated APIs  

<<<<<<< HEAD
|To be removed |Deprecated|API                      |Use instead             |
|-------|-------|------------------------------------------------|--------------------------------------------- |
v1.7.0|v1.5.0 |`/files` and `/filestat`|`/projects/{project}/filestat` |
|v1.6.0|v1.4.0|MLRunProject.clear_context()|This method deletes all files and clears the context directory or subpath (if defined). This method can produce unexpected outcomes and is not recommended.  |
|v1.6.0|v1.4.0|MLRunProject object legacy parameters|metadata and spec  |
|v1.6.0|v1.4.0|BaseRuntime.with_commands and KubejobRuntime.build_config 'verify_base_image' param|'prepare_image_for_deploy' |
|v1.6.0|v1.4.0|run_local|function.run(local=True) |
|v1.6.0|v1.4.0|CSVSource's time_field parameter|Use parse_dates to parse timestamps |
|v1.6.0|v1.4.0|Feature-set set_targets() default_final_state|default_final_step |
|v1.6.0|v1.3.0|new_pipe_meta|new_pipe_metadata |
|v1.6.0|v1.3.0|ttl param from pipeline|cleanup_ttl |
|v1.6.0|v1.3.0|objects methods from artifacts list|to_objects |


### Deprecated CLIs
|To be removed |Deprecated|CLI                    |Use instead                                   |
|-------|-------|------------------------------------------------|--------------------------------------------- |
|v1.6.0|v1.3.0|dashboard (nuclio/deploy)|No longer supported on client side |
|v1.6.0|v1.3.0 |overwrite schedule (project)|Not relevant. Running a schedule is now an  operation |
=======
| Will be removed|Deprecated|API                                                                                |Use instead                                                                                                                                                 |
|---------------|------------|-------------------------------------------------------------------------------------|-------------------------------------------------------------------------------------------------------------------------------------------------------------|
| v1.7.0       |v1.5.1    |`skip_deployed` parameter of `MLrunProject.build_image`                            |NA. The parameter is ignored.                                                                                                                               |
| v1.7.0       |v1.5.0    |`/files` and `/filestat`                                                           |`/projects/{project}/filestat`                                                                                                                              |
| v1.6.0       |v1.4.0     |`MLRunProject.clear_context() `                                                      |This method deletes all files and clears the context directory or subpath (if defined). This method can produce unexpected outcomes and is not recommended. |
| v1.6.0       |v1.4.0     |MLRunProject object legacy parameters                                              |metadata and spec                                                                                                                                           |
| v1.6.0       |v1.4.0    |`BaseRuntime.with_commands` and `KubejobRuntime.build_config` `verify_base_image` param|`prepare_image_for_deploy`                                                                                                                                  |
| v1.6.0       |v1.4.0    |`run_local`                                                                         |`function.run(local=True)`                                                                                                                                    |
| v1.6.0       |v1.4.0    |CSVSource's time_field parameter                                                   |Use `parse_dates` to parse timestamps                                                                                                                         |
| v1.6.0       |v1.4.0    |Feature-set `set_targets()`, `default_final_state`                                      |`default_final_step`                                                                                                                                         |
| v1.6.0       |v1.3.0    |`new_pipe_meta`                                                                      |`new_pipe_metadata`                                                                                                                                          |
| v1.6.0       |v1.3.0    |ttl param from pipeline                                                            |`cleanup_ttl`                                                                                                                                                 |
| v1.6.0       |v1.3.0    |objects methods from artifacts list                                                |`to_objects`                                                                                                                                                  |


### Deprecated CLIs
| Will be removed|Deprecated|CLI                         |Use instead                                           |
|---------------|------------|------------------------------|-------------------------------------------------------|
| v1.6.0       |v1.3.0    |dashboard (nuclio/deploy)   |No longer supported on client side                    |
| v1.6.0       |v1.3.0    |overwrite schedule (project)|Not relevant. Running a schedule is now an  operation |
>>>>>>> c92ca752



### Removed APIs

<<<<<<< HEAD
|Version|API                  |Use instead                                   |
|-------|------------------------------------|--------------------------------------------- |
|v1.5.0|user_project- and project-related parameters of `set_environment`. (Global-related parameters are not deprecated.)|The same parameters in project-related APIs, such as `get_or_create_project` |
|v1.5.0|`KubeResource.gpus`                             |`with_limits`                 |
|v1.5.0|Dask `gpus`                                     |`with_scheduler_limits` / `with_worker_limits`   |
|v1.5.0|`ExecutorTypes`                                 |`ParallelRunnerModes`         |
|v1.5.0|Spark runtime `gpus`                             |`with_driver_limits` / `with_executor_limits` |
|v1.5.0|`mount_v3io_legacy` (mount_v3io no longer calls it)|`mount_v3io`                       |
|v1.5.0|`mount_v3io_extended`                           |`mount_v3io`                   |
|v1.5.0|`LegacyArtifact` and all legacy artifact types that inherit from it (`LegacyArtifact`, `LegacyDirArtifact`, `LegacyLinkArtifact`, `LegacyPlotArtifact`, `LegacyChartArtifact`, `LegacyTableArtifact`, `LegacyModelArtifact`, `LegacyDatasetArtifact`, `LegacyPlotlyArtifact`, `LegacyBokehArtifact`)|`Artifact` or other artifact classes that inherit from it |
|v1.5.0|`init_functions` in pipelines                   |Add the function initialization to the pipeline code instead |
|v1.5.0|The entire `mlrun/mlutils` library              |`mlrun.framework`                     |
|v1.5.0|`run_pipeline`                                  |`project.run`                                     |
|v1.3.0|`project.functions`                 |`project.get_function`, `project.set_function`, `project.list_function` |
|v1.3.0|`project.artifacts`                 |`project.get_artifact`, `project.set_artifact`, `project.list_artifact` |
|v1.3.0|`project.func()`                    |`project.get_function()`                       |
|v1.3.0|`project.create_vault_secrets()`    |NA                                   |
|v1.3.0|`project.get_vault_secret()`        |NA                                   |
|v1.3.0|`MlrunProjectLegacy` class          |`MlrunProject`                                 |
|v1.3.0|Feature-store: usage of state in graph. For example: `add_writer_state`, and the `after_state` parameter in `_init_` methods. |`step` |
|v1.3.0|`mount_path` parameter in mount_v3io()|`volume_mounts`                        |
|v1.3.0|`NewTask`                           |`new_task()`                        |
|v1.3.0|Dask `with_limits`                  |`with_scheduler_limits` / `with_worker_limits`    |
|v1.3.0|Dask `with_requests`                |`with_scheduler_requests` / `with_worker_requests`    |

### Removed CLIs 

|Version|CLI                      |
|-------|------------------------------------------------|
|v1.5.0|`--ensure-project` flag of the `mlrun project` CLI command |
=======
| Version|API                                                                                                                                                                                                                                                                                                 |Use instead                                                                  |
|---------|------------------------------------------------------------------------------------------------------------------------------------------------------------------------------------------------------------------------------------------------------------------------------------------------------|------------------------------------------------------------------------------|
| v1.5.0 |user_project- and project-related parameters of `set_environment`. (Global-related parameters are not deprecated.)                                                                                                                                                                                  |The same parameters in project-related APIs, such as `get_or_create_project` |
| v1.5.0 |`KubeResource.gpus`                                                                                                                                                                                                                                                                                 |`with_limits`                                                                |
| v1.5.0 |Dask `gpus`                                                                                                                                                                                                                                                                                         |`with_scheduler_limits` / `with_worker_limits`                               |
| v1.5.0 |`ExecutorTypes`                                                                                                                                                                                                                                                                                     |`ParallelRunnerModes`                                                        |
| v1.5.0 |Spark runtime `gpus`                                                                                                                                                                                                                                                                                |`with_driver_limits` / `with_executor_limits`                                |
| v1.5.0 |`mount_v3io_legacy` (mount_v3io no longer calls it)                                                                                                                                                                                                                                                 |`mount_v3io`                                                                 |
| v1.5.0 |`mount_v3io_extended`                                                                                                                                                                                                                                                                               |`mount_v3io`                                                                 |
| v1.5.0 |`LegacyArtifact` and all legacy artifact types that inherit from it (`LegacyArtifact`, `LegacyDirArtifact`, `LegacyLinkArtifact`, `LegacyPlotArtifact`, `LegacyChartArtifact`, `LegacyTableArtifact`, `LegacyModelArtifact`, `LegacyDatasetArtifact`, `LegacyPlotlyArtifact`, `LegacyBokehArtifact`)|`Artifact` or other artifact classes that inherit from it                    |
| v1.5.0 |`init_functions` in pipelines                                                                                                                                                                                                                                                                       |Add the function initialization to the pipeline code instead                 |
| v1.5.0 |The entire `mlrun/mlutils` library                                                                                                                                                                                                                                                                  |`mlrun.framework`                                                            |
| v1.5.0 |`run_pipeline`                                                                                                                                                                                                                                                                                      |`project.run`                                                                |
| v1.3.0 |`project.functions`                                                                                                                                                                                                                                                                                 |`project.get_function`, `project.set_function`, `project.list_function`      |
| v1.3.0 |`project.artifacts`                                                                                                                                                                                                                                                                                 |`project.get_artifact`, `project.set_artifact`, `project.list_artifact`      |
| v1.3.0 |`project.func()`                                                                                                                                                                                                                                                                                    |`project.get_function()`                                                     |
| v1.3.0 |`project.create_vault_secrets()`                                                                                                                                                                                                                                                                    |NA                                                                           |
| v1.3.0 |`project.get_vault_secret()`                                                                                                                                                                                                                                                                        |NA                                                                           |
| v1.3.0 |`MlrunProjectLegacy` class                                                                                                                                                                                                                                                                          |`MlrunProject`                                                               |
| v1.3.0 |Feature-store: usage of state in graph. For example: `add_writer_state`, and the `after_state` parameter in `_init_` methods.                                                                                                                                                                       |`step`                                                                       |
| v1.3.0 |`mount_path` parameter in mount_v3io()                                                                                                                                                                                                                                                              |`volume_mounts`                                                              |
| v1.3.0 |`NewTask`                                                                                                                                                                                                                                                                                           |`new_task()`                                                                 |
| v1.3.0 |Dask `with_limits`                                                                                                                                                                                                                                                                                  |`with_scheduler_limits` / `with_worker_limits`                               |
| v1.3.0 |Dask `with_requests`                                                                                                                                                                                                                                                                                |`with_scheduler_requests` / `with_worker_requests`                           |

### Removed CLIs 

| Version|CLI                                                        |
|---------|------------------------------------------------------------|
| v1.5.0 |`--ensure-project` flag of the `mlrun project` CLI command |
>>>>>>> c92ca752
<|MERGE_RESOLUTION|>--- conflicted
+++ resolved
@@ -1,10 +1,6 @@
 (change-log)=
 # Change log
-<<<<<<< HEAD
-- [v1.5.0](#v1-5-0-5-october-2023)
-=======
 - [v1.5.1](#v1-5-1-2-november-2023) | [v1.5.0](#v1-5-0-23-october-2023)
->>>>>>> c92ca752
 - [v1.4.1](#v1-4-1-8-august-2023) | [v1.4.0](#v1-4-0-23-july-2023)
 - [v1.3.4](#v1-3-4-23-august-2023) | [v1.3.3](#v1-3-3-7-jun-2023) | [v1.3.2](#v1-3-2-4-jun-2023) | [v1.3.1](#v1-3-1-18-may-2023) | [v1.3.0](#v1-3-0-22-march-2023) 
 - [v1.2.3](#v1-2-3-15-may-2023) | [v1.2.2](#v1-2-2-8-may-2023) | [v1.2.1](#v1-2-1-8-january-2023) | [v1.2.0](#v1-2-0-1-december-2022)
@@ -14,36 +10,6 @@
 - [Limitations](#limitations)
 - [Deprecations](#deprecations-and-removed-code)
 
-<<<<<<< HEAD
-
-## v1.5.0 (19 October 2023)
-
-
-### Data store
-|ID   |Description                                                    |
-|---|----------------------------------------------------------------- |
-|ML-2296|Add ability to manage Redis datastore credentials with datastore profiles. See [Using data store profiles](../store/datastore.html#using-data-store-profiles), [view in Git](https://github.com/mlrun/mlrun/pull/3936). |
-|ML-3500|Support for dbfs data store (Databricks file system). See [Databricks file system](../store/datastore.html#databricks-file-system), [view in Git](https://github.com/mlrun/mlrun/pull/3626).|
-
-### Feature store
-|ID   |Description                                                    |
-|---|----------------------------------------------------------------- |
-|ML-3784|Support for feature vector-defined feature-set relations and join-type (per-join). Tech Preview. See [Feature vector with different entities and complex joins](../feature-store/feature-vectors.html#feature-vector-with-different-entities-and-complex-joins) and [view in Git](https://github.com/mlrun/mlrun/pull/3947).|
-
-### Infrastructure
-|ID   |Description                                                    |
-|---|----------------------------------------------------------------- |
-|ML-3370|Accessing the MLRun hub is now available through a service API. This will enable implementing better function version selection and combining hub functions from different sources. Tech Preview. [View in Git](https://github.com/mlrun/mlrun/pull/3384).|
-|ML-3644|Support for self-signed docker registries. See [Using self-signed registry](../runtimes/image-build.html#using-self-signed-registry) and [view in Git](https://github.com/mlrun/mlrun/pull/4013). |
-|ML-4132|The `invoke` function can now receive any parameter supported in the `requests.request` method. See [invoke](../api/mlrun.runtimes.html#mlrun.runtimes.RemoteRuntime.invoke) and [view in Git](https://github.com/mlrun/mlrun/pull/3872). |
-
-
-### Runtimes
-|ID   |Description                                                    |
-|---|----------------------------------------------------------------- |
-|ML-3501|Support for running Spark jobs on Databricks cluster. See {ref}`databricks`. [View in Git](https://github.com/mlrun/mlrun/pull/3996). |
-|ML-3854|Support for webhook notification. See webhook in [Notification Kinds](../concepts/notifications.html#notification-kinds) and [view in Git](https://github.com/mlrun/mlrun/pull/3946). |
-=======
 ## v1.5.1 (2 November 2023)
 
 ###  Closed issues
@@ -79,36 +45,10 @@
 |---------|--------------------------------------------------------------------------------------------------------------------------------------------------------------------------------------------------------------------------------------------------------------------|
 |ML-3501|Support for running Spark jobs on Databricks cluster. See {ref}`databricks`. [View in Git](https://github.com/mlrun/mlrun/pull/3996).                                                                                                                              |
 |ML-3854|Support for webhook notification. See webhook in [Notification Kinds](../concepts/notifications.html#notification-kinds) and [view in Git](https://github.com/mlrun/mlrun/pull/3946).                                                                              |
->>>>>>> c92ca752
 |ML-4059|Support for adding env vars or secrets to the docker build during runtime. See [Extra arguments](../runtimes/image-build.html#extra-arguments),  {py:meth}`~mlrun.projects.MlrunProject.build_config` and [view in Git](https://github.com/mlrun/mlrun/pull/4013). |
 
 
 ### UI
-<<<<<<< HEAD
-|ID   |Description                                                    |
-|---|----------------------------------------------------------------- |
-|ML-2811|New Batch Inference wizard. Tech Preview.|
-|ML-2815|New Batch Run wizard that replaces the previous New job page. |
-|ML-3584|The Model Endpoints page now displays the Function Tag. |
-|ML-4066|The Online types list of the Target Store now includes Redis.|
-|ML-4167|The Projects page now supports downloading the .yaml file. |
-|ML-4571|The Model Endpoints page now displays the drift threshold and the drift actual value. |
-|ML-4756|The Recents list in Jobs and Workflows (Projects pane) now displays a maximum of the last 48 hours. |
-
-### Documentation
-|ID   |Description                                                    |
-|---|----------------------------------------------------------------- |
-|ML-3763|Add description of configuring number of workers per GPU. See updated [Number of workers/GPUs](../runtimes/configuring-job-resources.html#number-of-workers-gpus). |
-|ML-4420|Add configuration of memory in Spark Operator. See [Spark Operator runtime](../runtimes/spark-operator.html).|
-|ML-2380|Add details of V3IO and Spark runtime. See [Spark Operator runtime](../runtimes/spark-operator.html) and [Spark3Runtime](../api/mlrun.runtimes.html#mlrun.runtimes.Spark3Runtime).
-
-### Breaking changes
-|ID  |Description                                                    |
-|---|----------------------------------------------------------------- |
-|ML-3823|The default format of `list projects` returns project names only. You can either get names or projects (`name_only`) and do a `get` only on the specific project you want (preferable), or get the full list (`full`).  [View in Git](https://github.com/mlrun/mlrun/pull/4198).|
-|ML-4171|The Redis target implementation changed. Features-sets that use Redis as online targets must be recreated. [View in Git](https://github.com/mlrun/storey/pull/449).|
-|ML-4366|The MLRun images `mlrun/ml-models` and `mlrun/ml-models-gpu` were deprecated and removed. The new image mlrun/mlrun-gpu is added. Additional dependencies must be installed on an as-need basis. See [MLRun images](../runtimes/images.html#mlrun-images). |
-=======
 | ID     |Description                                                                                         |
 |---------|-----------------------------------------------------------------------------------------------------|
 |ML-2811|New Batch Inference wizard. Tech Preview.                                                           |
@@ -132,7 +72,6 @@
 |ML-3823|The default format of `list projects` returns project names only. You can either get names or projects (`name_only`) and do a `get` only on the specific project you want (preferable), or get the full list (`full`).  [View in Git](https://github.com/mlrun/mlrun/pull/4198). |
 |ML-4171|The Redis target implementation changed. Features-sets that use Redis as online targets must be recreated. [View in Git](https://github.com/mlrun/storey/pull/449).                                                                                                              |
 |ML-4366|The MLRun images `mlrun/ml-models` and `mlrun/ml-models-gpu` were deprecated and removed. The new image mlrun/mlrun-gpu is added. Additional dependencies must be installed on an as-need basis. See [MLRun images](../runtimes/images.html#mlrun-images).                       |
->>>>>>> c92ca752
 
 
 
@@ -141,19 +80,6 @@
 See [Deprecations and removed code](#deprecations-and-removed-code).
 
 ###  Closed issues
-<<<<<<< HEAD
-|ID  |Description                                                    |
-|---|----------------------------------------------------------------- |
-|ML-4188|Deleting a project failed in the backend but was successfully deleted in UI.  |
-|ML-4212|Pipeline filters that have no results now show the labels. |
-|ML-4214|Scheduled workflows with "-" in the name are no longer truncated. |
-|ML-4232|User attempts to create a consumer group with "-" now throws an error. |
-|ML-4316|Fixed: `list_runs` fails with `Read timed out`. |
-|ML-4323|Fixed: pipeline step failed with "Read timed out.: get log" |
-|ML-4391|Consumer group UI now shows complete details. |
-|ML-4501|Fixed: UI  shows error after deleting a function, then viewing a related job. |
-|ML-4533|In the UI, ML functions can now be created with upper-case letters. |
-=======
 | ID     |Description                                                                   |
 |---------|-------------------------------------------------------------------------------|
 |ML-1584|Can now run `code_to_function` when filename contains special characters.|
@@ -168,21 +94,14 @@
 |ML-4391|Consumer group UI now shows complete details.                                 |
 |ML-4501|Fixed: UI  shows error after deleting a function, then viewing a related job. |
 |ML-4533|In the UI, ML functions can now be created with upper-case letters.           |
->>>>>>> c92ca752
 
 
 ## v1.4.1 (8 August 2023)
 
 ### Closed issues
-<<<<<<< HEAD
-|ID  |Description                                                    |
-|---|----------------------------------------------------------------- |
-|ML-4303|Archive out-of-sync leader projects. |
-=======
 | ID     |Description                                            |
 |---------|--------------------------------------------------------|
 |ML-4303|Archive out-of-sync leader projects.                   |
->>>>>>> c92ca752
 |ML-4232|Consumer group names cannot include the character "-". |
 
 ## v1.4.0 (23 July 2023)
@@ -190,12 +109,6 @@
 ### New and updated features
 
 #### Functions
-<<<<<<< HEAD
-|ID  |Description                                                    |
-|---|----------------------------------------------------------------- |
-|ML-3474|New sub-package in MLRun for packing returning outputs, logging them to MLRun and unpacking inputs, parsing data items to their required type. [View in Git](https://github.com/mlrun/mlrun/pull/3333). |
-
-=======
 | ID     |Description                                                                                                                                                                                             |
 |---------|---------------------------------------------------------------------------------------------------------------------------------------------------------------------------------------------------------|
 |ML-3474|New sub-package in MLRun for packing returning outputs, logging them to MLRun and unpacking inputs, parsing data items to their required type. [View in Git](https://github.com/mlrun/mlrun/pull/3333). |
@@ -205,59 +118,24 @@
 | ID   |Description                                                                                                                        |
 |-------|------------------------------------------------------------------------------------------------------------------------------------|
 |ML-21|Supports job notifications. See full details in {ref}`notifications`, and [View in Git](https://github.com/mlrun/mlrun/pull/2414). |
->>>>>>> c92ca752
-
-#### Notifications
-|ID  |Description                                                    |
-|---|----------------------------------------------------------------- |
-|ML-21|Supports job notifications. See full details in {ref}`notifications`, and [View in Git](https://github.com/mlrun/mlrun/pull/2414). |
-
-<<<<<<< HEAD
-
-#### Projects
-|ID  |Description                                                    |
-|---|----------------------------------------------------------------- |
-|ML-3375|Two new APIs in the MlrunProject object, used to build an image directly through project API, without creating a function and building an image for it: `build_config` configures the default build for a given project; `build_image` builds a docker image based on the project configuration. See {py:class}`~mlrun.projects.MlrunProject`, [Image build configuration](../projects/run-build-deploy.html#build_config), [build_image](../projects/run-build-deploy.html#build-image), and [View in Git](https://github.com/mlrun/mlrun/pull/3594). |
-|ML-4084|New API to run a setup script to enrich a project, when loading the project. [View in Git](https://github.com/mlrun/mlrun/pull/3809)|
-=======
+
+
 #### Projects
 | ID     |Description                                                                                                                                                                                                                                                                                                                                                                                                                                                                                                                                            |
 |---------|--------------------------------------------------------------------------------------------------------------------------------------------------------------------------------------------------------------------------------------------------------------------------------------------------------------------------------------------------------------------------------------------------------------------------------------------------------------------------------------------------------------------------------------------------------|
 |ML-3375|Two new APIs in the MlrunProject object, used to build an image directly through project API, without creating a function and building an image for it: `build_config` configures the default build for a given project; `build_image` builds a docker image based on the project configuration. See {py:class}`~mlrun.projects.MlrunProject`, [Image build configuration](../projects/run-build-deploy.html#build_config), [build_image](../projects/run-build-deploy.html#build-image), and [View in Git](https://github.com/mlrun/mlrun/pull/3594). |
 |ML-4084|New API to run a setup script to enrich a project, when loading the project. [View in Git](https://github.com/mlrun/mlrun/pull/3809)                                                                                                                                                                                                                                                                                                                                                                                                                   |
->>>>>>> c92ca752
 
 
 
 
 #### Serving
-<<<<<<< HEAD
-|ID  |Description                                                    |
-|---|----------------------------------------------------------------- |
-=======
 | ID     |Description                                                                                                                                                                                                                                                                                                      |
 |---------|------------------------------------------------------------------------------------------------------------------------------------------------------------------------------------------------------------------------------------------------------------------------------------------------------------------|
->>>>>>> c92ca752
 |ML-3654|Updates to `error_handler`: Exceptions are applied to either a graph or a step. In the case of a graph, the graph stops upon an error. In the case of a step, the graph can either stop or complete upon an error. See {ref}`pipelines-error-handling`. [View in Git](https://github.com/mlrun/mlrun/pull/3390). |
 
 #### UI 
 
-<<<<<<< HEAD
-|ID  |Description                                                    |
-|---|----------------------------------------------------------------- |
-|ML-1248|The engine type now displays in the **Feature Set Overview** tab.  |
-|ML-2083|The **Run on spot** value now displays in the **Jobs Overview** tab. |
-|ML-3176|The new **Passthrough** button in the Create Feature Set enables [creating a feature set without ingesting its data](../feature-store/feature-sets.htm#create-a-feature-set-without-ingesting-its-data), previously supported by SDK. 
-|ML-3549|The new **Resource monitoring** button in the **Jobs Details** view opens the **Grafana** dashboard. |
-|ML-3551|Nested workflows (`ParallelFor`) now fully display in UI. |
-|ML-2922|The **Artifacts**, **Datasets** and **Models** pages have an improved filter. Enhanced look and feel in tables.  |
-
-
-#### Documentation
-|ID  |Description                                                    |
-|---|----------------------------------------------------------------- |
-|ML-3548|Passing parameters between steps using the `outputs` parameter is now described in [Write a pipeline](../projects/build-run-workflows-pipelines.html#write-a-pipeline). |
-=======
 | ID     |Description                                                                                                                                                                                                                           |
 |---------|---------------------------------------------------------------------------------------------------------------------------------------------------------------------------------------------------------------------------------------|
 |ML-1248|The engine type now displays in the **Feature Set Overview** tab.                                                                                                                                                                     |
@@ -272,7 +150,6 @@
 | ID     |Description                                                                                                                                                                                                                                                  |
 |---------|--------------------------------------------------------------------------------------------------------------------------------------------------------------------------------------------------------------------------------------------------------------|
 |ML-3548|Passing parameters between steps using the `outputs` parameter is now described in [Write a pipeline](../projects/build-run-workflows-pipelines.html#write-a-pipeline).                                                                                      |
->>>>>>> c92ca752
 |ML-3763|The relationship between GPUs and remote functions is now explained in [Number of GPUs](../runtimes/configuring-job-resources.html#number-of-gpus) and [Example of Nuclio function](../concepts/nuclio-real-time-functions.html#example-of-nuclio-function). |
 
 
@@ -282,17 +159,10 @@
 
 
 ### Breaking changes
-<<<<<<< HEAD
-|ID  |Description                                                    |
-|---|----------------------------------------------------------------- |
-|ML-3733|`mlrun.get_run_db().list_model_endpoints()` returns `list`. Previously, it returned `mlrun.api.schemas.model_endpoints.ModelEndpointList`. |
-|ML-3773|The aggregation mechanism on Redis databases has improved, but the history of the aggregation (from before the upgrade) is lost, as if there were 0 events during that period. |
-=======
 | ID     |Description                                                                                                                                                                                                                                                                                                                                                                                                                                                                                                                                                                                                                                                     |
 |---------|-----------------------------------------------------------------------------------------------------------------------------------------------------------------------------------------------------------------------------------------------------------------------------------------------------------------------------------------------------------------------------------------------------------------------------------------------------------------------------------------------------------------------------------------------------------------------------------------------------------------------------------------------------------------|
 |ML-3733|`mlrun.get_run_db().list_model_endpoints()` returns `list`. Previously, it returned `mlrun.api.schemas.model_endpoints.ModelEndpointList`.                                                                                                                                                                                                                                                                                                                                                                                                                                                                                                                      |
 |ML-3773|The aggregation mechanism on Redis databases has improved, but the history of the aggregation (from before the upgrade) is lost, as if there were 0 events during that period.                                                                                                                                                                                                                                                                                                                                                                                                                                                                                  |
->>>>>>> c92ca752
 |ML-4053|Pre-v1.4.0: When logging artifacts during a runtime (regular artifacts, not models (ModelArtifact via context.log_model) or datasets (DatasetArtifact via context.log_dataset)), they were strings in the RunObject outputs property. The strings were the target path to the file logged in the artifact. From v1.4.0, they are the store path of the artifact, and not the target path. (They now appear the same as the store paths for logging models and datasets.) This is breaking behavior only if you use the output of the run object as a parameter to another runtime and not as an input. [View in Git](https://github.com/mlrun/mlrun/pull/3333). |
 
 ```
@@ -320,36 +190,6 @@
 
 ### Closed issues
 
-<<<<<<< HEAD
-|ID  |Description                                                    |
-|---|----------------------------------------------------------------- |
-|ML-1787|Optimized distribution of load between chief and workers so that heavy loads do not cause restart of kubelet. [View in Git](https://github.com/mlrun/mlrun/pull/1780). |
-|ML-2773|Reduced memory footprint for feature vector that joins data from multiple feature sets. [View in Git](https://github.com/mlrun/mlrun/pull/2569). |
-|ML-3166|New error message when `load_project` uses an invalid URL source. [View in Git](https://github.com/mlrun/mlrun/pull/3278). |
-|ML-3420|Fix artifacts corruption due to overflowing size. [View in Git](https://github.com/mlrun/mlrun/pull/3577). |
-|ML-3443|Spark ingestion engine now supports more than 2 keys in online target. Tech Preview. [View in Git](https://github.com/mlrun/mlrun/pull/3379). |
-|ML-3470|Changes in secrets are now recorded in the  audit log of the platform. [View in Git](https://github.com/mlrun/mlrun/pull/3711). |
-|ML-3508|Improved description of list_runs. See {py:class}`~mlrun.projects.MlrunProject.list_runs` [View in Git](https://github.com/mlrun/mlrun/pull/3686). |
-|ML-3621|`clear_context()` now does not delete content if the path is relative; and if a subpath exists, only the sub dir is deleted/cleared. [View in Git](https://github.com/mlrun/mlrun/pull/3689). |
-|ML-3631|MLRun now successfully pulls the source code from gitlab with a personal access token. [View in Git](https://github.com/mlrun/mlrun/pull/3927). |
-|ML-3652|V3IO_API is now inferred from the DBPATH. [View in Git](https://github.com/mlrun/mlrun/pull/3422). |
-|ML-3703|`project.set_secrets()` now throws a `file not found` exception if the file does not exist. [View in Git](https://github.com/mlrun/mlrun/pull/3549). |
-|ML-3713|Users can now use pipeline parameters in the spec of jobs created within the workflow py file without causing run failure. [View in Git](https://github.com/mlrun/mlrun/pull/3812). |
-|ML-3761|\**kwargs now forward as expected in MLRun jobs and hyper params. [View in Git](https://github.com/mlrun/mlrun/pull/3533). |
-|ML-3782|The (incorrect) naming of features causes error when getting the feature vector from the online feature service. The fix is an additional restriction in feature names. See [Aggregations](./feature-store/transformations.html#aggregations) [View in Git](https://github.com/mlrun/storey/pull/440). |
-|ML-3806|Mismatch errors now printed when ingesting from Kafka into offline target. In case of errors (due to type mismatch) no errors are printed.[View in Git](https://github.com/mlrun/storey/pull/446). |
-|ML-3847|`add_code_metadata` now prints error messages when working with git [View in Git](https://github.com/mlrun/mlrun/pull/3810). |
-|ML-3900|Improved error message when ingesting into a feature set (online target) and no features found on retrieval. [View in Git](https://github.com/mlrun/mlrun/pull/3687). 
-|ML-4129|Errors from BigQuerySource are now forwarded to MLRun. [View in Git](https://github.com/mlrun/mlrun/pull/3887).
-
-## v1.3.4 (23 August 2023)
-
-### Closed issues
-
-|ID  |Description                                                    |
-|---|----------------------------------------------------------------- |
-|ML-4409|Importing a project.yaml now does not overwrite the artifacts with older tags.   |
-=======
 | ID     |Description                                                                                                                                                                                                                                                                                            |
 |---------|--------------------------------------------------------------------------------------------------------------------------------------------------------------------------------------------------------------------------------------------------------------------------------------------------------|
 |ML-1787|Optimized distribution of load between chief and workers so that heavy loads do not cause restart of kubelet. [View in Git](https://github.com/mlrun/mlrun/pull/1780).                                                                                                                                 |
@@ -379,60 +219,36 @@
 | ID     |Description                                                                    |
 |---------|--------------------------------------------------------------------------------|
 |ML-4409|Importing a project.yaml now does not overwrite the artifacts with older tags. |
->>>>>>> c92ca752
 
 ## v1.3.3 (7 Jun 2023)
 
 ### Closed issues
 
-<<<<<<< HEAD
-|ID  |Description                                                    |
-|---|----------------------------------------------------------------- |
-|ML-3940|MLRun does not initiate log collection for runs in aborted state. [View in Git](https://github.com/mlrun/mlrun/pull/3698). |
-=======
 | ID     |Description                                                                                                                |
 |---------|----------------------------------------------------------------------------------------------------------------------------|
 |ML-3940 |MLRun does not initiate log collection for runs in aborted state. [View in Git](https://github.com/mlrun/mlrun/pull/3698). |
->>>>>>> c92ca752
 
 ## v1.3.2 (4 Jun 2023)
 
 ### Closed issues
 
-<<<<<<< HEAD
-|ID  |Description                                                    |
-|---|----------------------------------------------------------------- |
-|ML-3896|Fixed: MLRun API failed to get pod logs. [View in Git](https://github.com/mlrun/mlrun/pull/3649). |
-|ML-3865|kubectl now returns logs as expected. [View in Git](https://github.com/mlrun/mlrun/pull/3660).  |
-|ML-3917|Reduced number of logs. [View in Git](https://github.com/mlrun/mlrun/pull/3674). |
-=======
 | ID     |Description                                                                                                             |
 |---------|-------------------------------------------------------------------------------------------------------------------------|
 |ML-3896|Fixed: MLRun API failed to get pod logs. [View in Git](https://github.com/mlrun/mlrun/pull/3649).                       |
 |ML-3865|kubectl now returns logs as expected. [View in Git](https://github.com/mlrun/mlrun/pull/3660).                          |
 |ML-3917|Reduced number of logs. [View in Git](https://github.com/mlrun/mlrun/pull/3674).                                        |
->>>>>>> c92ca752
 |ML-3934|Logs are no longer collected for run pods in an unknown state. [View in Git](https://github.com/mlrun/mlrun/pull/3690). |
 
 ## v1.3.1 (18 May 2023)
 
 ### Closed issues
 
-<<<<<<< HEAD
-|ID  |Description                                                    |
-|---|----------------------------------------------------------------- |
-|ML-3764|Fixed the scikit-learn to 1.2 in the tutorial 02-model-training. (Previously pointed to 1.0.) [View in Git](https://github.com/mlrun/mlrun/pull/3437).  |
-|ML-3794|Fixed a Mask detection demo notebook (3-automatic-pipeline.ipynb). [View in Git](https://github.com/mlrun/demos/releases/tag/v1.3.1-rc6). |
-|ML-3819|Reduce overly-verbose logs on the backend side. [View in Git](https://github.com/mlrun/mlrun/pull/3531). [View in Git](https://github.com/mlrun/mlrun/pull/3553).  |
-|ML-3823|Optimized `/projects` endpoint to work faster. [View in Git](https://github.com/mlrun/mlrun/pull/3560). |
-=======
 | ID     |Description                                                                                                                                                       |
 |---------|-------------------------------------------------------------------------------------------------------------------------------------------------------------------|
 |ML-3764|Fixed the scikit-learn to 1.2 in the tutorial 02-model-training. (Previously pointed to 1.0.) [View in Git](https://github.com/mlrun/mlrun/pull/3437).            |
 |ML-3794|Fixed a Mask detection demo notebook (3-automatic-pipeline.ipynb). [View in Git](https://github.com/mlrun/demos/releases/tag/v1.3.1-rc6).                         |
 |ML-3819|Reduce overly-verbose logs on the backend side. [View in Git](https://github.com/mlrun/mlrun/pull/3531). [View in Git](https://github.com/mlrun/mlrun/pull/3553). |
 |ML-3823|Optimized `/projects` endpoint to work faster. [View in Git](https://github.com/mlrun/mlrun/pull/3560).                                                           |
->>>>>>> c92ca752
 
 ### Documentation
 New sections describing [Git best practices](../projects/git-best-practices.html) and an example [Nuclio function](../concepts/nuclio-real-time-functions.html#example-of-nuclio-function).
@@ -483,22 +299,6 @@
 #### Feature store
 
 
-<<<<<<< HEAD
-|ID           |Description                                                    |
-|-------------|----------------------------------------------------------------- |
-|ML-2592|Offline data can be registered as feature sets (Tech Preview). See [Create a feature set without ingesting its data](../feature-store/feature-sets.html#create-a-feature-set-without-ingesting-its-data). |
-|ML-2610|Supports SQLSource for batch ingestion (Tech Preview). See [SQL data source](../data-prep/ingest-data-fs.html#sql-data-source). |
-|ML-2610|Supports SQLTarget for storey engine (Tech Preview). (Spark is not yet supported.) See [SQL target store](../data-prep/ingest-data-fs.html#sql-target-store). |
-|ML-2709|The Spark engine now supports the steps: `MapValues`, `Imputer`, `OneHotEncoder`, `DropFeatures`; and supports extracting the time parts from the date in the `DateExtractor` step. See [Data transformations](../serving/available-steps.html#data-transformations). |
-|ML-2802|`get_offline_features` supports Spark Operator and Remote Spark. |
-|ML-2957|The username and password for the RedisNoSqlTarget are now configured using secrets, as `<prefix_>REDIS_USER <prefix_>REDIS_PASSWORD` where \<prefix> is the optional RedisNoSqlTarget `credentials_prefix` parameter. See [Redis target store](../data-prep/ingest-data-fs.html#redis-target-store). |
-|ML-3008|Supports Spark using Redis as an online KV target, which caused a [breaking change](#breaking-changes). |
-|ML-3373|Supports creating a feature vector over several feature sets with different entities. (Outer joins are Tech Preview.) See [Using an offline feature vector](../feature-store/feature-vectors.html#using-an-offline-feature-vector). This API will change in a future release, moving the relationship from the feature set to the feature vector. |
-
-#### Logging data
-|ID  |Description                                                    |
-|---|----------------------------------------------------------------- |
-=======
 | ID     |Description                                                                                                                                                                                                                                                                                                                                       |
 |---------|---------------------------------------------------------------------------------------------------------------------------------------------------------------------------------------------------------------------------------------------------------------------------------------------------------------------------------------------------|
 |ML-2592|Offline data can be registered as feature sets (Tech Preview). See [Create a feature set without ingesting its data](../feature-store/feature-sets.html#create-a-feature-set-without-ingesting-its-data).                                                                                                                                         |
@@ -513,24 +313,11 @@
 #### Logging data
 | ID     |Description                                                                                                                                                                                                                                                                                                                                                                |
 |---------|----------------------------------------------------------------------------------------------------------------------------------------------------------------------------------------------------------------------------------------------------------------------------------------------------------------------------------------------------------------------------|
->>>>>>> c92ca752
 |ML-2845|Logging data using `hints`. You can now pass data into MLRun and log it using log hints, instead of the decorator. This is the initial change in MLRun to simplify wrapping usable code into MLRun without having to modify it. Future releases will continue this paradigm shift. See [more details](../cheat-sheet.html#track-returning-values-using-hints-and-returns). |
 
 
 #### Projects
 
-<<<<<<< HEAD
-|ID  |Description                                                    |
-|---|----------------------------------------------------------------- |
-|ML-3048|When defining a new project from scratch, there is now a default `context` directory: \"`./`". This is the directory from which the MLRun client runs, unless otherwise specified.| 
-
-#### Serving graphs
-
-|ID  |Description                                                    |
-|---|----------------------------------------------------------------- |
-|ML-1167|Add support for graphs that split and merge (DAG), including a list of steps for the `after` argument in the `add_step()` method. See [Graph that splits and rejoins](../serving/model-serving-get-started.html#graph-that-splits-and-rejoins). |
-|ML-2507|Supports configuring of consumer group name for steps following QueueSteps. See [Queue (streaming)](../serving/model-serving-get-started.html#queue-streaming). |
-=======
 | ID     |Description                                                                                                                                                                        |
 |---------|------------------------------------------------------------------------------------------------------------------------------------------------------------------------------------|
 |ML-3048|When defining a new project from scratch, there is now a default `context` directory: \"`./`". This is the directory from which the MLRun client runs, unless otherwise specified.|
@@ -541,47 +328,28 @@
 |---------|-------------------------------------------------------------------------------------------------------------------------------------------------------------------------------------------------------------------------------------------------|
 |ML-1167|Add support for graphs that split and merge (DAG), including a list of steps for the `after` argument in the `add_step()` method. See [Graph that splits and rejoins](../serving/model-serving-get-started.html#graph-that-splits-and-rejoins). |
 |ML-2507|Supports configuring of consumer group name for steps following QueueSteps. See [Queue (streaming)](../serving/model-serving-get-started.html#queue-streaming).                                                                                 |
->>>>>>> c92ca752
 
 
 #### Storey 
 
-<<<<<<< HEAD
-|ID  |Description                                                    |
-|---|----------------------------------------------------------------- |
-=======
 | ID     |Description                                                                                                                                                                                                                                                                                                   |
 |---------|---------------------------------------------------------------------------------------------------------------------------------------------------------------------------------------------------------------------------------------------------------------------------------------------------------------|
->>>>>>> c92ca752
 |ML-2502|The event time in storey events is now taken from the `timestamp_key`. If the `timestamp_key` is not defined for the event, then the time is taken from the processing-time metadata. [View in Git](https://github.com/mlrun/mlrun/pull/2660), and in [Storey git](https://github.com/mlrun/storey/pull/394). |
  
 
 #### UI 
 
-<<<<<<< HEAD
-|ID  |Description                                                    |
-|---|----------------------------------------------------------------- |
-|ML-1186|The new **Projects** home page provides easy and intuitive access to the full project lifecycle in three phases, with links to the relevant wizards under each phase heading: ingesting and processing data, developing and training a model, deploying and monitoring the project. <p align="center"><img src="../_static/images/project-homepage.png" alt="mlrun-project-homepage" /></p><br> |
-|NA|[UI change log in GitHub](https://github.com/mlrun/ui/releases/tag/v1.3.0) |
-=======
 | ID     |Description                                                                                                                                                                                                                                                                                                                                                                                     |
 |---------|-------------------------------------------------------------------------------------------------------------------------------------------------------------------------------------------------------------------------------------------------------------------------------------------------------------------------------------------------------------------------------------------------|
 |ML-1186|The new **Projects** home page provides easy and intuitive access to the full project lifecycle in three phases, with links to the relevant wizards under each phase heading: ingesting and processing data, developing and training a model, deploying and monitoring the project. <p align="center"><img src="../_static/images/project-homepage.png" alt="mlrun-project-homepage" /></p><br> |
 | NA     |[UI change log in GitHub](https://github.com/mlrun/ui/releases/tag/v1.3.0)                                                                                                                                                                                                                                                                                                                      |
->>>>>>> c92ca752
 
 
 #### APIs 
 
-<<<<<<< HEAD
-|ID  |Description                                                    |
-|---|----------------------------------------------------------------- |
-|ML-3104|These APIs now only return reasons in kwargs: `log_and_raise`, `generic_error_handler`, `http_status_error_handler`. |
-=======
 | ID     |Description                                                                                                                                                                        |
 |---------|------------------------------------------------------------------------------------------------------------------------------------------------------------------------------------|
 |ML-3104|These APIs now only return reasons in kwargs: `log_and_raise`, `generic_error_handler`, `http_status_error_handler`.                                                               |
->>>>>>> c92ca752
 |ML-3204|New API `set_image_pull_configuration` that modifies `func.spec.image_pull_secret` and `func.spec.image_pull_policy`, instead of directly accessing these values through the spec. |
  
 #### Documentation
@@ -591,15 +359,9 @@
 
 #### Infrastructure improvements 
 
-<<<<<<< HEAD
-|ID  |Description                                                    |
-|---|----------------------------------------------------------------- |
-|ML-2609|MLRun server is based on Python 3.9. |
-=======
 | ID     |Description                                                                                                                                                                                                                                                                                                                                                                                                                                 |
 |---------|---------------------------------------------------------------------------------------------------------------------------------------------------------------------------------------------------------------------------------------------------------------------------------------------------------------------------------------------------------------------------------------------------------------------------------------------|
 |ML-2609 |MLRun server is based on Python 3.9.                                                                                                                                                                                                                                                                                                                                                                                                        |
->>>>>>> c92ca752
 |ML-2732|The new log collection service improves the performance and reduces heavy IO operations from the API container. The new MLRun log collector service is a gRPC server, which runs as sidecar in the mlrun-api pod (chief and worker). The service is responsible for collecting logs from run pods, writing to persisted files, and reading them on request. The new service is transparent to the end-user: there are no UI or API changes. |
 
 ### Breaking changes 
@@ -617,29 +379,6 @@
 
 ### Closed issues
 
-<<<<<<< HEAD
-|ID  |Description                                                    |
-|---|----------------------------------------------------------------- |
-|ML-2421|Artifacts logged via SDK with "/" in the name can now be viewed in the UI. [View in Git](https://github.com/mlrun/mlrun/pull/3248). |
-|ML-2534|Jobs and Workflows pages now display the tag of the executed job (as defined in the API). [View in Git](https://github.com/mlrun/ui/pull/1632). |
-|ML-2810|Fixed the Dask Worker Memory Limit Argument. [View in Git](https://github.com/mlrun/mlrun/pull/3123). |
-|ML-2896|`add_aggregation` over Spark fails with `AttributeError` for sqr and stdvar. [View in Git](https://github.com/mlrun/mlrun/pull/3131). |
-|ML-3104|Add support for project default image. [View in Git](https://github.com/mlrun/mlrun/pull/2969). |
-|ML-3119|Fix: MPI job run status resolution considering all workers. [View in Git](https://github.com/mlrun/mlrun/pull/2888). |
-|ML-3283|`project.list_models()` did not function as expected for tags and labels. The `list_artifacts` method now accept a dictionary, and docstrings were added for httpdb and for MLRunProject methods: both `list_artifacts` and `list_models`. [View in Git](https://github.com/mlrun/mlrun/pull/2988). |
-|ML-3286|Fix: Project page displayed an empty list after an upgrade [View in Git](https://github.com/mlrun/ui/pull/1611). |
-|ML-3316|Users with developer and data permissions can now add members to projects they created. (Previously appeared successful in the UI but users were not added). [View in Git](https://github.com/mlrun/ui/pull/1617). |
-|ML-3365 / 3349|Fix: UI Projects' metrics show N/A for all projects when ml-pipeline is down. [View in Git](https://github.com/mlrun/ui/pull/1613). |
-|ML-3378|Aggregation over a fixed-window that starts at or near the epoch now functions as expected. [View in Git](https://github.com/mlrun/storey/pull/418). |
-|ML-3380|Documentation: added details on [aggregation in windows](../feature-store/transformations.html#aggregations). |
-|ML-3389|Hyperparams run does not present artifacts iteration when selector is not defined. [View in Git](https://github.com/mlrun/ui/pull/1635). |
-|ML-3424|Documentation: new matrix of which engines support which [sources](../serving/available-steps.html#sources)/[targets](../serving/available-steps.html#targets). [View in Git](https://github.com/mlrun/mlrun/pull/3279).
-|ML-3505|Removed the upperbound on the `google-cloud-bigquery` requirement. |
-|ML-3575|`project.run_function()` now uses the argument `artifact_path` (previously used the project's configured `artifact_path` instead). [View in Git](https://github.com/mlrun/mlrun/pull/3246). |
-|ML-3403|Error on Spark ingestion with offline target without defined path (error: `NoneType` object has no attribute `startswith`). Fix: default path defined. [View in Git](https://github.com/mlrun/mlrun/pull/3118). |
-|ML-3446|Fix: Failed MLRun Nuclio deploy needs better error messages. [View in Git](https://github.com/mlrun/mlrun/pull/3241). |
-|ML-3482|Fixed model-monitoring incompatibility issue with mlrun client running v1.1.x and a server running v1.2.x. [View in Git](https://github.com/mlrun/mlrun/pull/3180). |
-=======
 | ID            |Description                                                                                                                                                                                                                                                                                         |
 |----------------|-----------------------------------------------------------------------------------------------------------------------------------------------------------------------------------------------------------------------------------------------------------------------------------------------------|
 |ML-2421       |Artifacts logged via SDK with "/" in the name can now be viewed in the UI. [View in Git](https://github.com/mlrun/mlrun/pull/3248).                                                                                                                                                                 |
@@ -661,37 +400,23 @@
 |ML-3403       |Error on Spark ingestion with offline target without defined path (error: `NoneType` object has no attribute `startswith`). Fix: default path defined. [View in Git](https://github.com/mlrun/mlrun/pull/3118).                                                                                     |
 |ML-3446       |Fix: Failed MLRun Nuclio deploy needs better error messages. [View in Git](https://github.com/mlrun/mlrun/pull/3241).                                                                                                                                                                               |
 |ML-3482       |Fixed model-monitoring incompatibility issue with mlrun client running v1.1.x and a server running v1.2.x. [View in Git](https://github.com/mlrun/mlrun/pull/3180).                                                                                                                                 |
->>>>>>> c92ca752
 
 ## v1.2.3 (15 May 2023)
 
 ### Closed issues
 
-<<<<<<< HEAD
-|ID  |Description                                                    |
-|---|----------------------------------------------------------------- |
-|ML-3287|UI now resets the cache upon MLRun upgrades, and the Projects page displays correctly.  [View in Git](https://github.com/mlrun/ui/pull/1612). |
-|ML-3801|Optimized `/projects` endpoint to work faster [View in Git](https://github.com/mlrun/ui/pull/1715). |
-|ML-3819|Reduce overly-verbose logs on the backend side. [View in Git](https://github.com/mlrun/mlrun/pull/3531). |
-=======
 | ID     |Description                                                                                                                                   |
 |---------|-----------------------------------------------------------------------------------------------------------------------------------------------|
 |ML-3287|UI now resets the cache upon MLRun upgrades, and the Projects page displays correctly.  [View in Git](https://github.com/mlrun/ui/pull/1612). |
 |ML-3801|Optimized `/projects` endpoint to work faster [View in Git](https://github.com/mlrun/ui/pull/1715).                                           |
 |ML-3819|Reduce overly-verbose logs on the backend side. [View in Git](https://github.com/mlrun/mlrun/pull/3531).                                      |
->>>>>>> c92ca752
 
 ## v1.2.2 (8 May 2023)
 
 ### Closed issues
 
-<<<<<<< HEAD
-|ID  |Description                                                    |
-|---|----------------------------------------------------------------- |
-=======
 | ID              |Description                                                                                                 |
 |------------------|-------------------------------------------------------------------------------------------------------------|
->>>>>>> c92ca752
 |ML-3797, ML-3798|Fixed presenting and serving large-sized projects. [View in Git](https://github.com/mlrun/mlrun/pull/3477). |
 
 ## v1.2.1 (8 January 2023)
@@ -994,50 +719,6 @@
 
 ## Open issues
 
-<<<<<<< HEAD
-|ID  |Description                                           |Workaround                                   |Opened in |
-|----|-------------------------------------------------------|---------------------------------------------|------ |
-|ML-1584|Cannot run `code_to_function` when filename contains special characters|Do not use special characters in filenames|v1.0.0 |
-|ML-2030|Need means of moving artifacts from test to production Spark|To register artifact between different environments, e.g. dev and prod, upload your artifacts to a remote storage, e.g. S3. You can change the project artifact path using MLRun or MLRun UI. `project.artifact_path='s3:<bucket-name/..'`|v1.0.0 |
-|ML-2199|Spark operator job fails with default requests args.      |NA                                        |v1.0.0 |
-|ML-2223|Cannot deploy a function when notebook names contain "." (ModuleNotFoundError)|Do not use "." in notebook name|v1.0.0  |
-|ML-2380|Spark runtime should sustain naive user actions|NA|1.0.4 |
-|ML-2407|Kafka ingestion service on an empty feature set returns an error.|Ingest a sample of the data manually. This creates the schema for the feature set and then the ingestion service accepts new records.|v1.1.0 |
-|ML-2489|Cannot pickle a class inside an mlrun function.|Use cloudpickle instead of pickle|v1.2.0 |
-|[2621](https://github.com/mlrun/mlrun/issues/2621)|Running a workflow whose project has `init_git=True`, results in Project error|Run `git config --global --add safe.directory '*'` (can substitute specific directory for *).|v1.1.0 |
-|ML-3315|Spark ingestion does not support nested aggregations. |NA|v1.2.1 |
-|ML-3386|Documentation is missing full details on the feature store sources and targets|NA|v1.2.1 |
-|ML-3445|`project.deploy_function` operation might get stuck when running v1.3.0 demos on an Iguazio platform running v3.2.x.|Replace code: `serving_fn = mlrun.new_function("serving", image="python:3.9", kind="serving", requirements=["mlrun[complete]", "scikit-learn~=1.2.0"])` with: <br>`function = mlrun.new_function("serving", image="python:3.9", kind="serving") function.with_commands([ "python -m pip install --upgrade pip", "pip install 'mlrun[complete]' scikit-learn==1.1.2", ])`|v1.3.0|
-|ML-3480|Documentation: request details on label parameter of feature set definition|NA                       |v1.2.1 |
-|NA|The feature store does not support schema evolution and does not have schema enforcement.|NA|v1.2.1|
-|ML-3633|Fail to import a context from dict|When loading a context from dict (e.g.: mlrun.MLClientCtx.from_dict(context)), make sure to provide datetime objects and not string. Do this by executing `context['status']['start_time'] = parser.parse(context['status']['start_time'])<br> context['status']['last_update'] = parser.parse(context['status']['last_update'])` prior to `mlrun.MLClientCtx.from_dict(context)`|v1.3.0 |
-|ML-3640|When running a remote function/workflow, the `context` global parameter is not automatically injected.|Use `get_or_create_ctx`|v1.3.0 |
-|ML-4740|When running function `batch_inference_v2` from the SDK, the `ingest()` function accepts 3 parameters as Data-item or other types: `dataset`, `model_path` and `model_endpoint_sample_set`. If you provided these parameters as non Data-items and later on you want to rerun this function from the UI, you need to provide these parameters as Data-item.|Prepare suitable Data-item and provide it to the batch-rerun UI.|v1.5.0 |
-|ML-4758|In rare cases, deleting a heavy project is unsuccessful and results in a timeout error message while the project moves to offline state.|Delete again|v1.5.0 |
-    
-## Limitations
-
-|ID  |Description                                                   |Workaround                          |Opened in|
-|----|--------------------------------------------------------------|------------------------------------|----------|     
-|ML-2014|Model deployment returns ResourceNotFoundException (Nuclio error that Service <name> is invalid.)|Verify that all `metadata.labels` values are 63 characters or less. See the [Kubernetes limitation](https://kubernetes.io/docs/concepts/overview/working-with-objects/labels/#syntax-and-character-set).|v1.0.0  |
-|ML-3206|When get_or_create_project is called, and there is project.yaml in the dir, no new project is created (even of the project name is new). The existing project.yaml is loaded instead.|v1.2.1|
-|ML-3520|MLRun does not decompress large Kubeflow pipelines|NA|v1.3.0 |
-|ML-3824|MLRun supports TensorFlow up to 2.11.|NA|v1.3.1 |
-|ML-3731|When trying to identify a failed step in a workflow with `mlrun.get_run_db().list_pipelines('project-name')`, the returned error is `None`.|To see the error, use `mlrun.db.get_pipelines()` instead. |
-|ML-3743|Setting AWS credentials as project secret cause a build failure on EKS configured with ECR.|When using an ECR as the external container registry, make sure that the project secrets AWS_ACCESS_KEY_ID and AWS_SECRET_ACCESS_KEY have read/write access to ECR, as described in the [platform documentation](https://www.iguazio.com/docs/latest-release/services/app-services/docker-registry/#create-off-cluster-registry) 
-|ML-4767|Use PyTorch versions up to and including than 2.0.1, but not higher.  |
-
-## Deprecations and removed code
-
-    
-|In  |ID |Description                                                      |
-|------|----|--------------------------------------------------------------------|
-|v1.5.0|ML-4010|Unused artifact types BokehArtifact, ChartArtifact are deprecated. |
-|v1.5.0|ML-4075|python 3.7 is deprecated. |
-|v1.5.0|ML-4366 |MLRun images `mlrun/ml-models` and `mlrun/ml-models-gpu` |
-|v1.5.0|ML-3605|Model Monitoring:  Most of the charts and KPIs in Grafana are now based on the data store target instead of the MLRun API. It is recommended to update the model monitoring dashboards since the old dashboards won't be supported. |
-|v1.0.0|NA|MLRun / Nuclio does not support python 3.6. |
-=======
 | ID| Description|Workaround |Opened in |
 |--------|----------------------------------------------------------------|-----------------------------------------|-----------|
 |ML-1373|When attempting to ingest data with RemoteSpark using an incorrect service name, the pods get stuck during ContainerCreating. | Verify the correct service name. | v0.9.0 | 
@@ -1098,32 +779,10 @@
 | v1.5.0 |ML-4366 |MLRun images `mlrun/ml-models` and `mlrun/ml-models-gpu`                                                                                                                                                                            |
 | v1.5.0 |ML-3605|Model Monitoring:  Most of the charts and KPIs in Grafana are now based on the data store target instead of the MLRun API. It is recommended to update the model monitoring dashboards since the old dashboards won't be supported. |
 | v1.0.0 |NA      |MLRun / Nuclio does not support python 3.6.                                                                                                                                                                                         |
->>>>>>> c92ca752
 
 
 ### Deprecated APIs  
 
-<<<<<<< HEAD
-|To be removed |Deprecated|API                      |Use instead             |
-|-------|-------|------------------------------------------------|--------------------------------------------- |
-v1.7.0|v1.5.0 |`/files` and `/filestat`|`/projects/{project}/filestat` |
-|v1.6.0|v1.4.0|MLRunProject.clear_context()|This method deletes all files and clears the context directory or subpath (if defined). This method can produce unexpected outcomes and is not recommended.  |
-|v1.6.0|v1.4.0|MLRunProject object legacy parameters|metadata and spec  |
-|v1.6.0|v1.4.0|BaseRuntime.with_commands and KubejobRuntime.build_config 'verify_base_image' param|'prepare_image_for_deploy' |
-|v1.6.0|v1.4.0|run_local|function.run(local=True) |
-|v1.6.0|v1.4.0|CSVSource's time_field parameter|Use parse_dates to parse timestamps |
-|v1.6.0|v1.4.0|Feature-set set_targets() default_final_state|default_final_step |
-|v1.6.0|v1.3.0|new_pipe_meta|new_pipe_metadata |
-|v1.6.0|v1.3.0|ttl param from pipeline|cleanup_ttl |
-|v1.6.0|v1.3.0|objects methods from artifacts list|to_objects |
-
-
-### Deprecated CLIs
-|To be removed |Deprecated|CLI                    |Use instead                                   |
-|-------|-------|------------------------------------------------|--------------------------------------------- |
-|v1.6.0|v1.3.0|dashboard (nuclio/deploy)|No longer supported on client side |
-|v1.6.0|v1.3.0 |overwrite schedule (project)|Not relevant. Running a schedule is now an  operation |
-=======
 | Will be removed|Deprecated|API                                                                                |Use instead                                                                                                                                                 |
 |---------------|------------|-------------------------------------------------------------------------------------|-------------------------------------------------------------------------------------------------------------------------------------------------------------|
 | v1.7.0       |v1.5.1    |`skip_deployed` parameter of `MLrunProject.build_image`                            |NA. The parameter is ignored.                                                                                                                               |
@@ -1144,44 +803,11 @@
 |---------------|------------|------------------------------|-------------------------------------------------------|
 | v1.6.0       |v1.3.0    |dashboard (nuclio/deploy)   |No longer supported on client side                    |
 | v1.6.0       |v1.3.0    |overwrite schedule (project)|Not relevant. Running a schedule is now an  operation |
->>>>>>> c92ca752
 
 
 
 ### Removed APIs
 
-<<<<<<< HEAD
-|Version|API                  |Use instead                                   |
-|-------|------------------------------------|--------------------------------------------- |
-|v1.5.0|user_project- and project-related parameters of `set_environment`. (Global-related parameters are not deprecated.)|The same parameters in project-related APIs, such as `get_or_create_project` |
-|v1.5.0|`KubeResource.gpus`                             |`with_limits`                 |
-|v1.5.0|Dask `gpus`                                     |`with_scheduler_limits` / `with_worker_limits`   |
-|v1.5.0|`ExecutorTypes`                                 |`ParallelRunnerModes`         |
-|v1.5.0|Spark runtime `gpus`                             |`with_driver_limits` / `with_executor_limits` |
-|v1.5.0|`mount_v3io_legacy` (mount_v3io no longer calls it)|`mount_v3io`                       |
-|v1.5.0|`mount_v3io_extended`                           |`mount_v3io`                   |
-|v1.5.0|`LegacyArtifact` and all legacy artifact types that inherit from it (`LegacyArtifact`, `LegacyDirArtifact`, `LegacyLinkArtifact`, `LegacyPlotArtifact`, `LegacyChartArtifact`, `LegacyTableArtifact`, `LegacyModelArtifact`, `LegacyDatasetArtifact`, `LegacyPlotlyArtifact`, `LegacyBokehArtifact`)|`Artifact` or other artifact classes that inherit from it |
-|v1.5.0|`init_functions` in pipelines                   |Add the function initialization to the pipeline code instead |
-|v1.5.0|The entire `mlrun/mlutils` library              |`mlrun.framework`                     |
-|v1.5.0|`run_pipeline`                                  |`project.run`                                     |
-|v1.3.0|`project.functions`                 |`project.get_function`, `project.set_function`, `project.list_function` |
-|v1.3.0|`project.artifacts`                 |`project.get_artifact`, `project.set_artifact`, `project.list_artifact` |
-|v1.3.0|`project.func()`                    |`project.get_function()`                       |
-|v1.3.0|`project.create_vault_secrets()`    |NA                                   |
-|v1.3.0|`project.get_vault_secret()`        |NA                                   |
-|v1.3.0|`MlrunProjectLegacy` class          |`MlrunProject`                                 |
-|v1.3.0|Feature-store: usage of state in graph. For example: `add_writer_state`, and the `after_state` parameter in `_init_` methods. |`step` |
-|v1.3.0|`mount_path` parameter in mount_v3io()|`volume_mounts`                        |
-|v1.3.0|`NewTask`                           |`new_task()`                        |
-|v1.3.0|Dask `with_limits`                  |`with_scheduler_limits` / `with_worker_limits`    |
-|v1.3.0|Dask `with_requests`                |`with_scheduler_requests` / `with_worker_requests`    |
-
-### Removed CLIs 
-
-|Version|CLI                      |
-|-------|------------------------------------------------|
-|v1.5.0|`--ensure-project` flag of the `mlrun project` CLI command |
-=======
 | Version|API                                                                                                                                                                                                                                                                                                 |Use instead                                                                  |
 |---------|------------------------------------------------------------------------------------------------------------------------------------------------------------------------------------------------------------------------------------------------------------------------------------------------------|------------------------------------------------------------------------------|
 | v1.5.0 |user_project- and project-related parameters of `set_environment`. (Global-related parameters are not deprecated.)                                                                                                                                                                                  |The same parameters in project-related APIs, such as `get_or_create_project` |
@@ -1211,5 +837,4 @@
 
 | Version|CLI                                                        |
 |---------|------------------------------------------------------------|
-| v1.5.0 |`--ensure-project` flag of the `mlrun project` CLI command |
->>>>>>> c92ca752
+| v1.5.0 |`--ensure-project` flag of the `mlrun project` CLI command |