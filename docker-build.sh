#!/bin/bash

set -e

args=("$@")

export REPO=${args[0]}
export PREFIX=${args[1]}
export MLRUN_COMMIT=${args[2]}
export NEW_TAG=${args[3]}
export PYTHON_VER_ML=${args[4]}
export PYTHON_VER_CORE=${args[5]}
export SOURCE=${args[6]}

for IMAGE in 'base' 'models' 'models-gpu' 'serving'
do
    docker build \
        -f ./dockerfiles/$IMAGE/Dockerfile \
        --build-arg MLRUN_TAG=$MLRUN_COMMIT \
        --build-arg REPO=$REPO \
        --build-arg PREFIX=$PREFIX \
        --build-arg NEW_TAG=$NEW_TAG \
        --build-arg PYTHON_VER=$PYTHON_VER_ML \
        -t $REPO/$PREFIX-$IMAGE:$NEW_TAG .

    docker push $REPO/$PREFIX-$IMAGE:$NEW_TAG
done

<<<<<<< HEAD
for IMAGE in 'dask' 'app' 'test'
=======
for IMAGE in 'dask' 'mlrun-api' 'test'
>>>>>>> b4e88ab9
do
    docker build \
        -f ./dockerfiles/$IMAGE/Dockerfile \
        --build-arg MLRUN_TAG=$MLRUN_COMMIT \
        --build-arg REPO=$REPO \
        --build-arg PYTHON_VER=$PYTHON_VER_CORE \
        --build-arg NEW_TAG=$NEW_TAG \
        -t $REPO/$IMAGE:$NEW_TAG .

    docker push $REPO/$IMAGE:$NEW_TAG
done

docker build \
        --build-arg PYTHON_VER=$PYTHON_VER_CORE \
        -t $REPO/mlrun:$NEW_TAG .

docker push $REPO/mlrun:$NEW_TAG<|MERGE_RESOLUTION|>--- conflicted
+++ resolved
@@ -26,11 +26,7 @@
     docker push $REPO/$PREFIX-$IMAGE:$NEW_TAG
 done
 
-<<<<<<< HEAD
 for IMAGE in 'dask' 'app' 'test'
-=======
-for IMAGE in 'dask' 'mlrun-api' 'test'
->>>>>>> b4e88ab9
 do
     docker build \
         -f ./dockerfiles/$IMAGE/Dockerfile \
