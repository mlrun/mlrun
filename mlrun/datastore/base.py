# Copyright 2023 Iguazio
#
# Licensed under the Apache License, Version 2.0 (the "License");
# you may not use this file except in compliance with the License.
# You may obtain a copy of the License at
#
#   http://www.apache.org/licenses/LICENSE-2.0
#
# Unless required by applicable law or agreed to in writing, software
# distributed under the License is distributed on an "AS IS" BASIS,
# WITHOUT WARRANTIES OR CONDITIONS OF ANY KIND, either express or implied.
# See the License for the specific language governing permissions and
# limitations under the License.
import tempfile
import urllib.parse
from base64 import b64encode
from os import path, remove
from typing import Optional, Union
from urllib.parse import urlparse

import fsspec
import orjson
import pandas as pd
import pyarrow
import pytz
import requests
import urllib3

import mlrun.errors
from mlrun.errors import err_to_str
from mlrun.utils import StorePrefix, is_ipython, logger

from .store_resources import is_store_uri, parse_store_uri
from .utils import filter_df_start_end_time, select_columns_from_df

verify_ssl = False
if not verify_ssl:
    urllib3.disable_warnings(urllib3.exceptions.InsecureRequestWarning)


class FileStats:
    def __init__(self, size, modified, content_type=None):
        self.size = size
        self.modified = modified
        self.content_type = content_type

    def __repr__(self):
        return f"FileStats(size={self.size}, modified={self.modified}, type={self.content_type})"


class DataStore:
    using_bucket = False

    def __init__(self, parent, name, kind, endpoint="", secrets: dict = None):
        self._parent = parent
        self.kind = kind
        self.name = name
        self.endpoint = endpoint
        self.subpath = ""
        self.secret_pfx = ""
        self.options = {}
        self.from_spec = False
        self._filesystem = None
        self._secrets = secrets or {}

    @property
    def is_structured(self):
        return False

    @property
    def is_unstructured(self):
        return True

    @staticmethod
    def _sanitize_url(url):
        """
        Extract only the schema, netloc, and path from an input URL if they exist,
        excluding parameters, query, or fragments.
        """
        parsed_url = urllib.parse.urlparse(url)
        scheme = f"{parsed_url.scheme}:" if parsed_url.scheme else ""
        netloc = f"//{parsed_url.netloc}" if parsed_url.netloc else "//"
        return f"{scheme}{netloc}{parsed_url.path}"

    @staticmethod
    def uri_to_kfp(endpoint, subpath):
        raise ValueError("data store doesnt support KFP URLs")

    @staticmethod
    def uri_to_ipython(endpoint, subpath):
        return ""

    def get_filesystem(self, silent=True) -> Optional[fsspec.AbstractFileSystem]:
        """return fsspec file system object, if supported"""
        return None

    def supports_isdir(self):
        """Whether the data store supports isdir"""
        return True

    def _get_secret_or_env(self, key, default=None, prefix=None):
        # Project-secrets are mounted as env variables whose name can be retrieved from SecretsStore
        return mlrun.get_secret_or_env(
            key, secret_provider=self._get_secret, default=default, prefix=prefix
        )

    def get_storage_options(self):
        """get fsspec storage options"""
        return None

    def open(self, filepath, mode):
        file_system = self.get_filesystem(False)
        return file_system.open(filepath, mode)

    def _join(self, key):
        if self.subpath:
            return f"{self.subpath}/{key}"
        return key

    def _get_parent_secret(self, key):
        return self._parent.secret(self.secret_pfx + key)

    def _get_secret(self, key: str, default=None):
        return self._secrets.get(key, default) or self._get_parent_secret(key)

    @property
    def url(self):
        return f"{self.kind}://{self.endpoint}"

    def get(self, key, size=None, offset=0):
        pass

    def query(self, key, query="", **kwargs):
        raise ValueError("data store doesnt support structured queries")

    def put(self, key, data, append=False):
        pass

    def stat(self, key):
        pass

    def listdir(self, key):
        raise ValueError("data store doesnt support listdir")

    def download(self, key, target_path):
        data = self.get(key)
        mode = "wb"
        if isinstance(data, str):
            mode = "w"
        with open(target_path, mode) as fp:
            fp.write(data)
            fp.close()

    def upload(self, key, src_path):
        pass

    @staticmethod
    def _parquet_reader(df_module, url, file_system, time_column, start_time, end_time):
        from storey.utils import find_filters, find_partitions

        def set_filters(
            partitions_time_attributes, start_time_inner, end_time_inner, kwargs
        ):
            filters = []
            find_filters(
                partitions_time_attributes,
                start_time_inner,
                end_time_inner,
                filters,
                time_column,
            )
            kwargs["filters"] = filters

        def reader(*args, **kwargs):
            if start_time or end_time:
                if time_column is None:
                    raise mlrun.errors.MLRunInvalidArgumentError(
                        "When providing start_time or end_time, must provide time_column"
                    )

                partitions_time_attributes = find_partitions(url, file_system)
                set_filters(
                    partitions_time_attributes,
                    start_time,
                    end_time,
                    kwargs,
                )
                try:
                    return df_module.read_parquet(*args, **kwargs)
                except pyarrow.lib.ArrowInvalid as ex:
                    if not str(ex).startswith(
                        "Cannot compare timestamp with timezone to timestamp without timezone"
                    ):
                        raise ex

                    if start_time.tzinfo:
                        start_time_inner = start_time.replace(tzinfo=None)
                        end_time_inner = end_time.replace(tzinfo=None)
                    else:
                        start_time_inner = start_time.replace(tzinfo=pytz.utc)
                        end_time_inner = end_time.replace(tzinfo=pytz.utc)

                    set_filters(
                        partitions_time_attributes,
                        start_time_inner,
                        end_time_inner,
                        kwargs,
                    )
                    return df_module.read_parquet(*args, **kwargs)
            else:
                return df_module.read_parquet(*args, **kwargs)

        return reader

    def as_df(
        self,
        url,
        subpath,
        columns=None,
        df_module=None,
        format="",
        start_time=None,
        end_time=None,
        time_column=None,
        **kwargs,
    ):
        df_module = df_module or pd
        file_url = self._sanitize_url(url)
        is_csv, is_json, drop_time_column = False, False, False
        file_system = self.get_filesystem()
        if file_url.endswith(".csv") or format == "csv":
            is_csv = True
            drop_time_column = False
            if columns:
                if (
                    time_column
                    and (start_time or end_time)
                    and time_column not in columns
                ):
                    columns.append(time_column)
                    drop_time_column = True
                kwargs["usecols"] = columns

            reader = df_module.read_csv
            if file_system:
                if file_system.isdir(file_url):

                    def reader(*args, **kwargs):
                        base_path = args[0]
                        file_entries = file_system.listdir(base_path)
                        filenames = []
                        for file_entry in file_entries:
                            if (
                                file_entry["name"].endswith(".csv")
                                and file_entry["size"] > 0
                                and file_entry["type"] == "file"
                            ):
                                filename = file_entry["name"]
                                filename = filename.split("/")[-1]
                                filenames.append(filename)
                        dfs = []
                        if df_module is pd:
                            kwargs.pop("filesystem", None)
                            kwargs.pop("storage_options", None)
                            for filename in filenames:
                                fullpath = f"{base_path}/{filename}"
                                with file_system.open(fullpath) as fhandle:
                                    updated_args = [fhandle]
                                    updated_args.extend(args[1:])
                                    dfs.append(
                                        df_module.read_csv(*updated_args, **kwargs)
                                    )
                        else:
                            for filename in filenames:
                                updated_args = [f"{base_path}/{filename}"]
                                updated_args.extend(args[1:])
                                dfs.append(df_module.read_csv(*updated_args, **kwargs))
                        return df_module.concat(dfs)

        elif (
            file_url.endswith(".parquet")
            or file_url.endswith(".pq")
            or format == "parquet"
        ):
            if columns:
                kwargs["columns"] = columns

            reader = self._parquet_reader(
                df_module, url, file_system, time_column, start_time, end_time
            )

        elif file_url.endswith(".json") or format == "json":
            is_json = True
            reader = df_module.read_json

        else:
            raise Exception(f"File type unhandled {url}")

        if file_system:
            if (
                self.supports_isdir()
                and file_system.isdir(file_url)
                or self._is_dd(df_module)
            ):
                storage_options = self.get_storage_options()
                if url.startswith("ds://"):
                    parsed_url = urllib.parse.urlparse(url)
<<<<<<< HEAD
                    url = parsed_url.path[1:]
=======
                    url = parsed_url.path
                    if self.using_bucket:
                        url = url[1:]
>>>>>>> c92ca752
                    # Pass the underlying file system
                    kwargs["filesystem"] = file_system
                elif storage_options:
                    kwargs["storage_options"] = storage_options
                df = reader(url, **kwargs)
            else:

                file = url
                # Workaround for ARROW-12472 affecting pyarrow 3.x and 4.x.
                if file_system.protocol != "file":
                    # If not dir, use file_system.open() to avoid regression when pandas < 1.2 and does not
                    # support the storage_options parameter.
                    file = file_system.open(url)

                df = reader(file, **kwargs)
        else:
            temp_file = tempfile.NamedTemporaryFile(delete=False)
            self.download(self._join(subpath), temp_file.name)
            df = reader(temp_file.name, **kwargs)
            remove(temp_file.name)

        if is_json or is_csv:
            # for parquet file the time filtering is executed in `reader`
            df = filter_df_start_end_time(
                df,
                time_column=time_column,
                start_time=start_time,
                end_time=end_time,
            )
            if drop_time_column:
                df.drop(columns=[time_column], inplace=True)
        if is_json:
            # for csv and parquet files the columns select is executed in `reader`.
            df = select_columns_from_df(df, columns=columns)
        return df

    def to_dict(self):
        return {
            "name": self.name,
            "url": f"{self.kind}://{self.endpoint}/{self.subpath}",
            "secret_pfx": self.secret_pfx,
            "options": self.options,
        }

    def rm(self, path, recursive=False, maxdepth=None):
        self.get_filesystem().rm(path=path, recursive=recursive, maxdepth=maxdepth)

    @staticmethod
    def _is_dd(df_module):
        try:
            import dask.dataframe as dd

            return df_module == dd
        except ImportError:
            return False


class DataItem:
    """Data input/output class abstracting access to various local/remote data sources

    DataItem objects are passed into functions and can be used inside the function, when a function run completes
    users can access the run data via the run.artifact(key) which returns a DataItem object.
    users can also convert a data url (e.g. s3://bucket/key.csv) to a DataItem using `mlrun.get_dataitem(url)`.

    Example::

        # using data item inside a function
        def my_func(context, data: DataItem):
            df = data.as_df()


        # reading run results using DataItem (run.artifact())
        train_run = train_iris_func.run(inputs={'dataset': dataset},
                                        params={'label_column': 'label'})

        train_run.artifact('confusion-matrix').show()
        test_set = train_run.artifact('test_set').as_df()

        # create and use DataItem from uri
        data = mlrun.get_dataitem('http://xyz/data.json').get()
    """

    def __init__(
        self,
        key: str,
        store: DataStore,
        subpath: str,
        url: str = "",
        meta=None,
        artifact_url=None,
    ):
        self._store = store
        self._key = key
        self._url = url
        self._path = subpath
        self._meta = meta
        self._artifact_url = artifact_url
        self._local_path = ""

    @property
    def key(self):
        """DataItem key"""
        return self._key

    @property
    def suffix(self):
        """DataItem suffix (file extension) e.g. '.png'"""
        _, file_ext = path.splitext(self._path)
        return file_ext

    @property
    def store(self):
        """DataItem store object"""
        return self._store

    @property
    def kind(self):
        """DataItem store kind (file, s3, v3io, ..)"""
        return self._store.kind

    @property
    def meta(self):
        """Artifact Metadata, when the DataItem is read from the artifacts store"""
        return self._meta

    @property
    def artifact_url(self):
        """DataItem artifact url (when its an artifact) or url for simple dataitems"""
        return self._artifact_url or self._url

    @property
    def url(self):
        """DataItem url e.g. /dir/path, s3://bucket/path"""
        return self._url

    def get(self, size=None, offset=0, encoding=None):
        """read all or a byte range and return the content

        :param size:     number of bytes to get
        :param offset:   fetch from offset (in bytes)
        :param encoding: encoding (e.g. "utf-8") for converting bytes to str
        """
        body = self._store.get(self._path, size=size, offset=offset)
        if encoding and isinstance(body, bytes):
            body = body.decode(encoding)
        return body

    def download(self, target_path):
        """download to the target dir/path

        :param target_path: local target path for the downloaded item
        """
        self._store.download(self._path, target_path)

    def put(self, data, append=False):
        """write/upload the data, append is only supported by some datastores

        :param data:   data (bytes/str) to write
        :param append: append data to the end of the object, NOT SUPPORTED BY SOME OBJECT STORES!
        """
        self._store.put(self._path, data, append=append)

    def delete(self):
        """delete the object from the datastore"""
        self._store.rm(self._path)

    def upload(self, src_path):
        """upload the source file (src_path)

        :param src_path: source file path to read from and upload
        """
        self._store.upload(self._path, src_path)

    def stat(self):
        """return FileStats class (size, modified, content_type)"""
        return self._store.stat(self._path)

    def open(self, mode):
        """return fsspec file handler, if supported"""
        return self._store.open(self._url, mode)

    def ls(self):
        """return a list of child file names"""
        return self._store.listdir(self._path)

    def listdir(self):
        """return a list of child file names"""
        return self._store.listdir(self._path)

    def local(self):
        """get the local path of the file, download to tmp first if it's a remote object"""
        if self.kind == "file":
            return self._path
        if self._local_path:
            return self._local_path

        dot = self._path.rfind(".")
        suffix = "" if dot == -1 else self._path[dot:]
        temp_file = tempfile.NamedTemporaryFile(suffix=suffix, delete=False)
        self._local_path = temp_file.name
        logger.info(f"downloading {self.url} to local temp file")
        self.download(self._local_path)
        return self._local_path

    def remove_local(self):
        """remove the local file if it exists and was downloaded from a remote object"""
        if self.kind == "file":
            return

        if self._local_path:
            remove(self._local_path)
            self._local_path = ""

    def as_df(
        self,
        columns=None,
        df_module=None,
        format="",
        time_column=None,
        start_time=None,
        end_time=None,
        **kwargs,
    ):
        """return a dataframe object (generated from the dataitem).

        :param columns:     optional, list of columns to select
        :param df_module:   optional, py module used to create the DataFrame (e.g. pd, dd, cudf, ..)
        :param format:      file format, if not specified it will be deducted from the suffix
        :param start_time:  filters out data before this time
        :param end_time:    filters out data after this time
        :param time_column: Store timestamp_key will be used if None.
                            The results will be filtered by this column and start_time & end_time.
        """
        df = self._store.as_df(
            self._url,
            self._path,
            columns=columns,
            df_module=df_module,
            format=format,
            time_column=time_column,
            start_time=start_time,
            end_time=end_time,
            **kwargs,
        )
        return df

    def show(self, format=None):
        """show the data object content in Jupyter

        :param format: format to use (when there is no/wrong suffix), e.g. 'png'
        """
        if not is_ipython:
            logger.warning(
                "Jupyter/IPython was not detected, .show() will only display inside Jupyter"
            )
            return

        from IPython import display

        suffix = self.suffix.lower()
        if format:
            suffix = "." + format

        if suffix in [".jpg", ".png", ".gif"]:
            display.display(display.Image(self.get(), format=suffix[1:]))
        elif suffix in [".htm", ".html"]:
            display.display(display.HTML(self.get(encoding="utf-8")))
        elif suffix in [".csv", ".pq", ".parquet"]:
            display.display(self.as_df())
        elif suffix in [".yaml", ".txt", ".py"]:
            display.display(display.Pretty(self.get(encoding="utf-8")))
        elif suffix == ".json":
            display.display(display.JSON(orjson.loads(self.get())))
        elif suffix == ".md":
            display.display(display.Markdown(self.get(encoding="utf-8")))
        else:
            logger.error(f"unsupported show() format {suffix} for {self.url}")

    def get_artifact_type(self) -> Union[str, None]:
        """
        Check if the data item represents an Artifact (one of Artifact, DatasetArtifact and ModelArtifact). If it does
        it return the store uri prefix (artifacts, datasets or models), otherwise None.

        :return: The store prefix of the artifact if it is an artifact data item and None if not.
        """
        if self.artifact_url and is_store_uri(url=self.artifact_url):
            store_uri_prefix = parse_store_uri(self.artifact_url)[0]
            if StorePrefix.is_artifact(prefix=store_uri_prefix):
                return store_uri_prefix
        return None

    def __str__(self):
        return self.url

    def __repr__(self):
        return f"'{self.url}'"


def get_range(size, offset):
    byterange = f"bytes={offset}-"
    if size:
        byterange += str(offset + size)
    return byterange


def basic_auth_header(user, password):
    username = user.encode("latin1")
    password = password.encode("latin1")
    base = b64encode(b":".join((username, password))).strip()
    authstr = "Basic " + base.decode("ascii")
    return {"Authorization": authstr}


def http_get(url, headers=None, auth=None):
    try:
        response = requests.get(url, headers=headers, auth=auth, verify=verify_ssl)
    except OSError as exc:
        raise OSError(f"error: cannot connect to {url}: {err_to_str(exc)}")

    mlrun.errors.raise_for_status(response)

    return response.content


def http_head(url, headers=None, auth=None):
    try:
        response = requests.head(url, headers=headers, auth=auth, verify=verify_ssl)
    except OSError as exc:
        raise OSError(f"error: cannot connect to {url}: {err_to_str(exc)}")

    mlrun.errors.raise_for_status(response)

    return response.headers


def http_put(url, data, headers=None, auth=None):
    try:
        response = requests.put(
            url, data=data, headers=headers, auth=auth, verify=verify_ssl
        )
    except OSError as exc:
        raise OSError(f"error: cannot connect to {url}: {err_to_str(exc)}")

    mlrun.errors.raise_for_status(response)


def http_upload(url, file_path, headers=None, auth=None):
    with open(file_path, "rb") as data:
        http_put(url, data, headers, auth)


class HttpStore(DataStore):
    def __init__(self, parent, schema, name, endpoint="", secrets: dict = None):
        super().__init__(parent, name, schema, endpoint, secrets)
        self._https_auth_token = None
        self._schema = schema
        self.auth = None
        self._headers = {}
        self._enrich_https_token()
        self._validate_https_token()

    def get_filesystem(self, silent=True):
        """return fsspec file system object, if supported"""
        if not self._filesystem:
            self._filesystem = fsspec.filesystem("http")
        return self._filesystem

    def supports_isdir(self):
        return False

    def upload(self, key, src_path):
        raise ValueError("unimplemented")

    def put(self, key, data, append=False):
        raise ValueError("unimplemented")

    def get(self, key, size=None, offset=0):
        data = http_get(self.url + self._join(key), self._headers, self.auth)
        if offset:
            data = data[offset:]
        if size:
            data = data[:size]
        return data

    def _enrich_https_token(self):
        token = self._get_secret_or_env("HTTPS_AUTH_TOKEN")
        if token:
            self._https_auth_token = token
            self._headers.setdefault("Authorization", f"token {token}")

    def _validate_https_token(self):
        if self._https_auth_token and self._schema in ["http"]:
            logger.warn(
                f"A AUTH TOKEN should not be provided while using {self._schema} "
                f"schema as it is not secure and is not recommended."
            )


# This wrapper class is designed to extract the 'ds' schema and profile name from URL-formatted paths.
# Within fsspec, the AbstractFileSystem::_strip_protocol() internal method is used to handle complete URL paths.
# As an example, it converts an S3 URL 's3://s3bucket/path' to just 's3bucket/path'.
# Since 'ds' schemas are not inherently processed by fsspec, we have adapted the _strip_protocol()
# method specifically to strip away the 'ds' schema as required.
def makeDatastoreSchemaSanitizer(cls, using_bucket=False, *args, **kwargs):
    if not issubclass(cls, fsspec.AbstractFileSystem):
        raise ValueError("Class must be a subclass of fsspec.AbstractFileSystem")

    class DatastoreSchemaSanitizer(cls):
        @classmethod
        def _strip_protocol(cls, url):
            if url.startswith("ds://"):
                parsed_url = urlparse(url)
                url = parsed_url.path
                if using_bucket:
                    url = url[1:]
            return super()._strip_protocol(url)

    return DatastoreSchemaSanitizer(*args, **kwargs)<|MERGE_RESOLUTION|>--- conflicted
+++ resolved
@@ -305,13 +305,9 @@
                 storage_options = self.get_storage_options()
                 if url.startswith("ds://"):
                     parsed_url = urllib.parse.urlparse(url)
-<<<<<<< HEAD
-                    url = parsed_url.path[1:]
-=======
                     url = parsed_url.path
                     if self.using_bucket:
                         url = url[1:]
->>>>>>> c92ca752
                     # Pass the underlying file system
                     kwargs["filesystem"] = file_system
                 elif storage_options:
