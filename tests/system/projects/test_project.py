--- conflicted
+++ resolved
@@ -252,11 +252,7 @@
             watch=True,
         )
         assert run.state == mlrun.run.RunStatuses.succeeded, "pipeline failed"
-<<<<<<< HEAD
-        fn = project.get_function("gen-iris", from_db=True)
-=======
         fn = project.get_function("gen-iris", ignore_cache=True)
->>>>>>> d1ed8a11
         assert fn.status.state == "ready"
         assert fn.spec.image, "image path got cleared"
         self._delete_test_project(name)
