--- conflicted
+++ resolved
@@ -83,15 +83,6 @@
     SAMPLE_PARQUET_PATH = "sample_parquet_path"
 
 
-<<<<<<< HEAD
-class MonitoringStrEnum(StrEnum):
-    @classmethod
-    def list(cls):
-        return list(map(lambda c: c.value, cls))
-
-
-=======
->>>>>>> 7034459d
 class FeatureSetFeatures(MonitoringStrEnum):
     LATENCY = EventFieldType.LATENCY
     ERROR_COUNT = EventFieldType.ERROR_COUNT
