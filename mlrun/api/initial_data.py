import os
import pathlib

from mlrun.api.db.init_db import init_db
from mlrun.api.db.session import create_session, close_session
from mlrun.utils import logger
from .utils.almbic import AlembicUtil


def init_data() -> None:
    logger.info("Creating initial data")

    # run migrations on existing DB or create it with alembic
<<<<<<< HEAD
    dir_path = os.path.dirname(os.path.realpath(__file__))
    cwd = os.getcwd()
    os.chdir(dir_path)

    alembic_util = AlembicUtil()
    alembic_util.init_alembic()

    os.chdir(cwd)
=======
    dir_path = pathlib.Path(os.path.dirname(os.path.realpath(__file__)))
    alembic_config_path = dir_path / "alembic.ini"
    alembic.config.main(
        argv=[
            # raise error to exit on a failure
            "--raiseerr",
            "-c",
            f"{str(alembic_config_path)}",
            "upgrade",
            "head",
        ]
    )
>>>>>>> 87f32463

    db_session = create_session()
    try:
        init_db(db_session)
    finally:
        close_session(db_session)
    logger.info("Initial data created")


def main() -> None:
    init_data()


if __name__ == "__main__":
    main()<|MERGE_RESOLUTION|>--- conflicted
+++ resolved
@@ -4,36 +4,18 @@
 from mlrun.api.db.init_db import init_db
 from mlrun.api.db.session import create_session, close_session
 from mlrun.utils import logger
-from .utils.almbic import AlembicUtil
+from .utils.alembic import AlembicUtil
 
 
 def init_data() -> None:
     logger.info("Creating initial data")
 
     # run migrations on existing DB or create it with alembic
-<<<<<<< HEAD
-    dir_path = os.path.dirname(os.path.realpath(__file__))
-    cwd = os.getcwd()
-    os.chdir(dir_path)
-
-    alembic_util = AlembicUtil()
-    alembic_util.init_alembic()
-
-    os.chdir(cwd)
-=======
     dir_path = pathlib.Path(os.path.dirname(os.path.realpath(__file__)))
     alembic_config_path = dir_path / "alembic.ini"
-    alembic.config.main(
-        argv=[
-            # raise error to exit on a failure
-            "--raiseerr",
-            "-c",
-            f"{str(alembic_config_path)}",
-            "upgrade",
-            "head",
-        ]
-    )
->>>>>>> 87f32463
+
+    alembic_util = AlembicUtil(alembic_config_path)
+    alembic_util.init_alembic()
 
     db_session = create_session()
     try:
