--- conflicted
+++ resolved
@@ -754,8 +754,15 @@
 
         time_column = self.time_column or "time"
 
-<<<<<<< HEAD
         if not self._emit_by_row:
+            input_df = event
+
+            last_value_aggs = [
+                funcs.last(column).alias(column)
+                for column in input_df.columns
+                if column not in self.key_columns and column != time_column
+            ]
+
             dfs = []
             for aggregate in self.aggregates:
                 (
@@ -766,10 +773,9 @@
                     spark_period,
                 ) = self._extract_fields_from_aggregate_dict(aggregate)
 
-                input_df = event
                 for window in windows:
                     spark_window = self._duration_to_spark_format(window)
-                    aggs = []
+                    aggs = [last_value_aggs]
                     for operation in operations:
                         func = getattr(funcs, operation)
                         agg_name = f"{name if name else column}_{operation}_{window}"
@@ -850,44 +856,4 @@
                 if column not in drop_columns
             ]
             union_df = union_df.groupBy(rowid_col).agg(*last_value_aggs).drop(rowid_col)
-            return union_df
-=======
-        input_df = event
-
-        last_value_aggs = [
-            funcs.last(column).alias(column)
-            for column in input_df.columns
-            if column not in self.key_columns and column != time_column
-        ]
-
-        dfs = []
-        for aggregate in self.aggregates:
-            name = aggregate["name"]
-            column = aggregate["column"]
-            operations = aggregate["operations"]
-            windows = aggregate["windows"]
-            period = aggregate["period"]
-
-            spark_period = self._duration_to_spark_format(period)
-
-            for window in windows:
-                spark_window = self._duration_to_spark_format(window)
-                aggs = last_value_aggs
-                for operation in operations:
-                    func = getattr(funcs, operation)
-                    agg_name = f"{name if name else column}_{operation}_{window}"
-                    agg = func(column).alias(agg_name)
-                    aggs.append(agg)
-                window_column = funcs.window(time_column, spark_window, spark_period)
-                df = input_df.groupBy(
-                    *self.key_columns,
-                    window_column.end.alias(time_column),
-                ).agg(*aggs)
-                df = df.withColumn(f"{time_column}_window", funcs.lit(window))
-                dfs.append(df)
-
-        union_df = dfs[0]
-        for df in dfs[1:]:
-            union_df = union_df.unionByName(df, allowMissingColumns=True)
-        return union_df
->>>>>>> 647a42e1
+            return union_df