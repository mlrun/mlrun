--- conflicted
+++ resolved
@@ -841,12 +841,6 @@
 	return false
 }
 
-<<<<<<< HEAD
-func (s *Server) successfulBaseResponse() *protologcollector.BaseResponse {
-	return &protologcollector.BaseResponse{
-		Success: true,
-	}
-=======
 func (s *Server) getLogItemsToStart(ctx context.Context, projectRunUIDsInProgress *sync.Map) []statestore.LogItem {
 	var logItemsToStart []statestore.LogItem
 
@@ -872,5 +866,10 @@
 		return true
 	})
 	return logItemsToStart
->>>>>>> 01656ca0
+}
+
+func (s *Server) successfulBaseResponse() *protologcollector.BaseResponse {
+	return &protologcollector.BaseResponse{
+		Success: true,
+	}
 }