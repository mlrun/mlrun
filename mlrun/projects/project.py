--- conflicted
+++ resolved
@@ -691,13 +691,8 @@
         if self._artifact_manager:
             return self._artifact_manager
         db = get_run_db(secrets=self._secrets)
-<<<<<<< HEAD
         store_manager.set(self._secrets, db)
         self._artifact_manager = ArtifactManager(db)
-=======
-        sm = store_manager.set(self._secrets, db)
-        self._artifact_manager = ArtifactManager(sm, db)
->>>>>>> 8918da23
         return self._artifact_manager
 
     def _get_hexsha(self):
