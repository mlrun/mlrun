--- conflicted
+++ resolved
@@ -64,31 +64,6 @@
         :param pull_at_runtime: load the archive into the container at job runtime vs on build/deploy
         :param target_dir:      target dir on runtime pod or repo clone / archive extraction
         """
-<<<<<<< HEAD
-        mlrun.utils.helpers.validate_builder_source(source, pull_at_runtime, workdir)
-
-        self.spec.build.source = source
-        if handler:
-            self.spec.default_handler = handler
-        if workdir:
-            self.spec.workdir = workdir
-        if target_dir:
-            self.spec.build.source_code_target_dir = target_dir
-
-        self.spec.build.load_source_on_run = pull_at_runtime
-        if (
-            self.spec.build.base_image
-            and not self.spec.build.commands
-            and pull_at_runtime
-            and not self.spec.image
-        ):
-            # if we load source from repo and don't need a full build use the base_image as the image
-            self.spec.image = self.spec.build.base_image
-        elif not pull_at_runtime:
-            # clear the image so build will not be skipped
-            self.spec.build.base_image = self.spec.build.base_image or self.spec.image
-            self.spec.image = ""
-=======
         self._configure_mlrun_build_with_source(
             source=source,
             workdir=workdir,
@@ -96,7 +71,6 @@
             pull_at_runtime=pull_at_runtime,
             target_dir=target_dir,
         )
->>>>>>> 7034459d
 
     def build_config(
         self,
@@ -201,76 +175,6 @@
             # clear the image so build will not be skipped
             self.spec.image = ""
 
-<<<<<<< HEAD
-        # When we're in pipelines context we must watch otherwise the pipelines pod will exit before the operation
-        # is actually done. (when a pipelines pod exits, the pipeline step marked as done)
-        if is_kfp:
-            watch = True
-
-        ready = False
-        if self._is_remote_api():
-            db = self._get_db()
-            data = db.remote_builder(
-                self,
-                with_mlrun,
-                mlrun_version_specifier,
-                skip_deployed,
-                builder_env=builder_env,
-                force_build=force_build,
-            )
-            self.status = data["data"].get("status", None)
-            self.spec.image = get_in(data, "data.spec.image")
-            self.spec.build.base_image = self.spec.build.base_image or get_in(
-                data, "data.spec.build.base_image"
-            )
-            # Get the source target dir in case it was enriched due to loading source
-            self.spec.build.source_code_target_dir = get_in(
-                data, "data.spec.build.source_code_target_dir"
-            ) or get_in(data, "data.spec.clone_target_dir")
-            ready = data.get("ready", False)
-            if not ready:
-                logger.info(
-                    f"Started building image: {data.get('data', {}).get('spec', {}).get('build', {}).get('image')}"
-                )
-            if watch and not ready:
-                state = self._build_watch(watch, show_on_failure=show_on_failure)
-                ready = state == "ready"
-                self.status.state = state
-
-        if watch and not ready:
-            raise mlrun.errors.MLRunRuntimeError("Deploy failed")
-        return ready
-
-    def _build_watch(self, watch=True, logs=True, show_on_failure=False):
-        db = self._get_db()
-        offset = 0
-        try:
-            text, _ = db.get_builder_status(self, 0, logs=logs)
-        except mlrun.db.RunDBError:
-            raise ValueError("function or build process not found")
-
-        def print_log(text):
-            if text and (not show_on_failure or self.status.state == "error"):
-                print(text, end="")
-
-        print_log(text)
-        offset += len(text)
-        if watch:
-            while self.status.state in ["pending", "running"]:
-                time.sleep(2)
-                if show_on_failure:
-                    text = ""
-                    db.get_builder_status(self, 0, logs=False)
-                    if self.status.state == "error":
-                        # re-read the full log on failure
-                        text, _ = db.get_builder_status(self, offset, logs=logs)
-                else:
-                    text, _ = db.get_builder_status(self, offset, logs=logs)
-                print_log(text)
-                offset += len(text)
-
-        return self.status.state
-=======
         return self._build_image(
             builder_env=builder_env,
             force_build=force_build,
@@ -281,7 +185,6 @@
             is_kfp=is_kfp,
             with_mlrun=with_mlrun,
         )
->>>>>>> 7034459d
 
     def deploy_step(
         self,
