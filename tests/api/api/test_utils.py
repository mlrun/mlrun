import unittest.mock
from http import HTTPStatus

import kubernetes.client
import pytest
from deepdiff import DeepDiff
from fastapi.testclient import TestClient
from sqlalchemy.orm import Session

import mlrun
import mlrun.api.crud
import mlrun.api.schemas
<<<<<<< HEAD
import mlrun.api.utils.auth.verifier
import mlrun.runtimes.pod
import tests.api.conftest
from mlrun.api.api.utils import (
    _generate_function_and_task_from_submit_run_body,
    _obfuscate_v3io_access_key_env_var,
    _obfuscate_v3io_volume_credentials,
    ensure_function_has_auth_set,
)
=======
import mlrun.runtimes.pod
from mlrun.api.api.utils import _generate_function_and_task_from_submit_run_body
>>>>>>> add94012

# Want to use k8s_secrets_mock for all tests in this module. It is needed since
# _generate_function_and_task_from_submit_run_body looks for project secrets for secret-account validation.
pytestmark = pytest.mark.usefixtures("k8s_secrets_mock")


def test_generate_function_and_task_from_submit_run_body_body_override_values(
    db: Session, client: TestClient
):
    task_name = "task_name"
    task_project = "task-project"
    project, function_name, function_tag, original_function = _mock_original_function(
        client
    )
    submit_job_body = {
        "task": {
            "spec": {"function": f"{project}/{function_name}:{function_tag}"},
            "metadata": {"name": task_name, "project": task_project},
        },
        "function": {
            "metadata": {"credentials": {"access_key": "some-access-key-override"}},
            "spec": {
                "volumes": [
                    {
                        "name": "override-volume-name",
                        "flexVolume": {
                            "driver": "v3io/fuse",
                            "options": {
                                "container": "users",
                                "accessKey": "4dbc1521-f6f2-4b28-aeac-29073413b9ae",
                                "subPath": "/pipelines/.mlrun",
                            },
                        },
                    },
                    {
                        "name": "new-volume-name",
                        "secret": {"secretName": "secret-name"},
                    },
                ],
                "volume_mounts": [
                    {
                        "name": "old-volume-name",
                        "mountPath": "/v3io/old/volume/mount/path",
                    },
                    {
                        "name": "override-volume-name",
                        "mountPath": "/v3io/volume/mount/path",
                    },
                    {
                        "name": "new-volume-name",
                        "mountPath": "/secret/volume/mount/path",
                    },
                ],
                "env": [
                    {"name": "OVERRIDE_ENV_VAR_KEY", "value": "new-env-var-value"},
                    {"name": "NEW_ENV_VAR_KEY", "value": "env-var-value"},
                    {
                        "name": "CURRENT_NODE_IP",
                        "valueFrom": {
                            "fieldRef": {
                                "apiVersion": "v1",
                                "fieldPath": "status.hostIP",
                            }
                        },
                    },
                ],
                "resources": {
                    "limits": {"cpu": "250m", "memory": "64Mi", "nvidia.com/gpu": "2"},
                    "requests": {"cpu": "200m", "memory": "32Mi"},
                },
                "image_pull_policy": "Always",
                "replicas": "3",
                "node_name": "k8s-node1",
                "node_selector": {"kubernetes.io/hostname": "k8s-node1"},
                "affinity": {
                    "nodeAffinity": {
                        "preferredDuringSchedulingIgnoredDuringExecution": [
                            {
                                "preference": {
                                    "matchExpressions": [
                                        {
                                            "key": "some_node_label",
                                            "operator": "In",
                                            "values": [
                                                "possible-label-value-1",
                                                "possible-label-value-2",
                                            ],
                                        }
                                    ]
                                },
                                "weight": 1,
                            }
                        ],
                        "requiredDuringSchedulingIgnoredDuringExecution": {
                            "nodeSelectorTerms": [
                                {
                                    "matchExpressions": [
                                        {
                                            "key": "some_node_label",
                                            "operator": "In",
                                            "values": [
                                                "required-label-value-1",
                                                "required-label-value-2",
                                            ],
                                        }
                                    ]
                                }
                            ]
                        },
                    },
                    "podAffinity": {
                        "requiredDuringSchedulingIgnoredDuringExecution": [
                            {
                                "labelSelector": {
                                    "matchLabels": {
                                        "some-pod-label-key": "some-pod-label-value"
                                    }
                                },
                                "namespaces": ["namespace-a", "namespace-b"],
                                "topologyKey": "key-1",
                            }
                        ]
                    },
                    "podAntiAffinity": {
                        "preferredDuringSchedulingIgnoredDuringExecution": [
                            {
                                "podAffinityTerm": {
                                    "labelSelector": {
                                        "matchExpressions": [
                                            {
                                                "key": "some_pod_label",
                                                "operator": "NotIn",
                                                "values": [
                                                    "forbidden-label-value-1",
                                                    "forbidden-label-value-2",
                                                ],
                                            }
                                        ]
                                    },
                                    "namespaces": ["namespace-c"],
                                    "topologyKey": "key-2",
                                },
                                "weight": 1,
                            }
                        ]
                    },
                },
                "tolerations": [
                    {
                        "key": "key1",
                        "operator": "value1",
                        "effect": "NoSchedule",
                        "tolerationSeconds": 3600,
                    }
                ],
            },
        },
    }
    parsed_function_object, task = _generate_function_and_task_from_submit_run_body(
        db, mlrun.api.schemas.AuthInfo(), submit_job_body
    )
    assert parsed_function_object.metadata.name == function_name
    assert parsed_function_object.metadata.project == project
    assert parsed_function_object.metadata.tag == function_tag
    assert (
        DeepDiff(
            parsed_function_object.metadata.credentials.to_dict(),
            submit_job_body["function"]["metadata"]["credentials"],
            ignore_order=True,
        )
        == {}
    )
    assert (
        DeepDiff(
            parsed_function_object.spec.resources,
            submit_job_body["function"]["spec"]["resources"],
            ignore_order=True,
        )
        == {}
    )
    assert (
        parsed_function_object.spec.image_pull_policy
        == submit_job_body["function"]["spec"]["image_pull_policy"]
    )
    assert (
        parsed_function_object.spec.replicas
        == submit_job_body["function"]["spec"]["replicas"]
    )

    _assert_volumes_and_volume_mounts(
        parsed_function_object, submit_job_body, original_function
    )
    _assert_env_vars(parsed_function_object, submit_job_body, original_function)
    assert (
        parsed_function_object.spec.node_name
        == submit_job_body["function"]["spec"]["node_name"]
    )
    assert (
        DeepDiff(
            parsed_function_object.spec.node_selector,
            submit_job_body["function"]["spec"]["node_selector"],
            ignore_order=True,
        )
        == {}
    )
    assert (
        DeepDiff(
            mlrun.runtimes.pod.get_sanitized_attribute(
                parsed_function_object.spec, "affinity"
            ),
            submit_job_body["function"]["spec"]["affinity"],
            ignore_order=True,
        )
        == {}
    )
    assert (
        DeepDiff(
            mlrun.runtimes.pod.get_sanitized_attribute(
                parsed_function_object.spec, "tolerations"
            ),
            submit_job_body["function"]["spec"]["tolerations"],
            ignore_order=True,
        )
        == {}
    )


def test_generate_function_and_task_from_submit_run_body_keep_resources(
    db: Session, client: TestClient
):
    task_name = "task_name"
    task_project = "task-project"
    project, function_name, function_tag, original_function = _mock_original_function(
        client
    )
    submit_job_body = {
        "task": {
            "spec": {"function": f"{project}/{function_name}:{function_tag}"},
            "metadata": {"name": task_name, "project": task_project},
        },
        "function": {"spec": {"resources": {"limits": {}, "requests": {}}}},
    }
    parsed_function_object, task = _generate_function_and_task_from_submit_run_body(
        db, mlrun.api.schemas.AuthInfo(), submit_job_body
    )
    assert parsed_function_object.metadata.name == function_name
    assert parsed_function_object.metadata.project == project
    assert parsed_function_object.metadata.tag == function_tag
    assert (
        DeepDiff(
            parsed_function_object.spec.resources,
            submit_job_body["function"]["spec"]["resources"],
            ignore_order=True,
        )
        != {}
    )
    assert (
        DeepDiff(
            parsed_function_object.spec.resources,
            original_function["spec"]["resources"],
            ignore_order=True,
        )
        == {}
    )


def test_generate_function_and_task_from_submit_run_body_keep_credentials(
    db: Session, client: TestClient
):
    task_name = "task_name"
    task_project = "task-project"
    access_key = "original-function-access-key"
    project, function_name, function_tag, original_function = _mock_original_function(
        client, access_key
    )
    submit_job_body = {
        "task": {
            "spec": {"function": f"{project}/{function_name}:{function_tag}"},
            "metadata": {"name": task_name, "project": task_project},
        },
        "function": {"metadata": {"credentials": None}},
    }
    parsed_function_object, task = _generate_function_and_task_from_submit_run_body(
        db, mlrun.api.schemas.AuthInfo(), submit_job_body
    )
    assert parsed_function_object.metadata.name == function_name
    assert parsed_function_object.metadata.project == project
    assert parsed_function_object.metadata.tag == function_tag
    assert parsed_function_object.metadata.credentials.access_key == access_key


def test_ensure_function_has_auth_set(
    db: Session, client: TestClient, k8s_secrets_mock: tests.api.conftest.K8sSecretsMock
):
    mlrun.api.utils.auth.verifier.AuthVerifier().is_jobs_auth_required = (
        unittest.mock.Mock(return_value=True)
    )

    # local function so nothing should be changed
    _, _, _, original_function_dict = _generate_original_function(
        kind=mlrun.runtimes.RuntimeKinds.local
    )
    original_function = mlrun.new_function(runtime=original_function_dict)
    function = mlrun.new_function(runtime=original_function_dict)
    ensure_function_has_auth_set(function, mlrun.api.schemas.AuthInfo())
    assert (
        DeepDiff(
            original_function.to_dict(),
            function.to_dict(),
            ignore_order=True,
        )
        == {}
    )

    # generate access key - secret should be created, env should reference it
    username = "username"
    access_key = "generated-access-key"
    _, _, _, original_function_dict = _generate_original_function(
        access_key=mlrun.model.Credentials.generate_access_key,
        kind=mlrun.runtimes.RuntimeKinds.job,
    )
    original_function = mlrun.new_function(runtime=original_function_dict)
    function = mlrun.new_function(runtime=original_function_dict)
    mlrun.api.utils.auth.verifier.AuthVerifier().get_or_create_access_key = (
        unittest.mock.Mock(return_value=access_key)
    )
    ensure_function_has_auth_set(
        function, mlrun.api.schemas.AuthInfo(username=username)
    )
    assert (
        DeepDiff(
            original_function.to_dict(),
            function.to_dict(),
            # ignore order with exclude path of specific list index ends up with errors
            ignore_order_func=lambda level: "env" not in level.path(),
            exclude_paths=[
                "root['metadata']['credentials']['access_key']",
                f"root['spec']['env'][{len(function.spec.env)-1}]",
            ],
        )
        == {}
    )
    secret_name = k8s_secrets_mock.get_auth_secret_name(username, access_key)
    assert (
        function.metadata.credentials.access_key
        == f"{mlrun.model.Credentials.secret_reference_prefix}{secret_name}"
    )
    k8s_secrets_mock.assert_auth_secret(secret_name, username, access_key)
    _assert_env_var_from_secret(
        function,
        mlrun.runtimes.constants.FunctionEnvironmentVariables.auth_session,
        secret_name,
        mlrun.api.schemas.AuthSecretData.get_field_secret_key("access_key"),
    )

    # no access key - explode
    _, _, _, original_function_dict = _generate_original_function(
        kind=mlrun.runtimes.RuntimeKinds.job
    )
    function = mlrun.new_function(runtime=original_function_dict)
    with pytest.raises(
        mlrun.errors.MLRunInvalidArgumentError,
        match=r"(.*)Function access key must be set(.*)",
    ):
        ensure_function_has_auth_set(function, mlrun.api.schemas.AuthInfo())

    # access key without username - explode
    _, _, _, original_function_dict = _generate_original_function(
        kind=mlrun.runtimes.RuntimeKinds.job, access_key="some-access-key"
    )
    function = mlrun.new_function(runtime=original_function_dict)
    with pytest.raises(
        mlrun.errors.MLRunInvalidArgumentError, match=r"(.*)Username is missing(.*)"
    ):
        ensure_function_has_auth_set(function, mlrun.api.schemas.AuthInfo())

    # access key ref provided - env should be set
    secret_name = "some-access-key-secret-name"
    access_key = f"{mlrun.model.Credentials.secret_reference_prefix}{secret_name}"
    _, _, _, original_function_dict = _generate_original_function(
        access_key=access_key,
        kind=mlrun.runtimes.RuntimeKinds.job,
    )
    original_function = mlrun.new_function(runtime=original_function_dict)
    function = mlrun.new_function(runtime=original_function_dict)
    ensure_function_has_auth_set(function, mlrun.api.schemas.AuthInfo())
    assert (
        DeepDiff(
            original_function.to_dict(),
            function.to_dict(),
            # ignore order with exclude path of specific list index ends up with errors
            ignore_order_func=lambda level: "env" not in level.path(),
            exclude_paths=[f"root['spec']['env'][{len(function.spec.env)-1}]"],
        )
        == {}
    )
    _assert_env_var_from_secret(
        function,
        mlrun.runtimes.constants.FunctionEnvironmentVariables.auth_session,
        secret_name,
        mlrun.api.schemas.AuthSecretData.get_field_secret_key("access_key"),
    )

    # raw access key provided - secret should be created env should be set (to reference it)
    access_key = "some-access-key"
    username = "some-username"
    _, _, _, original_function_dict = _generate_original_function(
        access_key=access_key,
        kind=mlrun.runtimes.RuntimeKinds.job,
    )
    original_function = mlrun.new_function(runtime=original_function_dict)
    function = mlrun.new_function(runtime=original_function_dict)
    ensure_function_has_auth_set(
        function, mlrun.api.schemas.AuthInfo(username=username)
    )
    secret_name = k8s_secrets_mock.get_auth_secret_name(username, access_key)
    k8s_secrets_mock.assert_auth_secret(secret_name, username, access_key)
    assert (
        DeepDiff(
            original_function.to_dict(),
            function.to_dict(),
            ignore_order=True,
            # ignore order with exclude path of specific list index ends up with errors
            ignore_order_func=lambda level: "env" not in level.path(),
            exclude_paths=[
                "root['metadata']['credentials']['access_key']",
                f"root['spec']['env'][{len(function.spec.env)-1}]",
            ],
        )
        == {}
    )
    assert (
        function.metadata.credentials.access_key
        == f"{mlrun.model.Credentials.secret_reference_prefix}{secret_name}"
    )
    _assert_env_var_from_secret(
        function,
        mlrun.runtimes.constants.FunctionEnvironmentVariables.auth_session,
        secret_name,
        mlrun.api.schemas.AuthSecretData.get_field_secret_key("access_key"),
    )


def test_obfuscate_v3io_access_key_env_var(
    db: Session, client: TestClient, k8s_secrets_mock: tests.api.conftest.K8sSecretsMock
):
    # local function so nothing should be changed
    v3io_access_key = "some-v3io-access-key"
    _, _, _, original_function_dict = _generate_original_function(
        kind=mlrun.runtimes.RuntimeKinds.local, v3io_access_key=v3io_access_key
    )
    original_function = mlrun.new_function(runtime=original_function_dict)
    function = mlrun.new_function(runtime=original_function_dict)
    _obfuscate_v3io_access_key_env_var(function, mlrun.api.schemas.AuthInfo())
    assert (
        DeepDiff(
            original_function.to_dict(),
            function.to_dict(),
            ignore_order=True,
        )
        == {}
    )

    # no access key - nothing should be changed
    _, _, _, original_function_dict = _generate_original_function()
    original_function = mlrun.new_function(runtime=original_function_dict)
    function = mlrun.new_function(runtime=original_function_dict)
    _obfuscate_v3io_access_key_env_var(function, mlrun.api.schemas.AuthInfo())
    assert (
        DeepDiff(
            original_function.to_dict(),
            function.to_dict(),
            ignore_order=True,
        )
        == {}
    )

    # access key without username - explode
    _, _, _, original_function_dict = _generate_original_function(
        v3io_access_key=v3io_access_key
    )
    function = mlrun.new_function(runtime=original_function_dict)
    with pytest.raises(
        mlrun.errors.MLRunInvalidArgumentError,
        match=r"(.*)Username is missing(.*)",
    ):
        _obfuscate_v3io_access_key_env_var(function, mlrun.api.schemas.AuthInfo())

    # access key with username - secret should be created, env should reference it
    username = "some-username"
    _, _, _, original_function_dict = _generate_original_function(
        v3io_access_key=v3io_access_key
    )
    original_function = mlrun.new_function(runtime=original_function_dict)
    function: mlrun.runtimes.pod.KubeResource = mlrun.new_function(
        runtime=original_function_dict
    )
    _obfuscate_v3io_access_key_env_var(
        function, mlrun.api.schemas.AuthInfo(username=username)
    )
    assert (
        DeepDiff(
            original_function.to_dict(),
            function.to_dict(),
            # ignore order with exclude path of specific list index ends up with errors
            ignore_order_func=lambda level: "env" not in level.path(),
            exclude_paths=[f"root['spec']['env'][{len(function.spec.env)-1}]"],
        )
        == {}
    )
    secret_name = k8s_secrets_mock.get_auth_secret_name(username, v3io_access_key)
    k8s_secrets_mock.assert_auth_secret(secret_name, username, v3io_access_key)
    _assert_env_var_from_secret(
        function,
        "V3IO_ACCESS_KEY",
        secret_name,
        mlrun.api.schemas.AuthSecretData.get_field_secret_key("access_key"),
    )

    # access key is already a reference (obfuscating the same function again) - nothing should change
    original_function = mlrun.new_function(runtime=function)
    _obfuscate_v3io_access_key_env_var(
        function, mlrun.api.schemas.AuthInfo(username=username)
    )
    mlrun.api.crud.Secrets().store_auth_secret = unittest.mock.Mock()
    assert (
        DeepDiff(
            original_function.to_dict(),
            function.to_dict(),
        )
        == {}
    )
    # assert we're not trying to store unneeded-ly
    assert mlrun.api.crud.Secrets().store_auth_secret.call_count == 0

    # access key is already a reference, but this time a dict - nothing should change
    function.spec.env.append(function.spec.env.pop().to_dict())
    original_function = mlrun.new_function(runtime=function)
    _obfuscate_v3io_access_key_env_var(
        function, mlrun.api.schemas.AuthInfo(username=username)
    )
    mlrun.api.crud.Secrets().store_auth_secret = unittest.mock.Mock()
    assert (
        DeepDiff(
            original_function.to_dict(),
            function.to_dict(),
        )
        == {}
    )
    # assert we're not trying to store unneeded-ly
    assert mlrun.api.crud.Secrets().store_auth_secret.call_count == 0


@pytest.mark.parametrize("use_structs", [True, False])
def test_obfuscate_v3io_volume_credentials(
    db: Session,
    client: TestClient,
    k8s_secrets_mock: tests.api.conftest.K8sSecretsMock,
    use_structs: bool,
):
    username = "volume-username"
    access_key = "volume-access-key"
    v3io_volume = mlrun.platforms.iguazio.v3io_to_vol(
        "some-v3io-volume-name", "", access_key
    )
    v3io_volume_mount = kubernetes.client.V1VolumeMount(
        mount_path="some-v3io-mount-path",
        sub_path=f"users/{username}",
        name=v3io_volume["name"],
    )
    conflicting_v3io_volume_mount = kubernetes.client.V1VolumeMount(
        mount_path="some-other-mount-path",
        sub_path="users/another-username",
        name=v3io_volume["name"],
    )
    no_matching_mount_v3io_volume = mlrun.platforms.iguazio.v3io_to_vol(
        "no-matching-mount-v3io-volume-name", "", access_key
    )
    regular_volume = kubernetes.client.V1Volume(
        name="regular-volume-name", empty_dir=kubernetes.client.V1EmptyDirVolumeSource()
    )
    regular_volume_mount = kubernetes.client.V1VolumeMount(
        mount_path="regular-mount-path", name=regular_volume.name
    )
    no_name_volume_mount = kubernetes.client.V1VolumeMount(
        name="",
        mount_path="some-mount-path",
    )
    no_access_key_v3io_volume = mlrun.platforms.iguazio.v3io_to_vol(
        "no-access-key-v3io-volume-name", "", ""
    )
    no_name_v3io_volume = mlrun.platforms.iguazio.v3io_to_vol("", "", access_key)
    if not use_structs:
        v3io_volume["flexVolume"] = v3io_volume["flexVolume"].to_dict()
        no_access_key_v3io_volume["flexVolume"] = no_access_key_v3io_volume[
            "flexVolume"
        ].to_dict()
        no_name_v3io_volume["flexVolume"] = no_name_v3io_volume["flexVolume"].to_dict()
        no_matching_mount_v3io_volume["flexVolume"] = no_matching_mount_v3io_volume[
            "flexVolume"
        ].to_dict()
        v3io_volume_mount = v3io_volume_mount.to_dict()
        conflicting_v3io_volume_mount = conflicting_v3io_volume_mount.to_dict()
        regular_volume = regular_volume.to_dict()
        regular_volume_mount = regular_volume_mount.to_dict()
        no_name_volume_mount = no_name_volume_mount.to_dict()

    # local function so nothing should be changed
    _, _, _, original_function_dict = _generate_original_function(
        kind=mlrun.runtimes.RuntimeKinds.local,
        volumes=[v3io_volume],
        volume_mounts=[v3io_volume_mount],
    )
    original_function = mlrun.new_function(runtime=original_function_dict)
    function = mlrun.new_function(runtime=original_function_dict)
    _obfuscate_v3io_volume_credentials(function)
    assert (
        DeepDiff(
            original_function.to_dict(),
            function.to_dict(),
            ignore_order=True,
        )
        == {}
    )

    # no v3io volume so nothing should be changed
    _, _, _, original_function_dict = _generate_original_function(
        volumes=[regular_volume], volume_mounts=[regular_volume_mount]
    )
    original_function = mlrun.new_function(runtime=original_function_dict)
    function = mlrun.new_function(runtime=original_function_dict)
    _obfuscate_v3io_volume_credentials(function)
    assert (
        DeepDiff(
            original_function.to_dict(),
            function.to_dict(),
            ignore_order=True,
        )
        == {}
    )

    # several edge cases - nothing should be changed
    _, _, _, original_function_dict = _generate_original_function(
        volumes=[
            no_access_key_v3io_volume,
            no_name_v3io_volume,
            v3io_volume,
            no_matching_mount_v3io_volume,
        ],
        volume_mounts=[
            no_name_volume_mount,
            v3io_volume_mount,
            conflicting_v3io_volume_mount,
        ],
    )
    original_function = mlrun.new_function(runtime=original_function_dict)
    function = mlrun.new_function(runtime=original_function_dict)
    _obfuscate_v3io_volume_credentials(function)
    assert (
        DeepDiff(
            original_function.to_dict(),
            function.to_dict(),
            ignore_order=True,
        )
        == {}
    )

    # happy flow - secret should be created, volume should reference it
    _, _, _, original_function_dict = _generate_original_function(
        volumes=[v3io_volume], volume_mounts=[v3io_volume_mount]
    )
    original_function = mlrun.new_function(runtime=original_function_dict)
    function = mlrun.new_function(runtime=original_function_dict)
    _obfuscate_v3io_volume_credentials(function)
    assert (
        DeepDiff(
            original_function.to_dict(),
            function.to_dict(),
            ignore_order=True,
            exclude_paths=["root['spec']['volumes'][0]['flexVolume']"],
        )
        == {}
    )
    secret_name = k8s_secrets_mock.get_auth_secret_name(username, access_key)
    k8s_secrets_mock.assert_auth_secret(secret_name, username, access_key)
    if use_structs:
        assert function.spec.volumes[0]["flexVolume"].options["accessKey"] is None
        assert function.spec.volumes[0]["flexVolume"].secretRef["name"] == secret_name
    else:
        assert function.spec.volumes[0]["flexVolume"]["options"]["accessKey"] is None
        assert (
            function.spec.volumes[0]["flexVolume"]["secretRef"]["name"] == secret_name
        )


def test_generate_function_and_task_from_submit_run_body_imported_function_project_assignment(
    db: Session, client: TestClient, monkeypatch
):
    task_name = "task_name"
    task_project = "task-project"
    _mock_import_function(monkeypatch)
    submit_job_body = {
        "task": {
            "spec": {"function": "hub://gen_class_data"},
            "metadata": {"name": task_name, "project": task_project},
        },
        "function": {"spec": {"resources": {"limits": {}, "requests": {}}}},
    }
    parsed_function_object, task = _generate_function_and_task_from_submit_run_body(
        db, mlrun.api.schemas.AuthInfo(), submit_job_body
    )
    assert parsed_function_object.metadata.project == task_project


def test_get_obj_path(db: Session, client: TestClient):
    cases = [
        {"path": "/local/path", "expected_path": "/local/path"},
        {
            "path": "/local/path",
            "schema": "v3io",
            "expected_path": "v3io:///local/path",
        },
        {"path": "/User/my/path", "expected_path": "v3io:///users/admin/my/path"},
        {
            "path": "/User/my/path",
            "schema": "v3io",
            "expected_path": "v3io:///users/admin/my/path",
        },
        {
            "path": "/User/my/path",
            "user": "hedi",
            "expected_path": "v3io:///users/hedi/my/path",
        },
        {
            "path": "/v3io/projects/my-proj/my/path",
            "expected_path": "v3io:///projects/my-proj/my/path",
        },
        {
            "path": "/v3io/projects/my-proj/my/path",
            "schema": "v3io",
            "expected_path": "v3io:///projects/my-proj/my/path",
        },
        {
            "path": "/home/jovyan/data/my/path",
            "data_volume": "/home/jovyan/data",
            "expected_path": "/home/jovyan/data/my/path",
        },
        {
            "path": "/home/jovyan/data/my/path",
            "data_volume": "/home/jovyan/data",
            "real_path": "/root",
            "expected_path": "/root/my/path",
        },
        {
            "path": "/home/jovyan/data/my/path",
            "data_volume": "/home/jovyan/data/",
            "real_path": "/root",
            "expected_path": "/root/my/path",
        },
        {
            "path": "/home/jovyan/data/my/path",
            "data_volume": "/home/jovyan/data/",
            "real_path": "/root/",
            "expected_path": "/root/my/path",
        },
        {
            "path": "/home/jovyan/data/my/path",
            "data_volume": "/home/jovyan/data",
            "real_path": "/root",
            "expected_path": "/root/my/path",
        },
    ]
    for case in cases:
        old_real_path = mlrun.mlconf.httpdb.real_path
        old_data_volume = mlrun.mlconf.httpdb.data_volume
        if case.get("real_path"):
            mlrun.mlconf.httpdb.real_path = case["real_path"]
        if case.get("data_volume"):
            mlrun.mlconf.httpdb.data_volume = case["data_volume"]
        result_path = mlrun.api.api.utils.get_obj_path(
            case.get("schema"), case.get("path"), case.get("user")
        )
        assert result_path == case["expected_path"]
        if case.get("real_path"):
            mlrun.mlconf.httpdb.real_path = old_real_path
        if case.get("data_volume"):
            mlrun.mlconf.httpdb.data_volume = old_data_volume


def _mock_import_function(monkeypatch):
    def _mock_import_function_to_dict(*args, **kwargs):
        _, _, _, original_function = _generate_original_function()
        return original_function

    monkeypatch.setattr(
        mlrun.run, "import_function_to_dict", _mock_import_function_to_dict
    )


def _mock_original_function(
    client, access_key=None, kind=mlrun.runtimes.RuntimeKinds.job
):
    (
        project,
        function_name,
        function_tag,
        original_function,
    ) = _generate_original_function(access_key=access_key, kind=kind)
    resp = client.post(
        f"func/{project}/{function_name}",
        json=original_function,
        params={"tag": function_tag},
    )
    assert resp.status_code == HTTPStatus.OK.value
    return project, function_name, function_tag, original_function


def _generate_original_function(
    access_key=None,
    kind=mlrun.runtimes.RuntimeKinds.job,
    v3io_access_key=None,
    volumes=None,
    volume_mounts=None,
):
    function_name = "function_name"
    project = "some-project"
    function_tag = "function_tag"
    original_function = {
        "kind": kind,
        "metadata": {"name": function_name, "tag": function_tag, "project": project},
        "spec": {
            "volumes": [
                {
                    "name": "old-volume-name",
                    "flexVolume": {
                        "driver": "v3io/fuse",
                        "options": {
                            "container": "bigdata",
                            "accessKey": "1acf6fa2-f3b3-4c37-a9c6-759e555e0018",
                            "subPath": "/admin/data",
                        },
                    },
                },
                {
                    "name": "override-volume-name",
                    "flexVolume": {
                        "driver": "v3io/fuse",
                        "options": {
                            "container": "bigdata",
                            "accessKey": "c7f736ec-567b-42eb-b7c0-1aea8a66f880",
                            "subPath": "/iguazio/.db",
                        },
                    },
                },
            ],
            "volume_mounts": [
                {
                    "name": "old-volume-name",
                    "mountPath": "/v3io/old/volume/mount/path",
                },
                {
                    "name": "override-volume-name",
                    "mountPath": "/v3io/override/volume/mount/path",
                },
            ],
            "resources": {
                "limits": {"cpu": "40m", "memory": "128Mi", "nvidia.com/gpu": "7"},
                "requests": {"cpu": "15m", "memory": "86Mi"},
            },
            "env": [
                {"name": "OLD_ENV_VAR_KEY", "value": "old-env-var-value"},
                {"name": "OVERRIDE_ENV_VAR_KEY", "value": "override-env-var-value"},
            ],
            "image_pull_policy": "IfNotPresent",
            "replicas": "1",
        },
    }
    if access_key:
        original_function["metadata"]["credentials"] = {
            "access_key": access_key,
        }
    if v3io_access_key:
        original_function["spec"]["env"].append(
            {
                "name": "V3IO_ACCESS_KEY",
                "value": v3io_access_key,
            }
        )
    if volumes:
        original_function["spec"]["volumes"] = volumes
    if volume_mounts:
        original_function["spec"]["volume_mounts"] = volume_mounts
    return project, function_name, function_tag, original_function


def _assert_volumes_and_volume_mounts(
    parsed_function_object, submit_job_body, original_function
):
    """
    expected volumes and volume mounts:
    0: old volume from original function (the first one there)
    1: volume that was in original function but was overridden with body (the first one in the body)
    2: new volume from the body (the second in the body)
    """
    assert (
        DeepDiff(
            original_function["spec"]["volumes"][0],
            parsed_function_object.spec.volumes[0],
            ignore_order=True,
        )
        == {}
    )
    assert (
        DeepDiff(
            original_function["spec"]["volumes"][1],
            parsed_function_object.spec.volumes[1],
            ignore_order=True,
        )
        != {}
    )
    assert (
        DeepDiff(
            submit_job_body["function"]["spec"]["volumes"][0],
            parsed_function_object.spec.volumes[1],
            ignore_order=True,
        )
        == {}
    )
    assert (
        DeepDiff(
            submit_job_body["function"]["spec"]["volumes"][1],
            parsed_function_object.spec.volumes[2],
            ignore_order=True,
        )
        == {}
    )
    assert (
        DeepDiff(
            original_function["spec"]["volume_mounts"][0],
            parsed_function_object.spec.volume_mounts[0],
            ignore_order=True,
        )
        == {}
    )
    assert (
        DeepDiff(
            original_function["spec"]["volume_mounts"][1],
            parsed_function_object.spec.volume_mounts[1],
            ignore_order=True,
        )
        != {}
    )
    assert (
        DeepDiff(
            submit_job_body["function"]["spec"]["volume_mounts"][0],
            parsed_function_object.spec.volume_mounts[0],
            ignore_order=True,
        )
        == {}
    )
    assert (
        DeepDiff(
            submit_job_body["function"]["spec"]["volume_mounts"][1],
            parsed_function_object.spec.volume_mounts[1],
            ignore_order=True,
        )
        == {}
    )
    assert (
        DeepDiff(
            submit_job_body["function"]["spec"]["volume_mounts"][2],
            parsed_function_object.spec.volume_mounts[2],
            ignore_order=True,
        )
        == {}
    )


def _assert_env_vars(parsed_function_object, submit_job_body, original_function):
    """
    expected env vars:
    0: old env var from original function (the first one there)
    1: env var that was in original function but was overridden with body (the first one in the body)
    2: new env var from the body (the second in the body)
    3: new env var (with valueFrom) from the body (the third in the body)
    """
    assert (
        original_function["spec"]["env"][0]["name"]
        == parsed_function_object.spec.env[0]["name"]
    )
    assert (
        original_function["spec"]["env"][0]["value"]
        == parsed_function_object.spec.env[0]["value"]
    )

    assert (
        original_function["spec"]["env"][1]["name"]
        == parsed_function_object.spec.env[1].name
    )
    assert (
        submit_job_body["function"]["spec"]["env"][0]["name"]
        == parsed_function_object.spec.env[1].name
    )
    assert (
        original_function["spec"]["env"][1]["value"]
        != parsed_function_object.spec.env[1].value
    )
    assert (
        submit_job_body["function"]["spec"]["env"][0]["value"]
        == parsed_function_object.spec.env[1].value
    )

    assert (
        submit_job_body["function"]["spec"]["env"][1]["name"]
        == parsed_function_object.spec.env[2].name
    )
    assert (
        submit_job_body["function"]["spec"]["env"][1]["value"]
        == parsed_function_object.spec.env[2].value
    )

    assert (
        submit_job_body["function"]["spec"]["env"][2]["name"]
        == parsed_function_object.spec.env[3].name
    )
    assert (
        submit_job_body["function"]["spec"]["env"][2]["valueFrom"]
        == parsed_function_object.spec.env[3].value_from
    )


def _assert_env_var_from_secret(
    function: mlrun.runtimes.pod.KubeResource,
    name: str,
    secret_name: str,
    secret_key: str,
):
    env_var_value = function.get_env(name)
    if env_var_value is None:
        pytest.fail(f"Env var {name} not found")
    if isinstance(env_var_value, str):
        pytest.fail(
            f"Env var {name} value is string. expected to be reference to secret. value={env_var_value}"
        )
    assert env_var_value.secret_key_ref.name == secret_name
    assert env_var_value.secret_key_ref.key == secret_key<|MERGE_RESOLUTION|>--- conflicted
+++ resolved
@@ -10,7 +10,6 @@
 import mlrun
 import mlrun.api.crud
 import mlrun.api.schemas
-<<<<<<< HEAD
 import mlrun.api.utils.auth.verifier
 import mlrun.runtimes.pod
 import tests.api.conftest
@@ -20,10 +19,6 @@
     _obfuscate_v3io_volume_credentials,
     ensure_function_has_auth_set,
 )
-=======
-import mlrun.runtimes.pod
-from mlrun.api.api.utils import _generate_function_and_task_from_submit_run_body
->>>>>>> add94012
 
 # Want to use k8s_secrets_mock for all tests in this module. It is needed since
 # _generate_function_and_task_from_submit_run_body looks for project secrets for secret-account validation.
